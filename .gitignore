--- conflicted
+++ resolved
@@ -77,14 +77,9 @@
 
 # WebTranslateIt
 .wti
-<<<<<<< HEAD
-/__MACOSX/
-
-=======
 
 # MacOS
 /__MACOSX/
 
 # yarn
->>>>>>> 3598a17e
 node_modules