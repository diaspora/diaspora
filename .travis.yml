--- conflicted
+++ resolved
@@ -9,13 +9,6 @@
   - DB=postgres BUILD_TYPE=cucumber
   - DB=postgres BUILD_TYPE=oauth-cucumber
   - DB=postgres BUILD_TYPE=other
-<<<<<<< HEAD
-=======
-  - DB=mysql BUILD_TYPE=cucumber
-  - DB=mysql BUILD_TYPE=oauth-cucumber
-  - DB=mysql BUILD_TYPE=other
-
->>>>>>> ac065e17
 
 bundler_args: "--without development production"
 before_script: "./config/ci/before-travis.sh"
