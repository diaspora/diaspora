branches:
  only:
<<<<<<< HEAD
    - 'serendipitous'

=======
    - 'master'
    - 'rails3.2'
    
>>>>>>> f86aab3f
language: ruby
rvm:
  - 1.9.2

env:
  - DB=postgres BUILD_TYPE=other
  - DB=postgres BUILD_TYPE=cucumber

before_install: 
  - "./script/ci/before_install.sh"

bundler_args: "--without development production heroku"
before_script: "./script/ci/before.sh"
script: "bundle exec rake travis"
<|MERGE_RESOLUTION|>--- conflicted
+++ resolved
@@ -1,13 +1,8 @@
 branches:
   only:
-<<<<<<< HEAD
     - 'serendipitous'
-
-=======
-    - 'master'
     - 'rails3.2'
     
->>>>>>> f86aab3f
 language: ruby
 rvm:
   - 1.9.2
