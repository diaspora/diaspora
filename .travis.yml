branches:
  only:
    - 'serendipitous'

rvm:
  - 1.8.7

env:
  - DB=postgres BUILD_TYPE=other
<<<<<<< HEAD

=======
  - DB=mysql BUILD_TYPE=other

before_install: gem install bundler --pre
>>>>>>> 682d45d9
bundler_args: "--without development production"
before_script: "./config/ci/before-travis.sh"
script: "bundle exec rake travis"
<|MERGE_RESOLUTION|>--- conflicted
+++ resolved
@@ -7,13 +7,8 @@
 
 env:
   - DB=postgres BUILD_TYPE=other
-<<<<<<< HEAD
-
-=======
-  - DB=mysql BUILD_TYPE=other
 
 before_install: gem install bundler --pre
->>>>>>> 682d45d9
 bundler_args: "--without development production"
 before_script: "./config/ci/before-travis.sh"
 script: "bundle exec rake travis"
