--- conflicted
+++ resolved
@@ -1,4 +1,3 @@
-<<<<<<< HEAD
 # 0.6.0.0
 
 ## Warning: This release contains long migrations
@@ -136,7 +135,7 @@
 * Check for collapsible posts after images in posts have loaded [#6671](https://github.com/diaspora/diaspora/pull/6671)
 * Add reason for post report to email sent to admins [#6679](https://github.com/diaspora/diaspora/pull/6679)
 * Add links to the single post view of the related post to photos in the photo stream [#6621](https://github.com/diaspora/diaspora/pull/6621)
-=======
+
 # 0.5.9.0
 
 ## Refactor
@@ -144,7 +143,6 @@
 ## Bug fixes
 
 ## Features
->>>>>>> eba9e8f8
 
 # 0.5.8.0
 
