<<<<<<< HEAD
# 0.8.0.0

## Refactor
* Add bootstrapping for using ECMAScript 6 with automatic transpiling for compatibility [#7581](https://github.com/diaspora/diaspora/pull/7581)
* Remove backporting of mention syntax [#7788](https://github.com/diaspora/diaspora/pull/7788)
* Enable Content-Security-Policy header by default [#7781](https://github.com/diaspora/diaspora/pull/7781)
=======
# 0.7.7.0

## Refactor
>>>>>>> 67d6d2ff

## Bug fixes

## Features
<<<<<<< HEAD
* Add client-side cropping of profile image uploads [#7581](https://github.com/diaspora/diaspora/pull/7581)
* Add client-site rescaling of post images if they exceed the maximum possible size [#7734](https://github.com/diaspora/diaspora/pull/7734)
=======
>>>>>>> 67d6d2ff

# 0.7.6.0

## Refactor
* Add unique index to poll participations on `poll_id` and `author_id` [#7798](https://github.com/diaspora/diaspora/pull/7798)
* Add 'completed at' date to account migrations [#7805](https://github.com/diaspora/diaspora/pull/7805)
* Handle duplicates for TagFollowing on account merging [#7807](https://github.com/diaspora/diaspora/pull/7807)
* Add link to the pod in the email footer [#7814](https://github.com/diaspora/diaspora/pull/7814)

## Bug fixes
* Fix compatibility with newer glibc versions [#7828](https://github.com/diaspora/diaspora/pull/7828)
* Allow fonts to be served from asset host in CSP [#7825](https://github.com/diaspora/diaspora/pull/7825)

## Features
* Support fetching StatusMessage by Poll GUID [#7815](https://github.com/diaspora/diaspora/pull/7815)
* Always include link to diaspora in facebook cross-posts [#7774](https://github.com/diaspora/diaspora/pull/7774)

# 0.7.5.0

## Refactor
* Remove the 'make contacts in this aspect visible to each other' option [#7769](https://github.com/diaspora/diaspora/pull/7769)
* Remove the requirement to have at least two users to disable the /podmin redirect [#7783](https://github.com/diaspora/diaspora/pull/7783)
* Randomize start times of daily Sidekiq-Cron jobs [#7787](https://github.com/diaspora/diaspora/pull/7787)

## Bug fixes
* Prefill conversation form on contacts page only with mutual contacts [#7744](https://github.com/diaspora/diaspora/pull/7744)
* Fix profiles sometimes not loading properly in background tabs [#7740](https://github.com/diaspora/diaspora/pull/7740)
* Show error message when creating posts with invalid aspects [#7742](https://github.com/diaspora/diaspora/pull/7742)
* Fix mention syntax backport for two immediately consecutive mentions [#7777](https://github.com/diaspora/diaspora/pull/7777)
* Fix link to 'make yourself an admin' [#7783](https://github.com/diaspora/diaspora/pull/7783)
* Fix calculation of content lengths when cross-posting to twitter [#7791](https://github.com/diaspora/diaspora/pull/7791)

## Features
* Make public stream accessible for logged out users [#7775](https://github.com/diaspora/diaspora/pull/7775)
* Add account-merging support when receiving an account migration [#7803](https://github.com/diaspora/diaspora/pull/7803)

# 0.7.4.1

Fixes a possible cross-site scripting issue with maliciously crafted OpenGraph metadata.

# 0.7.4.0

## Refactor
* Don't print a warning when starting the server outside a Git repo [#7712](https://github.com/diaspora/diaspora/pull/7712)
* Make script/server work on readonly filesystems [#7719](https://github.com/diaspora/diaspora/pull/7719)
* Add camo paths to the robots.txt [#7726](https://github.com/diaspora/diaspora/pull/7726)

## Bug fixes
* Prevent duplicate mention notifications when the post is received twice [#7721](https://github.com/diaspora/diaspora/pull/7721)
* Fixed a compatiblitiy issue with non-diaspora\* webfingers [#7718](https://github.com/diaspora/diaspora/pull/7718)
* Don't retry federation for accounts without a valid public key [#7717](https://github.com/diaspora/diaspora/pull/7717)
* Fix stream generation for tagged posts with many followed tags [#7715](https://github.com/diaspora/diaspora/pull/7715)
* Fix incomplete Occitan date localizations [#7731](https://github.com/diaspora/diaspora/pull/7731)

## Features
* Add basic html5 audio/video embedding support [#6418](https://github.com/diaspora/diaspora/pull/6418)
* Add the back-to-top button to all pages [#7729](https://github.com/diaspora/diaspora/pull/7729)

# 0.7.3.1

Re-updating the German translations to fix some UX issues that were introduced by recent translation efforts.

# 0.7.3.0

## Refactor
* Work on the data downloads: Fixed general layout of buttons, added a timestamp and implemented auto-deletion of old exports [#7684](https://github.com/diaspora/diaspora/pull/7684)
* Increase Twitter character limit to 280 [#7694](https://github.com/diaspora/diaspora/pull/7694)
* Improve password autocomplete with password managers [#7642](https://github.com/diaspora/diaspora/pull/7642)
* Remove the limit of participants in private conversations [#7705](https://github.com/diaspora/diaspora/pull/7705)
* Send blocks to the blocked persons pod for better UX [#7705](https://github.com/diaspora/diaspora/pull/7705)
* Send a dummy participation on all incoming public posts to increase interaction consistency [#7708](https://github.com/diaspora/diaspora/pull/7708)

## Bug fixes
* Fix invite link on the contacts page when the user has no contacts [#7690](https://github.com/diaspora/diaspora/pull/7690)
* Fix the mobile bookmarklet when called without parameters [#7698](https://github.com/diaspora/diaspora/pull/7698)
* Properly build the #newhere message for people who got invited [#7702](https://github.com/diaspora/diaspora/pull/7702)
* Fix the admin report view for posts without text [#7706](https://github.com/diaspora/diaspora/pull/7706)
* Upgrade Nokogiri to fix [a disclosed vulnerability in libxml2](https://github.com/sparklemotion/nokogiri/issues/1714)

## Features
* Check if redis is running in script/server [#7685](https://github.com/diaspora/diaspora/pull/7685)

# 0.7.2.1

Fixes notifications when people remove their birthday date [#7691](https://github.com/diaspora/diaspora/pull/7691)

# 0.7.2.0

## Bug fixes
* Ignore invalid `diaspora://` links [#7652](https://github.com/diaspora/diaspora/pull/7652)
* Fix deformed avatar in hovercards [#7656](https://github.com/diaspora/diaspora/pull/7656)
* Fix default aspects on profile page and bookmarklet publisher [#7679](https://github.com/diaspora/diaspora/issues/7679)

## Features
* Add birthday notifications [#7624](https://github.com/diaspora/diaspora/pull/7624)

# 0.7.1.1

Fixes an issue with installing and running diaspora\* with today released bundler v1.16.0.

# 0.7.1.0

## Ensure account deletions are run

There were some issues causing accounts deletions to not properly perform in some cases, see
[#7631](https://github.com/diaspora/diaspora/issues/7631) and [#7639](https://github.com/diaspora/diaspora/pull/7639).
To ensure these are reexecuted properly, please run `RAILS_ENV=production bin/rake migrations:run_account_deletions`
after you've upgraded.

## Refactor
* Remove title from profile photo upload button [#7551](https://github.com/diaspora/diaspora/pull/7551)
* Remove Internet Explorer workarounds [#7557](https://github.com/diaspora/diaspora/pull/7557)
* Sort notifications by last interaction [#7568](https://github.com/diaspora/diaspora/pull/7568) [#7648](https://github.com/diaspora/diaspora/pull/7648)
* Remove tiff support from photos [#7576](https://github.com/diaspora/diaspora/pull/7576)
* Remove reference from reshares when original post is deleted [#7578](https://github.com/diaspora/diaspora/pull/7578)
* Merge migrations from before 0.6.0.0 to CreateSchema [#7580](https://github.com/diaspora/diaspora/pull/7580)
* Remove auto detection of languages with highlightjs [#7591](https://github.com/diaspora/diaspora/pull/7591)
* Move enable/disable notification icon [#7592](https://github.com/diaspora/diaspora/pull/7592)
* Use Bootstrap 3 progress-bar for polls [#7600](https://github.com/diaspora/diaspora/pull/7600)
* Enable frozen string literals [#7595](https://github.com/diaspora/diaspora/pull/7595)
* Remove `rails_admin_histories` table [#7597](https://github.com/diaspora/diaspora/pull/7597)
* Optimize memory usage on profile export [#7627](https://github.com/diaspora/diaspora/pull/7627)
* Limit the number of parallel exports [#7629](https://github.com/diaspora/diaspora/pull/7629)
* Reduce memory usage for account deletion [#7639](https://github.com/diaspora/diaspora/pull/7639)

## Bug fixes
* Fix displaying polls with long answers [#7579](https://github.com/diaspora/diaspora/pull/7579)
* Fix S3 support [#7566](https://github.com/diaspora/diaspora/pull/7566)
* Fix mixed username and timestamp with LTR/RTL scripts [#7575](https://github.com/diaspora/diaspora/pull/7575)
* Prevent users from zooming in IE Mobile [#7589](https://github.com/diaspora/diaspora/pull/7589)
* Fix recipient prefill on contacts and profile page [#7599](https://github.com/diaspora/diaspora/pull/7599)
* Display likes and reshares without login [#7583](https://github.com/diaspora/diaspora/pull/7583)
* Fix invalid data in the database for user data export [#7614](https://github.com/diaspora/diaspora/pull/7614)
* Fix local migration run without old private key [#7558](https://github.com/diaspora/diaspora/pull/7558)
* Fix export not downloadable because the filename was resetted on access [#7622](https://github.com/diaspora/diaspora/pull/7622)
* Delete invalid oEmbed caches with binary titles [#7620](https://github.com/diaspora/diaspora/pull/7620)
* Delete invalid diaspora IDs from friendica [#7630](https://github.com/diaspora/diaspora/pull/7630)
* Cleanup relayables where the signature is missing [#7637](https://github.com/diaspora/diaspora/pull/7637)
* Avoid page to jump to top after a post deletion [#7638](https://github.com/diaspora/diaspora/pull/7638)
* Handle duplicate account deletions [#7639](https://github.com/diaspora/diaspora/pull/7639)
* Handle duplicate account migrations [#7641](https://github.com/diaspora/diaspora/pull/7641)
* Handle bugs related to missing users [#7632](https://github.com/diaspora/diaspora/pull/7632)
* Cleanup empty signatures [#7644](https://github.com/diaspora/diaspora/pull/7644)

## Features
* Ask for confirmation when leaving a submittable comment field [#7530](https://github.com/diaspora/diaspora/pull/7530)
* Show users vote in polls [#7550](https://github.com/diaspora/diaspora/pull/7550)
* Add explanation of ignore function to in-app help section [#7585](https://github.com/diaspora/diaspora/pull/7585)
* Add camo information to NodeInfo [#7617](https://github.com/diaspora/diaspora/pull/7617)
* Add support for `diaspora://` links [#7625](https://github.com/diaspora/diaspora/pull/7625)
* Add support to relay likes for comments [#7625](https://github.com/diaspora/diaspora/pull/7625)
* Implement RFC 7033 WebFinger [#7625](https://github.com/diaspora/diaspora/pull/7625)

# 0.7.0.1

Update nokogiri to fix [multiple libxml2 vulnerabilities](https://usn.ubuntu.com/usn/usn-3424-1/).

# 0.7.0.0

## Supported Ruby versions

This release recommends using Ruby 2.4, while retaining Ruby 2.3 as an officially supported version.
Ruby 2.1 is no longer officially supported.

## Delete public/.well-known/

Before upgrading, please check if your `public/` folder contains a hidden `.well-known/` folder.
If so, please delete it since it will prevent the federation from working properly.

## Refactor

* Make the mention syntax more flexible [#7305](https://github.com/diaspora/diaspora/pull/7305)
* Display @ before mentions [#7324](https://github.com/diaspora/diaspora/pull/7324)
* Simplify mentions in the publisher [#7302](https://github.com/diaspora/diaspora/pull/7302)
* Remove chartbeat and mixpanel support [#7280](https://github.com/diaspora/diaspora/pull/7280)
* Upgrade to jQuery 3 [#7303](https://github.com/diaspora/diaspora/pull/7303)
* Add i18n for color themes [#7369](https://github.com/diaspora/diaspora/pull/7369)
* Remove deprecated statistics.json [#7399](https://github.com/diaspora/diaspora/pull/7399)
* Always link comment count text on mobile [#7483](https://github.com/diaspora/diaspora/pull/7483)
* Switch to new federation protocol [#7436](https://github.com/diaspora/diaspora/pull/7436)
* Send public profiles publicly [#7501](https://github.com/diaspora/diaspora/pull/7501)
* Change sender for mails [#7495](https://github.com/diaspora/diaspora/pull/7495)
* Move back to top to the right to avoid misclicks [#7516](https://github.com/diaspora/diaspora/pull/7516)
* Include count in mobile post action link [#7520](https://github.com/diaspora/diaspora/pull/7520)
* Update the user data export archive format [#6726](https://github.com/diaspora/diaspora/pull/6726)
* Use id as fallback when sorting posts [#7523](https://github.com/diaspora/diaspora/pull/7523)
* Remove no-posts-info when adding posts to the stream [#7523](https://github.com/diaspora/diaspora/pull/7523)
* Upgrade to rails 5.1 [#7514](https://github.com/diaspora/diaspora/pull/7514)
* Refactoring single post view interactions [#7182](https://github.com/diaspora/diaspora/pull/7182)
* Update help pages [#7528](https://github.com/diaspora/diaspora/pull/7528)
* Disable rendering logging in production [#7529](https://github.com/diaspora/diaspora/pull/7529)
* Add some missing indexes and cleanup the database if needed [#7533](https://github.com/diaspora/diaspora/pull/7533)
* Remove avatar, name, timestamp and interactions from publisher preview [#7536](https://github.com/diaspora/diaspora/pull/7536)

## Bug fixes

* Fix height too high on mobile SPV [#7480](https://github.com/diaspora/diaspora/pull/7480)
* Improve stream when ignoring a person who posts a lot of tagged posts [#7503](https://github.com/diaspora/diaspora/pull/7503)
* Fix order of comments across pods [#7436](https://github.com/diaspora/diaspora/pull/7436)
* Prevent publisher from closing in preview mode [#7518](https://github.com/diaspora/diaspora/pull/7518)
* Increase reshare counter after reshare on mobile [#7520](https://github.com/diaspora/diaspora/pull/7520)
* Reset stuck exports and handle errors [#7535](https://github.com/diaspora/diaspora/pull/7535)

## Features
* Add support for mentions in comments to the backend [#6818](https://github.com/diaspora/diaspora/pull/6818)
* Add support for new mention syntax [#7300](https://github.com/diaspora/diaspora/pull/7300) [#7394](https://github.com/diaspora/diaspora/pull/7394)
* Render mentions as links in comments [#7327](https://github.com/diaspora/diaspora/pull/7327)
* Add support for mentions in comments to the front-end [#7386](https://github.com/diaspora/diaspora/pull/7386)
* Support direct links to comments on mobile [#7508](https://github.com/diaspora/diaspora/pull/7508)
* Add inviter first and last name in the invitation e-mail [#7484](https://github.com/diaspora/diaspora/pull/7484)
* Add markdown editor for comments and conversations [#7482](https://github.com/diaspora/diaspora/pull/7482)
* Improve responsive header in desktop version [#7509](https://github.com/diaspora/diaspora/pull/7509)
* Support cmd+enter to submit posts, comments and conversations [#7524](https://github.com/diaspora/diaspora/pull/7524)
* Add markdown editor for posts, comments and conversations on mobile [#7235](https://github.com/diaspora/diaspora/pull/7235)
* Mark as "Mobile Web App Capable" on Android [#7534](https://github.com/diaspora/diaspora/pull/7534)
* Add support for receiving account migrations [#6750](https://github.com/diaspora/diaspora/pull/6750)

# 0.6.7.0

## Refactor
* Cleanup some translations [#7465](https://github.com/diaspora/diaspora/pull/7465)

## Features
* Change email without confirmation when mail is disabled [#7455](https://github.com/diaspora/diaspora/pull/7455)
* Warn users if they leave the profile editing page with unsaved changes [#7473](https://github.com/diaspora/diaspora/pull/7473)
* Add admin pages to the mobile interface [#7295](https://github.com/diaspora/diaspora/pull/7295)
* Add links to discourse to footer and sidebar [#7446](https://github.com/diaspora/diaspora/pull/7446)

# 0.6.6.0

## Refactor
* Remove rails\_admin [#7440](https://github.com/diaspora/diaspora/pull/7440)
* Use guid instead of id at permalink and in SPV [#7453](https://github.com/diaspora/diaspora/pull/7453)

## Bug fixes
* Make photo upload button hover text translatable [#7429](https://github.com/diaspora/diaspora/pull/7429)
* Fix first comment in mobile view with french locale [#7441](https://github.com/diaspora/diaspora/pull/7441)
* Use post page title and post author in atom feed [#7420](https://github.com/diaspora/diaspora/pull/7420)
* Handle broken public keys when receiving posts [#7448](https://github.com/diaspora/diaspora/pull/7448)
* Fix welcome message when podmin is set to an invalid username [#7452](https://github.com/diaspora/diaspora/pull/7452)

## Features
* Add support for Nodeinfo 2.0 [#7447](https://github.com/diaspora/diaspora/pull/7447)

# 0.6.5.0

## Refactor
* Remove unused setPreload function [#7354](https://github.com/diaspora/diaspora/pull/7354)
* Remove jQuery deprecations [#7356](https://github.com/diaspora/diaspora/pull/7356)
* Use empty selector where "#" was used as a selector before (prepare jQuery 3 upgrade) [#7372](https://github.com/diaspora/diaspora/pull/7372)
* Increase maximal height of large thumbnail on mobile [#7383](https://github.com/diaspora/diaspora/pull/7383)
* Reduce conversation recipient size [#7376](https://github.com/diaspora/diaspora/pull/7376)
* Cleanup rtl css [#7374](https://github.com/diaspora/diaspora/pull/7374)
* Increase visual spacing between list items [#7401](https://github.com/diaspora/diaspora/pull/7401)
* Remove unused gem and cucumber step [#7410](https://github.com/diaspora/diaspora/pull/7410)
* Disable CSP header when `report_only` and no `report_uri` is set [#7367](https://github.com/diaspora/diaspora/pull/7367)

## Bug fixes
* Don't hide posts when blocking someone from the profile [#7379](https://github.com/diaspora/diaspora/pull/7379)
* Disable autocomplete for the conversation form recipient input [#7375](https://github.com/diaspora/diaspora/pull/7375)
* Fix sharing indicator on profile page for blocked users [#7382](https://github.com/diaspora/diaspora/pull/7382)
* Remove post only after a successful deletion on the server [#7385](https://github.com/diaspora/diaspora/pull/7385)
* Fix an issue where pod admins could get logged out when using sidekiq-web [#7395](https://github.com/diaspora/diaspora/pull/7395)
* Add avatar fallback for typeahead and conversations [#7414](https://github.com/diaspora/diaspora/pull/7414)

## Features
* Add links to liked and commented pages [#5502](https://github.com/diaspora/diaspora/pull/5502)

# 0.6.4.1

Fixes a possible Remote Code Execution ([CVE-2016-4658](https://cve.mitre.org/cgi-bin/cvename.cgi?name=CVE-2016-4658)) and a possible DoS ([CVE-2016-5131](https://cve.mitre.org/cgi-bin/cvename.cgi?name=CVE-2016-5131)) by updating Nokogiri, which in turn updates libxml2.

# 0.6.4.0

## Refactor
* Unify link colors [#7318](https://github.com/diaspora/diaspora/pull/7318)
* Increase time to wait before showing the hovercard [#7319](https://github.com/diaspora/diaspora/pull/7319)
* Remove some unused color-theme overrides [#7325](https://github.com/diaspora/diaspora/pull/7325)
* Change color of author-name on hover [#7326](https://github.com/diaspora/diaspora/pull/7326)
* Add like and reshare services [#7337](https://github.com/diaspora/diaspora/pull/7337)

## Bug fixes
* Fix path to `bundle` in `script/server` [#7281](https://github.com/diaspora/diaspora/pull/7281)
* Update comment in database example config [#7282](https://github.com/diaspora/diaspora/pull/7282)
* Make the \#newhere post public again [#7311](https://github.com/diaspora/diaspora/pull/7311)
* Remove whitespace from author link [#7330](https://github.com/diaspora/diaspora/pull/7330)
* Fix autosize in modals [#7339](https://github.com/diaspora/diaspora/pull/7339)
* Only display invite link on contacts page if invitations are enabled [#7342](https://github.com/diaspora/diaspora/pull/7342)
* Fix regex for hashtags for some languages [#7350](https://github.com/diaspora/diaspora/pull/7350)
* Create asterisk.png without digest after precompile [#7322](https://github.com/diaspora/diaspora/pull/7322)

## Features
* Add support for [Liberapay](https://liberapay.com) donations [#7290](https://github.com/diaspora/diaspora/pull/7290)
* Added a link to the community guidelines :) [#7298](https://github.com/diaspora/diaspora/pull/7298)

# 0.6.3.0

## Refactor
* Increase the spacing above and below post contents [#7267](https://github.com/diaspora/diaspora/pull/7267)
* Replace fileuploader-custom with FineUploader [#7083](https://github.com/diaspora/diaspora/pull/7083)
* Always show mobile reaction counts [#7207](https://github.com/diaspora/diaspora/pull/7207)
* Refactor mobile alerts for error responses [#7227](https://github.com/diaspora/diaspora/pull/7227)
* Switch content and given reason in the reports overview [#7180](https://github.com/diaspora/diaspora/pull/7180)

## Bug fixes
* Fix background color of year on notifications page with dark theme [#7263](https://github.com/diaspora/diaspora/pull/7263)
* Fix jasmine tests in firefox [#7246](https://github.com/diaspora/diaspora/pull/7246)
* Prevent scroll to top when clicking 'mark all as read' in the notification dropdown [#7253](https://github.com/diaspora/diaspora/pull/7253)
* Update existing notifications in dropdown on fetch [#7270](https://github.com/diaspora/diaspora/pull/7270)
* Fix link to post on mobile photo page [#7274](https://github.com/diaspora/diaspora/pull/7274)
* Fix some background issues on dark mobile themes [#7278](https://github.com/diaspora/diaspora/pull/7278)

## Features
* Add links to the aspects and followed tags pages on mobile [#7265](https://github.com/diaspora/diaspora/pull/7265)
* diaspora\* is now available in Gàidhlig, Occitan, and Schwiizerdütsch

# 0.6.2.0

## Refactor
* Use string-direction gem for rtl detection [#7181](https://github.com/diaspora/diaspora/pull/7181)
* Reduce i18n.load side effects [#7184](https://github.com/diaspora/diaspora/pull/7184)
* Force jasmine fails on syntax errors [#7185](https://github.com/diaspora/diaspora/pull/7185)
* Don't display mail-related view content if it is disabled in the pod's config [#7190](https://github.com/diaspora/diaspora/pull/7190)
* Use typeahead.js from rails-assets.org [#7192](https://github.com/diaspora/diaspora/pull/7192)
* Refactor ShareVisibilitesController to use PostService [#7196](https://github.com/diaspora/diaspora/pull/7196)
* Unify desktop and mobile head elements [#7194](https://github.com/diaspora/diaspora/pull/7194) [#7209](https://github.com/diaspora/diaspora/pull/7209)
* Refactor flash messages on ajax errors for comments, likes, reshares and aspect memberships [#7202](https://github.com/diaspora/diaspora/pull/7202)
* Only require AWS-module for fog [#7201](https://github.com/diaspora/diaspora/pull/7201)
* Only show community spotlight links on the contacts page if community spotlight is enabled [#7213](https://github.com/diaspora/diaspora/pull/7213)
* Require spec\_helper in .rspec [#7223](https://github.com/diaspora/diaspora/pull/7223)
* Make the CSRF mail a bit more friendly [#7238](https://github.com/diaspora/diaspora/pull/7238) [#7241](https://github.com/diaspora/diaspora/pull/7241)

## Bug fixes
* Fix fetching comments after fetching likes [#7167](https://github.com/diaspora/diaspora/pull/7167)
* Hide 'reshare' button on already reshared posts [#7169](https://github.com/diaspora/diaspora/pull/7169)
* Only reload profile header when changing aspect memberships [#7183](https://github.com/diaspora/diaspora/pull/7183)
* Fix visiblity on invitation modal when opening it from the stream [#7191](https://github.com/diaspora/diaspora/pull/7191)
* Add avatar fallback on tags page [#7198](https://github.com/diaspora/diaspora/pull/7198)
* Update notifications when changing the stream [#7199](https://github.com/diaspora/diaspora/pull/7199)
* Fix 500 on mobile commented and liked streams [#7219](https://github.com/diaspora/diaspora/pull/7219)

## Features
* Show spinner when loading comments in the stream [#7170](https://github.com/diaspora/diaspora/pull/7170)
* Add a dark color theme [#7152](https://github.com/diaspora/diaspora/pull/7152)
* Added setting for custom changelog URL [#7166](https://github.com/diaspora/diaspora/pull/7166)
* Show more information of recipients on conversation creation [#7129](https://github.com/diaspora/diaspora/pull/7129)
* Update notifications every 5 minutes and when opening the notification dropdown [#6952](https://github.com/diaspora/diaspora/pull/6952)
* Show browser notifications when receiving new unread notifications [#6952](https://github.com/diaspora/diaspora/pull/6952)
* Only clear comment textarea when comment submission was successful [#7186](https://github.com/diaspora/diaspora/pull/7186)
* Add support for graceful unicorn restarts [#7217](https://github.com/diaspora/diaspora/pull/7217)

# 0.6.1.0

Note: Although this is a minor release, the configuration file changed because the old Mapbox implementation is no longer valid, and the current implementation requires additional fields. Chances are high that if you're using the old integration, it will be broken anyway. If you do use Mapbox, please check out the `diaspora.yml.example` for new parameters.

## Refactor
* Indicate proper way to report bugs in the sidebar [#7039](https://github.com/diaspora/diaspora/pull/7039)
* Remove text color from notification mails and fix sender avatar [#7054](https://github.com/diaspora/diaspora/pull/7054)
* Make the session cookies HttpOnly again [#7041](https://github.com/diaspora/diaspora/pull/7041)
* Invalidate sessions with invalid CSRF tokens [#7050](https://github.com/diaspora/diaspora/pull/7050)
* Liking a post will no longer update its interacted timestamp [#7030](https://github.com/diaspora/diaspora/pull/7030)
* Improve W3C compliance [#7068](https://github.com/diaspora/diaspora/pull/7068) [#7082](https://github.com/diaspora/diaspora/pull/7082) [#7091](https://github.com/diaspora/diaspora/pull/7091) [#7092](https://github.com/diaspora/diaspora/pull/7092)
* Load jQuery in the head on mobile [#7086](https://github.com/diaspora/diaspora/pull/7086)
* Use translation for NodeInfo services [#7102](https://github.com/diaspora/diaspora/pull/7102)
* Adopt new Mapbox tile URIs [#7066](https://github.com/diaspora/diaspora/pull/7066)
* Refactored post interactions on the single post view [#7089](https://github.com/diaspora/diaspora/pull/7089)
* Extract inline JavaScript [#7113](https://github.com/diaspora/diaspora/pull/7113)
* Port conversations inbox to backbone.js [#7108](https://github.com/diaspora/diaspora/pull/7108)
* Refactored stream shortcuts for more flexibility [#7127](https://github.com/diaspora/diaspora/pull/7127)
* Link to admin dashboard instead of admin panel from the podmin landing page [#7130](https://github.com/diaspora/diaspora/pull/7130)

## Bug fixes
* Post comments no longer get collapsed when interacting with a post [#7040](https://github.com/diaspora/diaspora/pull/7040)
* Closed accounts will no longer show up in the account search [#7042](https://github.com/diaspora/diaspora/pull/7042)
* Code blocks in conversations no longer overflow the content [#7055](https://github.com/diaspora/diaspora/pull/7055)
* More buttons in mobile streams are fixed [#7036](https://github.com/diaspora/diaspora/pull/7036)
* Fixed missing sidebar background in the contacts tab [#7064](https://github.com/diaspora/diaspora/pull/7064)
* Fix tags URLs in hovercards [#7075](https://github.com/diaspora/diaspora/pull/7075)
* Fix 500 in html requests for post interactions [#7085](https://github.com/diaspora/diaspora/pull/7085)
* Remove whitespaces next to like link in stream [#7088](https://github.com/diaspora/diaspora/pull/7088)
* Prevent overflow of interaction avatars in the single post view [#7070](https://github.com/diaspora/diaspora/pull/7070)
* Fix moving publisher on first click after page load [#7094](https://github.com/diaspora/diaspora/pull/7094)
* Fix link to comment on report page [#7105](https://github.com/diaspora/diaspora/pull/7105)
* Fix duplicate flash message on mobile profile edit [#7107](https://github.com/diaspora/diaspora/pull/7107)
* Clicking photos on mobile should no longer cause 404s [#7071](https://github.com/diaspora/diaspora/pull/7071)
* Fix avatar size on mobile privacy page for ignored people [#7148](https://github.com/diaspora/diaspora/pull/7148)
* Don't display tag following button when logged out [#7155](https://github.com/diaspora/diaspora/pull/7155)
* Fix message modal on profile page [#7137](https://github.com/diaspora/diaspora/pull/7137)
* Display error message when aspect membership changes fail [#7132](https://github.com/diaspora/diaspora/pull/7132)
* Avoid the creation of pod that are none [#7145](https://github.com/diaspora/diaspora/pull/7145)
* Fixed tag pages with alternate default aspect settings [#7262](https://github.com/diaspora/diaspora/pull/7162)
* Suppressed CSP related deprecation warnings [#7263](https://github.com/diaspora/diaspora/pull/7163)

## Features
* Deleted comments will be removed when loading more comments [#7045](https://github.com/diaspora/diaspora/pull/7045)
* The "subscribe" indicator on a post now gets toggled when you like or rehsare a post [#7040](https://github.com/diaspora/diaspora/pull/7040)
* Add OpenGraph video support [#7043](https://github.com/diaspora/diaspora/pull/7043)
* You'll now get redirected to the invites page if you follow an invitation but you're already logged in [#7061](https://github.com/diaspora/diaspora/pull/7061)
* Add support for setting BOSH access protocol via chat configuration [#7100](https://github.com/diaspora/diaspora/pull/7100)
* Add number of unreviewed reports to admin dashboard and admin sidebar [#7109](https://github.com/diaspora/diaspora/pull/7109)
* Don't federate to pods that have been offline for an extended period of time [#7120](https://github.com/diaspora/diaspora/pull/7120)
* Add In-Reply-To and References headers to notification mails [#7122](https://github.com/diaspora/diaspora/pull/7122)
* Directly link to a comment in commented notification mails [#7124](https://github.com/diaspora/diaspora/pull/7124)
* Add optional `Content-Security-Policy` header [#7128](https://github.com/diaspora/diaspora/pull/7128)
* Add links to main stream and public stream to the mobile drawer [#7144](https://github.com/diaspora/diaspora/pull/7144)
* Allow opening search results from the dropdown in a new tab [#7021](https://github.com/diaspora/diaspora/issues/7021)
* Add user setting for default post visibility [#7118](https://github.com/diaspora/diaspora/issues/7118)

# 0.6.0.1

Fixes an issue with installing an running diaspora\*, caused by a recent bundler update that fixes a bundler bug on which we depended on.

# 0.6.0.0

## Warning: This release contains long migrations

This diaspora\* releases comes with a few database cleanup migrations and they could possible take a while. While you should always do that, it is especially important this time to make sure you run the migrations inside a detachable environment like `screen` or `tmux`. A interrupted SSH session could possibly harm your database. Also, please make a backup.

## The DB environment variable is gone

With Bundler 1.10 supporting optional groups, we removed the DB environment variable. When updating to this release, please update
bundler and select the database support you want:

```sh
gem install bundler
bundle install --with mysql # For MySQL and MariaDB
bundle install --with postgresql # For PostgreSQL
```

For production setups we now additionally recommend adding the `--deployment` flag.
If you set the DB environment variable anywhere, that's no longer necessary.

## Supported Ruby versions

This release recommends using Ruby 2.3, while retaining Ruby 2.1 as an officially supported version.
Ruby 2.0 is no longer officially supported.

## Configuration changes

Please note that the default listen parameter for production setups got
changed. diaspora\* will no longer listen on `0.0.0.0:3000` as it will now
bind to an UNIX socket at `unix:tmp/diaspora.sock`. Please change your local
`diaspora.yml` if necessary.

## Redis namespace support dropped

We dropped support for Redis namespaces in this release. If you previously set
a custom namespace, please note that diaspora\* will no longer use the
configured value. By default, Redis supports up to 8 databases which can be
selected via the Redis URL in `diaspora.yml`. Please check the examples
provided in our configuration example file.

## Terms of Use design changes

With the port to Bootstrap 3, app/views/terms/default.haml has a new structure. If you have created a customised app/views/terms/terms.haml or app/views/terms/terms.erb file, you will need to edit those files to base your customisations on the new default.haml file.

## API authentication

This release makes diaspora\* a OpenID Connect provider. This means you can authenticate to third parties with your diaspora\* account and let
them act as your diaspora\* account on your behalf. This feature is still considered in early development, we still expect edge cases and advanced
features of the specificiation to not be handled correctly or be missing. But we expect a basic OpenID Connect compliant client to work. Please submit issues!
We will also most likely still change the authorization scopes we offer and started with a very minimal set.
Most work still required is on documentation as well as designing and implementing the data API for all of Diaspora's functionality.
Contributions are very welcome, the hard work is done!

## Vines got replaced by Prosody

Due to many issues with Vines, we decided to remove Vines and offer a Prosody
example configuration instead. [Check the
wiki](https://wiki.diasporafoundation.org/Integration/Chat#Vines_to_Prosody)
for more information on how to migrate to Prosody if you've been using Vines
before.

## Sidekiq queue changes

We've decreased the amount of sidekiq queues from 13 to 5 in PR [#6950](https://github.com/diaspora/diaspora/pull/6950).
The new queues are organized according to priority for the jobs they will process. When upgrading please make sure to
empty the sidekiq queues before shutting down the server for an update.

If you run your sidekiq with a custom queue configuration, please make sure to update that for the new queues.

The new queues are: `urgent, high, medium, low, default`.

When you upgrade to the new version, some jobs may persist in the old queues. To move them to the default queue,
so they're processed, run:

```
bin/rake migrations:legacy_queues
```

Note that this will retry all dead jobs, if you want to prevent that empty the dead queue first.

The command will report queues that still have jobs and launch sidekiq process for that queues.

## Refactor
* Improve bookmarklet [#5904](https://github.com/diaspora/diaspora/pull/5904)
* Update listen configuration to listen on unix sockets by default [#5974](https://github.com/diaspora/diaspora/pull/5974)
* Port to Bootstrap 3 [#6015](https://github.com/diaspora/diaspora/pull/6015)
* Use a fixed width for the mobile drawer [#6057](https://github.com/diaspora/diaspora/pull/6057)
* Replace jquery.autoresize with autosize [#6104](https://github.com/diaspora/diaspora/pull/6104)
* Improve mobile conversation design [#6087](https://github.com/diaspora/diaspora/pull/6087)
* Replace remaining faceboxes with Bootstrap modals [#6106](https://github.com/diaspora/diaspora/pull/6106) [#6161](https://github.com/diaspora/diaspora/pull/6161)
* Rewrite header using Bootstrap 3 [#6109](https://github.com/diaspora/diaspora/pull/6109) [#6130](https://github.com/diaspora/diaspora/pull/6130) [#6132](https://github.com/diaspora/diaspora/pull/6132)
* Use upstream CSS mappings for Entypo [#6158](https://github.com/diaspora/diaspora/pull/6158)
* Replace some mobile icons with Entypo [#6218](https://github.com/diaspora/diaspora/pull/6218)
* Refactor publisher backbone view [#6228](https://github.com/diaspora/diaspora/pull/6228)
* Replace MBP.autogrow with autosize on mobile [#6261](https://github.com/diaspora/diaspora/pull/6261)
* Improve mobile drawer transition [#6233](https://github.com/diaspora/diaspora/pull/6233)
* Remove unused header icons and an unused favicon  [#6283](https://github.com/diaspora/diaspora/pull/6283)
* Replace mobile icons for post interactions with Entypo icons [#6291](https://github.com/diaspora/diaspora/pull/6291)
* Replace jquery.autocomplete with typeahead.js [#6293](https://github.com/diaspora/diaspora/pull/6293)
* Redesign sidebars on stream pages [#6309](https://github.com/diaspora/diaspora/pull/6309)
* Improve ignored users styling [#6349](https://github.com/diaspora/diaspora/pull/6349)
* Use Blueimp image gallery instead of lightbox [#6301](https://github.com/diaspora/diaspora/pull/6301)
* Unify mobile and desktop header design [#6285](https://github.com/diaspora/diaspora/pull/6285)
* Add white background and box-shadow to stream elements [#6324](https://github.com/diaspora/diaspora/pull/6324)
* Override Bootstrap list group design [#6345](https://github.com/diaspora/diaspora/pull/6345)
* Clean up publisher code [#6336](https://github.com/diaspora/diaspora/pull/6336)
* Port conversations to new design [#6431](https://github.com/diaspora/diaspora/pull/6431)
* Hide cancel button in publisher on small screens [#6435](https://github.com/diaspora/diaspora/pull/6435)
* Replace mobile background with color [#6415](https://github.com/diaspora/diaspora/pull/6415)
* Port flash messages to backbone [#6395](https://github.com/diaspora/diaspora/pull/6395)
* Change login/registration/forgot password button color [#6504](https://github.com/diaspora/diaspora/pull/6504)
* A note regarding ignoring users was added to the failure messages on commenting/liking [#6646](https://github.com/diaspora/diaspora/pull/6646)
* Replace sidetiq with sidekiq-cron [#6616](https://github.com/diaspora/diaspora/pull/6616)
* Refactor mobile comment section [#6509](https://github.com/diaspora/diaspora/pull/6509)
* Set vertical resize as default for all textareas [#6654](https://github.com/diaspora/diaspora/pull/6654)
* Unifiy max-widths and page layouts [#6675](https://github.com/diaspora/diaspora/pull/6675)
* Enable autosizing for all textareas [#6674](https://github.com/diaspora/diaspora/pull/6674)
* Stream faces are gone [#6686](https://github.com/diaspora/diaspora/pull/6686)
* Refactor mobile javascript and add tests [#6394](https://github.com/diaspora/diaspora/pull/6394)
* Dropped `parent_author_signature` from relayables [#6586](https://github.com/diaspora/diaspora/pull/6586)
* Attached ShareVisibilities to the User, not the Contact [#6723](https://github.com/diaspora/diaspora/pull/6723)
* Refactor mentions input, now based on typeahead.js [#6728](https://github.com/diaspora/diaspora/pull/6728)
* Optimized the pod up checks [#6727](https://github.com/diaspora/diaspora/pull/6727)
* Prune and do not create aspect visibilities for public posts [#6732](https://github.com/diaspora/diaspora/pull/6732)
* Optimized mobile login and registration forms [#6764](https://github.com/diaspora/diaspora/pull/6764)
* Redesign stream pages [#6535](https://github.com/diaspora/diaspora/pull/6535)
* Improve search and mentions suggestions [#6788](https://github.com/diaspora/diaspora/pull/6788)
* Redesign back to top button [#6782](https://github.com/diaspora/diaspora/pull/6782)
* Adjusted Facebook integration for a successful review [#6778](https://github.com/diaspora/diaspora/pull/6778)
* Redirect to the sign-in page instead of the stream on account deletion [#6784](https://github.com/diaspora/diaspora/pull/6784)
* Removed own unicorn killer by a maintained third-party gem [#6792](https://github.com/diaspora/diaspora/pull/6792)
* Removed deprecated `REDISTOGO_URL` environment variable [#6863](https://github.com/diaspora/diaspora/pull/6863)
* Use Poltergeist instead of Selenium [#6768](https://github.com/diaspora/diaspora/pull/6768)
* Redesigned the landing page and added dedicated notes for podmins [#6268](https://github.com/diaspora/diaspora/pull/6268)
* Moved the entire federation implementation into its own gem. 🎉 [#6873](https://github.com/diaspora/diaspora/pull/6873)
* Remove `StatusMessage#raw_message` [#6921](https://github.com/diaspora/diaspora/pull/6921)
* Extract photo export into a service class [#6922](https://github.com/diaspora/diaspora/pull/6922)
* Use handlebars template for aspect membership dropdown [#6864](https://github.com/diaspora/diaspora/pull/6864)
* Extract relayable signatures into their own tables [#6932](https://github.com/diaspora/diaspora/pull/6932)
* Remove outdated columns from posts table [#6940](https://github.com/diaspora/diaspora/pull/6940)
* Remove some unused routes [#6781](https://github.com/diaspora/diaspora/pull/6781)
* Consolidate sidekiq queues [#6950](https://github.com/diaspora/diaspora/pull/6950)
* Don't re-render the whole comment stream when adding comments [#6406](https://github.com/diaspora/diaspora/pull/6406)
* Drop legacy invitation system [#6976](https://github.com/diaspora/diaspora/pull/6976)
* More consistent and updated meta tags throughout [#6998](https://github.com/diaspora/diaspora/pull/6998)

## Bug fixes
* Destroy Participation when removing interactions with a post [#5852](https://github.com/diaspora/diaspora/pull/5852)
* Improve accessibility of a couple pages [#6227](https://github.com/diaspora/diaspora/pull/6227)
* Capitalize "Powered by diaspora" [#6254](https://github.com/diaspora/diaspora/pull/6254)
* Display username and avatar for NSFW posts in mobile view [#6245](https://github.com/diaspora/diaspora/pull/6245)
* Prevent multiple comment boxes on mobile [#6363](https://github.com/diaspora/diaspora/pull/6363)
* Correctly display location in post preview [#6429](https://github.com/diaspora/diaspora/pull/6429)
* Do not fail when submitting an empty comment in the mobile view [#6543](https://github.com/diaspora/diaspora/pull/6543)
* Limit flash message width on small devices [#6529](https://github.com/diaspora/diaspora/pull/6529)
* Add navbar on mobile when not logged in [#6483](https://github.com/diaspora/diaspora/pull/6483)
* Fix timeago tooltips for reshares [#6648](https://github.com/diaspora/diaspora/pull/6648)
* "Getting started" is now turned off after first visit on mobile [#6681](https://github.com/diaspora/diaspora/pull/6681)
* Fixed a 500 when liking on mobile without JS enabled [#6683](https://github.com/diaspora/diaspora/pull/6683)
* Fixed profile image upload in the mobile UI [#6684](https://github.com/diaspora/diaspora/pull/6684)
* Fixed eye not stopping all processes when trying to exit `script/server` [#6693](https://github.com/diaspora/diaspora/pull/6693)
* Do not change contacts count when marking notifications on the contacts page as read [#6718](https://github.com/diaspora/diaspora/pull/6718)
* Fix typeahead for non-latin characters [#6741](https://github.com/diaspora/diaspora/pull/6741)
* Fix upload size error on mobile [#6803](https://github.com/diaspora/diaspora/pull/6803)
* Connection tester handles invalid NodeInfo implementations [#6890](https://github.com/diaspora/diaspora/pull/6890)
* Do not allow to change email to an already used one [#6905](https://github.com/diaspora/diaspora/pull/6905)
* Correctly filter mentions on the server side [#6902](https://github.com/diaspora/diaspora/pull/6902)
* Add aspects to the aspect membership dropdown when creating them on the getting started page [#6864](https://github.com/diaspora/diaspora/pull/6864)
* Strip markdown from message preview in conversations list [#6923](https://github.com/diaspora/diaspora/pull/6923)
* Improve tag stream performance [#6903](https://github.com/diaspora/diaspora/pull/6903)
* Only show mutual contacts in conversations auto suggestions [#7001](https://github.com/diaspora/diaspora/pull/7001)

## Features
* Support color themes [#6033](https://github.com/diaspora/diaspora/pull/6033)
* Add mobile services and privacy settings pages [#6086](https://github.com/diaspora/diaspora/pull/6086)
* Optionally make your extended profile details public [#6162](https://github.com/diaspora/diaspora/pull/6162)
* Add admin dashboard showing latest diaspora\* version [#6216](https://github.com/diaspora/diaspora/pull/6216)
* Display poll & location on mobile [#6238](https://github.com/diaspora/diaspora/pull/6238)
* Update counts on contacts page dynamically [#6240](https://github.com/diaspora/diaspora/pull/6240)
* Add support for relay based public post federation [#6207](https://github.com/diaspora/diaspora/pull/6207)
* Bigger mobile publisher [#6261](https://github.com/diaspora/diaspora/pull/6261)
* Backend information panel & health checks for known pods [#6290](https://github.com/diaspora/diaspora/pull/6290)
* Allow users to view a posts locations on an OpenStreetMap [#6256](https://github.com/diaspora/diaspora/pull/6256)
* Redesign and unify error pages [#6428](https://github.com/diaspora/diaspora/pull/6428)
* Redesign and refactor report admin interface [#6378](https://github.com/diaspora/diaspora/pull/6378)
* Add permalink icon to stream elements [#6457](https://github.com/diaspora/diaspora/pull/6457)
* Move reshare count to interactions for stream elements [#6487](https://github.com/diaspora/diaspora/pull/6487)
* Posts of ignored users are now visible on that profile page [#6617](https://github.com/diaspora/diaspora/pull/6617)
* Add white color theme [#6631](https://github.com/diaspora/diaspora/pull/6631)
* Add answer counts to poll [#6641](https://github.com/diaspora/diaspora/pull/6641)
* Check for collapsible posts after images in posts have loaded [#6671](https://github.com/diaspora/diaspora/pull/6671)
* Add reason for post report to email sent to admins [#6679](https://github.com/diaspora/diaspora/pull/6679)
* Add links to the single post view of the related post to photos in the photo stream [#6621](https://github.com/diaspora/diaspora/pull/6621)
* Add a note for people with disabled JavaScript [#6777](https://github.com/diaspora/diaspora/pull/6777)
* Do not include conversation subject in notification mail [#6910](https://github.com/diaspora/diaspora/pull/6910)
* Add 'Be excellent to each other!' to the sidebar [#6914](https://github.com/diaspora/diaspora/pull/6914)
* Expose Sidekiq dead queue configuration options
* Properly support pluralization in timeago strings [#6926](https://github.com/diaspora/diaspora/pull/6926)
* Return all contacts in people search [#6951](https://github.com/diaspora/diaspora/pull/6951)
* Make screenreaders read alerts [#6973](https://github.com/diaspora/diaspora/pull/6973)
* Display message when there are no posts in a stream [#6974](https://github.com/diaspora/diaspora/pull/6974)
* Add bootstrap-markdown editor to the publisher [#6551](https://github.com/diaspora/diaspora/pull/6551)
* Don't create notifications for ignored users [#6984](https://github.com/diaspora/diaspora/pull/6984)
* Fetch missing persons when receiving a mention for them [#6992](https://github.com/diaspora/diaspora/pull/6992)

# 0.5.10.2

Update to Rails 4.2.7.1 which fixes [CVE-2016-6316](https://groups.google.com/forum/#!topic/ruby-security-ann/8B2iV2tPRSE) and [CVE-2016-6317](https://groups.google.com/forum/#!topic/ruby-security-ann/WccgKSKiPZA).

# 0.5.10.1

We made a mistake and removed `mysql2` from the `Gemfile.lock` in a recent gem update. Since this could cause some issues for some installations, we decided to release a hotfix.

# 0.5.10.0

## Refactor

* Removed the publisher from a user's photo stream due to various issues [#6851](https://github.com/diaspora/diaspora/pull/6851)
* Don't implicitly ignore missing templateName in app.views.Base [#6877](https://github.com/diaspora/diaspora/pull/6877)

# 0.5.9.1

Update Nokogiri to 1.6.8, which in turn updates libxml2 to 2.9.4 and libxslt to 1.1.29,
addressing a range of security issues. See https://groups.google.com/forum/#!topic/ruby-security-ann/RCHyF5K9Lbc
for more details.

# 0.5.9.0

## Refactor
* Remove unused mentions regex [#6810](https://github.com/diaspora/diaspora/pull/6810)

## Bug fixes
* Fix back to top button not appearing on Webkit browsers [#6782](https://github.com/diaspora/diaspora/pull/6782)
* Don't reset the notification timestamp when marking them as read [#6821](https://github.com/diaspora/diaspora/pull/6821)

## Features

* The sender's diaspora-ID is now shown in invitation mails [#6817](https://github.com/diaspora/diaspora/pull/6817)

# 0.5.8.0

## Refactor
* Sort tag autocompletion by tag name [#6734](https://github.com/diaspora/diaspora/pull/6734)
* Make account deletions faster by adding an index [#6771](https://github.com/diaspora/diaspora/pull/6771)

## Bug fixes
* Fix empty name field when editing aspect names [#6706](https://github.com/diaspora/diaspora/pull/6706)
* Fix internal server error when trying to log out of an expired session [#6707](https://github.com/diaspora/diaspora/pull/6707)
* Only mark unread notifications as read [#6711](https://github.com/diaspora/diaspora/pull/6711)
* Use https for OEmbeds [#6748](https://github.com/diaspora/diaspora/pull/6748)
* Fix birthday issues on leap days [#6738](https://github.com/diaspora/diaspora/pull/6738)

## Features
* Added the footer to conversation pages [#6710](https://github.com/diaspora/diaspora/pull/6710)
* Drop ChromeFrame and display an error page on old IE versions instead [#6751](https://github.com/diaspora/diaspora/pull/6751)

# 0.5.7.1

This security release disables post fetching for relayables. Due to an insecure implementation, fetching of root posts for relayables could allow an attacker to distribute malicious/spoofed/modified posts for any person.

Disabling the fetching will make the current federation a bit less reliable, but for a hotfix, this is the best solution. We will re-enable the fetching in 0.6.0.0 when we moved out the federation into its own library and are able to implement further validation during fetches.

# 0.5.7.0

## Refactor
* Internationalize controller rescue\_from text [#6554](https://github.com/diaspora/diaspora/pull/6554)
* Make mention parsing a bit more robust [#6658](https://github.com/diaspora/diaspora/pull/6658)
* Remove unlicensed images [#6673](https://github.com/diaspora/diaspora/pull/6673)
* Removed unused contacts\_title [#6687](https://github.com/diaspora/diaspora/pull/6687)

## Bug fixes
* Fix plural rules handling more than wanted as "one" [#6630](https://github.com/diaspora/diaspora/pull/6630)
* Fix `suppress_annoying_errors` eating too much errors [#6653](https://github.com/diaspora/diaspora/pull/6653)
* Ensure the rubyzip gem is properly loaded [#6659](https://github.com/diaspora/diaspora/pull/6659)
* Fix mobile registration layout after failed registration [#6677](https://github.com/diaspora/diaspora/pull/6677)
* Fix mirrored names when using a RTL language [#6680](https://github.com/diaspora/diaspora/pull/6680)
* Disable submitting a post multiple times in the mobile UI [#6682](https://github.com/diaspora/diaspora/pull/6682)

## Features
* Keyboard shortcuts now do work on profile pages as well [#6647](https://github.com/diaspora/diaspora/pull/6647/files)
* Add the podmin email address to 500 errors [#6652](https://github.com/diaspora/diaspora/pull/6652)

# 0.5.6.3

Fix evil regression caused by Active Model no longer exposing
`include_root_in_json` in instances.

# 0.5.6.2

* Fix [CVE-2016-0751](https://groups.google.com/forum/#!topic/rubyonrails-security/9oLY_FCzvoc) - Possible Object Leak and Denial of Service attack in Action Pack
* Fix [CVE-2015-7581](https://groups.google.com/forum/#!topic/rubyonrails-security/dthJ5wL69JE) - Object leak vulnerability for wildcard controller routes in Action Pack
* Fix [CVE-2015-7576](https://groups.google.com/forum/#!topic/rubyonrails-security/ANv0HDHEC3k) - Timing attack vulnerability in basic authentication in Action Controller
* Fix [CVE-2016-0752](https://groups.google.com/forum/#!topic/rubyonrails-security/335P1DcLG00) - Possible Information Leak Vulnerability in Action View
* Fix [CVE-2016-0753](https://groups.google.com/forum/#!topic/rubyonrails-security/6jQVC1geukQ) - Possible Input Validation Circumvention in Active Model
* Fix [CVE-2015-7577](https://groups.google.com/forum/#!topic/rubyonrails-security/cawsWcQ6c8g) - Nested attributes rejection proc bypass in Active Record
* Fix [CVE-2015-7579](https://groups.google.com/forum/#!topic/rubyonrails-security/OU9ugTZcbjc) - XSS vulnerability in rails-html-sanitizer
* Fix [CVE-2015-7578](https://groups.google.com/forum/#!topic/rubyonrails-security/uh--W4TDwmI) - Possible XSS vulnerability in rails-html-sanitizer

# 0.5.6.1

* Fix Nokogiri CVE-2015-7499
* Fix unsafe "Remember me" cookies in Devise

# 0.5.6.0

## Refactor
* Add more integration tests with the help of the new diaspora-federation gem [#6539](https://github.com/diaspora/diaspora/pull/6539)

## Bug fixes
* Fix mention autocomplete when pasting the username [#6510](https://github.com/diaspora/diaspora/pull/6510)
* Use and update updated\_at for notifications [#6573](https://github.com/diaspora/diaspora/pull/6573)
* Ensure the author signature is checked when receiving a relayable [#6539](https://github.com/diaspora/diaspora/pull/6539)
* Do not try to display hovercards when logged out [#6587](https://github.com/diaspora/diaspora/pull/6587)

## Features

* Display hovercards without aspect dropdown when logged out [#6603](https://github.com/diaspora/diaspora/pull/6603)
* Add media.ccc.de as a trusted oEmbed endpoint

# 0.5.5.1

* Fix XSS on profile pages
* Bump nokogiri to fix several libxml2 CVEs, see http://www.ubuntu.com/usn/usn-2834-1/

# 0.5.5.0

## Bug fixes
* Redirect to sign in page when a background request fails with 401 [#6496](https://github.com/diaspora/diaspora/pull/6496)
* Correctly skip setting sidekiq logfile on Heroku [#6500](https://github.com/diaspora/diaspora/pull/6500)
* Fix notifications for interactions by non-contacts [#6498](https://github.com/diaspora/diaspora/pull/6498)
* Fix issue where the publisher was broken on profile pages [#6503](https://github.com/diaspora/diaspora/pull/6503)
* Prevent participations being created for invalid interactions [#6552](https://github.com/diaspora/diaspora/pull/6552)
* Improve federation for reshare related interactions [#6481](https://github.com/diaspora/diaspora/pull/6481)

# 0.5.4.0

## Refactor
*  Improve infinite scroll triggering [#6451](https://github.com/diaspora/diaspora/pull/6451)

## Bug fixes
* Skip first getting started step if it looks done already [#6456](https://github.com/diaspora/diaspora/pull/6456)
* Normalize new followed tags and insert them alphabetically [#6454](https://github.com/diaspora/diaspora/pull/6454)
* Add avatar fallback for notification dropdown [#6463](https://github.com/diaspora/diaspora/pull/6463)
* Improve handling of j/k hotkeys [#6462](https://github.com/diaspora/diaspora/pull/6462)
* Fix JS error caused by hovercards [6480](https://github.com/diaspora/diaspora/pull/6480)

## Features
* Show spinner on initial stream load [#6384](https://github.com/diaspora/diaspora/pull/6384)
* Add new moderator role. Moderators can view and act on reported posts [#6351](https://github.com/diaspora/diaspora/pull/6351)
* Only post to the primary tumblr blog [#6386](https://github.com/diaspora/diaspora/pull/6386)
* Always show public photos on profile page [#6398](https://github.com/diaspora/diaspora/pull/6398)
* Expose Unicorn's pid option to our configuration system [#6411](https://github.com/diaspora/diaspora/pull/6411)
* Add stream of all public posts [#6465](https://github.com/diaspora/diaspora/pull/6465)
* Reload stream when clicking on already active one [#6466](https://github.com/diaspora/diaspora/pull/6466)
* Sign in user before evaluating post visibility [#6490](https://github.com/diaspora/diaspora/pull/6490)

# 0.5.3.1

Fix a leak of potentially private profile data to unauthorized users who were sharing with the person
and on a pod that received that data.

# 0.5.3.0

## Refactor
* Drop broken correlations from the admin pages [#6223](https://github.com/diaspora/diaspora/pull/6223)
* Extract PostService from PostsController [#6208](https://github.com/diaspora/diaspora/pull/6208)
* Drop outdated/unused mbp-respond.min.js and mbp-modernizr-custom.js [#6257](https://github.com/diaspora/diaspora/pull/6257)
* Refactor ApplicationController#after\_sign\_out\_path\_for [#6258](https://github.com/diaspora/diaspora/pull/6258)
* Extract StatusMessageService from StatusMessagesController [#6280](https://github.com/diaspora/diaspora/pull/6280)
* Refactor HomeController#toggle\_mobile [#6260](https://github.com/diaspora/diaspora/pull/6260)
* Extract CommentService from CommentsController [#6307](https://github.com/diaspora/diaspora/pull/6307)
* Extract user/profile discovery into the diaspora\_federation-rails gem [#6310](https://github.com/diaspora/diaspora/pull/6310)
* Refactor PostPresenter [#6315](https://github.com/diaspora/diaspora/pull/6315)
* Convert BackToTop to a backbone view [#6279](https://github.com/diaspora/diaspora/pull/6279) and [#6360](https://github.com/diaspora/diaspora/pull/6360)
* Automatically follow the new HQ-Account [#6369](https://github.com/diaspora/diaspora/pull/6369)

## Bug fixes
* Fix indentation and a link title on the default home page [#6212](https://github.com/diaspora/diaspora/pull/6212)
* Bring peeping Tom on the 404 page back [#6226](https://github.com/diaspora/diaspora/pull/6226)
* Fix mobile photos index page [#6243](https://github.com/diaspora/diaspora/pull/6243)
* Fix conversations view with no contacts [#6266](https://github.com/diaspora/diaspora/pull/6266)
* Links in the left sidebar are now clickable on full width [#6267](https://github.com/diaspora/diaspora/pull/6267)
* Guard against passing nil into person\_image\_tag [#6286](https://github.com/diaspora/diaspora/pull/6286)
* Prevent Handlebars from messing up indentation of pre tags [#6339](https://github.com/diaspora/diaspora/pull/6339)
* Fix pagination design on notifications page [#6364](https://github.com/diaspora/diaspora/pull/6364)

## Features

* Implement NodeInfo [#6239](https://github.com/diaspora/diaspora/pull/6239)
* Display original author on reshares of NSFW posts [#6270](https://github.com/diaspora/diaspora/pull/6270)
* Use avatars in hovercards as links to the profile [#6297](https://github.com/diaspora/diaspora/pull/6297)
* Remove avatars of ignored users from stream faces [#6320](https://github.com/diaspora/diaspora/pull/6320)
* New /m route to force the mobile view [#6354](https://github.com/diaspora/diaspora/pull/6354)

# 0.5.2.0

## Refactor
* Update perfect-scrollbar [#6085](https://github.com/diaspora/diaspora/pull/6085)
* Remove top margin for first heading in a post [#6110](https://github.com/diaspora/diaspora/pull/6110)
* Add link to pod statistics in right navigation [#6117](https://github.com/diaspora/diaspora/pull/6117)
* Update to Rails 4.2.3 [#6140](https://github.com/diaspora/diaspora/pull/6140)
* Refactor person related URL generation [#6168](https://github.com/diaspora/diaspora/pull/6168)
* Move webfinger and HCard generation out of the core and embed the `diaspora_federation-rails` gem [#6151](https://github.com/diaspora/diaspora/pull/6151/)
* Refactor rspec tests to to use `let` instead of before blocks [#6199](https://github.com/diaspora/diaspora/pull/6199)
* Refactor tests for EXIF stripping [#6183](https://github.com/diaspora/diaspora/pull/6183)

## Bug fixes
* Precompile facebox images [#6105](https://github.com/diaspora/diaspora/pull/6105)
* Fix wrong closing a-tag [#6111](https://github.com/diaspora/diaspora/pull/6111)
* Fix mobile more-button wording when there are less than 15 posts [#6118](https://github.com/diaspora/diaspora/pull/6118)
* Fix reappearing flash boxes during sign-in [#6146](https://github.com/diaspora/diaspora/pull/6146)
* Capitalize Wiki link [#6193](https://github.com/diaspora/diaspora/pull/6193)

## Features
* Add configuration options for some debug logs [#6090](https://github.com/diaspora/diaspora/pull/6090)
* Send new users a welcome message from the podmin [#6128](https://github.com/diaspora/diaspora/pull/6128)
* Cleanup temporary upload files daily [#6147](https://github.com/diaspora/diaspora/pull/6147)
* Add guid to posts and comments in the user export [#6185](https://github.com/diaspora/diaspora/pull/6185)

# 0.5.1.2

diaspora\* versions prior 0.5.1.2 leaked potentially private profile data (namely the bio, birthday, gender and location fields) to
unauthorized users. While the frontend properly hid them, the backend missed a check to not include them in responses.
Thanks to @cmrd-senya for finding and reporting the issue.

# 0.5.1.1

Update rails to 4.2.2, rack to 1.6.2 and jquery-rails to 4.0.4. This fixes

* [CVE-2015-3226](https://groups.google.com/d/msg/rubyonrails-security/7VlB_pck3hU/3QZrGIaQW6cJ)
* [CVE-2015-3227](https://groups.google.com/d/msg/rubyonrails-security/bahr2JLnxvk/x4EocXnHPp8J)
* [CVE-2015-1840](https://groups.google.com/d/msg/rubyonrails-security/XIZPbobuwaY/fqnzzpuOlA4J)
* [CVE-2015-3225](https://groups.google.com/d/msg/rubyonrails-security/gcUbICUmKMc/qiCotVZwXrMJ)

# 0.5.1.0

## Refactor
* Use Bootstrap modal for new aspect pane [#5850](https://github.com/diaspora/diaspora/pull/5850)
* Use asset helper instead of .css.erb [#5886](https://github.com/diaspora/diaspora/pull/5886)
* Dropped db/seeds.rb [#5896](https://github.com/diaspora/diaspora/pull/5896)
* Drop broken install scripts [#5907](https://github.com/diaspora/diaspora/pull/5907)
* Improve invoking mobile site in the testsuite [#5915](https://github.com/diaspora/diaspora/pull/5915)
* Do not retry a couple of unrecoverable job failures [#5938](https://github.com/diaspora/diaspora/pull/5938) [#5942](https://github.com/diaspora/diaspora/pull/5943)
* Remove some old temporary workarounds [#5964](https://github.com/diaspora/diaspora/pull/5964)
* Remove unused `hasPhotos` and `hasText` functions [#5969](https://github.com/diaspora/diaspora/pull/5969)
* Replace foreman with eye [#5966](https://github.com/diaspora/diaspora/pull/5966)
* Improved handling of reshares with deleted roots [#5968](https://github.com/diaspora/diaspora/pull/5968)
* Remove two unused methods [#5970](https://github.com/diaspora/diaspora/pull/5970)
* Refactored the Logger to add basic logrotating and more useful timestamps [#5975](https://github.com/diaspora/diaspora/pull/5975)
* Gracefully handle mailer failures if a like is already deleted again [#5983](https://github.com/diaspora/diaspora/pull/5983)
* Ensure posts have an author [#5986](https://github.com/diaspora/diaspora/pull/5986)
* Improve the logging messages of Sidekiq messages [#5988](https://github.com/diaspora/diaspora/pull/5988)
* Improve the logging of Eyes output [#5989](https://github.com/diaspora/diaspora/pull/5989)
* Gracefully handle XML parse errors within federation [#5991](https://github.com/diaspora/diaspora/pull/5991)
* Remove zip-zip workaround gem [#6001](https://github.com/diaspora/diaspora/pull/6001)
* Cleanup and reorganize image assets [#6004](https://github.com/diaspora/diaspora/pull/6004)
* Replace vendored assets for facebox by gem [#6005](https://github.com/diaspora/diaspora/pull/6005)
* Improve styling of horizontal ruler in posts [#6016](https://github.com/diaspora/diaspora/pull/6016)
* Increase post titles length to 50 and use configured pod name as title in the atom feed [#6020](https://github.com/diaspora/diaspora/pull/6020)
* Remove deprecated Facebook permissions [#6019](https://github.com/diaspora/diaspora/pull/6019)
* Make used post title lengths more consistent [#6022](https://github.com/diaspora/diaspora/pull/6022)
* Improved logging source [#6041](https://github.com/diaspora/diaspora/pull/6041)
* Gracefully handle duplicate entry while receiving share-visibility in parallel [#6068](https://github.com/diaspora/diaspora/pull/6068)
* Update twitter gem to get rid of deprecation warnings [#6083](https://github.com/diaspora/diaspora/pull/6083)
* Refactor photos federation to get rid of some hacks [#6082](https://github.com/diaspora/diaspora/pull/6082)

## Bug fixes
* Disable auto follow back on aspect deletion [#5846](https://github.com/diaspora/diaspora/pull/5846)
* Fix only sharing flag for contacts that are receiving [#5848](https://github.com/diaspora/diaspora/pull/5848)
* Return 406 when requesting a JSON representation of people/:guid/contacts [#5849](https://github.com/diaspora/diaspora/pull/5849)
* Hide manage services link in the publisher on certain pages [#5854](https://github.com/diaspora/diaspora/pull/5854)
* Fix notification mails for limited posts [#5877](https://github.com/diaspora/diaspora/pull/5877)
* Fix medium and small avatar URLs when using Camo [#5883](https://github.com/diaspora/diaspora/pull/5883)
* Improve output of script/server [#5885](https://github.com/diaspora/diaspora/pull/5885)
* Fix CSS for bold links [#5887](https://github.com/diaspora/diaspora/pull/5887)
* Correctly handle IE8 in the chrome frame middleware [#5878](https://github.com/diaspora/diaspora/pull/5878)
* Fix code reloading for PostPresenter [#5888](https://github.com/diaspora/diaspora/pull/5888)
* Fix closing account from mobile view [#5913](https://github.com/diaspora/diaspora/pull/5913)
* Allow using common custom template for desktop & mobile landing page [#5915](https://github.com/diaspora/diaspora/pull/5915)
* Use correct branding in Atom feed [#5929](https://github.com/diaspora/diaspora/pull/5929)
* Update the configurate gem to avoid issues by missed missing settings keys [#5934](https://github.com/diaspora/diaspora/pull/5934)
* ContactPresenter#full_hash_with_person did not contain relationship information [#5936](https://github.com/diaspora/diaspora/pull/5936)
* Fix inactive user removal not respecting configuration for daily limits [#5953](https://github.com/diaspora/diaspora/pull/5953)
* Fix missing localization of inactive user removal warning emails [#5950](https://github.com/diaspora/diaspora/issues/5950)
* Fix fetching for public post while Webfingering [#5958](https://github.com/diaspora/diaspora/pull/5958)
* Handle empty searchable in HCard gracefully [#5962](https://github.com/diaspora/diaspora/pull/5962)
* Fix a freeze in new post parsing [#5965](https://github.com/diaspora/diaspora/pull/5965)
* Add case insensitive unconfirmed email addresses as authentication key [#5967](https://github.com/diaspora/diaspora/pull/5967)
* Fix liking on single post views when accessed via GUID [#5978](https://github.com/diaspora/diaspora/pull/5978)
* Only return the current_users participation for post interactions [#6007](https://github.com/diaspora/diaspora/pull/6007)
* Fix tag rendering in emails [#6009](https://github.com/diaspora/diaspora/pull/6009)
* Fix the logo in emails [#6013](https://github.com/diaspora/diaspora/pull/6013)
* Disable autocorrect for username on mobile sign in [#6028](https://github.com/diaspora/diaspora/pull/6028)
* Fix broken default avatars in the database [#6014](https://github.com/diaspora/diaspora/pull/6014)
* Only strip text direction codepoints around hashtags [#6067](https://github.com/diaspora/diaspora/issues/6067)
* Fix selected week on admin weekly stats page [#6079](https://github.com/diaspora/diaspora/pull/6079)
* Fix that some unread conversations may be hidden [#6060](https://github.com/diaspora/diaspora/pull/6060)
* Fix photo links in the mobile interface [#6082](https://github.com/diaspora/diaspora/pull/6082)

## Features
* Hide post title of limited post in comment notification email [#5843](https://github.com/diaspora/diaspora/pull/5843)
* More and better environment checks in script/server [#5891](https://github.com/diaspora/diaspora/pull/5891)
* Enable aspect sorting again [#5559](https://github.com/diaspora/diaspora/pull/5559)
* Submit messages in conversations with Ctrl+Enter [#5910](https://github.com/diaspora/diaspora/pull/5910)
* Support syntax highlighting for fenced code blocks [#5908](https://github.com/diaspora/diaspora/pull/5908)
* Added link to diasporafoundation.org to invitation email [#5893](https://github.com/diaspora/diaspora/pull/5893)
* Gracefully handle missing `og:url`s [#5926](https://github.com/diaspora/diaspora/pull/5926)
* Remove private post content from "also commented" mails [#5931](https://github.com/diaspora/diaspora/pull/5931)
* Add a button to follow/unfollow tags to the mobile interface [#5941](https://github.com/diaspora/diaspora/pull/5941)
* Add a "Manage followed tags" page to mass unfollow tags in the mobile interface [#5945](https://github.com/diaspora/diaspora/pull/5945)
* Add popover/tooltip about email visibility to registration/settings page [#5956](https://github.com/diaspora/diaspora/pull/5956)
* Fetch person posts on sharing request [#5960](https://github.com/diaspora/diaspora/pull/5960)
* Introduce 'authorized' configuration option for services [#5985](https://github.com/diaspora/diaspora/pull/5985)
* Added configuration options for log rotating [#5994](https://github.com/diaspora/diaspora/pull/5994)

# 0.5.0.1

Use the correct setting for captcha length instead of defaulting to 1 always.

# 0.5.0.0

## Major Sidekiq update
This release includes a major upgrade of the background processing system Sidekiq. To upgrade cleanly:

1. Stop diaspora*
2. Run `RAILS_ENV=production bundle exec sidekiq` and wait 5-10 minutes, then stop it again (hit `CTRL+C`)
3. Do a normal upgrade of diaspora*
4. Start diaspora*

## Rails 4 - Manual action required
Please edit `config/initializers/secret_token.rb`, replacing `secret_token` with
`secret_key_base`.

```ruby
# Old
Rails.application.config.secret_token = '***********...'

# New
Diaspora::Application.config.secret_key_base = '*************...'
```

You also need to take care to set `RAILS_ENV` and to clear the cache while precompiling assets: `RAILS_ENV=production bundle exec rake tmp:cache:clear assets:precompile`

## Supported Ruby versions
This release drops official support for the Ruby 1.9 series. This means we will no longer test against this Ruby version or take care to choose libraries
that work with it. However that doesn't mean we won't accept patches that improve running diaspora* on it.

At the same time we adopt support for the Ruby 2.1 series and recommend running on the latest Ruby version of that branch. We continue to support the Ruby 2.0
series and run our comprehensive test suite against it.

## Change in defaults.yml
The default for including jQuery from a CDN has changed. If you want to continue to include it from a CDN, please explicitly set the `jquery_cdn` setting to `true` in diaspora.yml.

## Change in database.yml
For MySQL databases, replace `charset: utf8` with `encoding: utf8mb4` and  change `collation` from `utf8_bin` to `utf8mb4_bin` in the file `config/database.yml`.
This is enables full UTF8 support (4bytes characters), including standard emoji characters.
See `database.yml.example` for reference.
Please make sure to stop Diaspora prior running this migration!

## Experimental chat feature
This release adds experimental integration with XMPP for real-time chat. Please see  [our wiki](https://wiki.diasporafoundation.org/Vines) for further informations.

## Change in statistics.json schema
The way services are shown in the `statistics.json` route is changing. The keys relating to showing whether services are enabled or not are moving to their own container as `"services": {....}`, instead of having them all in the root level of the JSON.

The keys will still be available in the root level within the 0.5 release. The old keys will be removed in the 0.6 release.

## New maintenance feature to automatically expire inactive accounts
Removing of old inactive users can now be done automatically by background processing. The amount of inactivity is set by `after_days`. A warning email will be sent to the user and after an additional `warn_days`, the account will be automatically closed.

This maintenance is not enabled by default. Podmins can enable it by for example copying over the new settings under `settings.maintenance` to their `diaspora.yml` file and setting it enabled. The default setting is to expire accounts that have been inactive for 2 years (no login).

## Camo integration to proxy external assets
It is now possible to enable an automatic proxying of external assets, for example images embedded via Markdown or OpenGraph thumbnails loaded from insecure third party servers through a [Camo proxy](https://github.com/atmos/camo).

This is disabled by default since it requires the installation of additional packages and might cause some traffic. Check the [wiki page](https://wiki.diasporafoundation.org/Installation/Camo) for more information and detailed installation instructions.

## Paypal unhosted button and currency
Podmins can now set the currency for donations, and use an unhosted button if they can't use
a hosted one. Note: you need to **copy the new settings from diaspora.yml.example to your
diaspora.yml file**. The existing settings from 0.4.x and before will not work any more.

## Custom splash page changes
diaspora* no longer adds a `div.container` to wrap custom splash pages. This adds the ability for podmins to write home pages using Bootstrap's fluid design. Podmins who added a custom splash page in `app/views/home/_show.{html,mobile}.haml` need to wrap the contents into a `div.container` to keep the old design. You will find updated examples [in our wiki](https://wiki.diasporafoundation.org/Custom_splash_page).

## Refactor
* Redesign contacts page [#5153](https://github.com/diaspora/diaspora/pull/5153)
* Improve profile page design on mobile [#5084](https://github.com/diaspora/diaspora/pull/5084)
* Port test suite to RSpec 3 [#5170](https://github.com/diaspora/diaspora/pull/5170)
* Port tag stream to Bootstrap [#5138](https://github.com/diaspora/diaspora/pull/5138)
* Consolidate migrations, if you need a migration prior 2013, checkout the latest release in the 0.4.x series first [#5173](https://github.com/diaspora/diaspora/pull/5173)
* Add tests for mobile sign up [#5185](https://github.com/diaspora/diaspora/pull/5185)
* Display new conversation form on conversations/index [#5178](https://github.com/diaspora/diaspora/pull/5178)
* Port profile page to Backbone [#5180](https://github.com/diaspora/diaspora/pull/5180)
* Pull punycode.js from rails-assets.org [#5263](https://github.com/diaspora/diaspora/pull/5263)
* Redesign profile page and port to Bootstrap [#4657](https://github.com/diaspora/diaspora/pull/4657)
* Unify stream selection links in the left sidebar [#5271](https://github.com/diaspora/diaspora/pull/5271)
* Refactor schema of statistics.json regarding services [#5296](https://github.com/diaspora/diaspora/pull/5296)
* Pull jquery.idle-timer.js from rails-assets.org [#5310](https://github.com/diaspora/diaspora/pull/5310)
* Pull jquery.placeholder.js from rails-assets.org [#5299](https://github.com/diaspora/diaspora/pull/5299)
* Pull jquery.textchange.js from rails-assets.org [#5297](https://github.com/diaspora/diaspora/pull/5297)
* Pull jquery.hotkeys.js from rails-assets.org [#5368](https://github.com/diaspora/diaspora/pull/5368)
* Reduce amount of useless background job retries and pull public posts when missing [#5209](https://github.com/diaspora/diaspora/pull/5209)
* Updated Weekly User Stats admin page to show data for the most recent week including reversing the order of the weeks in the drop down to show the most recent. [#5331](https://github.com/diaspora/diaspora/pull/5331)
* Convert some cukes to RSpec tests [#5289](https://github.com/diaspora/diaspora/pull/5289)
* Hidden overflow for long names on tag pages [#5279](https://github.com/diaspora/diaspora/pull/5279)
* Always reshare absolute root of a post [#5276](https://github.com/diaspora/diaspora/pull/5276)
* Convert remaining SASS stylesheets to SCSS [#5342](https://github.com/diaspora/diaspora/pull/5342)
* Update rack-protection [#5403](https://github.com/diaspora/diaspora/pull/5403)
* Cleanup diaspora.yml [#5426](https://github.com/diaspora/diaspora/pull/5426)
* Replace `opengraph_parser` with `open_graph_reader` [#5462](https://github.com/diaspora/diaspora/pull/5462)
* Make sure conversations without any visibilities left are deleted [#5478](https://github.com/diaspora/diaspora/pull/5478)
* Change tooltip for delete button in conversations view [#5477](https://github.com/diaspora/diaspora/pull/5477)
* Replace a modifier-rescue with a specific rescue [#5491](https://github.com/diaspora/diaspora/pull/5491)
* Port contacts page to backbone [#5473](https://github.com/diaspora/diaspora/pull/5473)
* Replace CSS vendor prefixes automatically [#5532](https://github.com/diaspora/diaspora/pull/5532)
* Use sentence case consistently throughout UI [#5588](https://github.com/diaspora/diaspora/pull/5588)
* Hide sign up button when registrations are disabled [#5612](https://github.com/diaspora/diaspora/pull/5612)
* Standardize capitalization throughout the UI [#5588](https://github.com/diaspora/diaspora/pull/5588)
* Display photos on the profile page as thumbnails [#5521](https://github.com/diaspora/diaspora/pull/5521)
* Unify not connected pages (sign in, sign up, forgot password) [#5391](https://github.com/diaspora/diaspora/pull/5391)
* Port remaining stream pages to Bootstrap [#5715](https://github.com/diaspora/diaspora/pull/5715)
* Port notification dropdown to Backbone [#5707](https://github.com/diaspora/diaspora/pull/5707) [#5761](https://github.com/diaspora/diaspora/pull/5761)
* Add rounded corners for avatars [#5733](https://github.com/diaspora/diaspora/pull/5733)
* Move registration form to a partial [#5764](https://github.com/diaspora/diaspora/pull/5764)
* Add tests for liking and unliking posts [#5741](https://github.com/diaspora/diaspora/pull/5741)
* Rewrite slide effect in conversations as css transition for better performance [#5776](https://github.com/diaspora/diaspora/pull/5776)
* Various cleanups and improvements in the frontend code [#5781](https://github.com/diaspora/diaspora/pull/5781) [#5769](https://github.com/diaspora/diaspora/pull/5769) [#5763](https://github.com/diaspora/diaspora/pull/5763) [#5762](https://github.com/diaspora/diaspora/pull/5762) [#5758](https://github.com/diaspora/diaspora/pull/5758) [#5755](https://github.com/diaspora/diaspora/pull/5755) [#5747](https://github.com/diaspora/diaspora/pull/5747) [#5734](https://github.com/diaspora/diaspora/pull/5734) [#5786](https://github.com/diaspora/diaspora/pull/5786) [#5768](https://github.com/diaspora/diaspora/pull/5798)
* Add specs and validations to the role model [#5792](https://github.com/diaspora/diaspora/pull/5792)
* Replace 'Make something' text by diaspora ball logo on registration page [#5743](https://github.com/diaspora/diaspora/pull/5743)

## Bug fixes
* orca cannot see 'Add Contact' button [#5158](https://github.com/diaspora/diaspora/pull/5158)
* Move submit button to the right in conversations view [#4960](https://github.com/diaspora/diaspora/pull/4960)
* Handle long URLs and titles in OpenGraph descriptions [#5208](https://github.com/diaspora/diaspora/pull/5208)
* Fix deformed getting started popover [#5227](https://github.com/diaspora/diaspora/pull/5227)
* Use correct locale for invitation subject [#5232](https://github.com/diaspora/diaspora/pull/5232)
* Initial support for IDN emails
* Fix services settings reported by statistics.json [#5256](https://github.com/diaspora/diaspora/pull/5256)
* Only collapse empty comment box [#5328](https://github.com/diaspora/diaspora/pull/5328)
* Fix pagination for people/guid/contacts [#5304](https://github.com/diaspora/diaspora/pull/5304)
* Fix poll creation on Bootstrap pages [#5334](https://github.com/diaspora/diaspora/pull/5334)
* Show error message on invalid reset password attempt [#5325](https://github.com/diaspora/diaspora/pull/5325)
* Fix translations on mobile password reset pages [#5318](https://github.com/diaspora/diaspora/pull/5318)
* Handle unset user agent when signing out [#5316](https://github.com/diaspora/diaspora/pull/5316)
* More robust URL parsing for oEmbed and OpenGraph [#5347](https://github.com/diaspora/diaspora/pull/5347)
* Fix Publisher doesn't expand while uploading images [#3098](https://github.com/diaspora/diaspora/issues/3098)
* Drop unneeded and too open crossdomain.xml
* Fix hidden aspect dropdown on getting started page [#5407](https://github.com/diaspora/diaspora/pulls/5407)
* Fix a few issues on Bootstrap pages [#5401](https://github.com/diaspora/diaspora/pull/5401)
* Improve handling of the `more` link on mobile stream pages [#5400](https://github.com/diaspora/diaspora/pull/5400)
* Fix prefilling publisher after getting started [#5442](https://github.com/diaspora/diaspora/pull/5442)
* Fix overflow in profile sidebar [#5450](https://github.com/diaspora/diaspora/pull/5450)
* Fix code overflow in SPV and improve styling for code tags [#5422](https://github.com/diaspora/diaspora/pull/5422)
* Correctly validate if local recipients actually want to receive a conversation [#5449](https://github.com/diaspora/diaspora/pull/5449)
* Improve consistency of poll answer ordering [#5471](https://github.com/diaspora/diaspora/pull/5471)
* Fix broken aspect selectbox on asynchronous search results [#5488](https://github.com/diaspora/diaspora/pull/5488)
* Replace %{third_party_tools} by the appropriate hyperlink in tags FAQ [#5509](https://github.com/diaspora/diaspora/pull/5509)
* Repair downloading the profile image from Facebook [#5493](https://github.com/diaspora/diaspora/pull/5493)
* Fix localization of post and comment timestamps on mobile [#5482](https://github.com/diaspora/diaspora/issues/5482)
* Fix mobile JS loading to quieten errors. Fixes also service buttons on mobile bookmarklet.
* Don't error out when adding a too long location to the profile [#5614](https://github.com/diaspora/diaspora/pull/5614)
* Correctly decrease unread count for conversations [#5646](https://github.com/diaspora/diaspora/pull/5646)
* Fix automatic scroll for conversations [#5646](https://github.com/diaspora/diaspora/pull/5646)
* Fix missing translation on privacy settings page [#5671](https://github.com/diaspora/diaspora/pull/5671)
* Fix code overflow for the mobile website [#5675](https://github.com/diaspora/diaspora/pull/5675)
* Strip Unicode format characters prior post processing [#5680](https://github.com/diaspora/diaspora/pull/5680)
* Disable email notifications for closed user accounts [#5640](https://github.com/diaspora/diaspora/pull/5640)
* Total user statistic no longer includes closed accounts [#5041](https://github.com/diaspora/diaspora/pull/5041)
* Don't add a space when rendering a mention [#5711](https://github.com/diaspora/diaspora/pull/5711)
* Fix flickering hovercards [#5714](https://github.com/diaspora/diaspora/pull/5714) [#5876](https://github.com/diaspora/diaspora/pull/5876)
* Improved stripping markdown in post titles [#5730](https://github.com/diaspora/diaspora/pull/5730)
* Remove border from reply form for conversations [#5744](https://github.com/diaspora/diaspora/pull/5744)
* Fix overflow for headings, blockquotes and other elements [#5731](https://github.com/diaspora/diaspora/pull/5731)
* Correct photo count on profile page [#5751](https://github.com/diaspora/diaspora/pull/5751)
* Fix mobile sign up from an invitation [#5754](https://github.com/diaspora/diaspora/pull/5754)
* Set max-width for tag following button on tag page [#5752](https://github.com/diaspora/diaspora/pull/5752)
* Display error messages for failed password change [#5580](https://github.com/diaspora/diaspora/pull/5580)
* Display correct error message for too long tags [#5783](https://github.com/diaspora/diaspora/pull/5783)
* Fix displaying reshares in the stream on mobile [#5790](https://github.com/diaspora/diaspora/pull/5790)
* Remove bottom margin from lists that are the last element of a post. [#5721](https://github.com/diaspora/diaspora/pull/5721)
* Fix pagination design on conversations page [#5791](https://github.com/diaspora/diaspora/pull/5791)
* Prevent inserting posts into the wrong stream [#5838](https://github.com/diaspora/diaspora/pull/5838)
* Update help section [#5857](https://github.com/diaspora/diaspora/pull/5857) [#5859](https://github.com/diaspora/diaspora/pull/5859)
* Fix asset precompilation check in script/server [#5863](https://github.com/diaspora/diaspora/pull/5863)
* Convert MySQL databases to utf8mb4 [#5530](https://github.com/diaspora/diaspora/pull/5530) [#5624](https://github.com/diaspora/diaspora/pull/5624) [#5865](https://github.com/diaspora/diaspora/pull/5865)
* Don't upcase labels on mobile sign up/sign in [#5872](https://github.com/diaspora/diaspora/pull/5872)

## Features
* Don't pull jQuery from a CDN by default [#5105](https://github.com/diaspora/diaspora/pull/5105)
* Better character limit message [#5151](https://github.com/diaspora/diaspora/pull/5151)
* Remember whether a AccountDeletion was performed [#5156](https://github.com/diaspora/diaspora/pull/5156)
* Increased the number of notifications shown in drop down bar to 15 [#5129](https://github.com/diaspora/diaspora/pull/5129)
* Increase possible captcha length [#5169](https://github.com/diaspora/diaspora/pull/5169)
* Display visibility icon in publisher aspects dropdown [#4982](https://github.com/diaspora/diaspora/pull/4982)
* Add a link to the reported comment in the admin panel [#5337](https://github.com/diaspora/diaspora/pull/5337)
* Strip search query from leading and trailing whitespace [#5317](https://github.com/diaspora/diaspora/pull/5317)
* Add the "network" key to statistics.json and set it to "Diaspora" [#5308](https://github.com/diaspora/diaspora/pull/5308)
* Infinite scrolling in the notifications dropdown [#5237](https://github.com/diaspora/diaspora/pull/5237)
* Maintenance feature to automatically expire inactive accounts [#5288](https://github.com/diaspora/diaspora/pull/5288)
* Add LibreJS markers to JavaScript [5320](https://github.com/diaspora/diaspora/pull/5320)
* Ask for confirmation when leaving a submittable publisher [#5309](https://github.com/diaspora/diaspora/pull/5309)
* Allow page-specific styling via individual CSS classes [#5282](https://github.com/diaspora/diaspora/pull/5282)
* Change diaspora logo in the header on hover [#5355](https://github.com/diaspora/diaspora/pull/5355)
* Display diaspora handle in search results [#5419](https://github.com/diaspora/diaspora/pull/5419)
* Show a message on the ignored users page when there are none [#5434](https://github.com/diaspora/diaspora/pull/5434)
* Truncate too long OpenGraph descriptions [#5387](https://github.com/diaspora/diaspora/pull/5387)
* Make the source code URL configurable [#5410](https://github.com/diaspora/diaspora/pull/5410)
* Prefill publisher on the tag pages [#5442](https://github.com/diaspora/diaspora/pull/5442)
* Don't include the content of non-public posts into notification mails [#5494](https://github.com/diaspora/diaspora/pull/5494)
* Allow to set unhosted button and currency for paypal donation [#5452](https://github.com/diaspora/diaspora/pull/5452)
* Add followed tags in the mobile menu [#5468](https://github.com/diaspora/diaspora/pull/5468)
* Replace Pagedown with markdown-it [#5526](https://github.com/diaspora/diaspora/pull/5526)
* Do not truncate notification emails anymore [#4342](https://github.com/diaspora/diaspora/issues/4342)
* Allows users to export their data in gzipped JSON format from their user settings page [#5499](https://github.com/diaspora/diaspora/pull/5499)
* Strip EXIF data from newly uploaded images [#5510](https://github.com/diaspora/diaspora/pull/5510)
* Hide user setting if the community spotlight is not enabled on the pod [#5562](https://github.com/diaspora/diaspora/pull/5562)
* Add HTML view for pod statistics [#5464](https://github.com/diaspora/diaspora/pull/5464)
* Added/Moved hide, block user, report and delete button in SPV [#5547](https://github.com/diaspora/diaspora/pull/5547)
* Added keyboard shortcuts r(reshare), m(expand Post), o(open first link in post) [#5602](https://github.com/diaspora/diaspora/pull/5602)
* Added dropdown to add/remove people from/to aspects in mobile view [#5594](https://github.com/diaspora/diaspora/pull/5594)
* Dynamically compute minimum and maximum valid year for birthday field [#5639](https://github.com/diaspora/diaspora/pull/5639)
* Show hovercard on mentions [#5652](https://github.com/diaspora/diaspora/pull/5652)
* Make help sections linkable [#5667](https://github.com/diaspora/diaspora/pull/5667)
* Add invitation link to contacts page [#5655](https://github.com/diaspora/diaspora/pull/5655)
* Add year to notifications page [#5676](https://github.com/diaspora/diaspora/pull/5676)
* Give admins the ability to lock & unlock accounts [#5643](https://github.com/diaspora/diaspora/pull/5643)
* Add reshares to the stream view immediately [#5699](https://github.com/diaspora/diaspora/pull/5699)
* Update and improve help section [#5665](https://github.com/diaspora/diaspora/pull/5665), [#5706](https://github.com/diaspora/diaspora/pull/5706)
* Expose participation controls in the stream view [#5511](https://github.com/diaspora/diaspora/pull/5511)
* Reimplement photo export [#5685](https://github.com/diaspora/diaspora/pull/5685)
* Add participation controls in the single post view [#5722](https://github.com/diaspora/diaspora/pull/5722)
* Display polls on reshares [#5782](https://github.com/diaspora/diaspora/pull/5782)
* Remove footer from stream pages [#5816](https://github.com/diaspora/diaspora/pull/5816)

# 0.4.1.3

* Update Redcarped, fixes [OSVDB-120415](http://osvdb.org/show/osvdb/120415).

# 0.4.1.2

* Update Rails, fixes [CVE-2014-7818](https://groups.google.com/forum/#!topic/rubyonrails-security/dCp7duBiQgo).

# 0.4.1.1

* Fix XSS issue in poll questions [#5274](https://github.com/diaspora/diaspora/issues/5274)

# 0.4.1.0

## New 'Terms of Service' feature and template

This release brings a new ToS feature that allows pods to easily display to users the terms of service they are operating on. This feature is not enabled by default. If you want to enable it, please add under `settings` in `config/diaspora.yml` the following and restart diaspora. If in doubt see `config/diaspora.yml.example`:

    terms:
      enable: true

When enabled, the footer and sidebar will have a link to terms page, and sign up will have a disclaimer indicating that creating an account means the user accepts the terms of use.

While the project itself doesn't restrict what kind of terms pods run on, we realize not all podmins want to spend time writing them from scratch. Thus there is a basic ToS template included that will be used unless a custom one available.

To modify (or completely rewrite) the terms template, create a file called `app/views/terms/terms.haml` or `app/views/terms/terms.erb` and it will automatically replace the default template, which you can find at `app/views/terms/default.haml`.

There are also two configuration settings to customize the terms (when using the default template). These are optional.

* `settings.terms.jurisdiction` - indicate here in which country or state any legal disputes are handled.
* `settings.terms.minimum_age` - indicate here if you want to show a minimum required age for creating an account.

## Rake task to email users

There is a new Rake task `podmin:admin_mail` available to allow podmins to easily send news and notices to users. The rake task triggers emails via the normal diaspora mailer mechanism (so they are embedded in the standard template) and takes the following parameters:

1) Users definition

* `all` - all users in the database (except deleted)
* `active_yearly` - users logged in within the last year
* `active_monthly` - users logged in within the last month
* `active_halfyear` - users logged in within the last 6 months

2) Path to message file

* Give here a path to a HTML or plain text file that contains the message.

3) Subject

* A subject for the email

Example shell command (depending on your environment);

`RAILS_ENV=production bundle exec rake podmin:admin_mail['active_monthly','./message.html','Important message from pod']`

Read more about [specifying arguments to Rake tasks](http://stackoverflow.com/a/825832/1489738).

## Refactor
* Port help pages to Bootstrap [#5050](https://github.com/diaspora/diaspora/pull/5050)
* Refactor Notification#notify [#4945](https://github.com/diaspora/diaspora/pull/4945)
* Port getting started to Bootstrap [#5057](https://github.com/diaspora/diaspora/pull/5057)
* Port people search page to Bootstrap [#5077](https://github.com/diaspora/diaspora/pull/5077)
* Clarify explanations and defaults in diaspora.yml.example [#5088](https://github.com/diaspora/diaspora/pull/5088)
* Consistent header spacing on Bootstrap pages [#5108](https://github.com/diaspora/diaspora/pull/5108)
* Port settings pages (account, profile, privacy, services) to Bootstrap [#5039](https://github.com/diaspora/diaspora/pull/5039)
* Port contacts and community spotlight pages to Bootstrap [#5118](https://github.com/diaspora/diaspora/pull/5118)
* Redesign login page [#5112](https://github.com/diaspora/diaspora/pull/5112)
* Change mark read link on notifications page [#5141](https://github.com/diaspora/diaspora/pull/5141)

## Bug fixes
* Fix hiding of poll publisher on close [#5029](https://github.com/diaspora/diaspora/issues/5029)
* Fix padding in user menu [#5047](https://github.com/diaspora/diaspora/pull/5047)
* Fix self-XSS when renaming an aspect [#5048](https://github.com/diaspora/diaspora/pull/5048)
* Fix live updating when renaming an aspect [#5049](https://github.com/diaspora/diaspora/pull/5049)
* Use double quotes when embedding translations into Javascript [#5055](https://github.com/diaspora/diaspora/issues/5055)
* Fix regression in mobile sign-in ([commit](https://github.com/diaspora/diaspora/commit/4a2836b108f8a9eb6f46ca58cfcb7b23f40bb076))
* Set mention notification as read when viewing post [#5006](https://github.com/diaspora/diaspora/pull/5006)
* Set sharing notification as read when viewing profile [#5009](https://github.com/diaspora/diaspora/pull/5009)
* Ensure a consistent border on text input elements [#5069](https://github.com/diaspora/diaspora/pull/5069)
* Escape person name in contacts json returned by Conversations#new
* Make sure all parts of the hovercard are always in front [#5188](https://github.com/diaspora/diaspora/pull/5188)

## Features
* Port admin pages to bootstrap, polish user search results, allow accounts to be closed from the backend [#5046](https://github.com/diaspora/diaspora/pull/5046)
* Reference Salmon endpoint in Webfinger XRD to aid discovery by alternative implementations [#5062](https://github.com/diaspora/diaspora/pull/5062)
* Change minimal birth year for the birthday field to 1910 [#5083](https://github.com/diaspora/diaspora/pull/5083)
* Add scrolling thumbnail switcher in the lightbox [#5102](https://github.com/diaspora/diaspora/pull/5102)
* Add help section about keyboard shortcuts [#5100](https://github.com/diaspora/diaspora/pull/5100)
* Automatically add poll answers as needed [#5109](https://github.com/diaspora/diaspora/pull/5109)
* Add Terms of Service as an option for podmins, includes base template [#5104](https://github.com/diaspora/diaspora/pull/5104)
* Add rake task to send a mail to all users [#5111](https://github.com/diaspora/diaspora/pull/5111)
* Expose which services are configured in /statistics.json [#5121](https://github.com/diaspora/diaspora/pull/5121)
* In filtered notification views, replace "Mark all as read" with "Mark shown as read" [#5122](https://github.com/diaspora/diaspora/pull/5122)
* When ignoring a user remove his posts from the stream instantly [#5127](https://github.com/diaspora/diaspora/pull/5127)
* Allow to delete photos from the pictures stream [#5131](https://github.com/diaspora/diaspora/pull/5131)

# 0.4.0.1

## Bug fixes

* Fix performance regression on stream loading with MySQL/MariaDB database backends [#5014](https://github.com/diaspora/diaspora/issues/5014)
* Fix issue with post reporting [#5017](https://github.com/diaspora/diaspora/issues/5017)

# 0.4.0.0

## Ensure account deletions are run

A regression caused accounts deletions to not properly perform in some cases, see [#4792](https://github.com/diaspora/diaspora/issues/4792).
To ensure these are reexecuted properly, please run `RAILS_ENV=production bundle exec rake accounts:run_deletions`
after you've upgraded.

## Change in guid generation

This version will break federation to pods running on versions prior 0.1.1.0.

Read more in [#4249](https://github.com/diaspora/diaspora/pull/4249) and [#4883](https://github.com/diaspora/diaspora/pull/4883)

## Refactor
* Drop number of followers from tags page [#4717](https://github.com/diaspora/diaspora/pull/4717)
* Remove some unused beta code [#4738](https://github.com/diaspora/diaspora/pull/4738)
* Style improvements for SPV, use original author's avatar for reshares [#4754](https://github.com/diaspora/diaspora/pull/4754)
* Update image branding to the new decided standard [#4702](https://github.com/diaspora/diaspora/pull/4702)
* Consistent naming of conversations and messages [#4756](https://github.com/diaspora/diaspora/pull/4756)
* Improve stream generation time [#4769](https://github.com/diaspora/diaspora/pull/4769)
* Port help pages to backbone [#4768](https://github.com/diaspora/diaspora/pull/4768)
* Add participants to conversations menu [#4656](https://github.com/diaspora/diaspora/pull/4656)
* Update forgot_password and reset_password pages [#4707](https://github.com/diaspora/diaspora/pull/4707)
* Change jQuery CDN to jquery.com from googleapis.com [#4765](https://github.com/diaspora/diaspora/pull/4765)
* Update to jQuery 10
* Port publisher and bookmarklet to Bootstrap [#4678](https://github.com/diaspora/diaspora/pull/4678)
* Improve search page, add better indications [#4794](https://github.com/diaspora/diaspora/pull/4794)
* Port notifications and hovercards to Bootstrap [#4814](https://github.com/diaspora/diaspora/pull/4814)
* Replace .rvmrc by .ruby-version and .ruby-gemset [#4854](https://github.com/diaspora/diaspora/pull/4855)
* Reorder and reword items on user settings page [#4912](https://github.com/diaspora/diaspora/pull/4912)
* SPV: Improve padding and interaction counts [#4426](https://github.com/diaspora/diaspora/pull/4426)
* Remove auto 'mark as read' for notifications [#4810](https://github.com/diaspora/diaspora/pull/4810)
* Improve set read/unread in notifications dropdown [#4869](https://github.com/diaspora/diaspora/pull/4869)
* Refactor publisher: trigger events for certain actions, introduce 'disabled' state [#4932](https://github.com/diaspora/diaspora/pull/4932)

## Bug fixes
* Fix user account deletion [#4953](https://github.com/diaspora/diaspora/pull/4953) and [#4963](https://github.com/diaspora/diaspora/pull/4963)
* Fix email body language when invite a friend [#4832](https://github.com/diaspora/diaspora/issues/4832)
* Improve time agos by updating the plugin [#4281](https://github.com/diaspora/diaspora/pull/4281)
* Do not add a space after adding a mention [#4767](https://github.com/diaspora/diaspora/issues/4767)
* Fix active user statistics by saving a last seen timestamp for users [#4802](https://github.com/diaspora/diaspora/pull/4802)
* Render HTML in atom user feed [#4835](https://github.com/diaspora/diaspora/pull/4835)
* Fix plaintext mode of Mentionable [#4831](https://github.com/diaspora/diaspora/pull/4831)
* Fixed Atom Feed Error if reshared Post is deleted [#4841](https://github.com/diaspora/diaspora/pull/4841)
* Show hovercards in the notification drop-down for users on the same pod [#4843](https://github.com/diaspora/diaspora/pull/4843)
* The photo stream no longer repeats after the last photo [#4787](https://github.com/diaspora/diaspora/pull/4787)
* Fix avatar alignment for hovercards in the notifications dropdown [#4853](https://github.com/diaspora/diaspora/pull/4853)
* Do not parse hashtags inside Markdown links [#4856](https://github.com/diaspora/diaspora/pull/4856)
* Restore comment textarea content after revealing more comments [#4858](https://github.com/diaspora/diaspora/pull/4858)
* OpenGraph: don't make description into links [#4708](https://github.com/diaspora/diaspora/pull/4708)
* Don't cut off long tags in stream posts [#4878](https://github.com/diaspora/diaspora/pull/4878)
* Do not replace earlier appearances of the name while mentioning somebody [#4882](https://github.com/diaspora/diaspora/pull/4882)
* Catch exceptions when trying to decode an invalid URI [#4889](https://github.com/diaspora/diaspora/pull/4889)
* Redirect to the stream when switching the mobile publisher to desktop [#4917](https://github.com/diaspora/diaspora/pull/4917)
* Parsing mention witch contain in username special characters [#4919](https://github.com/diaspora/diaspora/pull/4919)
* Do not show your own hovercard [#4758](https://github.com/diaspora/diaspora/pull/4758)
* Hit Nominatim via https [#4968](https://github.com/diaspora/diaspora/pull/4968)

## Features
* You can report a single post or comment by clicking the correct icon in the controler section [#4517](https://github.com/diaspora/diaspora/pull/4517) [#4781](https://github.com/diaspora/diaspora/pull/4781)
* Add permalinks for comments [#4577](https://github.com/diaspora/diaspora/pull/4577)
* New menu for the mobile version [#4673](https://github.com/diaspora/diaspora/pull/4673)
* Added comment count to statistic to enable calculations of posts/comments ratios [#4799](https://github.com/diaspora/diaspora/pull/4799)
* Add filters to notifications controller [#4814](https://github.com/diaspora/diaspora/pull/4814)
* Activate hovercards in SPV and conversations [#4870](https://github.com/diaspora/diaspora/pull/4870)
* Added possibility to conduct polls [#4861](https://github.com/diaspora/diaspora/pull/4861) [#4894](https://github.com/diaspora/diaspora/pull/4894) [#4897](https://github.com/diaspora/diaspora/pull/4897) [#4899](https://github.com/diaspora/diaspora/pull/4899)

# 0.3.0.3

* Bump Rails to 3.2.17, fixes CVE-2014-0081, CVE-2014-0082. For more information see http://weblog.rubyonrails.org/2014/2/18/Rails_3_2_17_4_0_3_and_4_1_0_beta2_have_been_released/

# 0.3.0.2

## Bug fixes
* Use youtube HTTPS scheme for oEmbed [#4743](https://github.com/diaspora/diaspora/pull/4743)
* Fix infinite scroll on aspect streams [#4747](https://github.com/diaspora/diaspora/pull/4747)
* Fix hovercards [#4782](https://github.com/diaspora/diaspora/pull/4782)
* Bump kaminari to fix admin panel [#4714](https://github.com/diaspora/diaspora/issues/4714)

# 0.3.0.1

## Bug fixes
* Fix regression caused by using after_commit with nested '#save' which lead to an infinite recursion [#4715](https://github.com/diaspora/diaspora/issues/4715)
* Save textarea value before rendering comments when clicked 'show more...' [#4858](https://github.com/diaspora/diaspora/pull/4858)

# 0.3.0.0

## Pod statistics
A new feature [has been added](https://github.com/diaspora/diaspora/pull/4602) to allow pods to report extra statistics. Automatically after this code change, the route /statistics.json contains some basic data that was also available before via page headers (pod name, version, status of signups). But also, optionally podmins can enable user and post counts in the diaspora.yml configuration file. The counts are by default switched off, so if you want to report the total user, active user and local post counts, please edit your diaspora.yml configuration with the example values in diaspora.yml.example and uncomment the required lines as indicated.

## Ruby 2.0

We now recommend using Ruby 2.0 with Diaspora. If you're using RVM make sure to run:
```bash
rvm get stable
rvm install 2.0.0
cd ~/diaspora
git pull
cd - && cd ..
```

For more details see https://wiki.diasporafoundation.org/Updating

## Refactor
* Remove old SPV code [#4612](https://github.com/diaspora/diaspora/pull/4612)
* Move non-model federation stuff into lib/ [#4363](https://github.com/diaspora/diaspora/pull/4363)
* Build a color palette to uniform color usage [#4437](https://github.com/diaspora/diaspora/pull/4437) [#4469](https://github.com/diaspora/diaspora/pull/4469) [#4479](https://github.com/diaspora/diaspora/pull/4479)
* Rename bitcoin_wallet_id setting to bitcoin_address [#4485](https://github.com/diaspora/diaspora/pull/4485)
* Batch insert posts into stream collection for a small speedup [#4341](https://github.com/diaspora/diaspora/pull/4351)
* Ported fileuploader to Backbone and refactored publisher views [#4480](https://github.com/diaspora/diaspora/pull/4480)
* Refactor 404.html, fix [#4078](https://github.com/diaspora/diaspora/issues/4078)
* Remove the (now useless) last post link from the user profile. [#4540](https://github.com/diaspora/diaspora/pull/4540)
* Refactor ConversationsController, move query building to User model. [#4547](https://github.com/diaspora/diaspora/pull/4547)
* Refactor the Twitter service model [#4387](https://github.com/diaspora/diaspora/pull/4387)
* Refactor ConversationsController#create, move more stuff to User model [#4551](https://github.com/diaspora/diaspora/pull/4551)
* Refactor MessagesController#create, move stuff to User model [#4556](https://github.com/diaspora/diaspora/pull/4556)
* Reorder the left bar side menu to put the stream first [#4569](https://github.com/diaspora/diaspora/pull/4569)
* Improve notifications and conversations views design on mobile [#4593](https://github.com/diaspora/diaspora/pull/4593)
* Slight redesign of mobile publisher [#4604](https://github.com/diaspora/diaspora/pull/4604)
* Port conversations to Bootstrap [#4622](https://github.com/diaspora/diaspora/pull/4622)
* Remove participants popover and improve conversations menu [#4644](https://github.com/diaspora/diaspora/pull/4644)
* Refactor right side bar [#4793](https://github.com/diaspora/diaspora/pull/4793)

## Bug fixes
* Highlight down arrow at the user menu on hover [#4441](https://github.com/diaspora/diaspora/pull/4441)
* Make invite code input width consistent across browsers [#4448](https://github.com/diaspora/diaspora/pull/4448)
* Fix style of contacts in profile sidebar [#4451](https://github.com/diaspora/diaspora/pull/4451)
* Fix profile mobile when logged out [#4464](https://github.com/diaspora/diaspora/pull/4464)
* Fix preview with more than one mention [#4450](https://github.com/diaspora/diaspora/issues/4450)
* Fix size of images in the SPV [#4471](https://github.com/diaspora/diaspora/pull/4471)
* Adjust 404 message description to not leak logged out users if a post exists or not [#4477](https://github.com/diaspora/diaspora/pull/4477)
* Make I18n system more robust against missing keys in pluralization data
* Prevent overflow of too long strings in the single post view [#4487](https://github.com/diaspora/diaspora/pull/4487)
* Disable submit button in sign up form after submission to avoid email already exists error [#4506](https://github.com/diaspora/diaspora/issues/4506)
* Do not pull the 404 pages assets from Amazon S3 [#4501](https://github.com/diaspora/diaspora/pull/4501)
* Fix counter background does not cover more than 2 digits on profile [#4499](https://github.com/diaspora/diaspora/issues/4499)
* Fix commenting upon submission fail [#4005] (https://github.com/diaspora/diaspora/issues/4005)
* Fix date color and alignment in the notifications dropdown [#4502](https://github.com/diaspora/diaspora/issues/4502)
* Add a white background to images shown in the lightbox [#4475](https://github.com/diaspora/diaspora/issues/4475)
* Refactor getting_started page, test if facebook is available, fix [#4520](https://github.com/diaspora/diaspora/issues/4520)
* Avoid publishing empty posts [#4542](https://github.com/diaspora/diaspora/pull/4542)
* Force comments sort order in mobile spv [#4578](https://github.com/diaspora/diaspora/pull/4578)
* Fix getting started page for mobile [#4536](https://github.com/diaspora/diaspora/pull/4536)
* Refactor mobile header, fix [#4579](https://github.com/diaspora/diaspora/issues/4579)
* Fix avatar display on mobile profile [#4591](https://github.com/diaspora/diaspora/pull/4591)
* Add lightbox to unauthenticated header, fix [#4432](https://github.com/diaspora/diaspora/issues/4432)
* Fix "more picture" indication (+n) on mobile by adding a link on the indication [#4592](https://github.com/diaspora/diaspora/pull/4592)
* Display errors when photo upload fails [#4509](https://github.com/diaspora/diaspora/issues/4509)
* Fix posting to Twitter by correctly catching exception [#4627](https://github.com/diaspora/diaspora/issues/4627)
* Change "Show n more comments"-link, fix [#3119](https://github.com/diaspora/diaspora/issues/3119)
* Specify Firefox version for Travis-CI [#4623](https://github.com/diaspora/diaspora/pull/4623)
* Remove location when publisher is cleared by user
* On signup form errors, don't empty previous values by user, fix [#4663](https://github.com/diaspora/diaspora/issues/4663)
* Remove background from badges in header [#4692](https://github.com/diaspora/diaspora/issues/4692)

## Features
* Add oEmbed content to the mobile view [#4343](https://github.com/diaspora/diaspora/pull/4353)
* One click to select the invite URL [#4447](https://github.com/diaspora/diaspora/pull/4447)
* Disable "mark all as read" link if all notifications are read [#4463](https://github.com/diaspora/diaspora/pull/4463)
* Collapse aspect list and tag followings list when switching to other views [#4462](https://github.com/diaspora/diaspora/pull/4462)
* Highlight current stream in left sidebar [#4445](https://github.com/diaspora/diaspora/pull/4445)
* Added ignore user icon on user profile [#4417](https://github.com/diaspora/diaspora/pull/4417)
* Improve the management of the contacts visibility settings in an aspect [#4567](https://github.com/diaspora/diaspora/pull/4567)
* Add actions on aspects on the contact page [#4570](https://github.com/diaspora/diaspora/pull/4570)
* Added a statistics route with general pod information, and if enabled in pod settings, total user, half year/monthly active users and local post counts [#4602](https://github.com/diaspora/diaspora/pull/4602)
* Add indication about markdown formatting in the publisher [#4589](https://github.com/diaspora/diaspora/pull/4589)
* Add captcha to signup form [#4659](https://github.com/diaspora/diaspora/pull/4659)
* Update Underscore.js 1.3.1 to 1.5.2, update Backbone.js 0.9.2 to 1.1.0 [#4662](https://github.com/diaspora/diaspora/pull/4662)
* Display more than 8 pictures on a post [#4796](https://github.com/diaspora/diaspora/pull/4796)

## Gem updates
Added:
* atomic (1.1.14)
* bcrypt-ruby (3.1.2)
* backbone-on-rails (1.1.0.0)
* devise thread_safe (0.1)
* eco (1.0.0)
* eco-source (1.1.0.rc.1)
* ejs (1.1.1)
* galetahub-simple_captcha (0.1.5)
* thread_safe (0.1.3)
* zip-zip (0.2)

Removed:
* bcrypt-ruby
* rb-kqueue
* slim
* temple

Updated:
* acts_as_api 0.4.1 -> 0.4.2
* capybara 2.1.0 -> 2.2.1
* celluloid (0.13.0 -> 0.15.2
* chunky_png 1.2.8 -> 1.2.9
* client_side_validations 3.2.5 -> 3.2.6
* coderay 1.0.9 -> 1.1.0
* connection_pool 1.0.0 -> 1.2.0
* crack 0.4.0 -> 0.4.1
* cucumber 1.3.5 -> 1.3.10
* cucumber-rails 1.3.1 -> 1.4.0
* database_cleaner 1.1.0 -> 1.2.0
* devise 3.0.2 -> 3.2.2
* diff-lcs 1.2.4 -> 1.2.5
* ethon 0.5.12 -> 0.6.2
* excon 0.25.3 -> 0.31.0
* factory_girl 4.2.0 -> 4.3.0
* factory_girl_rails 4.2.0 -> 4.3.0
* faraday 0.8.8 -> 0.8.9
* ffi 1.9.0 -> 1.9.3
* fog 1.14.0 -> 1.19.0
* foreigner 1.4.2 -> 1.6.1
* fuubar 1.1.1 -> 1.3.2
* gherkin 2.12.0 -> 2.12.2
* guard 1.8.2 -> 2.2.5
* guard-cucumber 1.4.0 -> 1.4.1
* guard-rspec 3.0.2 -> 4.2.4
* haml 4.0.3 -> 4.0.5
* i18n-inflector-rails 1.0.6 -> 1.0.7
* json 1.8.0 -> 1.8.1
* jwt 0.1.8 -> 0.1.10
* kaminari 0.14.1 -> 0.15.0
* kgio 2.8.0 -> 2.8.1
* listen 1.2.2 -> 2.4.0
* mini_magick 3.6.0 -> 3.7.0
* mini_profile 0.5.1 -> 0.5.2
* mobile-fu 1.2.1 -> 1.2.2
* multi_json 1.7.9 -> 1.8.4
* multi_test 0.0.2 -> 0.0.3
* mysql2 0.3.13 -> 0.3.14
* net-ssh 2.6.8 -> 2.7.0
* nokogiri 1.6.0 -> 1.6.1
* omniauth-facebook 1.4.1 -> 1.6.0
* omniauth-twitter 1.0.0 -> 1.0.1
* orm_adapter 0.4.0 -> 0.5.0
* pry 0.9.12.2 -> 0.9.12.4
* rack-google-analytics 0.11.0 -> 0.14.0
* rack-rewrite 1.3.3 -> 1.5.0
* rails_autolink 1.1.0 -> 1.1.5
* raindrops 0.11.0 -> 0.12.0
* rake 10.1.0 -> 10.1.1
* rb-fsevent 0.9.3 -> 0.9.4
* rb-inotify 0.9.0 -> 0.9.3
* redis 3.0.4 -> 3.0.6
* redis-namespace 1.3.0 -> 1.4.1
* rspec 2.13.0 -> 2.14.1
* rspec-core 2.13.1 -> 2.14.7
* rspec-expectations 2.13.0 -> 2.14.4
* rspec-mocks 2.13.1 -> 2.14.4
* rspec-rails 2.13.2 -> 2.14.1
* ruby-oembed 0.8.8 -> 0.8.9
* ruby-progressbar 1.1.1 -> 1.4.0
* selenium-webdriver 2.34.0 -> 2.39.0
* sidekiq 2.11.1 -> 2.17.2
* slop 3.4.6 -> 3.4.7
* spork 1.0.0rc3 -> 1.0.0rc4
* strong_parameters 0.2.1 -> 0.2.2
* test_after_commit 0.2.0 -> 0.2.2
* timers 1.0.0 -> 1.1.0
* timecop 0.6.1 -> 0.7.1
* typhoeus 0.6.3 -> 0.6.7
* unicorn 4.6.3 -> 4.8.0
* webmock 1.13.0 -> 1.16.1
* will_paginate 3.0.4 -> 3.0.5

# 0.2.0.1

* Bump rails to version 3.2.16, fixes several security issues, see http://weblog.rubyonrails.org/2013/12/3/Rails_3_2_16_and_4_0_2_have_been_released/
* Bump recommended Ruby version to 1.9.3-p484, see https://www.ruby-lang.org/en/news/2013/11/22/heap-overflow-in-floating-point-parsing-cve-2013-4164/

# 0.2.0.0

**Attention:** This release includes a potentially long running migration! However it should be safe to run this while keeping your application servers on.

## Refactor
* Service and ServiceController, general code reorg to make it cleaner/+ testable/+ extensible [#4344](https://github.com/diaspora/diaspora/pull/4344)
* Background actual mailing when sending invitations [#4069](https://github.com/diaspora/diaspora/issues/4069)
* Set the current user on the client side through gon [#4028](https://github.com/diaspora/diaspora/issues/4028)
* Update sign out route to a DELETE request [#4068](https://github.com/diaspora/diaspora/issues/4068)
* Convert all ActivityStreams::Photo to StatusMessages and drop ActivityStreams::Photo [#4144](https://github.com/diaspora/diaspora/issues/4144)
* Port the Rails application to strong_parameters in preparation to the upgrade to Rails 4 [#4143](https://github.com/diaspora/diaspora/issues/4143)
* Refactor left bar side menu, improve tag autosuggestion design [#4271](https://github.com/diaspora/diaspora/issues/4271), [#4316](https://github.com/diaspora/diaspora/pull/4316)
* Extract and factorize the header css in a new file, fix ugly header in registration [#4389](https://github.com/diaspora/diaspora/pull/4389)
* Move contact list on profile to profile information, show user his own contacts on profile [#4360](https://github.com/diaspora/diaspora/pull/4360)
* Refactor metas, HTML is now valid [#4356](https://github.com/diaspora/diaspora/pull/4356)
* Improve sharing message and mention/message buttons on profile [#4374](https://github.com/diaspora/diaspora/pull/4374)

## Bug fixes
* Check twitter write access before adding/authorizing it for a user. [#4124](https://github.com/diaspora/diaspora/issues/4124)
* Don't focus comment form on 'show n more comments' [#4265](https://github.com/diaspora/diaspora/issues/4265)
* Do not render mobile photo view for none-existing photos [#4194](https://github.com/diaspora/diaspora/issues/4194)
* Render markdown content for prettier email subjects and titles [#4182](https://github.com/diaspora/diaspora/issues/4182)
* Disable invite button after sending invite [#4173](https://github.com/diaspora/diaspora/issues/4173)
* Fix pagination for people list on the tag stream page [#4245](https://github.com/diaspora/diaspora/pull/4245)
* Fix missing timeago tooltip in conversations [#4257](https://github.com/diaspora/diaspora/issues/4257)
* Fix link to background image [#4289](https://github.com/diaspora/diaspora/pull/4289)
* Fix Facebox icons 404s when called from Backbone
* Fix deleting a post from Facebook [#4290](https://github.com/diaspora/diaspora/pull/4290)
* Display notices a little bit longer to help on sign up errors [#4274](https://github.com/diaspora/diaspora/issues/4274)
* Fix user contact sharing/receiving [#4163](https://github.com/diaspora/diaspora/issues/4163)
* Change image to ajax-loader when closing lightbox [#3229](https://github.com/diaspora/diaspora/issues/3229)
* Fix pointer cursor on the file upload button [#4349](https://github.com/diaspora/diaspora/pull/4349)
* Resize preview button [#4355](https://github.com/diaspora/diaspora/pull/4355)
* Fix compability problem with MySQL 5.6 [#4312](https://github.com/diaspora/diaspora/issues/4312)
* Don't collapse the post preview [#4346](https://github.com/diaspora/diaspora/issues/4346)
* Improve mobile usability [#4354](https://github.com/diaspora/diaspora/pull/4354)
* Descending text is no longer cut off in orange welcome banner [#4377](https://github.com/diaspora/diaspora/issues/4377)
* Adjust Facebook character limit to reality [#4380](https://github.com/diaspora/diaspora/issues/4380)
* Restore truncated URLs when posting to Twitter [#4211](https://github.com/diaspora/diaspora/issues/4211)
* Fix mobile search tags [#4392](https://github.com/diaspora/diaspora/issues/4392)
* Remove placeholders for name fields in settings (no more Sofaer) [#4385](https://github.com/diaspora/diaspora/pull/4385)
* Problems with layout the registration page for mobile. [#4396](https://github.com/diaspora/diaspora/issues/4396)
* Do not display photos in the background in the SPV [#4407](https://github.com/diaspora/diaspora/pull/4407)
* Fix mobile view of deleted reshares [#4397](https://github.com/diaspora/diaspora/issues/4397)
* Fix the overlapping of embedded youtube videos [#2943](https://github.com/diaspora/diaspora/issues/2943)
* Fix opacity of control icons [#4414](https://github.com/diaspora/diaspora/issues/4414/)
* Add hover state to header icons [#4436](https://github.com/diaspora/diaspora/pull/4436)
* Fix check icon regression on contacts page [#4440](https://github.com/diaspora/diaspora/pull/4440)
* Do not leak non public photos
* Fix check icon alignment in aspect dropdown [#4443](https://github.com/diaspora/diaspora/pull/4443)

## Features
* Admin: add option to find users under 13 (COPPA) [#4252](https://github.com/diaspora/diaspora/pull/4252)
* Show the user if a contact is sharing with them when viewing their profile page [#2948](https://github.com/diaspora/diaspora/issues/2948)
* Made Unicorn timeout configurable and increased the default to 90 seconds
* Follow DiasporaHQ upon account creation is now configurable to another account [#4278](https://github.com/diaspora/diaspora/pull/4278)
* Use first header as title in the single post view, when possible [#4256](https://github.com/diaspora/diaspora/pull/4256)
* Close publisher when clicking on the page outside of it [#4282](https://github.com/diaspora/diaspora/pull/4282)
* Deleting a post deletes it from Tumblr too [#4331](https://github.com/diaspora/diaspora/pull/4331)
* OpenGraph support [#4215](https://github.com/diaspora/diaspora/pull/4215)
* Added Wordpress service ability for posts. [#4321](https://github.com/diaspora/diaspora/pull/4321)
* Implement tag search autocomplete in header search box [#4169](https://github.com/diaspora/diaspora/issues/4169)
* Uncheck 'make contacts visible to each other' by default when adding new aspect. [#4343](https://github.com/diaspora/diaspora/issues/4343)
* Add possibility to ask for Bitcoin donations [#4375](https://github.com/diaspora/diaspora/pull/4375)
* Remove posts, comments and private conversations from the mobile site. [#4408](https://github.com/diaspora/diaspora/pull/4408) [#4409](https://github.com/diaspora/diaspora/pull/4409)
* Added a link to user photos and thumbnails are shown in the left side bar [#4347](https://github.com/diaspora/diaspora/issues/4347)
* Rework the single post view [#4410](https://github.com/diaspora/diaspora/pull/4410)
* Add aspect modification on contacts page, close [#4397](https://github.com/diaspora/diaspora/issues/4397)
* Add help page [#4405](https://github.com/diaspora/diaspora/issues/4405)

## Gem updates

* Added entypo-rails, mini_portile, multi_test, omniauth-wordpress, opengraph_parser, strong_parameters, test_after_commit
* addressable 2.3.4 -> 2.3.5
* asset_sync 0.5.4 -> 1.0.0
* bcrypt-ruby 3.0.1 -> 3.1.1
* capybara 1.1.3 -> 2.1.0
* carrierwave 0.8.0 -> 0.9.0
* coffee-script-source 1.6.2 -> 1.6.3
* cucumber 1.3.2 -> 1.3.5
* database_cleaner 1.0.1 -> 1.1.0
* devise 2.1.3 -> 3.0.2
* excon 0.23.0 -> 0.25.3
* faraday 0.8.7 -> 0.8.8
* fixture_builder 0.3.5 -> 0.3.6
* fog 1.12.1 -> 1.14.0
* font-awesome-rails 3.1.1.3 -> 3.2.1.2
* foreigner 1.4.1 -> 1.4.2
* guard 1.8.0 -> 1.8.2
* guard-rspec 3.0.1 -> 3.0.2
* guard-spork 1.5.0 -> 1.5.1
* i18n-inflector 2.6.6 -> 2.6.7
* listen 1.2.0 -> 1.2.2
* lumberjack 1.0.3 -> 1.0.4
* method_source 0.8.1 -> 0.8.2
* multi_json 1.7.6 -> 1.7.8
* mysql2 0.3.11 -> 0.3.13
* net-scp 1.1.1 -> 1.1.2
* net-ssh 2.6.7 -> 2.6.8
* nokogiri 1.5.9 -> 1.6.0
* omniauth-twitter 0.0.16 -> 1.0.0
* pg 0.15.1 -> 0.16.0
* rails-i18n 0.7.3 -> 0.7.4
* rake 10.0.4 -> 10.1.0
* redcarpet 2.3.0 -> 3.0.0
* remotipart 1.0.5 -> 1.2.1
* safe_yaml 0.9.3 -> 0.9.5
* sass 3.2.9 -> 3.2.10
* selenium-webdriver 2.32.1 -> 2.34.0
* sinon-rails 1.4.2.1 -> 1.7.3
* slop 3.4.5 -> 3.4.6
* temple 0.6.5 -> 0.6.6
* twitter 4.7.0 -> 4.8.1
* uglifier 2.1.1 -> 2.1.2
* unicorn 4.6.2 -> 4.6.3
* warden 1.2.1 -> 1.2.3
* webmock 1.11.0 -> 1.13.0
* xpath 0.1.4 -> 2.0.0

# 0.1.1.0

## Refactor

* Refactored config/ directory [#4144](https://github.com/diaspora/diaspora/pull/4145).
* Drop misleading fallback donation form. [Proposal](https://www.loomio.org/discussions/1045?proposal=2722)
* Update Typhoeus to 0.6.3 and refactor HydraWrapper. [#4162](https://github.com/diaspora/diaspora/pull/4162)
* Bump recomended Ruby version to 1.9.3-p448, see [Ruby news](http://www.ruby-lang.org/en/news/2013/06/27/hostname-check-bypassing-vulnerability-in-openssl-client-cve-2013-4073/).
* Remove length restriciton on GUIDs in the database schema [#4249](https://github.com/diaspora/diaspora/pull/4249)

## Bug fixes

* Fix deletelabel icon size regression after sprites [$4180](https://github.com/diaspora/diaspora/issues/4180)
* Don't use Pathname early to circumvent some rare initialization errors [#3816](https://github.com/diaspora/diaspora/issues/3816)
* Don't error out in script/server if git is unavailable.
* Fix post preview from tag pages [#4157](https://github.com/diaspora/diaspora/issues/4157)
* Fix tags ordering in chrome [#4133](https://github.com/diaspora/diaspora/issues/4133)
* Fix src URL for oEmbed iFrame [#4178](https://github.com/diaspora/diaspora/pull/4178)
* Add back-to-top button on tag and user pages [#4185](https://github.com/diaspora/diaspora/issues/4185)
* Fix reopened issue by changing the comment/post submit keyboard sortcut to ctrl+enter from shift+enter [#3897](https://github.com/diaspora/diaspora/issues/3897)
* Show medium avatar in hovercard [#4203](https://github.com/diaspora/diaspora/pull/4203)
* Fix posting to Twitter [#2758](https://github.com/diaspora/diaspora/issues/2758)
* Don't show hovercards for current user in comments [#3999](https://github.com/diaspora/diaspora/issues/3999)
* Replace mentions of out-of-aspect people with markdown links [#4161](https://github.com/diaspora/diaspora/pull/4161)
* Unify hide and ignore [#3828](https://github.com/diaspora/diaspora/issues/3828)
* Remove alpha branding [#4196](https://github.com/diaspora/diaspora/issues/4196)
* Fix dynamic loading of asset_sync
* Fix login for short passwords [#4123](https://github.com/diaspora/diaspora/issues/4123)
* Add loading indicator on tag pages, remove the second one from the profile page [#4041](https://github.com/diaspora/diaspora/issues/4041)
* Leaving the `to` field blank when sending a private message causes a server error [#4227](https://github.com/diaspora/diaspora/issues/4227)
* Fix hashtags that start a line when posting to Facebook or Twitter [#3768](https://github.com/diaspora/diaspora/issues/3768) [#4154](https://github.com/diaspora/diaspora/issues/4154)
* Show avatar of recent user in conversation list [#4237](https://github.com/diaspora/diaspora/issues/4237)
* Private message fails if contact not entered correctly [#4210](https://github.com/diaspora/diaspora/issues/4210)

## Features

* Deleting a post that was shared to Twitter now deletes it from Twitter too [#4156](https://github.com/diaspora/diaspora/pull/4156)
* Improvement on how participants are displayed on each conversation without opening it [#4149](https://github.com/diaspora/diaspora/pull/4149)

## Gem updates

* acts-as-taggable-on 2.4.0 -> 2.4.1
* configurate 0.0.7 -> 0.0.8
* database_cleaner 0.9.1 -> 1.0.1
* fog 1.10.1 -> 1.12.1
* fuubar 1.10 -> 1.1.1
* gon 4.1.0 -> 4.1.1
* guard-rspec 2.5.3 -> 3.0.1
* haml 4.0.2 -> 4.0.3
* json 1.7.7 -> 1.8.0
* mini_magick 3.5 -> 3.6.0
* mobile-fu 1.1.1 -> 1.2.1
* rack-cors 0.2.7 -> 0.2.8
* rails_admin 0.4.7 -> 0.4.9
* rails_autolink 1.0.9 -> 1.1.0
* redcarpet 2.2.2 -> 2.3.0
* rspec-rails 2.13.0 -> 2.13.2
* slim 1.3.8 -> 1.3.9
* twitter 4.6.2 -> 4.7.0
* typhoeus 0.3.3 -> 0.6.3
* uglifier 2.0.1 -> 2.1.1
* webmock 1.8.11 -> 1.11.0


# 0.1.0.1

* Regression fix: 500 for deleted reshares introduced by the locator
* Federate locations

# 0.1.0.0

## Refactor

### Replaced Resque with Sidekiq - Migration guide - [#3993](https://github.com/diaspora/diaspora/pull/3993)

We replaced our queue system with Sidekiq. You might know that Resque needs Redis.
Sidekiq does too, so don't remove it, it's still required. Sidekiq uses a threaded
model so you'll need far less processes than with Resque to do the same amount
of work.

To update do the following:

1. Before updating (even before the `git pull`!) stop your application
   server (Unicorn by default, started through Foreman).
2. In case you did already run `git pull` checkout v0.0.3.4:

   ```
   git fetch origin
   git checkout v0.0.3.4
   bundle
   ```

3. Start Resque web (you'll need temporary access to port 5678, check
   your Firewall if needed!):

   ```
   bundle exec resque-web
   ```

   In case you need it you can adjust the port with the `-p` flag.
4. One last time, start a Resque worker:

   ```
   RAILS_ENV=production QUEUE=* bundle exec rake resque:work
   ```

   Visit Resque web via http://your_host:5678, wait until all queues but the
   failed one are empty (show 0 jobs).
5. Kill the Resque worker by hitting Ctrl+C. Kill Resque web with:

   ```
   bundle exec resque-web -k
   ```

   Don't forget to close the port on the Firewall again, if you had to open it.
6. In case you needed to do step 2., run:

   ```
   git checkout master
   bundle
   ```

7. Proceed with the update as normal (migrate database, precompile assets).
8. Before starting Diaspora again ensure that you reviewed the new
   `environment.sidekiq` section in `config/diaspora.yml.example` and,
   if wanted, transfered it to your `config/diaspora.yml` and made any
   needed changes. In particular increase the `environment.sidekiq.concurrency`
   setting on any medium sized pod. If you do change that value, edit
   your `config/database.yml` and add a matching `pool: n` to your database
   configuration. n should be equal or higher than the amount of
   threads per Sidekiq worker. This sets how many concurrent
   connections to the database ActiveRecord allows.


If you aren't using `script/server` but for example passenger, you no
longer need to start a Resque worker, but a Sidekiq worker now. The
command for that is:

```
bundle exec sidekiq
```


#### Heroku

The only gotcha for Heroku single gear setups is that the setting name
to spawn a background worker from the unicorn process changed. Run

```
heroku config:remove SERVER_EMBED_RESQUE_WORKER
heroku config:set SERVER_EMBED_SIDEKIQ_WORKER=true
```

We're automatically adjusting the ActiveRecord connection pool size for you.

Larger Heroku setups should have enough expertise to figure out what to do
by them self.

### Removal of Capistrano

The Capistrano deployment scripts were removed from the main source code
repository, since they were no longer working.
They will be moved into their own repository with a new maintainer,
you'll be able to find them under the Diaspora* Github organization once
everything is set up.

### Other

* Cleaned up requires of our own libraries [#3993](https://github.com/diaspora/diaspora/pull/3993)
* Refactor people_controller#show and photos_controller#index [#4002](https://github.com/diaspora/diaspora/issues/4002)
* Modularize layout [#3944](https://github.com/diaspora/diaspora/pull/3944)
* Add header to the sign up page [#3944](https://github.com/diaspora/diaspora/pull/3944)
* Add a configuration entry to set max-age header to Amazon S3 resources. [#4048](https://github.com/diaspora/diaspora/pull/4048)
* Load images via sprites [#4039](https://github.com/diaspora/diaspora/pull/4039)
* Delete unnecessary javascript views. [#4059](https://github.com/diaspora/diaspora/pull/4059)
* Cleanup of script/server
* Attempt to stabilize federation of attached photos (fix [#3033](https://github.com/diaspora/diaspora/issues/3033)  [#3940](https://github.com/diaspora/diaspora/pull/3940) )
* Refactor develop install script [#4111](https://github.com/diaspora/diaspora/pull/4111)
* Remove special hacks for supporting Ruby 1.8 [#4113](https://github.com/diaspora/diaspora/pull/4139)
* Moved custom oEmbed providers to config/oembed_providers.yml [#4131](https://github.com/diaspora/diaspora/pull/4131)
* Add specs for Post#find_by_guid_or_id_with_user

## Bug fixes

* Fix mass aspect selection [#4127](https://github.com/diaspora/diaspora/pull/4127)
* Fix posting functionality on tags show view [#4112](https://github.com/diaspora/diaspora/pull/4112)
* Fix cancel button on getting_started confirmation box [#4073](https://github.com/diaspora/diaspora/issues/4073)
* Reset comment box height after posting a comment. [#4030](https://github.com/diaspora/diaspora/issues/4030)
* Fade long tag names. [#3899](https://github.com/diaspora/diaspora/issues/3899)
* Avoid posting empty comments. [#3836](https://github.com/diaspora/diaspora/issues/3836)
* Delegate parent_author to the target of a RelayableRetraction
* Do not fail on receiving a SignedRetraction via the public route
* Pass the real values to stderr_path and stdout_path in unicorn.rb since it runs a case statement on them.
* Decode tag name before passing it into a TagFollowingAction [#4027](https://github.com/diaspora/diaspora/issues/4027)
* Fix reshares in single post-view [#4056](https://github.com/diaspora/diaspora/issues/4056)
* Fix mobile view of deleted reshares. [#4063](https://github.com/diaspora/diaspora/issues/4063)
* Hide comment button in the mobile view when not signed in. [#4065](https://github.com/diaspora/diaspora/issues/4065)
* Send profile alongside notification [#3976](https://github.com/diaspora/diaspora/issues/3976)
* Fix off-center close button image on intro popovers [#3841](https://github.com/diaspora/diaspora/pull/3841)
* Remove unnecessary dotted CSS borders. [#2940](https://github.com/diaspora/diaspora/issues/2940)
* Fix default image url in profiles table. [#3795](https://github.com/diaspora/diaspora/issues/3795)
* Fix mobile buttons are only clickable when scrolled to the top. [#4102](https://github.com/diaspora/diaspora/issues/4102)
* Fix regression in bookmarklet causing uneditable post contents. [#4057](https://github.com/diaspora/diaspora/issues/4057)
* Redirect all mixed case tags to the lower case equivalents [#4058](https://github.com/diaspora/diaspora/issues/4058)
* Fix wrong message on infinite scroll on contacts page [#3681](https://github.com/diaspora/diaspora/issues/3681)
* My Activity mobile doesn't show second page when clicking "more". [#4109](https://github.com/diaspora/diaspora/issues/4109)
* Remove unnecessary navigation bar to access mobile site and re-add flash warning to mobile registrations. [#4085](https://github.com/diaspora/diaspora/pull/4085)
* Fix broken reactions link on mobile page [#4125](https://github.com/diaspora/diaspora/pull/4125)
* Missing translation "Back to top". [#4138](https://github.com/diaspora/diaspora/pull/4138)
* Fix preview with locator feature. [#4147](https://github.com/diaspora/diaspora/pull/4147)
* Fix mentions at end of post. [#3746](https://github.com/diaspora/diaspora/issues/3746)
* Fix missing indent to correct logged-out-header container relative positioning [#4134](https://github.com/diaspora/diaspora/pull/4134)
* Private post dont show error 404 when you are not authorized on mobile page [#4129](https://github.com/diaspora/diaspora/issues/4129)
* Show 404 instead of 500 if a not signed in user wants to see a non public or non existing post.

## Features

* Deleting a post that was shared to Facebook now deletes it from Facebook too [#3980]( https://github.com/diaspora/diaspora/pull/3980)
* Include reshares in a users public atom feed [#1781](https://github.com/diaspora/diaspora/issues/1781)
* Add the ability to upload photos from the mobile site. [#4004](https://github.com/diaspora/diaspora/issues/4004)
* Show timestamp when hovering on comment time-ago string. [#4042](https://github.com/diaspora/diaspora/issues/4042)
* If sharing a post with photos to Facebook, always include URL to post [#3706](https://github.com/diaspora/diaspora/issues/3706)
* Add possibiltiy to upload multiple photos from mobile. [#4067](https://github.com/diaspora/diaspora/issues/4067)
* Add hotkeys to navigate in stream [#4089](https://github.com/diaspora/diaspora/pull/4089)
* Add a brief explanatory text about external services connections to services index page [#3064](https://github.com/diaspora/diaspora/issues/3064)
* Add a preview for posts in the stream [#4099](https://github.com/diaspora/diaspora/issues/4099)
* Add shortcut key Shift to submit comments and publish posts. [#4096](https://github.com/diaspora/diaspora/pull/4096)
* Show the service username in a tooltip next to the publisher icons [#4126](https://github.com/diaspora/diaspora/pull/4126)
* Ability to add location when creating a post [#3803](https://github.com/diaspora/diaspora/pull/3803)
* Added oEmbed provider for MixCloud. [#4131](https://github.com/diaspora/diaspora/pull/4131)

## Gem updates

* Dropped everything related to Capistrano in preparation for maintaining it in a separate repository
* Replaced Resque with Sidekiq, see above. Added Sinatra and Slim for the Sidekiq  Monitor interface
* Added sinon-rails, compass-rails
* acts-as-taggable-on 2.3.3 -> 2.4.0
* addressable 2.3.2 -> 2.3.4
* client_side_validations 3.2.1 -> 3.2.5
* configurate 0.0.2 -> 0.0.7
* cucumber-rails 1.3.0 -> 1.3.1
* faraday 0.8.5 -> 0.8.7
* fog 1.9.0 -> 1.10.1
* foreigner 1.3.0 -> 1.4.1
* foreman 0.61 -> 0.62
* gon 4.0.2 -> 4.1.0
* guard 1.6.2 -> 1.7.0
* guard-cucumber 1.3.2 -> 1.4.0
* guard-rspec 2.4.0 -> 2.5.3
* guard-spork 1.4.2 -> 1.5.0
* haml 4.0.0 -> 4.0.2
* handlebars_assets 0.11.0 -> 0.1.2.0
* jasmine 1.3.1 -> 1.3.2
* nokogiri 1.5.6 -> 1.5.9
* oauth2 0.8.0 -> 0.8.1
* omniauth 1.1.3 -> 1.1.4
* omniauth-twitter 0.0.14 -> 0.0.16
* pg 0.14.1 -> 0.15.1
* rack-piwik 0.1.3 -> 0.2.2
* rails-i18n 0.7.2 -> 0.7.3
* rails_admin 0.4.5 -> 0.4.7
* roxml git release -> 3.1.6
* rspec-rails 2.12.2 -> 2.13.0
* safe_yaml 0.8.0 -> 0.9.1
* selenium-webdriver 2.29.0 -> 2.32.1
* timecop 0.5.9.2 -> 0.6.1
* twitter 4.5.0 -> 4.6.2
* uglifier 1.3.0 -> 2.0.1
* unicorn 4.6.0 -> 4.6.2

# 0.0.3.4

* Bump Rails to 3.2.13, fixes CVE-2013-1854, CVE-2013-1855, CVE-2013-1856 and CVE-2013-1857. [Read more](http://weblog.rubyonrails.org/2013/3/18/SEC-ANN-Rails-3-2-13-3-1-12-and-2-3-18-have-been-released/)

# 0.0.3.3

* Switch Gemfile source to https to be compatible with bundler 1.3

# 0.0.3.2

* Fix XSS vulnerability in conversations#new [#4010](https://github.com/diaspora/diaspora/issues/4010)

# 0.0.3.1

* exec foreman in ./script/server to replace the process so that we can Ctrl+C it again.
* Include our custom fileuploader on the mobile site too. [#3994](https://github.com/diaspora/diaspora/pull/3994)
* Move custom splash page logic into the controller [#3991](https://github.com/diaspora/diaspora/issues/3991)
* Fixed removing images from publisher on the profile and tags pages. [#3995](https://github.com/diaspora/diaspora/pull/3995)
* Wrap text if too long in mobile notifications. [#3990](https://github.com/diaspora/diaspora/pull/3990)
* Sort tag followings alphabetically, not in reverse [#3986](https://github.com/diaspora/diaspora/issues/3986)

# 0.0.3.0

## Refactor

* Removed unused stuff [#3714](https://github.com/diaspora/diaspora/pull/3714), [#3754](https://github.com/diaspora/diaspora/pull/3754)
* Last post link isn't displayed anymore if there are no visible posts [#3750](https://github.com/diaspora/diaspora/issues/3750)
* Ported tag followings to backbone [#3713](https://github.com/diaspora/diaspora/pull/3713), [#3775](https://github.com/diaspora/diaspora/pull/3777)
* Extracted configuration system to a gem.
* Made number of unicorn workers configurable.
* Made loading of the configuration environment independent of Rails.
* Do not generate paths like `/a/b/c/config/boot.rb/../../Gemfile` to require and open things, create a proper path instead.
* Remove the hack for loading the entire lib folder with a proper solution. [#3809](https://github.com/diaspora/diaspora/issues/3750)
* Update and refactor the default public view `public/default.html` [#3811](https://github.com/diaspora/diaspora/issues/3811)
* Write unicorn stderr and stdout [#3785](https://github.com/diaspora/diaspora/pull/3785)
* Ported aspects to backbone [#3850](https://github.com/diaspora/diaspora/pull/3850)
* Join tagging's table instead of tags to improve a bit the query [#3932](https://github.com/diaspora/diaspora/pull/3932)
* Refactor contacts/index view [#3937](https://github.com/diaspora/diaspora/pull/3937)
* Ported aspect membership dropdown to backbone [#3864](https://github.com/diaspora/diaspora/pull/3864)

## Features

* Updates to oEmbed, added new providers and fixed photo display. [#3880](https://github.com/diaspora/diaspora/pull/3880)
* Add 'screenshot tool' for taking before/after images of stylesheet changes. [#3797](https://github.com/diaspora/diaspora/pull/3797)
* Add possibility to contact the administrator. [#3792](https://github.com/diaspora/diaspora/pull/3792)
* Add simple background for unread messages/conversations mobile. [#3724](https://github.com/diaspora/diaspora/pull/3724)
* Add flash warning to conversation mobile, unification of flash warning with login and register mobile, and add support for flash warning to Opera browser. [#3686](https://github.com/diaspora/diaspora/pull/3686)
* Add progress percentage to upload images. [#3740](https://github.com/diaspora/diaspora/pull/3740)
* Mark all unread post-related notifications as read, if one of this gets opened. [#3787](https://github.com/diaspora/diaspora/pull/3787)
* Add flash-notice when sending messages to non-contacts. [#3723](https://github.com/diaspora/diaspora/pull/3723)
* Re-add hovercards [#3802](https://github.com/diaspora/diaspora/pull/3802)
* Add images to notifications [#3821](https://github.com/diaspora/diaspora/pull/3821)
* Show pod version in footer and updated the link to the changelog [#3822](https://github.com/diaspora/diaspora/pull/3822)
* Footer links moved to sidebar [#3827](https://github.com/diaspora/diaspora/pull/3827)
* Changelog now points to correct revision if possible [#3921](https://github.com/diaspora/diaspora/pull/3921)
* User interface enhancements [#3832](https://github.com/diaspora/diaspora/pull/3832), [#3839](https://github.com/diaspora/diaspora/pull/3839), [#3834](https://github.com/diaspora/diaspora/pull/3834), [#3840](https://github.com/diaspora/diaspora/issues/3840), [#3846](https://github.com/diaspora/diaspora/issues/3846), [#3851](https://github.com/diaspora/diaspora/issues/3851), [#3828](https://github.com/diaspora/diaspora/issues/3828), [#3874](https://github.com/diaspora/diaspora/issues/3874), [#3806](https://github.com/diaspora/diaspora/issues/3806), [#3906](https://github.com/diaspora/diaspora/issues/3906).
* Add settings web mobile. [#3701](https://github.com/diaspora/diaspora/pull/3701)
* Stream form on profile page [#3910](https://github.com/diaspora/diaspora/issues/3910).
* Add Getting_Started page mobile. [#3949](https://github.com/diaspora/diaspora/issues/3949).
* Autoscroll to the first unread message in conversations. [#3216](https://github.com/diaspora/diaspora/issues/3216)
* Friendlier new-conversation mobile. [#3984](https://github.com/diaspora/diaspora/issues/3984)

## Bug Fixes

* Force Typhoeus/cURL to use the CA bundle we query via the config. Also add a setting for extra verbose output.
* Validate input on sending invitations, validate email format, send correct ones. [#3748](https://github.com/diaspora/diaspora/pull/3748), [#3271](https://github.com/diaspora/diaspora/issues/3271)
* moved Aspects JS initializer to the correct place so aspect selection / deselection works again. [#3737](https://github.com/diaspora/diaspora/pull/3737)
* Do not strip "markdown" in links when posting to services. [#3765](https://github.com/diaspora/diaspora/issues/3765)
* Renamed `server.db` to `server.database` to match the example configuration.
* Fix insecure image of cat on user edit page - New photo courtesy of [khanb1 on flickr](http://www.flickr.com/photos/albaraa/) under CC BY 2.0.
* Allow translation of "suggest member" of Community Spotlight. [#3791](https://github.com/diaspora/diaspora/issues/3791)
* Resize deletelabel and ignoreuser images to align them. [#3779](https://github.com/diaspora/diaspora/issues/3779)
* Patch in Armenian pluralization rule until CLDR provides it.
* Fix reshare a post multiple times. [#3831](https://github.com/diaspora/diaspora/issues/3671)
* Fix services index view. [#3884](https://github.com/diaspora/diaspora/issues/3884)
* Excessive padding with "user-controls" in single post view. [#3861](https://github.com/diaspora/diaspora/issues/3861)
* Resize full scaled image to a specific width. [#3818](https://github.com/diaspora/diaspora/issues/3818)
* Fix translation issue in contacts_helper [#3937](https://github.com/diaspora/diaspora/pull/3937)
* Show timestamp hovering a timeago string (stream) [#3149](https://github.com/diaspora/diaspora/issues/3149)
* Fix reshare and like a post on a single post view [#3672](https://github.com/diaspora/diaspora/issues/3672)
* Fix posting multiple times the same content [#3272](https://github.com/diaspora/diaspora/issues/3272)
* Excessive padding with select aspect in mobile publisher. [#3951](https://github.com/diaspora/diaspora/issues/3951)
* Adapt css for search mobile page. [#3953](https://github.com/diaspora/diaspora/issues/3953)
* Twitter/Facebook/Tumblr count down characters is hidden by the picture of the post. [#3963](https://github.com/diaspora/diaspora/issues/3963)
* Buttons on mobile are hard to click on. [#3973](https://github.com/diaspora/diaspora/issues/3973)
* RTL-language characters in usernames no longer overlay post dates [#2339](https://github.com/diaspora/diaspora/issues/2339)
* Overflow info author mobile web. [#3983](https://github.com/diaspora/diaspora/issues/3983)
* Overflow name author mobile post. [#3981](https://github.com/diaspora/diaspora/issues/3981)

## Gem Updates

* Removed `debugger` since it was causing bundle problems, and is not necessary given 1.9.3 has a built-in debugger.
* dropped unnecessary fastercsv
* markerb switched from git release to 1.0.1
* added rmagick as development dependency for making screenshot comparisons
* jasmine 1.2.1 -> 1.3.1 (+ remove useless spec)
* activerecord-import 0.2.11 -> 0.3.1
* asset_sync 0.5.0 -> 0.5.4
* bootstap-sass 2.1.1.0 -> 2.2.2.0
* carrierwave 0.7.1 -> 0.8.0
* configurate 0.0.1 -> 0.0.2
* factory_girl_rails 4.1.0 -> 4.2.0
* faraday 0.8.4 -> 0.8.5
* ffi 1.1.5 -> 1.4.0
* fixture_builder 0.3.4 -> 0.3.5
* fog 1.6.0 -> 1.9.0
* foreigner 1.2.1 -> 1.3.0
* foreman 0.60.2 -> 0.61
* gon 4.0.1 -> 4.0.2
* guard 1.5.4 -> 1.6.2
    * guard-cucumber 1.2.2 -> 1.3.2
    * guard-rspec 2.1.1 -> 2.4.0
    * guard-spork 1.2.3 -> 1.4.2
    * rb-fsevent 0.9.2 -> 0.9.3
    * rb-inotify 0.8.8 -> 0.9.0
* haml 3.1.7 -> 4.0.0
* handlebars_assets 0.6.6 -> 0.11.0
* jquery-rails 2.1.3 -> 2.1.4
* jquery-ui-rails 2.0.2 -> 3.0.1
* mini_magick 3.4 -> 3.5.0
* mobile-fu 1.1.0 -> 1.1.1
* multi_json 1.5.1 -> 1.6.1
* nokogiri 1.5.5 -> 1.5.6
* omniauth 1.1.1 -> 1.1.3
    * omniauth-twitter 0.0.13 -> 0.0.14
* rack-ssl 1.3.2 -> 1.3.3
* rack-rewrite 1.3.1 -> 1.3.3
* rails-i18n 0.7.0 -> 0.7.2
* rails_admin 0.2.0 -> 0.4.5
* remotipart 1.0.2 -> 1.0.5
* ruby-oembed 0.8.7 -> 0.8.8
* rspec 2.11.0 -> 2.12.0
* rspec-rails 2.11.4 -> 2.12.2
* sass-rails 3.2.5 -> 3.2.6
* selenium-webdriver 2.26.0 -> 2.29.0
* timecop 0.5.3 -> 0.5.9.2
* twitter 4.2.0 -> 4.5.0
* unicorn 4.4.0 -> 4.6.0
* will_paginate 3.0.3 -> 3.0.4


# 0.0.2.5

* Fix CVE-2013-0269 by updating the gems json to 1.7.7 and multi\_json to 1.5.1. [Read more](https://groups.google.com/forum/?fromgroups=#!topic/rubyonrails-security/4_YvCpLzL58)
* Additionally ensure can't affect us by bumping Rails to 3.2.12. [Read more](https://groups.google.com/forum/?fromgroups=#!topic/rubyonrails-security/AFBKNY7VSH8)
* And exclude CVE-2013-0262 and CVE-2013-0263 by updating rack to 1.4.5.

# 0.0.2.4

* Fix XSS vulnerabilities caused by not escaping a users name fields when loading it from JSON. [#3948](https://github.com/diaspora/diaspora/issues/3948)

# 0.0.2.3

* Upgrade to Devise 2.1.3 [Read more](http://blog.plataformatec.com.br/2013/01/security-announcement-devise-v2-2-3-v2-1-3-v2-0-5-and-v1-5-3-released/)

# 0.0.2.2

* Upgrade to Rails 3.2.11 (CVE-2012-0155, CVE-2012-0156). [Read more](http://weblog.rubyonrails.org/2013/1/8/Rails-3-2-11-3-1-10-3-0-19-and-2-3-15-have-been-released/)

# 0.0.2.1

* Upgrade to Rails 3.2.10 as per CVE-2012-5664. [Read more](https://groups.google.com/group/rubyonrails-security/browse_thread/thread/c2353369fea8c53)

# 0.0.2.0

## Refactor

### script/server

* Uses foreman now
* Reduce startup time by reducing calls to `script/get_config.rb`
* `config/script_server.yml` is removed and replaced by the `server` section in `config/diaspora.yml`
  Have a look at the updated example!
* Thin is dropped in favour of unicorn
* Already set versions of `RAILS_ENV` and `DB` are now prefered over those set in `config/diaspora.yml`
* **Heroku setups:** `ENVIRONMENT_UNICORN_EMBED_RESQUE_WORKER` got renamed to `SERVER_EMBED_RESQUE_WORKER`

### Other

* MessagesController. [#3657](https://github.com/diaspora/diaspora/pull/3657)
* **Fixed setting:** `follow_diasporahq` has now to be set to `true` to enable following the DiasporaHQ account. Was `false`
* Removal of some bash-/linux-isms from most of the scripts, rework of 'script/install.sh' output methods. [#3679](https://github.com/diaspora/diaspora/pull/3679)

## Features

* Add "My Activity" icon mobile -[Author Icon](http://www.gentleface.com/free_icon_set.html)-. [#3687](https://github.com/diaspora/diaspora/pull/3687)
* Add password_confirmation field to registration page. [#3647](https://github.com/diaspora/diaspora/pull/3647)
* When posting to Twitter, behaviour changed so that URL to post will only be added to the post when length exceeds 140 chars or post contains uploaded photos.
* Remove markdown formatting from post message when posting to Facebook or Twitter.

## Bug Fixes

* Fix missing X-Frame headers [#3739](https://github.com/diaspora/diaspora/pull/3739)
* Fix image path for padlocks [#3682](https://github.com/diaspora/diaspora/pull/3682)
* Fix posting to Facebook and Tumblr. Have a look at the updated [services guide](http://wiki.diasporafoundation.org/Integrating_Other_Social_Networks) for new Facebook instructions.
* Fix overflow button in mobile reset password. [#3697](https://github.com/diaspora/diaspora/pull/3697)
* Fix issue with interacted_at in post fetcher. [#3607](https://github.com/diaspora/diaspora/pull/3607)
* Fix error with show post Community Spotlight. [#3658](https://github.com/diaspora/diaspora/pull/3658)
* Fix javascripts problem with read/unread notifications. [#3656](https://github.com/diaspora/diaspora/pull/3656)
* Fix error with open/close registrations. [#3649](https://github.com/diaspora/diaspora/pull/3649)
* Fix javascripts error in invitations facebox. [#3638](https://github.com/diaspora/diaspora/pull/3638)
* Fix css overflow problem in aspect dropdown on welcome page. [#3637](https://github.com/diaspora/diaspora/pull/3637)
* Fix empty page after authenticating with other services. [#3693](https://github.com/diaspora/diaspora/pull/3693)
* Fix posting public posts to Facebook. [#2882](https://github.com/diaspora/diaspora/issues/2882), [#3650](https://github.com/diaspora/diaspora/issues/3650)
* Fix error with invite link box shows on search results page even if invites have been turned off. [#3708](https://github.com/diaspora/diaspora/pull/3708)
* Fix misconfiguration of Devise to allow the session to be remembered. [#3472](https://github.com/diaspora/diaspora/issues/3472)
* Fix problem with show reshares_count in stream. [#3700](https://github.com/diaspora/diaspora/pull/3700)
* Fix error with notifications count in mobile. [#3721](https://github.com/diaspora/diaspora/pull/3721)
* Fix conversation unread message count bug. [#2321](https://github.com/diaspora/diaspora/issues/2321)

## Gem updates

* bootstrap-sass 2.1.0.0 -> 2.1.1.0
* capybara 1.1.2 -> 1.1.3
* carrierwave 0.6.2 -> 0.7.1
* client\_side_validations 3.1.4 -> 3.2.1
* database_cleaner 0.8 -> 0.9.1
* faraday_middleware 0.8.8 -> 0.9.0
* foreman 0.59 -> 0.60.2
* fuubar 1.0.0 -> 1.1.0
* debugger 1.2.0 -> 1.2.1
* gon 4.0.0 -> 4.0.1
* guard
    * guard-cucumber 1.0.0 -> 1.2.2
    * guard-rspec 0.7.3 -> 2.1.1
    * guard-spork 0.8.0 -> 1.2.3
    * rb-inotify -> 0.8.8, new dependency
* handlebars_assets 0.6.5 -> 0.6.6
* omniauth-facebook 1.3.0 -> 1.4.1
* omniauth-twitter 0.0.11 -> 0.0.13
* rails_admin 0.1.1 -> 0.2.0
* rails-i18n -> 0.7.0
* rack-rewrite 1.2.1 -> 1.3.1
* redcarpet 2.1.1 -> 2.2.2
* resque 1.22.0 -> 1.23.0
* rspec-rails 2.11.0, 2.11.4
* selenium-webdriver 2.25.0 -> 2.26.0
* timecop 0.5.1 -> 0.5.3
* twitter 2.0.2 -> 4.2.0
* unicorn 4.3.1 -> 4.4.0, now default
* webmock 1.8.10 -> 1.8.11

And their dependencies.

# 0.0.1.2

Fix exception when the root of a reshare of a reshare got deleted [#3546](https://github.com/diaspora/diaspora/issues/3546)

# 0.0.1.1

* Fix syntax error in French Javascript pluralization rule.

# 0.0.1.0

## New configuration system!

Copy over config/diaspora.yml.example to config/diaspora.yml and migrate your settings! An updated Heroku guide including basic hints on howto migrate is [here](http://wiki.diasporafoundation.org/Installing_on_Heroku).

The new configuration system allows all possible settings to be overriden by environment variables. This makes it possible to deploy heroku without checking any credentials into git. Read the top of `config/diaspora.yml.example` for an explanation on how to convert the setting names to environment variables.

### Environment variable changes:

#### deprecated

* REDISTOGO_URL in favour of REDIS_URL or ENVIRONMENT_REDIS

#### removed

*  application_yml - Obsolete, all settings are settable via environment variables now

#### renamed

* SINGLE_PROCESS_MODE -> ENVIRONMENT_SINGLE_PROCESS_MODE
* SINGLE_PROCESS -> ENVIRONMENT_SINGLE_PROCESS_MODE
* NO_SSL -> ENVIRONMENT_REQUIRE_SSL
* ASSET_HOST -> ENVIRONMENT_ASSETS_HOST


## Gem changes

### Updated gems

* omniauth-tumblr 1.0 -> 1.1
* rails_admin git -> 0.1.1
* activerecord-import 0.2.10 -> 0.2.11
* fog 1.4.0 -> 1.6.0
* asset_sync 0.4.2 -> 0.5.0
* jquery-rails 2.0.2 -> 2.1.3

### Removed gems

The following gems and their related files were removed as they aren't widely enough used to justify maintenance for them by the core developers. If you use them please maintain them in your fork.

* airbrake
* newrelic_rpm
* rpm_contrib
* heroku_san

The following gems were removed because their are neither used in daily development or are just CLI tools that aren't required to be loaded from the code:

* heroku
* oink
* yard


## Publisher

Refactoring of the JavaScript code; it is now completely rewritten to make use of Backbone.js.
This paves the way for future improvements such as post preview or edit toolbar/help.


## Removal of 'beta' code

The feature-flag on users and all the code in connection with experimental UX changes got removed/reverted. Those are the parts that became Makr.io.
The single-post view will also be revamped/reverted, but that didn't make it into this release.


## JS lib updates


## Cleanup in maintenance scripts and automated build environment<|MERGE_RESOLUTION|>--- conflicted
+++ resolved
@@ -1,24 +1,23 @@
-<<<<<<< HEAD
 # 0.8.0.0
 
 ## Refactor
 * Add bootstrapping for using ECMAScript 6 with automatic transpiling for compatibility [#7581](https://github.com/diaspora/diaspora/pull/7581)
 * Remove backporting of mention syntax [#7788](https://github.com/diaspora/diaspora/pull/7788)
 * Enable Content-Security-Policy header by default [#7781](https://github.com/diaspora/diaspora/pull/7781)
-=======
-# 0.7.7.0
-
-## Refactor
->>>>>>> 67d6d2ff
-
-## Bug fixes
-
-## Features
-<<<<<<< HEAD
+
+## Bug fixes
+
+## Features
 * Add client-side cropping of profile image uploads [#7581](https://github.com/diaspora/diaspora/pull/7581)
 * Add client-site rescaling of post images if they exceed the maximum possible size [#7734](https://github.com/diaspora/diaspora/pull/7734)
-=======
->>>>>>> 67d6d2ff
+
+# 0.7.7.0
+
+## Refactor
+
+## Bug fixes
+
+## Features
 
 # 0.7.6.0
 
