--- conflicted
+++ resolved
@@ -21,14 +21,10 @@
 * Disable submit button in sign up form after submission to avoid email already exists error [#4506](https://github.com/diaspora/diaspora/issues/4506)
 * Do not pull the 404 pages assets from Amazon S3 [#4501](https://github.com/diaspora/diaspora/pull/4501)
 * Fix counter background does not cover more than 2 digits on profile [#4499](https://github.com/diaspora/diaspora/issues/4499)
-<<<<<<< HEAD
 * Fix commenting upon submission fail [#4005] (https://github.com/diaspora/diaspora/issues/4005)
 * Fix date color and alignment in the notifications dropdown [#4502](https://github.com/diaspora/diaspora/issues/4502)
-
 * Add a white background to images shown in the lightbox [#4475](https://github.com/diaspora/diaspora/issues/4475)
-=======
 * Refactor getting_started page, test if facebook is available, fix [#4520](https://github.com/diaspora/diaspora/issues/4520)
->>>>>>> 126e7bdc
 
 ## Features
 * Add oEmbed content to the mobile view [#4343](https://github.com/diaspora/diaspora/pull/4353)
