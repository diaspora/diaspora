<<<<<<< HEAD
# 0.8.0.0

## New configuration file!

We already recommended you to move to our new TOML based configuration file. With this release diaspora\* will no longer read the YAML based configuration file at `config/diaspora.yml`. If you have not yet done so, please copy `config/diaspora.toml.example` to `config/diaspora.toml` and migrate your configuration.

## API!

With the release of diaspora\* Version 0.8.0.0, we now officially support building applications on top of the diaspora\* API! Please check out [the official API documentation](https://diaspora.github.io/api-documentation/) for instructions, and please do file bugs if you notice something that could be improved!

We are looking forward to seeing many creative applications!

## The chat integration has been removed

After [a discussion with our community on Discourse](https://discourse.diasporafoundation.org/t/2718), we decided to remove the pieces of XMPP chat integration that were put in place a while ago. When we first added the chat support, we merged the implementation in an unfinished state in the hopes that the open issues will be addressed eventually, and the implementation would end up more polished. This ended up not being the case. After careful consideration and discussion, we did not manage to come up with clear reasons why we need a chat implementation, so we decided that the best way forward would be to remove it.

Although the chat was never enabled per default and was marked as experimental, some production pods did set up the integration and offered an XMPP service to their users. After this release, diaspora\* will no longer contain a chat applet, so users will no longer be able to use the webchat inside diaspora\*. The existing module that is used to enable users to authenticate to Prosody using their diaspora\* credentials will continue to work, but contact list synchronization might not work without further changes to the Prosody module, which is developed independently from this project.

## Refactor
* Add bootstrapping for using ECMAScript 6 with automatic transpiling for compatibility [#7581](https://github.com/diaspora/diaspora/pull/7581)
* Remove backporting of mention syntax [#7788](https://github.com/diaspora/diaspora/pull/7788)
* Enable Content-Security-Policy header by default [#7781](https://github.com/diaspora/diaspora/pull/7781)
* Do not show getting started after account import [#8036](https://github.com/diaspora/diaspora/pull/8036)
* Remove the JSXC/Prosody integration [#8069](https://github.com/diaspora/diaspora/pull/8069)
* Replace factory\_girl with factory\_bot [#8218](https://github.com/diaspora/diaspora/pull/8218)

## Bug fixes
* Fix multiple photos upload progress bar [#7655](https://github.com/diaspora/diaspora/pull/7655)
* Photo-upload file picker now correctly restricts possible file types [#8205](https://github.com/diaspora/diaspora/pull/8205)

## Features
* Add client-side cropping of profile image uploads [#7581](https://github.com/diaspora/diaspora/pull/7581)
* Add client-site rescaling of post images if they exceed the maximum possible size [#7734](https://github.com/diaspora/diaspora/pull/7734)
* Add backend for archive import [#7660](https://github.com/diaspora/diaspora/pull/7660)
* For pods running PostgreSQL, make sure that no upper-case/mixed-case tags exist, and create a `lower(name)` index on tags to speed up ActsAsTaggableOn [#8206](https://github.com/diaspora/diaspora/pull/8206)
=======
# 0.7.16.0

## Refactor

## Bug fixes

## Features
>>>>>>> ba905334

# 0.7.15.0

## Refactor
* Replaced some `http://` links in the UI with their `https://` counterparts [#8207](https://github.com/diaspora/diaspora/pull/8207)
* Testing: Replaced phantomjs with headless Chrome/Chromium [#8234](https://github.com/diaspora/diaspora/pull/8234)

## Bug fixes
* Update comment counter when weleting a comment in the Single Post View [#7938](https://github.com/diaspora/diaspora/pull/7938)
* Link diaspora only poduptime list [#8174](https://github.com/diaspora/diaspora/pull/8174)
* Delete a user's invitation code during account deletion [#8202](https://github.com/diaspora/diaspora/pull/8202)
* Bump mimemagic [#8231](https://github.com/diaspora/diaspora/pull/8231)
* Removed support for defunct Uni Heidelberg OSM tile server, Mapbox is now required if you want to show maps [#8215](https://github.com/diaspora/diaspora/pull/8215)
* Render only two fractional digits in the posts per user/day admin statistics [#8227](https://github.com/diaspora/diaspora/pull/8227)
* Make aspect dropdowns scrollable [#8213](https://github.com/diaspora/diaspora/pull/8213)
* Fix `Photo#ownserhip_of_status_message` validation [#8214](https://github.com/diaspora/diaspora/pull/8214)

## Features
* Support and recommend TOML as configuration format [#8132](https://github.com/diaspora/diaspora/pull/8132)

# 0.7.14.0

## Refactor
* Update the suggested Ruby version to 2.6. If you run into trouble during the update and you followed our installation guides, run `rvm install 2.6`. [#7929](https://github.com/diaspora/diaspora/pull/7929)

## Bug fixes
* Don't link to deleted users in admin user stats [#8063](https://github.com/diaspora/diaspora/pull/8063)
* Properly validate a profile's gender field length instead of failing with a database error. [#8127](https://github.com/diaspora/diaspora/pull/8127)

## Features

# 0.7.13.0

## Security
* Fixes [USN-4274-1](https://usn.ubuntu.com/4274-1/), a potential Denial-of-Service vulnerability in Nokogiri. [#8108](https://github.com/diaspora/diaspora/pull/8108)

## Refactor
* Set better example values for unicorn stdout/stderr log settings [#8058](https://github.com/diaspora/diaspora/pull/8058)
* Replace dependency on rails-assets.org with custom gems cache at gems.diasporafoundation.org [#8087](https://github.com/diaspora/diaspora/pull/8087)

## Bug fixes
* Fix error while trying to fetch some sites with invalid OpenGraph data [#8049](https://github.com/diaspora/diaspora/pull/8049)
* Don't show sign up link on mobile when registrations are disabled [#8060](https://github.com/diaspora/diaspora/pull/8060)

## Features
* Add cronjob to cleanup pending photos which were never posted [#8041](https://github.com/diaspora/diaspora/pull/8041)

# 0.7.12.0

## Refactor
* Harmonize markdown titles sizes [#8029](https://github.com/diaspora/diaspora/pull/8029)

## Bug fixes
* Improve handling of mixed case hostnames while fetching OpenGraph data [#8021](https://github.com/diaspora/diaspora/pull/8021)
* Fix "remember me" with two factor authentication enabled [#8031](https://github.com/diaspora/diaspora/pull/8031)

## Features
* Add line mentioning diaspora\* on the splash page [#7966](https://github.com/diaspora/diaspora/pull/7966)
* Improve communication about signing up on closed pods [#7896](https://github.com/diaspora/diaspora/pull/7896)

# 0.7.11.0

## Refactor
* Enable paranoid mode for devise [#8003](https://github.com/diaspora/diaspora/pull/8003)
* Refactor likes cucumber test [#8002](https://github.com/diaspora/diaspora/pull/8002)

## Bug fixes
* Fix old photos without remote url for export [#8012](https://github.com/diaspora/diaspora/pull/8012)

## Features
* Add a manifest.json file as a first step to make diaspora\* a Progressive Web App [#7998](https://github.com/diaspora/diaspora/pull/7998)
* Allow `web+diaspora://` links to link to a profile with only the diaspora ID [#8000](https://github.com/diaspora/diaspora/pull/8000)
* Support TOTP two factor authentication [#7751](https://github.com/diaspora/diaspora/pull/7751)

# 0.7.10.0

## Refactor
* Replace dandelion.jpg with a public domain photo [#7976](https://github.com/diaspora/diaspora/pull/7976)

## Bug fixes
* Fix incorrect post sorting on tag streams and tag searches for tags containing the word "activity" [#7959](https://github.com/diaspora/diaspora/issues/7959)

# 0.7.9.0

## Refactor
* Improve public stream performance and cleanup unused indexes [#7944](https://github.com/diaspora/diaspora/pull/7944)
* Improve wording of "Toggle mobile" [#7926](https://github.com/diaspora/diaspora/pull/7926)

## Bug fixes
* Do not autofollow back a user you are ignoring [#7913](https://github.com/diaspora/diaspora/pull/7913)
* Fix photos gallery when too many thumbnails are shown [#7943](https://github.com/diaspora/diaspora/pull/7943)
* Fix extended profile visibility switch showing the wrong state [#7955](https://github.com/diaspora/diaspora/pull/7955)

## Features
* Support ignore users on mobile [#7884](https://github.com/diaspora/diaspora/pull/7884)

# 0.7.8.0

## Refactor
* Make setting up a development environment 9001% easier by adding a Docker-based setup [#7870](https://github.com/diaspora/diaspora/pull/7870)
* Improve `web+diaspora://` handler description [#7909](https://github.com/diaspora/diaspora/pull/7909)
* Move comment timestamp next to author name [#7905](https://github.com/diaspora/diaspora/pull/7905)
* Sharpen small and medium thumbnails [#7924](https://github.com/diaspora/diaspora/pull/7924)
* Show full-res image in Desktop's full-screen image view [#7890](https://github.com/diaspora/diaspora/pull/7890)

## Bug fixes
* Ignore invalid URLs for camo [#7922](https://github.com/diaspora/diaspora/pull/7922)
* Unliking a post did not update the participation icon without a reload [#7882](https://github.com/diaspora/diaspora/pull/7882)
* Fix broken Instagram embedding [#7920](https://github.com/diaspora/diaspora/pull/7920)

## Features
* Add the ability to assign roles in the admin panel [#7868](https://github.com/diaspora/diaspora/pull/7868)
* Improve memory usage with libjemalloc if available [#7919](https://github.com/diaspora/diaspora/pull/7919)

# 0.7.7.1

Fixes a potential cross-site scripting issue with maliciously crafted OpenGraph metadata on the mobile interface.

# 0.7.7.0

## Refactor
* Remove mention of deprecated `statistic.json` [#7867](https://github.com/diaspora/diaspora/pull/7867)
* Add quotes in `database.yml.example` to fields that may contain special characters [#7875](https://github.com/diaspora/diaspora/pull/7875)
* Removed broken, and thus deprecated, Facebook integration [#7874](https://github.com/diaspora/diaspora/pull/7874)

## Bug fixes
* Add compatibility with macOS to `script/configure_bundler` [#7830](https://github.com/diaspora/diaspora/pull/7830)
* Fix comment and like notifications on posts without text [#7857](https://github.com/diaspora/diaspora/pull/7857) [#7853](https://github.com/diaspora/diaspora/pull/7853)
* Fix issue with some language fallbacks not working correctly [#7861](https://github.com/diaspora/diaspora/pull/7861)
* Make sure URLs are encoded before sending them to camo [#7871](https://github.com/diaspora/diaspora/pull/7871)

## Features
* Add `web+diaspora://` link handler [#7826](https://github.com/diaspora/diaspora/pull/7826)

# 0.7.6.0

## Refactor
* Add unique index to poll participations on `poll_id` and `author_id` [#7798](https://github.com/diaspora/diaspora/pull/7798)
* Add 'completed at' date to account migrations [#7805](https://github.com/diaspora/diaspora/pull/7805)
* Handle duplicates for TagFollowing on account merging [#7807](https://github.com/diaspora/diaspora/pull/7807)
* Add link to the pod in the email footer [#7814](https://github.com/diaspora/diaspora/pull/7814)

## Bug fixes
* Fix compatibility with newer glibc versions [#7828](https://github.com/diaspora/diaspora/pull/7828)
* Allow fonts to be served from asset host in CSP [#7825](https://github.com/diaspora/diaspora/pull/7825)

## Features
* Support fetching StatusMessage by Poll GUID [#7815](https://github.com/diaspora/diaspora/pull/7815)
* Always include link to diaspora in facebook cross-posts [#7774](https://github.com/diaspora/diaspora/pull/7774)

# 0.7.5.0

## Refactor
* Remove the 'make contacts in this aspect visible to each other' option [#7769](https://github.com/diaspora/diaspora/pull/7769)
* Remove the requirement to have at least two users to disable the /podmin redirect [#7783](https://github.com/diaspora/diaspora/pull/7783)
* Randomize start times of daily Sidekiq-Cron jobs [#7787](https://github.com/diaspora/diaspora/pull/7787)

## Bug fixes
* Prefill conversation form on contacts page only with mutual contacts [#7744](https://github.com/diaspora/diaspora/pull/7744)
* Fix profiles sometimes not loading properly in background tabs [#7740](https://github.com/diaspora/diaspora/pull/7740)
* Show error message when creating posts with invalid aspects [#7742](https://github.com/diaspora/diaspora/pull/7742)
* Fix mention syntax backport for two immediately consecutive mentions [#7777](https://github.com/diaspora/diaspora/pull/7777)
* Fix link to 'make yourself an admin' [#7783](https://github.com/diaspora/diaspora/pull/7783)
* Fix calculation of content lengths when cross-posting to twitter [#7791](https://github.com/diaspora/diaspora/pull/7791)

## Features
* Make public stream accessible for logged out users [#7775](https://github.com/diaspora/diaspora/pull/7775)
* Add account-merging support when receiving an account migration [#7803](https://github.com/diaspora/diaspora/pull/7803)

# 0.7.4.1

Fixes a possible cross-site scripting issue with maliciously crafted OpenGraph metadata.

# 0.7.4.0

## Refactor
* Don't print a warning when starting the server outside a Git repo [#7712](https://github.com/diaspora/diaspora/pull/7712)
* Make script/server work on readonly filesystems [#7719](https://github.com/diaspora/diaspora/pull/7719)
* Add camo paths to the robots.txt [#7726](https://github.com/diaspora/diaspora/pull/7726)

## Bug fixes
* Prevent duplicate mention notifications when the post is received twice [#7721](https://github.com/diaspora/diaspora/pull/7721)
* Fixed a compatiblitiy issue with non-diaspora\* webfingers [#7718](https://github.com/diaspora/diaspora/pull/7718)
* Don't retry federation for accounts without a valid public key [#7717](https://github.com/diaspora/diaspora/pull/7717)
* Fix stream generation for tagged posts with many followed tags [#7715](https://github.com/diaspora/diaspora/pull/7715)
* Fix incomplete Occitan date localizations [#7731](https://github.com/diaspora/diaspora/pull/7731)

## Features
* Add basic html5 audio/video embedding support [#6418](https://github.com/diaspora/diaspora/pull/6418)
* Add the back-to-top button to all pages [#7729](https://github.com/diaspora/diaspora/pull/7729)

# 0.7.3.1

Re-updating the German translations to fix some UX issues that were introduced by recent translation efforts.

# 0.7.3.0

## Refactor
* Work on the data downloads: Fixed general layout of buttons, added a timestamp and implemented auto-deletion of old exports [#7684](https://github.com/diaspora/diaspora/pull/7684)
* Increase Twitter character limit to 280 [#7694](https://github.com/diaspora/diaspora/pull/7694)
* Improve password autocomplete with password managers [#7642](https://github.com/diaspora/diaspora/pull/7642)
* Remove the limit of participants in private conversations [#7705](https://github.com/diaspora/diaspora/pull/7705)
* Send blocks to the blocked persons pod for better UX [#7705](https://github.com/diaspora/diaspora/pull/7705)
* Send a dummy participation on all incoming public posts to increase interaction consistency [#7708](https://github.com/diaspora/diaspora/pull/7708)

## Bug fixes
* Fix invite link on the contacts page when the user has no contacts [#7690](https://github.com/diaspora/diaspora/pull/7690)
* Fix the mobile bookmarklet when called without parameters [#7698](https://github.com/diaspora/diaspora/pull/7698)
* Properly build the #newhere message for people who got invited [#7702](https://github.com/diaspora/diaspora/pull/7702)
* Fix the admin report view for posts without text [#7706](https://github.com/diaspora/diaspora/pull/7706)
* Upgrade Nokogiri to fix [a disclosed vulnerability in libxml2](https://github.com/sparklemotion/nokogiri/issues/1714)

## Features
* Check if redis is running in script/server [#7685](https://github.com/diaspora/diaspora/pull/7685)

# 0.7.2.1

Fixes notifications when people remove their birthday date [#7691](https://github.com/diaspora/diaspora/pull/7691)

# 0.7.2.0

## Bug fixes
* Ignore invalid `diaspora://` links [#7652](https://github.com/diaspora/diaspora/pull/7652)
* Fix deformed avatar in hovercards [#7656](https://github.com/diaspora/diaspora/pull/7656)
* Fix default aspects on profile page and bookmarklet publisher [#7679](https://github.com/diaspora/diaspora/issues/7679)

## Features
* Add birthday notifications [#7624](https://github.com/diaspora/diaspora/pull/7624)

# 0.7.1.1

Fixes an issue with installing and running diaspora\* with today released bundler v1.16.0.

# 0.7.1.0

## Ensure account deletions are run

There were some issues causing accounts deletions to not properly perform in some cases, see
[#7631](https://github.com/diaspora/diaspora/issues/7631) and [#7639](https://github.com/diaspora/diaspora/pull/7639).
To ensure these are reexecuted properly, please run `RAILS_ENV=production bin/rake migrations:run_account_deletions`
after you've upgraded.

## Refactor
* Remove title from profile photo upload button [#7551](https://github.com/diaspora/diaspora/pull/7551)
* Remove Internet Explorer workarounds [#7557](https://github.com/diaspora/diaspora/pull/7557)
* Sort notifications by last interaction [#7568](https://github.com/diaspora/diaspora/pull/7568) [#7648](https://github.com/diaspora/diaspora/pull/7648)
* Remove tiff support from photos [#7576](https://github.com/diaspora/diaspora/pull/7576)
* Remove reference from reshares when original post is deleted [#7578](https://github.com/diaspora/diaspora/pull/7578)
* Merge migrations from before 0.6.0.0 to CreateSchema [#7580](https://github.com/diaspora/diaspora/pull/7580)
* Remove auto detection of languages with highlightjs [#7591](https://github.com/diaspora/diaspora/pull/7591)
* Move enable/disable notification icon [#7592](https://github.com/diaspora/diaspora/pull/7592)
* Use Bootstrap 3 progress-bar for polls [#7600](https://github.com/diaspora/diaspora/pull/7600)
* Enable frozen string literals [#7595](https://github.com/diaspora/diaspora/pull/7595)
* Remove `rails_admin_histories` table [#7597](https://github.com/diaspora/diaspora/pull/7597)
* Optimize memory usage on profile export [#7627](https://github.com/diaspora/diaspora/pull/7627)
* Limit the number of parallel exports [#7629](https://github.com/diaspora/diaspora/pull/7629)
* Reduce memory usage for account deletion [#7639](https://github.com/diaspora/diaspora/pull/7639)

## Bug fixes
* Fix displaying polls with long answers [#7579](https://github.com/diaspora/diaspora/pull/7579)
* Fix S3 support [#7566](https://github.com/diaspora/diaspora/pull/7566)
* Fix mixed username and timestamp with LTR/RTL scripts [#7575](https://github.com/diaspora/diaspora/pull/7575)
* Prevent users from zooming in IE Mobile [#7589](https://github.com/diaspora/diaspora/pull/7589)
* Fix recipient prefill on contacts and profile page [#7599](https://github.com/diaspora/diaspora/pull/7599)
* Display likes and reshares without login [#7583](https://github.com/diaspora/diaspora/pull/7583)
* Fix invalid data in the database for user data export [#7614](https://github.com/diaspora/diaspora/pull/7614)
* Fix local migration run without old private key [#7558](https://github.com/diaspora/diaspora/pull/7558)
* Fix export not downloadable because the filename was resetted on access [#7622](https://github.com/diaspora/diaspora/pull/7622)
* Delete invalid oEmbed caches with binary titles [#7620](https://github.com/diaspora/diaspora/pull/7620)
* Delete invalid diaspora IDs from friendica [#7630](https://github.com/diaspora/diaspora/pull/7630)
* Cleanup relayables where the signature is missing [#7637](https://github.com/diaspora/diaspora/pull/7637)
* Avoid page to jump to top after a post deletion [#7638](https://github.com/diaspora/diaspora/pull/7638)
* Handle duplicate account deletions [#7639](https://github.com/diaspora/diaspora/pull/7639)
* Handle duplicate account migrations [#7641](https://github.com/diaspora/diaspora/pull/7641)
* Handle bugs related to missing users [#7632](https://github.com/diaspora/diaspora/pull/7632)
* Cleanup empty signatures [#7644](https://github.com/diaspora/diaspora/pull/7644)

## Features
* Ask for confirmation when leaving a submittable comment field [#7530](https://github.com/diaspora/diaspora/pull/7530)
* Show users vote in polls [#7550](https://github.com/diaspora/diaspora/pull/7550)
* Add explanation of ignore function to in-app help section [#7585](https://github.com/diaspora/diaspora/pull/7585)
* Add camo information to NodeInfo [#7617](https://github.com/diaspora/diaspora/pull/7617)
* Add support for `diaspora://` links [#7625](https://github.com/diaspora/diaspora/pull/7625)
* Add support to relay likes for comments [#7625](https://github.com/diaspora/diaspora/pull/7625)
* Implement RFC 7033 WebFinger [#7625](https://github.com/diaspora/diaspora/pull/7625)

# 0.7.0.1

Update nokogiri to fix [multiple libxml2 vulnerabilities](https://usn.ubuntu.com/usn/usn-3424-1/).

# 0.7.0.0

## Supported Ruby versions

This release recommends using Ruby 2.4, while retaining Ruby 2.3 as an officially supported version.
Ruby 2.1 is no longer officially supported.

## Delete public/.well-known/

Before upgrading, please check if your `public/` folder contains a hidden `.well-known/` folder.
If so, please delete it since it will prevent the federation from working properly.

## Refactor

* Make the mention syntax more flexible [#7305](https://github.com/diaspora/diaspora/pull/7305)
* Display @ before mentions [#7324](https://github.com/diaspora/diaspora/pull/7324)
* Simplify mentions in the publisher [#7302](https://github.com/diaspora/diaspora/pull/7302)
* Remove chartbeat and mixpanel support [#7280](https://github.com/diaspora/diaspora/pull/7280)
* Upgrade to jQuery 3 [#7303](https://github.com/diaspora/diaspora/pull/7303)
* Add i18n for color themes [#7369](https://github.com/diaspora/diaspora/pull/7369)
* Remove deprecated statistics.json [#7399](https://github.com/diaspora/diaspora/pull/7399)
* Always link comment count text on mobile [#7483](https://github.com/diaspora/diaspora/pull/7483)
* Switch to new federation protocol [#7436](https://github.com/diaspora/diaspora/pull/7436)
* Send public profiles publicly [#7501](https://github.com/diaspora/diaspora/pull/7501)
* Change sender for mails [#7495](https://github.com/diaspora/diaspora/pull/7495)
* Move back to top to the right to avoid misclicks [#7516](https://github.com/diaspora/diaspora/pull/7516)
* Include count in mobile post action link [#7520](https://github.com/diaspora/diaspora/pull/7520)
* Update the user data export archive format [#6726](https://github.com/diaspora/diaspora/pull/6726)
* Use id as fallback when sorting posts [#7523](https://github.com/diaspora/diaspora/pull/7523)
* Remove no-posts-info when adding posts to the stream [#7523](https://github.com/diaspora/diaspora/pull/7523)
* Upgrade to rails 5.1 [#7514](https://github.com/diaspora/diaspora/pull/7514)
* Refactoring single post view interactions [#7182](https://github.com/diaspora/diaspora/pull/7182)
* Update help pages [#7528](https://github.com/diaspora/diaspora/pull/7528)
* Disable rendering logging in production [#7529](https://github.com/diaspora/diaspora/pull/7529)
* Add some missing indexes and cleanup the database if needed [#7533](https://github.com/diaspora/diaspora/pull/7533)
* Remove avatar, name, timestamp and interactions from publisher preview [#7536](https://github.com/diaspora/diaspora/pull/7536)

## Bug fixes

* Fix height too high on mobile SPV [#7480](https://github.com/diaspora/diaspora/pull/7480)
* Improve stream when ignoring a person who posts a lot of tagged posts [#7503](https://github.com/diaspora/diaspora/pull/7503)
* Fix order of comments across pods [#7436](https://github.com/diaspora/diaspora/pull/7436)
* Prevent publisher from closing in preview mode [#7518](https://github.com/diaspora/diaspora/pull/7518)
* Increase reshare counter after reshare on mobile [#7520](https://github.com/diaspora/diaspora/pull/7520)
* Reset stuck exports and handle errors [#7535](https://github.com/diaspora/diaspora/pull/7535)

## Features
* Add support for mentions in comments to the backend [#6818](https://github.com/diaspora/diaspora/pull/6818)
* Add support for new mention syntax [#7300](https://github.com/diaspora/diaspora/pull/7300) [#7394](https://github.com/diaspora/diaspora/pull/7394)
* Render mentions as links in comments [#7327](https://github.com/diaspora/diaspora/pull/7327)
* Add support for mentions in comments to the front-end [#7386](https://github.com/diaspora/diaspora/pull/7386)
* Support direct links to comments on mobile [#7508](https://github.com/diaspora/diaspora/pull/7508)
* Add inviter first and last name in the invitation e-mail [#7484](https://github.com/diaspora/diaspora/pull/7484)
* Add markdown editor for comments and conversations [#7482](https://github.com/diaspora/diaspora/pull/7482)
* Improve responsive header in desktop version [#7509](https://github.com/diaspora/diaspora/pull/7509)
* Support cmd+enter to submit posts, comments and conversations [#7524](https://github.com/diaspora/diaspora/pull/7524)
* Add markdown editor for posts, comments and conversations on mobile [#7235](https://github.com/diaspora/diaspora/pull/7235)
* Mark as "Mobile Web App Capable" on Android [#7534](https://github.com/diaspora/diaspora/pull/7534)
* Add support for receiving account migrations [#6750](https://github.com/diaspora/diaspora/pull/6750)

# 0.6.7.0

## Refactor
* Cleanup some translations [#7465](https://github.com/diaspora/diaspora/pull/7465)

## Features
* Change email without confirmation when mail is disabled [#7455](https://github.com/diaspora/diaspora/pull/7455)
* Warn users if they leave the profile editing page with unsaved changes [#7473](https://github.com/diaspora/diaspora/pull/7473)
* Add admin pages to the mobile interface [#7295](https://github.com/diaspora/diaspora/pull/7295)
* Add links to discourse to footer and sidebar [#7446](https://github.com/diaspora/diaspora/pull/7446)

# 0.6.6.0

## Refactor
* Remove rails\_admin [#7440](https://github.com/diaspora/diaspora/pull/7440)
* Use guid instead of id at permalink and in SPV [#7453](https://github.com/diaspora/diaspora/pull/7453)

## Bug fixes
* Make photo upload button hover text translatable [#7429](https://github.com/diaspora/diaspora/pull/7429)
* Fix first comment in mobile view with french locale [#7441](https://github.com/diaspora/diaspora/pull/7441)
* Use post page title and post author in atom feed [#7420](https://github.com/diaspora/diaspora/pull/7420)
* Handle broken public keys when receiving posts [#7448](https://github.com/diaspora/diaspora/pull/7448)
* Fix welcome message when podmin is set to an invalid username [#7452](https://github.com/diaspora/diaspora/pull/7452)

## Features
* Add support for Nodeinfo 2.0 [#7447](https://github.com/diaspora/diaspora/pull/7447)

# 0.6.5.0

## Refactor
* Remove unused setPreload function [#7354](https://github.com/diaspora/diaspora/pull/7354)
* Remove jQuery deprecations [#7356](https://github.com/diaspora/diaspora/pull/7356)
* Use empty selector where "#" was used as a selector before (prepare jQuery 3 upgrade) [#7372](https://github.com/diaspora/diaspora/pull/7372)
* Increase maximal height of large thumbnail on mobile [#7383](https://github.com/diaspora/diaspora/pull/7383)
* Reduce conversation recipient size [#7376](https://github.com/diaspora/diaspora/pull/7376)
* Cleanup rtl css [#7374](https://github.com/diaspora/diaspora/pull/7374)
* Increase visual spacing between list items [#7401](https://github.com/diaspora/diaspora/pull/7401)
* Remove unused gem and cucumber step [#7410](https://github.com/diaspora/diaspora/pull/7410)
* Disable CSP header when `report_only` and no `report_uri` is set [#7367](https://github.com/diaspora/diaspora/pull/7367)

## Bug fixes
* Don't hide posts when blocking someone from the profile [#7379](https://github.com/diaspora/diaspora/pull/7379)
* Disable autocomplete for the conversation form recipient input [#7375](https://github.com/diaspora/diaspora/pull/7375)
* Fix sharing indicator on profile page for blocked users [#7382](https://github.com/diaspora/diaspora/pull/7382)
* Remove post only after a successful deletion on the server [#7385](https://github.com/diaspora/diaspora/pull/7385)
* Fix an issue where pod admins could get logged out when using sidekiq-web [#7395](https://github.com/diaspora/diaspora/pull/7395)
* Add avatar fallback for typeahead and conversations [#7414](https://github.com/diaspora/diaspora/pull/7414)

## Features
* Add links to liked and commented pages [#5502](https://github.com/diaspora/diaspora/pull/5502)

# 0.6.4.1

Fixes a possible Remote Code Execution ([CVE-2016-4658](https://cve.mitre.org/cgi-bin/cvename.cgi?name=CVE-2016-4658)) and a possible DoS ([CVE-2016-5131](https://cve.mitre.org/cgi-bin/cvename.cgi?name=CVE-2016-5131)) by updating Nokogiri, which in turn updates libxml2.

# 0.6.4.0

## Refactor
* Unify link colors [#7318](https://github.com/diaspora/diaspora/pull/7318)
* Increase time to wait before showing the hovercard [#7319](https://github.com/diaspora/diaspora/pull/7319)
* Remove some unused color-theme overrides [#7325](https://github.com/diaspora/diaspora/pull/7325)
* Change color of author-name on hover [#7326](https://github.com/diaspora/diaspora/pull/7326)
* Add like and reshare services [#7337](https://github.com/diaspora/diaspora/pull/7337)

## Bug fixes
* Fix path to `bundle` in `script/server` [#7281](https://github.com/diaspora/diaspora/pull/7281)
* Update comment in database example config [#7282](https://github.com/diaspora/diaspora/pull/7282)
* Make the \#newhere post public again [#7311](https://github.com/diaspora/diaspora/pull/7311)
* Remove whitespace from author link [#7330](https://github.com/diaspora/diaspora/pull/7330)
* Fix autosize in modals [#7339](https://github.com/diaspora/diaspora/pull/7339)
* Only display invite link on contacts page if invitations are enabled [#7342](https://github.com/diaspora/diaspora/pull/7342)
* Fix regex for hashtags for some languages [#7350](https://github.com/diaspora/diaspora/pull/7350)
* Create asterisk.png without digest after precompile [#7322](https://github.com/diaspora/diaspora/pull/7322)

## Features
* Add support for [Liberapay](https://liberapay.com) donations [#7290](https://github.com/diaspora/diaspora/pull/7290)
* Added a link to the community guidelines :) [#7298](https://github.com/diaspora/diaspora/pull/7298)

# 0.6.3.0

## Refactor
* Increase the spacing above and below post contents [#7267](https://github.com/diaspora/diaspora/pull/7267)
* Replace fileuploader-custom with FineUploader [#7083](https://github.com/diaspora/diaspora/pull/7083)
* Always show mobile reaction counts [#7207](https://github.com/diaspora/diaspora/pull/7207)
* Refactor mobile alerts for error responses [#7227](https://github.com/diaspora/diaspora/pull/7227)
* Switch content and given reason in the reports overview [#7180](https://github.com/diaspora/diaspora/pull/7180)

## Bug fixes
* Fix background color of year on notifications page with dark theme [#7263](https://github.com/diaspora/diaspora/pull/7263)
* Fix jasmine tests in firefox [#7246](https://github.com/diaspora/diaspora/pull/7246)
* Prevent scroll to top when clicking 'mark all as read' in the notification dropdown [#7253](https://github.com/diaspora/diaspora/pull/7253)
* Update existing notifications in dropdown on fetch [#7270](https://github.com/diaspora/diaspora/pull/7270)
* Fix link to post on mobile photo page [#7274](https://github.com/diaspora/diaspora/pull/7274)
* Fix some background issues on dark mobile themes [#7278](https://github.com/diaspora/diaspora/pull/7278)

## Features
* Add links to the aspects and followed tags pages on mobile [#7265](https://github.com/diaspora/diaspora/pull/7265)
* diaspora\* is now available in Gàidhlig, Occitan, and Schwiizerdütsch

# 0.6.2.0

## Refactor
* Use string-direction gem for rtl detection [#7181](https://github.com/diaspora/diaspora/pull/7181)
* Reduce i18n.load side effects [#7184](https://github.com/diaspora/diaspora/pull/7184)
* Force jasmine fails on syntax errors [#7185](https://github.com/diaspora/diaspora/pull/7185)
* Don't display mail-related view content if it is disabled in the pod's config [#7190](https://github.com/diaspora/diaspora/pull/7190)
* Use typeahead.js from rails-assets.org [#7192](https://github.com/diaspora/diaspora/pull/7192)
* Refactor ShareVisibilitesController to use PostService [#7196](https://github.com/diaspora/diaspora/pull/7196)
* Unify desktop and mobile head elements [#7194](https://github.com/diaspora/diaspora/pull/7194) [#7209](https://github.com/diaspora/diaspora/pull/7209)
* Refactor flash messages on ajax errors for comments, likes, reshares and aspect memberships [#7202](https://github.com/diaspora/diaspora/pull/7202)
* Only require AWS-module for fog [#7201](https://github.com/diaspora/diaspora/pull/7201)
* Only show community spotlight links on the contacts page if community spotlight is enabled [#7213](https://github.com/diaspora/diaspora/pull/7213)
* Require spec\_helper in .rspec [#7223](https://github.com/diaspora/diaspora/pull/7223)
* Make the CSRF mail a bit more friendly [#7238](https://github.com/diaspora/diaspora/pull/7238) [#7241](https://github.com/diaspora/diaspora/pull/7241)

## Bug fixes
* Fix fetching comments after fetching likes [#7167](https://github.com/diaspora/diaspora/pull/7167)
* Hide 'reshare' button on already reshared posts [#7169](https://github.com/diaspora/diaspora/pull/7169)
* Only reload profile header when changing aspect memberships [#7183](https://github.com/diaspora/diaspora/pull/7183)
* Fix visiblity on invitation modal when opening it from the stream [#7191](https://github.com/diaspora/diaspora/pull/7191)
* Add avatar fallback on tags page [#7198](https://github.com/diaspora/diaspora/pull/7198)
* Update notifications when changing the stream [#7199](https://github.com/diaspora/diaspora/pull/7199)
* Fix 500 on mobile commented and liked streams [#7219](https://github.com/diaspora/diaspora/pull/7219)

## Features
* Show spinner when loading comments in the stream [#7170](https://github.com/diaspora/diaspora/pull/7170)
* Add a dark color theme [#7152](https://github.com/diaspora/diaspora/pull/7152)
* Added setting for custom changelog URL [#7166](https://github.com/diaspora/diaspora/pull/7166)
* Show more information of recipients on conversation creation [#7129](https://github.com/diaspora/diaspora/pull/7129)
* Update notifications every 5 minutes and when opening the notification dropdown [#6952](https://github.com/diaspora/diaspora/pull/6952)
* Show browser notifications when receiving new unread notifications [#6952](https://github.com/diaspora/diaspora/pull/6952)
* Only clear comment textarea when comment submission was successful [#7186](https://github.com/diaspora/diaspora/pull/7186)
* Add support for graceful unicorn restarts [#7217](https://github.com/diaspora/diaspora/pull/7217)

# 0.6.1.0

Note: Although this is a minor release, the configuration file changed because the old Mapbox implementation is no longer valid, and the current implementation requires additional fields. Chances are high that if you're using the old integration, it will be broken anyway. If you do use Mapbox, please check out the `diaspora.yml.example` for new parameters.

## Refactor
* Indicate proper way to report bugs in the sidebar [#7039](https://github.com/diaspora/diaspora/pull/7039)
* Remove text color from notification mails and fix sender avatar [#7054](https://github.com/diaspora/diaspora/pull/7054)
* Make the session cookies HttpOnly again [#7041](https://github.com/diaspora/diaspora/pull/7041)
* Invalidate sessions with invalid CSRF tokens [#7050](https://github.com/diaspora/diaspora/pull/7050)
* Liking a post will no longer update its interacted timestamp [#7030](https://github.com/diaspora/diaspora/pull/7030)
* Improve W3C compliance [#7068](https://github.com/diaspora/diaspora/pull/7068) [#7082](https://github.com/diaspora/diaspora/pull/7082) [#7091](https://github.com/diaspora/diaspora/pull/7091) [#7092](https://github.com/diaspora/diaspora/pull/7092)
* Load jQuery in the head on mobile [#7086](https://github.com/diaspora/diaspora/pull/7086)
* Use translation for NodeInfo services [#7102](https://github.com/diaspora/diaspora/pull/7102)
* Adopt new Mapbox tile URIs [#7066](https://github.com/diaspora/diaspora/pull/7066)
* Refactored post interactions on the single post view [#7089](https://github.com/diaspora/diaspora/pull/7089)
* Extract inline JavaScript [#7113](https://github.com/diaspora/diaspora/pull/7113)
* Port conversations inbox to backbone.js [#7108](https://github.com/diaspora/diaspora/pull/7108)
* Refactored stream shortcuts for more flexibility [#7127](https://github.com/diaspora/diaspora/pull/7127)
* Link to admin dashboard instead of admin panel from the podmin landing page [#7130](https://github.com/diaspora/diaspora/pull/7130)

## Bug fixes
* Post comments no longer get collapsed when interacting with a post [#7040](https://github.com/diaspora/diaspora/pull/7040)
* Closed accounts will no longer show up in the account search [#7042](https://github.com/diaspora/diaspora/pull/7042)
* Code blocks in conversations no longer overflow the content [#7055](https://github.com/diaspora/diaspora/pull/7055)
* More buttons in mobile streams are fixed [#7036](https://github.com/diaspora/diaspora/pull/7036)
* Fixed missing sidebar background in the contacts tab [#7064](https://github.com/diaspora/diaspora/pull/7064)
* Fix tags URLs in hovercards [#7075](https://github.com/diaspora/diaspora/pull/7075)
* Fix 500 in html requests for post interactions [#7085](https://github.com/diaspora/diaspora/pull/7085)
* Remove whitespaces next to like link in stream [#7088](https://github.com/diaspora/diaspora/pull/7088)
* Prevent overflow of interaction avatars in the single post view [#7070](https://github.com/diaspora/diaspora/pull/7070)
* Fix moving publisher on first click after page load [#7094](https://github.com/diaspora/diaspora/pull/7094)
* Fix link to comment on report page [#7105](https://github.com/diaspora/diaspora/pull/7105)
* Fix duplicate flash message on mobile profile edit [#7107](https://github.com/diaspora/diaspora/pull/7107)
* Clicking photos on mobile should no longer cause 404s [#7071](https://github.com/diaspora/diaspora/pull/7071)
* Fix avatar size on mobile privacy page for ignored people [#7148](https://github.com/diaspora/diaspora/pull/7148)
* Don't display tag following button when logged out [#7155](https://github.com/diaspora/diaspora/pull/7155)
* Fix message modal on profile page [#7137](https://github.com/diaspora/diaspora/pull/7137)
* Display error message when aspect membership changes fail [#7132](https://github.com/diaspora/diaspora/pull/7132)
* Avoid the creation of pod that are none [#7145](https://github.com/diaspora/diaspora/pull/7145)
* Fixed tag pages with alternate default aspect settings [#7262](https://github.com/diaspora/diaspora/pull/7162)
* Suppressed CSP related deprecation warnings [#7263](https://github.com/diaspora/diaspora/pull/7163)

## Features
* Deleted comments will be removed when loading more comments [#7045](https://github.com/diaspora/diaspora/pull/7045)
* The "subscribe" indicator on a post now gets toggled when you like or rehsare a post [#7040](https://github.com/diaspora/diaspora/pull/7040)
* Add OpenGraph video support [#7043](https://github.com/diaspora/diaspora/pull/7043)
* You'll now get redirected to the invites page if you follow an invitation but you're already logged in [#7061](https://github.com/diaspora/diaspora/pull/7061)
* Add support for setting BOSH access protocol via chat configuration [#7100](https://github.com/diaspora/diaspora/pull/7100)
* Add number of unreviewed reports to admin dashboard and admin sidebar [#7109](https://github.com/diaspora/diaspora/pull/7109)
* Don't federate to pods that have been offline for an extended period of time [#7120](https://github.com/diaspora/diaspora/pull/7120)
* Add In-Reply-To and References headers to notification mails [#7122](https://github.com/diaspora/diaspora/pull/7122)
* Directly link to a comment in commented notification mails [#7124](https://github.com/diaspora/diaspora/pull/7124)
* Add optional `Content-Security-Policy` header [#7128](https://github.com/diaspora/diaspora/pull/7128)
* Add links to main stream and public stream to the mobile drawer [#7144](https://github.com/diaspora/diaspora/pull/7144)
* Allow opening search results from the dropdown in a new tab [#7021](https://github.com/diaspora/diaspora/issues/7021)
* Add user setting for default post visibility [#7118](https://github.com/diaspora/diaspora/issues/7118)

# 0.6.0.1

Fixes an issue with installing an running diaspora\*, caused by a recent bundler update that fixes a bundler bug on which we depended on.

# 0.6.0.0

## Warning: This release contains long migrations

This diaspora\* releases comes with a few database cleanup migrations and they could possible take a while. While you should always do that, it is especially important this time to make sure you run the migrations inside a detachable environment like `screen` or `tmux`. A interrupted SSH session could possibly harm your database. Also, please make a backup.

## The DB environment variable is gone

With Bundler 1.10 supporting optional groups, we removed the DB environment variable. When updating to this release, please update
bundler and select the database support you want:

```sh
gem install bundler
bundle install --with mysql # For MySQL and MariaDB
bundle install --with postgresql # For PostgreSQL
```

For production setups we now additionally recommend adding the `--deployment` flag.
If you set the DB environment variable anywhere, that's no longer necessary.

## Supported Ruby versions

This release recommends using Ruby 2.3, while retaining Ruby 2.1 as an officially supported version.
Ruby 2.0 is no longer officially supported.

## Configuration changes

Please note that the default listen parameter for production setups got
changed. diaspora\* will no longer listen on `0.0.0.0:3000` as it will now
bind to an UNIX socket at `unix:tmp/diaspora.sock`. Please change your local
`diaspora.yml` if necessary.

## Redis namespace support dropped

We dropped support for Redis namespaces in this release. If you previously set
a custom namespace, please note that diaspora\* will no longer use the
configured value. By default, Redis supports up to 8 databases which can be
selected via the Redis URL in `diaspora.yml`. Please check the examples
provided in our configuration example file.

## Terms of Use design changes

With the port to Bootstrap 3, app/views/terms/default.haml has a new structure. If you have created a customised app/views/terms/terms.haml or app/views/terms/terms.erb file, you will need to edit those files to base your customisations on the new default.haml file.

## API authentication

This release makes diaspora\* a OpenID Connect provider. This means you can authenticate to third parties with your diaspora\* account and let
them act as your diaspora\* account on your behalf. This feature is still considered in early development, we still expect edge cases and advanced
features of the specificiation to not be handled correctly or be missing. But we expect a basic OpenID Connect compliant client to work. Please submit issues!
We will also most likely still change the authorization scopes we offer and started with a very minimal set.
Most work still required is on documentation as well as designing and implementing the data API for all of Diaspora's functionality.
Contributions are very welcome, the hard work is done!

## Vines got replaced by Prosody

Due to many issues with Vines, we decided to remove Vines and offer a Prosody
example configuration instead. [Check the
wiki](https://wiki.diasporafoundation.org/Integration/Chat#Vines_to_Prosody)
for more information on how to migrate to Prosody if you've been using Vines
before.

## Sidekiq queue changes

We've decreased the amount of sidekiq queues from 13 to 5 in PR [#6950](https://github.com/diaspora/diaspora/pull/6950).
The new queues are organized according to priority for the jobs they will process. When upgrading please make sure to
empty the sidekiq queues before shutting down the server for an update.

If you run your sidekiq with a custom queue configuration, please make sure to update that for the new queues.

The new queues are: `urgent, high, medium, low, default`.

When you upgrade to the new version, some jobs may persist in the old queues. To move them to the default queue,
so they're processed, run:

```
bin/rake migrations:legacy_queues
```

Note that this will retry all dead jobs, if you want to prevent that empty the dead queue first.

The command will report queues that still have jobs and launch sidekiq process for that queues.

## Refactor
* Improve bookmarklet [#5904](https://github.com/diaspora/diaspora/pull/5904)
* Update listen configuration to listen on unix sockets by default [#5974](https://github.com/diaspora/diaspora/pull/5974)
* Port to Bootstrap 3 [#6015](https://github.com/diaspora/diaspora/pull/6015)
* Use a fixed width for the mobile drawer [#6057](https://github.com/diaspora/diaspora/pull/6057)
* Replace jquery.autoresize with autosize [#6104](https://github.com/diaspora/diaspora/pull/6104)
* Improve mobile conversation design [#6087](https://github.com/diaspora/diaspora/pull/6087)
* Replace remaining faceboxes with Bootstrap modals [#6106](https://github.com/diaspora/diaspora/pull/6106) [#6161](https://github.com/diaspora/diaspora/pull/6161)
* Rewrite header using Bootstrap 3 [#6109](https://github.com/diaspora/diaspora/pull/6109) [#6130](https://github.com/diaspora/diaspora/pull/6130) [#6132](https://github.com/diaspora/diaspora/pull/6132)
* Use upstream CSS mappings for Entypo [#6158](https://github.com/diaspora/diaspora/pull/6158)
* Replace some mobile icons with Entypo [#6218](https://github.com/diaspora/diaspora/pull/6218)
* Refactor publisher backbone view [#6228](https://github.com/diaspora/diaspora/pull/6228)
* Replace MBP.autogrow with autosize on mobile [#6261](https://github.com/diaspora/diaspora/pull/6261)
* Improve mobile drawer transition [#6233](https://github.com/diaspora/diaspora/pull/6233)
* Remove unused header icons and an unused favicon  [#6283](https://github.com/diaspora/diaspora/pull/6283)
* Replace mobile icons for post interactions with Entypo icons [#6291](https://github.com/diaspora/diaspora/pull/6291)
* Replace jquery.autocomplete with typeahead.js [#6293](https://github.com/diaspora/diaspora/pull/6293)
* Redesign sidebars on stream pages [#6309](https://github.com/diaspora/diaspora/pull/6309)
* Improve ignored users styling [#6349](https://github.com/diaspora/diaspora/pull/6349)
* Use Blueimp image gallery instead of lightbox [#6301](https://github.com/diaspora/diaspora/pull/6301)
* Unify mobile and desktop header design [#6285](https://github.com/diaspora/diaspora/pull/6285)
* Add white background and box-shadow to stream elements [#6324](https://github.com/diaspora/diaspora/pull/6324)
* Override Bootstrap list group design [#6345](https://github.com/diaspora/diaspora/pull/6345)
* Clean up publisher code [#6336](https://github.com/diaspora/diaspora/pull/6336)
* Port conversations to new design [#6431](https://github.com/diaspora/diaspora/pull/6431)
* Hide cancel button in publisher on small screens [#6435](https://github.com/diaspora/diaspora/pull/6435)
* Replace mobile background with color [#6415](https://github.com/diaspora/diaspora/pull/6415)
* Port flash messages to backbone [#6395](https://github.com/diaspora/diaspora/pull/6395)
* Change login/registration/forgot password button color [#6504](https://github.com/diaspora/diaspora/pull/6504)
* A note regarding ignoring users was added to the failure messages on commenting/liking [#6646](https://github.com/diaspora/diaspora/pull/6646)
* Replace sidetiq with sidekiq-cron [#6616](https://github.com/diaspora/diaspora/pull/6616)
* Refactor mobile comment section [#6509](https://github.com/diaspora/diaspora/pull/6509)
* Set vertical resize as default for all textareas [#6654](https://github.com/diaspora/diaspora/pull/6654)
* Unifiy max-widths and page layouts [#6675](https://github.com/diaspora/diaspora/pull/6675)
* Enable autosizing for all textareas [#6674](https://github.com/diaspora/diaspora/pull/6674)
* Stream faces are gone [#6686](https://github.com/diaspora/diaspora/pull/6686)
* Refactor mobile javascript and add tests [#6394](https://github.com/diaspora/diaspora/pull/6394)
* Dropped `parent_author_signature` from relayables [#6586](https://github.com/diaspora/diaspora/pull/6586)
* Attached ShareVisibilities to the User, not the Contact [#6723](https://github.com/diaspora/diaspora/pull/6723)
* Refactor mentions input, now based on typeahead.js [#6728](https://github.com/diaspora/diaspora/pull/6728)
* Optimized the pod up checks [#6727](https://github.com/diaspora/diaspora/pull/6727)
* Prune and do not create aspect visibilities for public posts [#6732](https://github.com/diaspora/diaspora/pull/6732)
* Optimized mobile login and registration forms [#6764](https://github.com/diaspora/diaspora/pull/6764)
* Redesign stream pages [#6535](https://github.com/diaspora/diaspora/pull/6535)
* Improve search and mentions suggestions [#6788](https://github.com/diaspora/diaspora/pull/6788)
* Redesign back to top button [#6782](https://github.com/diaspora/diaspora/pull/6782)
* Adjusted Facebook integration for a successful review [#6778](https://github.com/diaspora/diaspora/pull/6778)
* Redirect to the sign-in page instead of the stream on account deletion [#6784](https://github.com/diaspora/diaspora/pull/6784)
* Removed own unicorn killer by a maintained third-party gem [#6792](https://github.com/diaspora/diaspora/pull/6792)
* Removed deprecated `REDISTOGO_URL` environment variable [#6863](https://github.com/diaspora/diaspora/pull/6863)
* Use Poltergeist instead of Selenium [#6768](https://github.com/diaspora/diaspora/pull/6768)
* Redesigned the landing page and added dedicated notes for podmins [#6268](https://github.com/diaspora/diaspora/pull/6268)
* Moved the entire federation implementation into its own gem. 🎉 [#6873](https://github.com/diaspora/diaspora/pull/6873)
* Remove `StatusMessage#raw_message` [#6921](https://github.com/diaspora/diaspora/pull/6921)
* Extract photo export into a service class [#6922](https://github.com/diaspora/diaspora/pull/6922)
* Use handlebars template for aspect membership dropdown [#6864](https://github.com/diaspora/diaspora/pull/6864)
* Extract relayable signatures into their own tables [#6932](https://github.com/diaspora/diaspora/pull/6932)
* Remove outdated columns from posts table [#6940](https://github.com/diaspora/diaspora/pull/6940)
* Remove some unused routes [#6781](https://github.com/diaspora/diaspora/pull/6781)
* Consolidate sidekiq queues [#6950](https://github.com/diaspora/diaspora/pull/6950)
* Don't re-render the whole comment stream when adding comments [#6406](https://github.com/diaspora/diaspora/pull/6406)
* Drop legacy invitation system [#6976](https://github.com/diaspora/diaspora/pull/6976)
* More consistent and updated meta tags throughout [#6998](https://github.com/diaspora/diaspora/pull/6998)

## Bug fixes
* Destroy Participation when removing interactions with a post [#5852](https://github.com/diaspora/diaspora/pull/5852)
* Improve accessibility of a couple pages [#6227](https://github.com/diaspora/diaspora/pull/6227)
* Capitalize "Powered by diaspora" [#6254](https://github.com/diaspora/diaspora/pull/6254)
* Display username and avatar for NSFW posts in mobile view [#6245](https://github.com/diaspora/diaspora/pull/6245)
* Prevent multiple comment boxes on mobile [#6363](https://github.com/diaspora/diaspora/pull/6363)
* Correctly display location in post preview [#6429](https://github.com/diaspora/diaspora/pull/6429)
* Do not fail when submitting an empty comment in the mobile view [#6543](https://github.com/diaspora/diaspora/pull/6543)
* Limit flash message width on small devices [#6529](https://github.com/diaspora/diaspora/pull/6529)
* Add navbar on mobile when not logged in [#6483](https://github.com/diaspora/diaspora/pull/6483)
* Fix timeago tooltips for reshares [#6648](https://github.com/diaspora/diaspora/pull/6648)
* "Getting started" is now turned off after first visit on mobile [#6681](https://github.com/diaspora/diaspora/pull/6681)
* Fixed a 500 when liking on mobile without JS enabled [#6683](https://github.com/diaspora/diaspora/pull/6683)
* Fixed profile image upload in the mobile UI [#6684](https://github.com/diaspora/diaspora/pull/6684)
* Fixed eye not stopping all processes when trying to exit `script/server` [#6693](https://github.com/diaspora/diaspora/pull/6693)
* Do not change contacts count when marking notifications on the contacts page as read [#6718](https://github.com/diaspora/diaspora/pull/6718)
* Fix typeahead for non-latin characters [#6741](https://github.com/diaspora/diaspora/pull/6741)
* Fix upload size error on mobile [#6803](https://github.com/diaspora/diaspora/pull/6803)
* Connection tester handles invalid NodeInfo implementations [#6890](https://github.com/diaspora/diaspora/pull/6890)
* Do not allow to change email to an already used one [#6905](https://github.com/diaspora/diaspora/pull/6905)
* Correctly filter mentions on the server side [#6902](https://github.com/diaspora/diaspora/pull/6902)
* Add aspects to the aspect membership dropdown when creating them on the getting started page [#6864](https://github.com/diaspora/diaspora/pull/6864)
* Strip markdown from message preview in conversations list [#6923](https://github.com/diaspora/diaspora/pull/6923)
* Improve tag stream performance [#6903](https://github.com/diaspora/diaspora/pull/6903)
* Only show mutual contacts in conversations auto suggestions [#7001](https://github.com/diaspora/diaspora/pull/7001)

## Features
* Support color themes [#6033](https://github.com/diaspora/diaspora/pull/6033)
* Add mobile services and privacy settings pages [#6086](https://github.com/diaspora/diaspora/pull/6086)
* Optionally make your extended profile details public [#6162](https://github.com/diaspora/diaspora/pull/6162)
* Add admin dashboard showing latest diaspora\* version [#6216](https://github.com/diaspora/diaspora/pull/6216)
* Display poll & location on mobile [#6238](https://github.com/diaspora/diaspora/pull/6238)
* Update counts on contacts page dynamically [#6240](https://github.com/diaspora/diaspora/pull/6240)
* Add support for relay based public post federation [#6207](https://github.com/diaspora/diaspora/pull/6207)
* Bigger mobile publisher [#6261](https://github.com/diaspora/diaspora/pull/6261)
* Backend information panel & health checks for known pods [#6290](https://github.com/diaspora/diaspora/pull/6290)
* Allow users to view a posts locations on an OpenStreetMap [#6256](https://github.com/diaspora/diaspora/pull/6256)
* Redesign and unify error pages [#6428](https://github.com/diaspora/diaspora/pull/6428)
* Redesign and refactor report admin interface [#6378](https://github.com/diaspora/diaspora/pull/6378)
* Add permalink icon to stream elements [#6457](https://github.com/diaspora/diaspora/pull/6457)
* Move reshare count to interactions for stream elements [#6487](https://github.com/diaspora/diaspora/pull/6487)
* Posts of ignored users are now visible on that profile page [#6617](https://github.com/diaspora/diaspora/pull/6617)
* Add white color theme [#6631](https://github.com/diaspora/diaspora/pull/6631)
* Add answer counts to poll [#6641](https://github.com/diaspora/diaspora/pull/6641)
* Check for collapsible posts after images in posts have loaded [#6671](https://github.com/diaspora/diaspora/pull/6671)
* Add reason for post report to email sent to admins [#6679](https://github.com/diaspora/diaspora/pull/6679)
* Add links to the single post view of the related post to photos in the photo stream [#6621](https://github.com/diaspora/diaspora/pull/6621)
* Add a note for people with disabled JavaScript [#6777](https://github.com/diaspora/diaspora/pull/6777)
* Do not include conversation subject in notification mail [#6910](https://github.com/diaspora/diaspora/pull/6910)
* Add 'Be excellent to each other!' to the sidebar [#6914](https://github.com/diaspora/diaspora/pull/6914)
* Expose Sidekiq dead queue configuration options
* Properly support pluralization in timeago strings [#6926](https://github.com/diaspora/diaspora/pull/6926)
* Return all contacts in people search [#6951](https://github.com/diaspora/diaspora/pull/6951)
* Make screenreaders read alerts [#6973](https://github.com/diaspora/diaspora/pull/6973)
* Display message when there are no posts in a stream [#6974](https://github.com/diaspora/diaspora/pull/6974)
* Add bootstrap-markdown editor to the publisher [#6551](https://github.com/diaspora/diaspora/pull/6551)
* Don't create notifications for ignored users [#6984](https://github.com/diaspora/diaspora/pull/6984)
* Fetch missing persons when receiving a mention for them [#6992](https://github.com/diaspora/diaspora/pull/6992)

# 0.5.10.2

Update to Rails 4.2.7.1 which fixes [CVE-2016-6316](https://groups.google.com/forum/#!topic/ruby-security-ann/8B2iV2tPRSE) and [CVE-2016-6317](https://groups.google.com/forum/#!topic/ruby-security-ann/WccgKSKiPZA).

# 0.5.10.1

We made a mistake and removed `mysql2` from the `Gemfile.lock` in a recent gem update. Since this could cause some issues for some installations, we decided to release a hotfix.

# 0.5.10.0

## Refactor

* Removed the publisher from a user's photo stream due to various issues [#6851](https://github.com/diaspora/diaspora/pull/6851)
* Don't implicitly ignore missing templateName in app.views.Base [#6877](https://github.com/diaspora/diaspora/pull/6877)

# 0.5.9.1

Update Nokogiri to 1.6.8, which in turn updates libxml2 to 2.9.4 and libxslt to 1.1.29,
addressing a range of security issues. See https://groups.google.com/forum/#!topic/ruby-security-ann/RCHyF5K9Lbc
for more details.

# 0.5.9.0

## Refactor
* Remove unused mentions regex [#6810](https://github.com/diaspora/diaspora/pull/6810)

## Bug fixes
* Fix back to top button not appearing on Webkit browsers [#6782](https://github.com/diaspora/diaspora/pull/6782)
* Don't reset the notification timestamp when marking them as read [#6821](https://github.com/diaspora/diaspora/pull/6821)

## Features

* The sender's diaspora-ID is now shown in invitation mails [#6817](https://github.com/diaspora/diaspora/pull/6817)

# 0.5.8.0

## Refactor
* Sort tag autocompletion by tag name [#6734](https://github.com/diaspora/diaspora/pull/6734)
* Make account deletions faster by adding an index [#6771](https://github.com/diaspora/diaspora/pull/6771)

## Bug fixes
* Fix empty name field when editing aspect names [#6706](https://github.com/diaspora/diaspora/pull/6706)
* Fix internal server error when trying to log out of an expired session [#6707](https://github.com/diaspora/diaspora/pull/6707)
* Only mark unread notifications as read [#6711](https://github.com/diaspora/diaspora/pull/6711)
* Use https for OEmbeds [#6748](https://github.com/diaspora/diaspora/pull/6748)
* Fix birthday issues on leap days [#6738](https://github.com/diaspora/diaspora/pull/6738)

## Features
* Added the footer to conversation pages [#6710](https://github.com/diaspora/diaspora/pull/6710)
* Drop ChromeFrame and display an error page on old IE versions instead [#6751](https://github.com/diaspora/diaspora/pull/6751)

# 0.5.7.1

This security release disables post fetching for relayables. Due to an insecure implementation, fetching of root posts for relayables could allow an attacker to distribute malicious/spoofed/modified posts for any person.

Disabling the fetching will make the current federation a bit less reliable, but for a hotfix, this is the best solution. We will re-enable the fetching in 0.6.0.0 when we moved out the federation into its own library and are able to implement further validation during fetches.

# 0.5.7.0

## Refactor
* Internationalize controller rescue\_from text [#6554](https://github.com/diaspora/diaspora/pull/6554)
* Make mention parsing a bit more robust [#6658](https://github.com/diaspora/diaspora/pull/6658)
* Remove unlicensed images [#6673](https://github.com/diaspora/diaspora/pull/6673)
* Removed unused contacts\_title [#6687](https://github.com/diaspora/diaspora/pull/6687)

## Bug fixes
* Fix plural rules handling more than wanted as "one" [#6630](https://github.com/diaspora/diaspora/pull/6630)
* Fix `suppress_annoying_errors` eating too much errors [#6653](https://github.com/diaspora/diaspora/pull/6653)
* Ensure the rubyzip gem is properly loaded [#6659](https://github.com/diaspora/diaspora/pull/6659)
* Fix mobile registration layout after failed registration [#6677](https://github.com/diaspora/diaspora/pull/6677)
* Fix mirrored names when using a RTL language [#6680](https://github.com/diaspora/diaspora/pull/6680)
* Disable submitting a post multiple times in the mobile UI [#6682](https://github.com/diaspora/diaspora/pull/6682)

## Features
* Keyboard shortcuts now do work on profile pages as well [#6647](https://github.com/diaspora/diaspora/pull/6647/files)
* Add the podmin email address to 500 errors [#6652](https://github.com/diaspora/diaspora/pull/6652)

# 0.5.6.3

Fix evil regression caused by Active Model no longer exposing
`include_root_in_json` in instances.

# 0.5.6.2

* Fix [CVE-2016-0751](https://groups.google.com/forum/#!topic/rubyonrails-security/9oLY_FCzvoc) - Possible Object Leak and Denial of Service attack in Action Pack
* Fix [CVE-2015-7581](https://groups.google.com/forum/#!topic/rubyonrails-security/dthJ5wL69JE) - Object leak vulnerability for wildcard controller routes in Action Pack
* Fix [CVE-2015-7576](https://groups.google.com/forum/#!topic/rubyonrails-security/ANv0HDHEC3k) - Timing attack vulnerability in basic authentication in Action Controller
* Fix [CVE-2016-0752](https://groups.google.com/forum/#!topic/rubyonrails-security/335P1DcLG00) - Possible Information Leak Vulnerability in Action View
* Fix [CVE-2016-0753](https://groups.google.com/forum/#!topic/rubyonrails-security/6jQVC1geukQ) - Possible Input Validation Circumvention in Active Model
* Fix [CVE-2015-7577](https://groups.google.com/forum/#!topic/rubyonrails-security/cawsWcQ6c8g) - Nested attributes rejection proc bypass in Active Record
* Fix [CVE-2015-7579](https://groups.google.com/forum/#!topic/rubyonrails-security/OU9ugTZcbjc) - XSS vulnerability in rails-html-sanitizer
* Fix [CVE-2015-7578](https://groups.google.com/forum/#!topic/rubyonrails-security/uh--W4TDwmI) - Possible XSS vulnerability in rails-html-sanitizer

# 0.5.6.1

* Fix Nokogiri CVE-2015-7499
* Fix unsafe "Remember me" cookies in Devise

# 0.5.6.0

## Refactor
* Add more integration tests with the help of the new diaspora-federation gem [#6539](https://github.com/diaspora/diaspora/pull/6539)

## Bug fixes
* Fix mention autocomplete when pasting the username [#6510](https://github.com/diaspora/diaspora/pull/6510)
* Use and update updated\_at for notifications [#6573](https://github.com/diaspora/diaspora/pull/6573)
* Ensure the author signature is checked when receiving a relayable [#6539](https://github.com/diaspora/diaspora/pull/6539)
* Do not try to display hovercards when logged out [#6587](https://github.com/diaspora/diaspora/pull/6587)

## Features

* Display hovercards without aspect dropdown when logged out [#6603](https://github.com/diaspora/diaspora/pull/6603)
* Add media.ccc.de as a trusted oEmbed endpoint

# 0.5.5.1

* Fix XSS on profile pages
* Bump nokogiri to fix several libxml2 CVEs, see http://www.ubuntu.com/usn/usn-2834-1/

# 0.5.5.0

## Bug fixes
* Redirect to sign in page when a background request fails with 401 [#6496](https://github.com/diaspora/diaspora/pull/6496)
* Correctly skip setting sidekiq logfile on Heroku [#6500](https://github.com/diaspora/diaspora/pull/6500)
* Fix notifications for interactions by non-contacts [#6498](https://github.com/diaspora/diaspora/pull/6498)
* Fix issue where the publisher was broken on profile pages [#6503](https://github.com/diaspora/diaspora/pull/6503)
* Prevent participations being created for invalid interactions [#6552](https://github.com/diaspora/diaspora/pull/6552)
* Improve federation for reshare related interactions [#6481](https://github.com/diaspora/diaspora/pull/6481)

# 0.5.4.0

## Refactor
*  Improve infinite scroll triggering [#6451](https://github.com/diaspora/diaspora/pull/6451)

## Bug fixes
* Skip first getting started step if it looks done already [#6456](https://github.com/diaspora/diaspora/pull/6456)
* Normalize new followed tags and insert them alphabetically [#6454](https://github.com/diaspora/diaspora/pull/6454)
* Add avatar fallback for notification dropdown [#6463](https://github.com/diaspora/diaspora/pull/6463)
* Improve handling of j/k hotkeys [#6462](https://github.com/diaspora/diaspora/pull/6462)
* Fix JS error caused by hovercards [6480](https://github.com/diaspora/diaspora/pull/6480)

## Features
* Show spinner on initial stream load [#6384](https://github.com/diaspora/diaspora/pull/6384)
* Add new moderator role. Moderators can view and act on reported posts [#6351](https://github.com/diaspora/diaspora/pull/6351)
* Only post to the primary tumblr blog [#6386](https://github.com/diaspora/diaspora/pull/6386)
* Always show public photos on profile page [#6398](https://github.com/diaspora/diaspora/pull/6398)
* Expose Unicorn's pid option to our configuration system [#6411](https://github.com/diaspora/diaspora/pull/6411)
* Add stream of all public posts [#6465](https://github.com/diaspora/diaspora/pull/6465)
* Reload stream when clicking on already active one [#6466](https://github.com/diaspora/diaspora/pull/6466)
* Sign in user before evaluating post visibility [#6490](https://github.com/diaspora/diaspora/pull/6490)

# 0.5.3.1

Fix a leak of potentially private profile data to unauthorized users who were sharing with the person
and on a pod that received that data.

# 0.5.3.0

## Refactor
* Drop broken correlations from the admin pages [#6223](https://github.com/diaspora/diaspora/pull/6223)
* Extract PostService from PostsController [#6208](https://github.com/diaspora/diaspora/pull/6208)
* Drop outdated/unused mbp-respond.min.js and mbp-modernizr-custom.js [#6257](https://github.com/diaspora/diaspora/pull/6257)
* Refactor ApplicationController#after\_sign\_out\_path\_for [#6258](https://github.com/diaspora/diaspora/pull/6258)
* Extract StatusMessageService from StatusMessagesController [#6280](https://github.com/diaspora/diaspora/pull/6280)
* Refactor HomeController#toggle\_mobile [#6260](https://github.com/diaspora/diaspora/pull/6260)
* Extract CommentService from CommentsController [#6307](https://github.com/diaspora/diaspora/pull/6307)
* Extract user/profile discovery into the diaspora\_federation-rails gem [#6310](https://github.com/diaspora/diaspora/pull/6310)
* Refactor PostPresenter [#6315](https://github.com/diaspora/diaspora/pull/6315)
* Convert BackToTop to a backbone view [#6279](https://github.com/diaspora/diaspora/pull/6279) and [#6360](https://github.com/diaspora/diaspora/pull/6360)
* Automatically follow the new HQ-Account [#6369](https://github.com/diaspora/diaspora/pull/6369)

## Bug fixes
* Fix indentation and a link title on the default home page [#6212](https://github.com/diaspora/diaspora/pull/6212)
* Bring peeping Tom on the 404 page back [#6226](https://github.com/diaspora/diaspora/pull/6226)
* Fix mobile photos index page [#6243](https://github.com/diaspora/diaspora/pull/6243)
* Fix conversations view with no contacts [#6266](https://github.com/diaspora/diaspora/pull/6266)
* Links in the left sidebar are now clickable on full width [#6267](https://github.com/diaspora/diaspora/pull/6267)
* Guard against passing nil into person\_image\_tag [#6286](https://github.com/diaspora/diaspora/pull/6286)
* Prevent Handlebars from messing up indentation of pre tags [#6339](https://github.com/diaspora/diaspora/pull/6339)
* Fix pagination design on notifications page [#6364](https://github.com/diaspora/diaspora/pull/6364)

## Features

* Implement NodeInfo [#6239](https://github.com/diaspora/diaspora/pull/6239)
* Display original author on reshares of NSFW posts [#6270](https://github.com/diaspora/diaspora/pull/6270)
* Use avatars in hovercards as links to the profile [#6297](https://github.com/diaspora/diaspora/pull/6297)
* Remove avatars of ignored users from stream faces [#6320](https://github.com/diaspora/diaspora/pull/6320)
* New /m route to force the mobile view [#6354](https://github.com/diaspora/diaspora/pull/6354)

# 0.5.2.0

## Refactor
* Update perfect-scrollbar [#6085](https://github.com/diaspora/diaspora/pull/6085)
* Remove top margin for first heading in a post [#6110](https://github.com/diaspora/diaspora/pull/6110)
* Add link to pod statistics in right navigation [#6117](https://github.com/diaspora/diaspora/pull/6117)
* Update to Rails 4.2.3 [#6140](https://github.com/diaspora/diaspora/pull/6140)
* Refactor person related URL generation [#6168](https://github.com/diaspora/diaspora/pull/6168)
* Move webfinger and HCard generation out of the core and embed the `diaspora_federation-rails` gem [#6151](https://github.com/diaspora/diaspora/pull/6151/)
* Refactor rspec tests to to use `let` instead of before blocks [#6199](https://github.com/diaspora/diaspora/pull/6199)
* Refactor tests for EXIF stripping [#6183](https://github.com/diaspora/diaspora/pull/6183)

## Bug fixes
* Precompile facebox images [#6105](https://github.com/diaspora/diaspora/pull/6105)
* Fix wrong closing a-tag [#6111](https://github.com/diaspora/diaspora/pull/6111)
* Fix mobile more-button wording when there are less than 15 posts [#6118](https://github.com/diaspora/diaspora/pull/6118)
* Fix reappearing flash boxes during sign-in [#6146](https://github.com/diaspora/diaspora/pull/6146)
* Capitalize Wiki link [#6193](https://github.com/diaspora/diaspora/pull/6193)

## Features
* Add configuration options for some debug logs [#6090](https://github.com/diaspora/diaspora/pull/6090)
* Send new users a welcome message from the podmin [#6128](https://github.com/diaspora/diaspora/pull/6128)
* Cleanup temporary upload files daily [#6147](https://github.com/diaspora/diaspora/pull/6147)
* Add guid to posts and comments in the user export [#6185](https://github.com/diaspora/diaspora/pull/6185)

# 0.5.1.2

diaspora\* versions prior 0.5.1.2 leaked potentially private profile data (namely the bio, birthday, gender and location fields) to
unauthorized users. While the frontend properly hid them, the backend missed a check to not include them in responses.
Thanks to @cmrd-senya for finding and reporting the issue.

# 0.5.1.1

Update rails to 4.2.2, rack to 1.6.2 and jquery-rails to 4.0.4. This fixes

* [CVE-2015-3226](https://groups.google.com/d/msg/rubyonrails-security/7VlB_pck3hU/3QZrGIaQW6cJ)
* [CVE-2015-3227](https://groups.google.com/d/msg/rubyonrails-security/bahr2JLnxvk/x4EocXnHPp8J)
* [CVE-2015-1840](https://groups.google.com/d/msg/rubyonrails-security/XIZPbobuwaY/fqnzzpuOlA4J)
* [CVE-2015-3225](https://groups.google.com/d/msg/rubyonrails-security/gcUbICUmKMc/qiCotVZwXrMJ)

# 0.5.1.0

## Refactor
* Use Bootstrap modal for new aspect pane [#5850](https://github.com/diaspora/diaspora/pull/5850)
* Use asset helper instead of .css.erb [#5886](https://github.com/diaspora/diaspora/pull/5886)
* Dropped db/seeds.rb [#5896](https://github.com/diaspora/diaspora/pull/5896)
* Drop broken install scripts [#5907](https://github.com/diaspora/diaspora/pull/5907)
* Improve invoking mobile site in the testsuite [#5915](https://github.com/diaspora/diaspora/pull/5915)
* Do not retry a couple of unrecoverable job failures [#5938](https://github.com/diaspora/diaspora/pull/5938) [#5942](https://github.com/diaspora/diaspora/pull/5943)
* Remove some old temporary workarounds [#5964](https://github.com/diaspora/diaspora/pull/5964)
* Remove unused `hasPhotos` and `hasText` functions [#5969](https://github.com/diaspora/diaspora/pull/5969)
* Replace foreman with eye [#5966](https://github.com/diaspora/diaspora/pull/5966)
* Improved handling of reshares with deleted roots [#5968](https://github.com/diaspora/diaspora/pull/5968)
* Remove two unused methods [#5970](https://github.com/diaspora/diaspora/pull/5970)
* Refactored the Logger to add basic logrotating and more useful timestamps [#5975](https://github.com/diaspora/diaspora/pull/5975)
* Gracefully handle mailer failures if a like is already deleted again [#5983](https://github.com/diaspora/diaspora/pull/5983)
* Ensure posts have an author [#5986](https://github.com/diaspora/diaspora/pull/5986)
* Improve the logging messages of Sidekiq messages [#5988](https://github.com/diaspora/diaspora/pull/5988)
* Improve the logging of Eyes output [#5989](https://github.com/diaspora/diaspora/pull/5989)
* Gracefully handle XML parse errors within federation [#5991](https://github.com/diaspora/diaspora/pull/5991)
* Remove zip-zip workaround gem [#6001](https://github.com/diaspora/diaspora/pull/6001)
* Cleanup and reorganize image assets [#6004](https://github.com/diaspora/diaspora/pull/6004)
* Replace vendored assets for facebox by gem [#6005](https://github.com/diaspora/diaspora/pull/6005)
* Improve styling of horizontal ruler in posts [#6016](https://github.com/diaspora/diaspora/pull/6016)
* Increase post titles length to 50 and use configured pod name as title in the atom feed [#6020](https://github.com/diaspora/diaspora/pull/6020)
* Remove deprecated Facebook permissions [#6019](https://github.com/diaspora/diaspora/pull/6019)
* Make used post title lengths more consistent [#6022](https://github.com/diaspora/diaspora/pull/6022)
* Improved logging source [#6041](https://github.com/diaspora/diaspora/pull/6041)
* Gracefully handle duplicate entry while receiving share-visibility in parallel [#6068](https://github.com/diaspora/diaspora/pull/6068)
* Update twitter gem to get rid of deprecation warnings [#6083](https://github.com/diaspora/diaspora/pull/6083)
* Refactor photos federation to get rid of some hacks [#6082](https://github.com/diaspora/diaspora/pull/6082)

## Bug fixes
* Disable auto follow back on aspect deletion [#5846](https://github.com/diaspora/diaspora/pull/5846)
* Fix only sharing flag for contacts that are receiving [#5848](https://github.com/diaspora/diaspora/pull/5848)
* Return 406 when requesting a JSON representation of people/:guid/contacts [#5849](https://github.com/diaspora/diaspora/pull/5849)
* Hide manage services link in the publisher on certain pages [#5854](https://github.com/diaspora/diaspora/pull/5854)
* Fix notification mails for limited posts [#5877](https://github.com/diaspora/diaspora/pull/5877)
* Fix medium and small avatar URLs when using Camo [#5883](https://github.com/diaspora/diaspora/pull/5883)
* Improve output of script/server [#5885](https://github.com/diaspora/diaspora/pull/5885)
* Fix CSS for bold links [#5887](https://github.com/diaspora/diaspora/pull/5887)
* Correctly handle IE8 in the chrome frame middleware [#5878](https://github.com/diaspora/diaspora/pull/5878)
* Fix code reloading for PostPresenter [#5888](https://github.com/diaspora/diaspora/pull/5888)
* Fix closing account from mobile view [#5913](https://github.com/diaspora/diaspora/pull/5913)
* Allow using common custom template for desktop & mobile landing page [#5915](https://github.com/diaspora/diaspora/pull/5915)
* Use correct branding in Atom feed [#5929](https://github.com/diaspora/diaspora/pull/5929)
* Update the configurate gem to avoid issues by missed missing settings keys [#5934](https://github.com/diaspora/diaspora/pull/5934)
* ContactPresenter#full_hash_with_person did not contain relationship information [#5936](https://github.com/diaspora/diaspora/pull/5936)
* Fix inactive user removal not respecting configuration for daily limits [#5953](https://github.com/diaspora/diaspora/pull/5953)
* Fix missing localization of inactive user removal warning emails [#5950](https://github.com/diaspora/diaspora/issues/5950)
* Fix fetching for public post while Webfingering [#5958](https://github.com/diaspora/diaspora/pull/5958)
* Handle empty searchable in HCard gracefully [#5962](https://github.com/diaspora/diaspora/pull/5962)
* Fix a freeze in new post parsing [#5965](https://github.com/diaspora/diaspora/pull/5965)
* Add case insensitive unconfirmed email addresses as authentication key [#5967](https://github.com/diaspora/diaspora/pull/5967)
* Fix liking on single post views when accessed via GUID [#5978](https://github.com/diaspora/diaspora/pull/5978)
* Only return the current_users participation for post interactions [#6007](https://github.com/diaspora/diaspora/pull/6007)
* Fix tag rendering in emails [#6009](https://github.com/diaspora/diaspora/pull/6009)
* Fix the logo in emails [#6013](https://github.com/diaspora/diaspora/pull/6013)
* Disable autocorrect for username on mobile sign in [#6028](https://github.com/diaspora/diaspora/pull/6028)
* Fix broken default avatars in the database [#6014](https://github.com/diaspora/diaspora/pull/6014)
* Only strip text direction codepoints around hashtags [#6067](https://github.com/diaspora/diaspora/issues/6067)
* Fix selected week on admin weekly stats page [#6079](https://github.com/diaspora/diaspora/pull/6079)
* Fix that some unread conversations may be hidden [#6060](https://github.com/diaspora/diaspora/pull/6060)
* Fix photo links in the mobile interface [#6082](https://github.com/diaspora/diaspora/pull/6082)

## Features
* Hide post title of limited post in comment notification email [#5843](https://github.com/diaspora/diaspora/pull/5843)
* More and better environment checks in script/server [#5891](https://github.com/diaspora/diaspora/pull/5891)
* Enable aspect sorting again [#5559](https://github.com/diaspora/diaspora/pull/5559)
* Submit messages in conversations with Ctrl+Enter [#5910](https://github.com/diaspora/diaspora/pull/5910)
* Support syntax highlighting for fenced code blocks [#5908](https://github.com/diaspora/diaspora/pull/5908)
* Added link to diasporafoundation.org to invitation email [#5893](https://github.com/diaspora/diaspora/pull/5893)
* Gracefully handle missing `og:url`s [#5926](https://github.com/diaspora/diaspora/pull/5926)
* Remove private post content from "also commented" mails [#5931](https://github.com/diaspora/diaspora/pull/5931)
* Add a button to follow/unfollow tags to the mobile interface [#5941](https://github.com/diaspora/diaspora/pull/5941)
* Add a "Manage followed tags" page to mass unfollow tags in the mobile interface [#5945](https://github.com/diaspora/diaspora/pull/5945)
* Add popover/tooltip about email visibility to registration/settings page [#5956](https://github.com/diaspora/diaspora/pull/5956)
* Fetch person posts on sharing request [#5960](https://github.com/diaspora/diaspora/pull/5960)
* Introduce 'authorized' configuration option for services [#5985](https://github.com/diaspora/diaspora/pull/5985)
* Added configuration options for log rotating [#5994](https://github.com/diaspora/diaspora/pull/5994)

# 0.5.0.1

Use the correct setting for captcha length instead of defaulting to 1 always.

# 0.5.0.0

## Major Sidekiq update
This release includes a major upgrade of the background processing system Sidekiq. To upgrade cleanly:

1. Stop diaspora*
2. Run `RAILS_ENV=production bundle exec sidekiq` and wait 5-10 minutes, then stop it again (hit `CTRL+C`)
3. Do a normal upgrade of diaspora*
4. Start diaspora*

## Rails 4 - Manual action required
Please edit `config/initializers/secret_token.rb`, replacing `secret_token` with
`secret_key_base`.

```ruby
# Old
Rails.application.config.secret_token = '***********...'

# New
Diaspora::Application.config.secret_key_base = '*************...'
```

You also need to take care to set `RAILS_ENV` and to clear the cache while precompiling assets: `RAILS_ENV=production bundle exec rake tmp:cache:clear assets:precompile`

## Supported Ruby versions
This release drops official support for the Ruby 1.9 series. This means we will no longer test against this Ruby version or take care to choose libraries
that work with it. However that doesn't mean we won't accept patches that improve running diaspora* on it.

At the same time we adopt support for the Ruby 2.1 series and recommend running on the latest Ruby version of that branch. We continue to support the Ruby 2.0
series and run our comprehensive test suite against it.

## Change in defaults.yml
The default for including jQuery from a CDN has changed. If you want to continue to include it from a CDN, please explicitly set the `jquery_cdn` setting to `true` in diaspora.yml.

## Change in database.yml
For MySQL databases, replace `charset: utf8` with `encoding: utf8mb4` and  change `collation` from `utf8_bin` to `utf8mb4_bin` in the file `config/database.yml`.
This is enables full UTF8 support (4bytes characters), including standard emoji characters.
See `database.yml.example` for reference.
Please make sure to stop Diaspora prior running this migration!

## Experimental chat feature
This release adds experimental integration with XMPP for real-time chat. Please see  [our wiki](https://wiki.diasporafoundation.org/Vines) for further informations.

## Change in statistics.json schema
The way services are shown in the `statistics.json` route is changing. The keys relating to showing whether services are enabled or not are moving to their own container as `"services": {....}`, instead of having them all in the root level of the JSON.

The keys will still be available in the root level within the 0.5 release. The old keys will be removed in the 0.6 release.

## New maintenance feature to automatically expire inactive accounts
Removing of old inactive users can now be done automatically by background processing. The amount of inactivity is set by `after_days`. A warning email will be sent to the user and after an additional `warn_days`, the account will be automatically closed.

This maintenance is not enabled by default. Podmins can enable it by for example copying over the new settings under `settings.maintenance` to their `diaspora.yml` file and setting it enabled. The default setting is to expire accounts that have been inactive for 2 years (no login).

## Camo integration to proxy external assets
It is now possible to enable an automatic proxying of external assets, for example images embedded via Markdown or OpenGraph thumbnails loaded from insecure third party servers through a [Camo proxy](https://github.com/atmos/camo).

This is disabled by default since it requires the installation of additional packages and might cause some traffic. Check the [wiki page](https://wiki.diasporafoundation.org/Installation/Camo) for more information and detailed installation instructions.

## Paypal unhosted button and currency
Podmins can now set the currency for donations, and use an unhosted button if they can't use
a hosted one. Note: you need to **copy the new settings from diaspora.yml.example to your
diaspora.yml file**. The existing settings from 0.4.x and before will not work any more.

## Custom splash page changes
diaspora* no longer adds a `div.container` to wrap custom splash pages. This adds the ability for podmins to write home pages using Bootstrap's fluid design. Podmins who added a custom splash page in `app/views/home/_show.{html,mobile}.haml` need to wrap the contents into a `div.container` to keep the old design. You will find updated examples [in our wiki](https://wiki.diasporafoundation.org/Custom_splash_page).

## Refactor
* Redesign contacts page [#5153](https://github.com/diaspora/diaspora/pull/5153)
* Improve profile page design on mobile [#5084](https://github.com/diaspora/diaspora/pull/5084)
* Port test suite to RSpec 3 [#5170](https://github.com/diaspora/diaspora/pull/5170)
* Port tag stream to Bootstrap [#5138](https://github.com/diaspora/diaspora/pull/5138)
* Consolidate migrations, if you need a migration prior 2013, checkout the latest release in the 0.4.x series first [#5173](https://github.com/diaspora/diaspora/pull/5173)
* Add tests for mobile sign up [#5185](https://github.com/diaspora/diaspora/pull/5185)
* Display new conversation form on conversations/index [#5178](https://github.com/diaspora/diaspora/pull/5178)
* Port profile page to Backbone [#5180](https://github.com/diaspora/diaspora/pull/5180)
* Pull punycode.js from rails-assets.org [#5263](https://github.com/diaspora/diaspora/pull/5263)
* Redesign profile page and port to Bootstrap [#4657](https://github.com/diaspora/diaspora/pull/4657)
* Unify stream selection links in the left sidebar [#5271](https://github.com/diaspora/diaspora/pull/5271)
* Refactor schema of statistics.json regarding services [#5296](https://github.com/diaspora/diaspora/pull/5296)
* Pull jquery.idle-timer.js from rails-assets.org [#5310](https://github.com/diaspora/diaspora/pull/5310)
* Pull jquery.placeholder.js from rails-assets.org [#5299](https://github.com/diaspora/diaspora/pull/5299)
* Pull jquery.textchange.js from rails-assets.org [#5297](https://github.com/diaspora/diaspora/pull/5297)
* Pull jquery.hotkeys.js from rails-assets.org [#5368](https://github.com/diaspora/diaspora/pull/5368)
* Reduce amount of useless background job retries and pull public posts when missing [#5209](https://github.com/diaspora/diaspora/pull/5209)
* Updated Weekly User Stats admin page to show data for the most recent week including reversing the order of the weeks in the drop down to show the most recent. [#5331](https://github.com/diaspora/diaspora/pull/5331)
* Convert some cukes to RSpec tests [#5289](https://github.com/diaspora/diaspora/pull/5289)
* Hidden overflow for long names on tag pages [#5279](https://github.com/diaspora/diaspora/pull/5279)
* Always reshare absolute root of a post [#5276](https://github.com/diaspora/diaspora/pull/5276)
* Convert remaining SASS stylesheets to SCSS [#5342](https://github.com/diaspora/diaspora/pull/5342)
* Update rack-protection [#5403](https://github.com/diaspora/diaspora/pull/5403)
* Cleanup diaspora.yml [#5426](https://github.com/diaspora/diaspora/pull/5426)
* Replace `opengraph_parser` with `open_graph_reader` [#5462](https://github.com/diaspora/diaspora/pull/5462)
* Make sure conversations without any visibilities left are deleted [#5478](https://github.com/diaspora/diaspora/pull/5478)
* Change tooltip for delete button in conversations view [#5477](https://github.com/diaspora/diaspora/pull/5477)
* Replace a modifier-rescue with a specific rescue [#5491](https://github.com/diaspora/diaspora/pull/5491)
* Port contacts page to backbone [#5473](https://github.com/diaspora/diaspora/pull/5473)
* Replace CSS vendor prefixes automatically [#5532](https://github.com/diaspora/diaspora/pull/5532)
* Use sentence case consistently throughout UI [#5588](https://github.com/diaspora/diaspora/pull/5588)
* Hide sign up button when registrations are disabled [#5612](https://github.com/diaspora/diaspora/pull/5612)
* Standardize capitalization throughout the UI [#5588](https://github.com/diaspora/diaspora/pull/5588)
* Display photos on the profile page as thumbnails [#5521](https://github.com/diaspora/diaspora/pull/5521)
* Unify not connected pages (sign in, sign up, forgot password) [#5391](https://github.com/diaspora/diaspora/pull/5391)
* Port remaining stream pages to Bootstrap [#5715](https://github.com/diaspora/diaspora/pull/5715)
* Port notification dropdown to Backbone [#5707](https://github.com/diaspora/diaspora/pull/5707) [#5761](https://github.com/diaspora/diaspora/pull/5761)
* Add rounded corners for avatars [#5733](https://github.com/diaspora/diaspora/pull/5733)
* Move registration form to a partial [#5764](https://github.com/diaspora/diaspora/pull/5764)
* Add tests for liking and unliking posts [#5741](https://github.com/diaspora/diaspora/pull/5741)
* Rewrite slide effect in conversations as css transition for better performance [#5776](https://github.com/diaspora/diaspora/pull/5776)
* Various cleanups and improvements in the frontend code [#5781](https://github.com/diaspora/diaspora/pull/5781) [#5769](https://github.com/diaspora/diaspora/pull/5769) [#5763](https://github.com/diaspora/diaspora/pull/5763) [#5762](https://github.com/diaspora/diaspora/pull/5762) [#5758](https://github.com/diaspora/diaspora/pull/5758) [#5755](https://github.com/diaspora/diaspora/pull/5755) [#5747](https://github.com/diaspora/diaspora/pull/5747) [#5734](https://github.com/diaspora/diaspora/pull/5734) [#5786](https://github.com/diaspora/diaspora/pull/5786) [#5768](https://github.com/diaspora/diaspora/pull/5798)
* Add specs and validations to the role model [#5792](https://github.com/diaspora/diaspora/pull/5792)
* Replace 'Make something' text by diaspora ball logo on registration page [#5743](https://github.com/diaspora/diaspora/pull/5743)

## Bug fixes
* orca cannot see 'Add Contact' button [#5158](https://github.com/diaspora/diaspora/pull/5158)
* Move submit button to the right in conversations view [#4960](https://github.com/diaspora/diaspora/pull/4960)
* Handle long URLs and titles in OpenGraph descriptions [#5208](https://github.com/diaspora/diaspora/pull/5208)
* Fix deformed getting started popover [#5227](https://github.com/diaspora/diaspora/pull/5227)
* Use correct locale for invitation subject [#5232](https://github.com/diaspora/diaspora/pull/5232)
* Initial support for IDN emails
* Fix services settings reported by statistics.json [#5256](https://github.com/diaspora/diaspora/pull/5256)
* Only collapse empty comment box [#5328](https://github.com/diaspora/diaspora/pull/5328)
* Fix pagination for people/guid/contacts [#5304](https://github.com/diaspora/diaspora/pull/5304)
* Fix poll creation on Bootstrap pages [#5334](https://github.com/diaspora/diaspora/pull/5334)
* Show error message on invalid reset password attempt [#5325](https://github.com/diaspora/diaspora/pull/5325)
* Fix translations on mobile password reset pages [#5318](https://github.com/diaspora/diaspora/pull/5318)
* Handle unset user agent when signing out [#5316](https://github.com/diaspora/diaspora/pull/5316)
* More robust URL parsing for oEmbed and OpenGraph [#5347](https://github.com/diaspora/diaspora/pull/5347)
* Fix Publisher doesn't expand while uploading images [#3098](https://github.com/diaspora/diaspora/issues/3098)
* Drop unneeded and too open crossdomain.xml
* Fix hidden aspect dropdown on getting started page [#5407](https://github.com/diaspora/diaspora/pulls/5407)
* Fix a few issues on Bootstrap pages [#5401](https://github.com/diaspora/diaspora/pull/5401)
* Improve handling of the `more` link on mobile stream pages [#5400](https://github.com/diaspora/diaspora/pull/5400)
* Fix prefilling publisher after getting started [#5442](https://github.com/diaspora/diaspora/pull/5442)
* Fix overflow in profile sidebar [#5450](https://github.com/diaspora/diaspora/pull/5450)
* Fix code overflow in SPV and improve styling for code tags [#5422](https://github.com/diaspora/diaspora/pull/5422)
* Correctly validate if local recipients actually want to receive a conversation [#5449](https://github.com/diaspora/diaspora/pull/5449)
* Improve consistency of poll answer ordering [#5471](https://github.com/diaspora/diaspora/pull/5471)
* Fix broken aspect selectbox on asynchronous search results [#5488](https://github.com/diaspora/diaspora/pull/5488)
* Replace %{third_party_tools} by the appropriate hyperlink in tags FAQ [#5509](https://github.com/diaspora/diaspora/pull/5509)
* Repair downloading the profile image from Facebook [#5493](https://github.com/diaspora/diaspora/pull/5493)
* Fix localization of post and comment timestamps on mobile [#5482](https://github.com/diaspora/diaspora/issues/5482)
* Fix mobile JS loading to quieten errors. Fixes also service buttons on mobile bookmarklet.
* Don't error out when adding a too long location to the profile [#5614](https://github.com/diaspora/diaspora/pull/5614)
* Correctly decrease unread count for conversations [#5646](https://github.com/diaspora/diaspora/pull/5646)
* Fix automatic scroll for conversations [#5646](https://github.com/diaspora/diaspora/pull/5646)
* Fix missing translation on privacy settings page [#5671](https://github.com/diaspora/diaspora/pull/5671)
* Fix code overflow for the mobile website [#5675](https://github.com/diaspora/diaspora/pull/5675)
* Strip Unicode format characters prior post processing [#5680](https://github.com/diaspora/diaspora/pull/5680)
* Disable email notifications for closed user accounts [#5640](https://github.com/diaspora/diaspora/pull/5640)
* Total user statistic no longer includes closed accounts [#5041](https://github.com/diaspora/diaspora/pull/5041)
* Don't add a space when rendering a mention [#5711](https://github.com/diaspora/diaspora/pull/5711)
* Fix flickering hovercards [#5714](https://github.com/diaspora/diaspora/pull/5714) [#5876](https://github.com/diaspora/diaspora/pull/5876)
* Improved stripping markdown in post titles [#5730](https://github.com/diaspora/diaspora/pull/5730)
* Remove border from reply form for conversations [#5744](https://github.com/diaspora/diaspora/pull/5744)
* Fix overflow for headings, blockquotes and other elements [#5731](https://github.com/diaspora/diaspora/pull/5731)
* Correct photo count on profile page [#5751](https://github.com/diaspora/diaspora/pull/5751)
* Fix mobile sign up from an invitation [#5754](https://github.com/diaspora/diaspora/pull/5754)
* Set max-width for tag following button on tag page [#5752](https://github.com/diaspora/diaspora/pull/5752)
* Display error messages for failed password change [#5580](https://github.com/diaspora/diaspora/pull/5580)
* Display correct error message for too long tags [#5783](https://github.com/diaspora/diaspora/pull/5783)
* Fix displaying reshares in the stream on mobile [#5790](https://github.com/diaspora/diaspora/pull/5790)
* Remove bottom margin from lists that are the last element of a post. [#5721](https://github.com/diaspora/diaspora/pull/5721)
* Fix pagination design on conversations page [#5791](https://github.com/diaspora/diaspora/pull/5791)
* Prevent inserting posts into the wrong stream [#5838](https://github.com/diaspora/diaspora/pull/5838)
* Update help section [#5857](https://github.com/diaspora/diaspora/pull/5857) [#5859](https://github.com/diaspora/diaspora/pull/5859)
* Fix asset precompilation check in script/server [#5863](https://github.com/diaspora/diaspora/pull/5863)
* Convert MySQL databases to utf8mb4 [#5530](https://github.com/diaspora/diaspora/pull/5530) [#5624](https://github.com/diaspora/diaspora/pull/5624) [#5865](https://github.com/diaspora/diaspora/pull/5865)
* Don't upcase labels on mobile sign up/sign in [#5872](https://github.com/diaspora/diaspora/pull/5872)

## Features
* Don't pull jQuery from a CDN by default [#5105](https://github.com/diaspora/diaspora/pull/5105)
* Better character limit message [#5151](https://github.com/diaspora/diaspora/pull/5151)
* Remember whether a AccountDeletion was performed [#5156](https://github.com/diaspora/diaspora/pull/5156)
* Increased the number of notifications shown in drop down bar to 15 [#5129](https://github.com/diaspora/diaspora/pull/5129)
* Increase possible captcha length [#5169](https://github.com/diaspora/diaspora/pull/5169)
* Display visibility icon in publisher aspects dropdown [#4982](https://github.com/diaspora/diaspora/pull/4982)
* Add a link to the reported comment in the admin panel [#5337](https://github.com/diaspora/diaspora/pull/5337)
* Strip search query from leading and trailing whitespace [#5317](https://github.com/diaspora/diaspora/pull/5317)
* Add the "network" key to statistics.json and set it to "Diaspora" [#5308](https://github.com/diaspora/diaspora/pull/5308)
* Infinite scrolling in the notifications dropdown [#5237](https://github.com/diaspora/diaspora/pull/5237)
* Maintenance feature to automatically expire inactive accounts [#5288](https://github.com/diaspora/diaspora/pull/5288)
* Add LibreJS markers to JavaScript [5320](https://github.com/diaspora/diaspora/pull/5320)
* Ask for confirmation when leaving a submittable publisher [#5309](https://github.com/diaspora/diaspora/pull/5309)
* Allow page-specific styling via individual CSS classes [#5282](https://github.com/diaspora/diaspora/pull/5282)
* Change diaspora logo in the header on hover [#5355](https://github.com/diaspora/diaspora/pull/5355)
* Display diaspora handle in search results [#5419](https://github.com/diaspora/diaspora/pull/5419)
* Show a message on the ignored users page when there are none [#5434](https://github.com/diaspora/diaspora/pull/5434)
* Truncate too long OpenGraph descriptions [#5387](https://github.com/diaspora/diaspora/pull/5387)
* Make the source code URL configurable [#5410](https://github.com/diaspora/diaspora/pull/5410)
* Prefill publisher on the tag pages [#5442](https://github.com/diaspora/diaspora/pull/5442)
* Don't include the content of non-public posts into notification mails [#5494](https://github.com/diaspora/diaspora/pull/5494)
* Allow to set unhosted button and currency for paypal donation [#5452](https://github.com/diaspora/diaspora/pull/5452)
* Add followed tags in the mobile menu [#5468](https://github.com/diaspora/diaspora/pull/5468)
* Replace Pagedown with markdown-it [#5526](https://github.com/diaspora/diaspora/pull/5526)
* Do not truncate notification emails anymore [#4342](https://github.com/diaspora/diaspora/issues/4342)
* Allows users to export their data in gzipped JSON format from their user settings page [#5499](https://github.com/diaspora/diaspora/pull/5499)
* Strip EXIF data from newly uploaded images [#5510](https://github.com/diaspora/diaspora/pull/5510)
* Hide user setting if the community spotlight is not enabled on the pod [#5562](https://github.com/diaspora/diaspora/pull/5562)
* Add HTML view for pod statistics [#5464](https://github.com/diaspora/diaspora/pull/5464)
* Added/Moved hide, block user, report and delete button in SPV [#5547](https://github.com/diaspora/diaspora/pull/5547)
* Added keyboard shortcuts r(reshare), m(expand Post), o(open first link in post) [#5602](https://github.com/diaspora/diaspora/pull/5602)
* Added dropdown to add/remove people from/to aspects in mobile view [#5594](https://github.com/diaspora/diaspora/pull/5594)
* Dynamically compute minimum and maximum valid year for birthday field [#5639](https://github.com/diaspora/diaspora/pull/5639)
* Show hovercard on mentions [#5652](https://github.com/diaspora/diaspora/pull/5652)
* Make help sections linkable [#5667](https://github.com/diaspora/diaspora/pull/5667)
* Add invitation link to contacts page [#5655](https://github.com/diaspora/diaspora/pull/5655)
* Add year to notifications page [#5676](https://github.com/diaspora/diaspora/pull/5676)
* Give admins the ability to lock & unlock accounts [#5643](https://github.com/diaspora/diaspora/pull/5643)
* Add reshares to the stream view immediately [#5699](https://github.com/diaspora/diaspora/pull/5699)
* Update and improve help section [#5665](https://github.com/diaspora/diaspora/pull/5665), [#5706](https://github.com/diaspora/diaspora/pull/5706)
* Expose participation controls in the stream view [#5511](https://github.com/diaspora/diaspora/pull/5511)
* Reimplement photo export [#5685](https://github.com/diaspora/diaspora/pull/5685)
* Add participation controls in the single post view [#5722](https://github.com/diaspora/diaspora/pull/5722)
* Display polls on reshares [#5782](https://github.com/diaspora/diaspora/pull/5782)
* Remove footer from stream pages [#5816](https://github.com/diaspora/diaspora/pull/5816)

# 0.4.1.3

* Update Redcarped, fixes [OSVDB-120415](http://osvdb.org/show/osvdb/120415).

# 0.4.1.2

* Update Rails, fixes [CVE-2014-7818](https://groups.google.com/forum/#!topic/rubyonrails-security/dCp7duBiQgo).

# 0.4.1.1

* Fix XSS issue in poll questions [#5274](https://github.com/diaspora/diaspora/issues/5274)

# 0.4.1.0

## New 'Terms of Service' feature and template

This release brings a new ToS feature that allows pods to easily display to users the terms of service they are operating on. This feature is not enabled by default. If you want to enable it, please add under `settings` in `config/diaspora.yml` the following and restart diaspora. If in doubt see `config/diaspora.yml.example`:

    terms:
      enable: true

When enabled, the footer and sidebar will have a link to terms page, and sign up will have a disclaimer indicating that creating an account means the user accepts the terms of use.

While the project itself doesn't restrict what kind of terms pods run on, we realize not all podmins want to spend time writing them from scratch. Thus there is a basic ToS template included that will be used unless a custom one available.

To modify (or completely rewrite) the terms template, create a file called `app/views/terms/terms.haml` or `app/views/terms/terms.erb` and it will automatically replace the default template, which you can find at `app/views/terms/default.haml`.

There are also two configuration settings to customize the terms (when using the default template). These are optional.

* `settings.terms.jurisdiction` - indicate here in which country or state any legal disputes are handled.
* `settings.terms.minimum_age` - indicate here if you want to show a minimum required age for creating an account.

## Rake task to email users

There is a new Rake task `podmin:admin_mail` available to allow podmins to easily send news and notices to users. The rake task triggers emails via the normal diaspora mailer mechanism (so they are embedded in the standard template) and takes the following parameters:

1) Users definition

* `all` - all users in the database (except deleted)
* `active_yearly` - users logged in within the last year
* `active_monthly` - users logged in within the last month
* `active_halfyear` - users logged in within the last 6 months

2) Path to message file

* Give here a path to a HTML or plain text file that contains the message.

3) Subject

* A subject for the email

Example shell command (depending on your environment);

`RAILS_ENV=production bundle exec rake podmin:admin_mail['active_monthly','./message.html','Important message from pod']`

Read more about [specifying arguments to Rake tasks](http://stackoverflow.com/a/825832/1489738).

## Refactor
* Port help pages to Bootstrap [#5050](https://github.com/diaspora/diaspora/pull/5050)
* Refactor Notification#notify [#4945](https://github.com/diaspora/diaspora/pull/4945)
* Port getting started to Bootstrap [#5057](https://github.com/diaspora/diaspora/pull/5057)
* Port people search page to Bootstrap [#5077](https://github.com/diaspora/diaspora/pull/5077)
* Clarify explanations and defaults in diaspora.yml.example [#5088](https://github.com/diaspora/diaspora/pull/5088)
* Consistent header spacing on Bootstrap pages [#5108](https://github.com/diaspora/diaspora/pull/5108)
* Port settings pages (account, profile, privacy, services) to Bootstrap [#5039](https://github.com/diaspora/diaspora/pull/5039)
* Port contacts and community spotlight pages to Bootstrap [#5118](https://github.com/diaspora/diaspora/pull/5118)
* Redesign login page [#5112](https://github.com/diaspora/diaspora/pull/5112)
* Change mark read link on notifications page [#5141](https://github.com/diaspora/diaspora/pull/5141)

## Bug fixes
* Fix hiding of poll publisher on close [#5029](https://github.com/diaspora/diaspora/issues/5029)
* Fix padding in user menu [#5047](https://github.com/diaspora/diaspora/pull/5047)
* Fix self-XSS when renaming an aspect [#5048](https://github.com/diaspora/diaspora/pull/5048)
* Fix live updating when renaming an aspect [#5049](https://github.com/diaspora/diaspora/pull/5049)
* Use double quotes when embedding translations into Javascript [#5055](https://github.com/diaspora/diaspora/issues/5055)
* Fix regression in mobile sign-in ([commit](https://github.com/diaspora/diaspora/commit/4a2836b108f8a9eb6f46ca58cfcb7b23f40bb076))
* Set mention notification as read when viewing post [#5006](https://github.com/diaspora/diaspora/pull/5006)
* Set sharing notification as read when viewing profile [#5009](https://github.com/diaspora/diaspora/pull/5009)
* Ensure a consistent border on text input elements [#5069](https://github.com/diaspora/diaspora/pull/5069)
* Escape person name in contacts json returned by Conversations#new
* Make sure all parts of the hovercard are always in front [#5188](https://github.com/diaspora/diaspora/pull/5188)

## Features
* Port admin pages to bootstrap, polish user search results, allow accounts to be closed from the backend [#5046](https://github.com/diaspora/diaspora/pull/5046)
* Reference Salmon endpoint in Webfinger XRD to aid discovery by alternative implementations [#5062](https://github.com/diaspora/diaspora/pull/5062)
* Change minimal birth year for the birthday field to 1910 [#5083](https://github.com/diaspora/diaspora/pull/5083)
* Add scrolling thumbnail switcher in the lightbox [#5102](https://github.com/diaspora/diaspora/pull/5102)
* Add help section about keyboard shortcuts [#5100](https://github.com/diaspora/diaspora/pull/5100)
* Automatically add poll answers as needed [#5109](https://github.com/diaspora/diaspora/pull/5109)
* Add Terms of Service as an option for podmins, includes base template [#5104](https://github.com/diaspora/diaspora/pull/5104)
* Add rake task to send a mail to all users [#5111](https://github.com/diaspora/diaspora/pull/5111)
* Expose which services are configured in /statistics.json [#5121](https://github.com/diaspora/diaspora/pull/5121)
* In filtered notification views, replace "Mark all as read" with "Mark shown as read" [#5122](https://github.com/diaspora/diaspora/pull/5122)
* When ignoring a user remove his posts from the stream instantly [#5127](https://github.com/diaspora/diaspora/pull/5127)
* Allow to delete photos from the pictures stream [#5131](https://github.com/diaspora/diaspora/pull/5131)

# 0.4.0.1

## Bug fixes

* Fix performance regression on stream loading with MySQL/MariaDB database backends [#5014](https://github.com/diaspora/diaspora/issues/5014)
* Fix issue with post reporting [#5017](https://github.com/diaspora/diaspora/issues/5017)

# 0.4.0.0

## Ensure account deletions are run

A regression caused accounts deletions to not properly perform in some cases, see [#4792](https://github.com/diaspora/diaspora/issues/4792).
To ensure these are reexecuted properly, please run `RAILS_ENV=production bundle exec rake accounts:run_deletions`
after you've upgraded.

## Change in guid generation

This version will break federation to pods running on versions prior 0.1.1.0.

Read more in [#4249](https://github.com/diaspora/diaspora/pull/4249) and [#4883](https://github.com/diaspora/diaspora/pull/4883)

## Refactor
* Drop number of followers from tags page [#4717](https://github.com/diaspora/diaspora/pull/4717)
* Remove some unused beta code [#4738](https://github.com/diaspora/diaspora/pull/4738)
* Style improvements for SPV, use original author's avatar for reshares [#4754](https://github.com/diaspora/diaspora/pull/4754)
* Update image branding to the new decided standard [#4702](https://github.com/diaspora/diaspora/pull/4702)
* Consistent naming of conversations and messages [#4756](https://github.com/diaspora/diaspora/pull/4756)
* Improve stream generation time [#4769](https://github.com/diaspora/diaspora/pull/4769)
* Port help pages to backbone [#4768](https://github.com/diaspora/diaspora/pull/4768)
* Add participants to conversations menu [#4656](https://github.com/diaspora/diaspora/pull/4656)
* Update forgot_password and reset_password pages [#4707](https://github.com/diaspora/diaspora/pull/4707)
* Change jQuery CDN to jquery.com from googleapis.com [#4765](https://github.com/diaspora/diaspora/pull/4765)
* Update to jQuery 10
* Port publisher and bookmarklet to Bootstrap [#4678](https://github.com/diaspora/diaspora/pull/4678)
* Improve search page, add better indications [#4794](https://github.com/diaspora/diaspora/pull/4794)
* Port notifications and hovercards to Bootstrap [#4814](https://github.com/diaspora/diaspora/pull/4814)
* Replace .rvmrc by .ruby-version and .ruby-gemset [#4854](https://github.com/diaspora/diaspora/pull/4855)
* Reorder and reword items on user settings page [#4912](https://github.com/diaspora/diaspora/pull/4912)
* SPV: Improve padding and interaction counts [#4426](https://github.com/diaspora/diaspora/pull/4426)
* Remove auto 'mark as read' for notifications [#4810](https://github.com/diaspora/diaspora/pull/4810)
* Improve set read/unread in notifications dropdown [#4869](https://github.com/diaspora/diaspora/pull/4869)
* Refactor publisher: trigger events for certain actions, introduce 'disabled' state [#4932](https://github.com/diaspora/diaspora/pull/4932)

## Bug fixes
* Fix user account deletion [#4953](https://github.com/diaspora/diaspora/pull/4953) and [#4963](https://github.com/diaspora/diaspora/pull/4963)
* Fix email body language when invite a friend [#4832](https://github.com/diaspora/diaspora/issues/4832)
* Improve time agos by updating the plugin [#4281](https://github.com/diaspora/diaspora/pull/4281)
* Do not add a space after adding a mention [#4767](https://github.com/diaspora/diaspora/issues/4767)
* Fix active user statistics by saving a last seen timestamp for users [#4802](https://github.com/diaspora/diaspora/pull/4802)
* Render HTML in atom user feed [#4835](https://github.com/diaspora/diaspora/pull/4835)
* Fix plaintext mode of Mentionable [#4831](https://github.com/diaspora/diaspora/pull/4831)
* Fixed Atom Feed Error if reshared Post is deleted [#4841](https://github.com/diaspora/diaspora/pull/4841)
* Show hovercards in the notification drop-down for users on the same pod [#4843](https://github.com/diaspora/diaspora/pull/4843)
* The photo stream no longer repeats after the last photo [#4787](https://github.com/diaspora/diaspora/pull/4787)
* Fix avatar alignment for hovercards in the notifications dropdown [#4853](https://github.com/diaspora/diaspora/pull/4853)
* Do not parse hashtags inside Markdown links [#4856](https://github.com/diaspora/diaspora/pull/4856)
* Restore comment textarea content after revealing more comments [#4858](https://github.com/diaspora/diaspora/pull/4858)
* OpenGraph: don't make description into links [#4708](https://github.com/diaspora/diaspora/pull/4708)
* Don't cut off long tags in stream posts [#4878](https://github.com/diaspora/diaspora/pull/4878)
* Do not replace earlier appearances of the name while mentioning somebody [#4882](https://github.com/diaspora/diaspora/pull/4882)
* Catch exceptions when trying to decode an invalid URI [#4889](https://github.com/diaspora/diaspora/pull/4889)
* Redirect to the stream when switching the mobile publisher to desktop [#4917](https://github.com/diaspora/diaspora/pull/4917)
* Parsing mention witch contain in username special characters [#4919](https://github.com/diaspora/diaspora/pull/4919)
* Do not show your own hovercard [#4758](https://github.com/diaspora/diaspora/pull/4758)
* Hit Nominatim via https [#4968](https://github.com/diaspora/diaspora/pull/4968)

## Features
* You can report a single post or comment by clicking the correct icon in the controler section [#4517](https://github.com/diaspora/diaspora/pull/4517) [#4781](https://github.com/diaspora/diaspora/pull/4781)
* Add permalinks for comments [#4577](https://github.com/diaspora/diaspora/pull/4577)
* New menu for the mobile version [#4673](https://github.com/diaspora/diaspora/pull/4673)
* Added comment count to statistic to enable calculations of posts/comments ratios [#4799](https://github.com/diaspora/diaspora/pull/4799)
* Add filters to notifications controller [#4814](https://github.com/diaspora/diaspora/pull/4814)
* Activate hovercards in SPV and conversations [#4870](https://github.com/diaspora/diaspora/pull/4870)
* Added possibility to conduct polls [#4861](https://github.com/diaspora/diaspora/pull/4861) [#4894](https://github.com/diaspora/diaspora/pull/4894) [#4897](https://github.com/diaspora/diaspora/pull/4897) [#4899](https://github.com/diaspora/diaspora/pull/4899)

# 0.3.0.3

* Bump Rails to 3.2.17, fixes CVE-2014-0081, CVE-2014-0082. For more information see http://weblog.rubyonrails.org/2014/2/18/Rails_3_2_17_4_0_3_and_4_1_0_beta2_have_been_released/

# 0.3.0.2

## Bug fixes
* Use youtube HTTPS scheme for oEmbed [#4743](https://github.com/diaspora/diaspora/pull/4743)
* Fix infinite scroll on aspect streams [#4747](https://github.com/diaspora/diaspora/pull/4747)
* Fix hovercards [#4782](https://github.com/diaspora/diaspora/pull/4782)
* Bump kaminari to fix admin panel [#4714](https://github.com/diaspora/diaspora/issues/4714)

# 0.3.0.1

## Bug fixes
* Fix regression caused by using after_commit with nested '#save' which lead to an infinite recursion [#4715](https://github.com/diaspora/diaspora/issues/4715)
* Save textarea value before rendering comments when clicked 'show more...' [#4858](https://github.com/diaspora/diaspora/pull/4858)

# 0.3.0.0

## Pod statistics
A new feature [has been added](https://github.com/diaspora/diaspora/pull/4602) to allow pods to report extra statistics. Automatically after this code change, the route /statistics.json contains some basic data that was also available before via page headers (pod name, version, status of signups). But also, optionally podmins can enable user and post counts in the diaspora.yml configuration file. The counts are by default switched off, so if you want to report the total user, active user and local post counts, please edit your diaspora.yml configuration with the example values in diaspora.yml.example and uncomment the required lines as indicated.

## Ruby 2.0

We now recommend using Ruby 2.0 with Diaspora. If you're using RVM make sure to run:
```bash
rvm get stable
rvm install 2.0.0
cd ~/diaspora
git pull
cd - && cd ..
```

For more details see https://wiki.diasporafoundation.org/Updating

## Refactor
* Remove old SPV code [#4612](https://github.com/diaspora/diaspora/pull/4612)
* Move non-model federation stuff into lib/ [#4363](https://github.com/diaspora/diaspora/pull/4363)
* Build a color palette to uniform color usage [#4437](https://github.com/diaspora/diaspora/pull/4437) [#4469](https://github.com/diaspora/diaspora/pull/4469) [#4479](https://github.com/diaspora/diaspora/pull/4479)
* Rename bitcoin_wallet_id setting to bitcoin_address [#4485](https://github.com/diaspora/diaspora/pull/4485)
* Batch insert posts into stream collection for a small speedup [#4341](https://github.com/diaspora/diaspora/pull/4351)
* Ported fileuploader to Backbone and refactored publisher views [#4480](https://github.com/diaspora/diaspora/pull/4480)
* Refactor 404.html, fix [#4078](https://github.com/diaspora/diaspora/issues/4078)
* Remove the (now useless) last post link from the user profile. [#4540](https://github.com/diaspora/diaspora/pull/4540)
* Refactor ConversationsController, move query building to User model. [#4547](https://github.com/diaspora/diaspora/pull/4547)
* Refactor the Twitter service model [#4387](https://github.com/diaspora/diaspora/pull/4387)
* Refactor ConversationsController#create, move more stuff to User model [#4551](https://github.com/diaspora/diaspora/pull/4551)
* Refactor MessagesController#create, move stuff to User model [#4556](https://github.com/diaspora/diaspora/pull/4556)
* Reorder the left bar side menu to put the stream first [#4569](https://github.com/diaspora/diaspora/pull/4569)
* Improve notifications and conversations views design on mobile [#4593](https://github.com/diaspora/diaspora/pull/4593)
* Slight redesign of mobile publisher [#4604](https://github.com/diaspora/diaspora/pull/4604)
* Port conversations to Bootstrap [#4622](https://github.com/diaspora/diaspora/pull/4622)
* Remove participants popover and improve conversations menu [#4644](https://github.com/diaspora/diaspora/pull/4644)
* Refactor right side bar [#4793](https://github.com/diaspora/diaspora/pull/4793)

## Bug fixes
* Highlight down arrow at the user menu on hover [#4441](https://github.com/diaspora/diaspora/pull/4441)
* Make invite code input width consistent across browsers [#4448](https://github.com/diaspora/diaspora/pull/4448)
* Fix style of contacts in profile sidebar [#4451](https://github.com/diaspora/diaspora/pull/4451)
* Fix profile mobile when logged out [#4464](https://github.com/diaspora/diaspora/pull/4464)
* Fix preview with more than one mention [#4450](https://github.com/diaspora/diaspora/issues/4450)
* Fix size of images in the SPV [#4471](https://github.com/diaspora/diaspora/pull/4471)
* Adjust 404 message description to not leak logged out users if a post exists or not [#4477](https://github.com/diaspora/diaspora/pull/4477)
* Make I18n system more robust against missing keys in pluralization data
* Prevent overflow of too long strings in the single post view [#4487](https://github.com/diaspora/diaspora/pull/4487)
* Disable submit button in sign up form after submission to avoid email already exists error [#4506](https://github.com/diaspora/diaspora/issues/4506)
* Do not pull the 404 pages assets from Amazon S3 [#4501](https://github.com/diaspora/diaspora/pull/4501)
* Fix counter background does not cover more than 2 digits on profile [#4499](https://github.com/diaspora/diaspora/issues/4499)
* Fix commenting upon submission fail [#4005] (https://github.com/diaspora/diaspora/issues/4005)
* Fix date color and alignment in the notifications dropdown [#4502](https://github.com/diaspora/diaspora/issues/4502)
* Add a white background to images shown in the lightbox [#4475](https://github.com/diaspora/diaspora/issues/4475)
* Refactor getting_started page, test if facebook is available, fix [#4520](https://github.com/diaspora/diaspora/issues/4520)
* Avoid publishing empty posts [#4542](https://github.com/diaspora/diaspora/pull/4542)
* Force comments sort order in mobile spv [#4578](https://github.com/diaspora/diaspora/pull/4578)
* Fix getting started page for mobile [#4536](https://github.com/diaspora/diaspora/pull/4536)
* Refactor mobile header, fix [#4579](https://github.com/diaspora/diaspora/issues/4579)
* Fix avatar display on mobile profile [#4591](https://github.com/diaspora/diaspora/pull/4591)
* Add lightbox to unauthenticated header, fix [#4432](https://github.com/diaspora/diaspora/issues/4432)
* Fix "more picture" indication (+n) on mobile by adding a link on the indication [#4592](https://github.com/diaspora/diaspora/pull/4592)
* Display errors when photo upload fails [#4509](https://github.com/diaspora/diaspora/issues/4509)
* Fix posting to Twitter by correctly catching exception [#4627](https://github.com/diaspora/diaspora/issues/4627)
* Change "Show n more comments"-link, fix [#3119](https://github.com/diaspora/diaspora/issues/3119)
* Specify Firefox version for Travis-CI [#4623](https://github.com/diaspora/diaspora/pull/4623)
* Remove location when publisher is cleared by user
* On signup form errors, don't empty previous values by user, fix [#4663](https://github.com/diaspora/diaspora/issues/4663)
* Remove background from badges in header [#4692](https://github.com/diaspora/diaspora/issues/4692)

## Features
* Add oEmbed content to the mobile view [#4343](https://github.com/diaspora/diaspora/pull/4353)
* One click to select the invite URL [#4447](https://github.com/diaspora/diaspora/pull/4447)
* Disable "mark all as read" link if all notifications are read [#4463](https://github.com/diaspora/diaspora/pull/4463)
* Collapse aspect list and tag followings list when switching to other views [#4462](https://github.com/diaspora/diaspora/pull/4462)
* Highlight current stream in left sidebar [#4445](https://github.com/diaspora/diaspora/pull/4445)
* Added ignore user icon on user profile [#4417](https://github.com/diaspora/diaspora/pull/4417)
* Improve the management of the contacts visibility settings in an aspect [#4567](https://github.com/diaspora/diaspora/pull/4567)
* Add actions on aspects on the contact page [#4570](https://github.com/diaspora/diaspora/pull/4570)
* Added a statistics route with general pod information, and if enabled in pod settings, total user, half year/monthly active users and local post counts [#4602](https://github.com/diaspora/diaspora/pull/4602)
* Add indication about markdown formatting in the publisher [#4589](https://github.com/diaspora/diaspora/pull/4589)
* Add captcha to signup form [#4659](https://github.com/diaspora/diaspora/pull/4659)
* Update Underscore.js 1.3.1 to 1.5.2, update Backbone.js 0.9.2 to 1.1.0 [#4662](https://github.com/diaspora/diaspora/pull/4662)
* Display more than 8 pictures on a post [#4796](https://github.com/diaspora/diaspora/pull/4796)

## Gem updates
Added:
* atomic (1.1.14)
* bcrypt-ruby (3.1.2)
* backbone-on-rails (1.1.0.0)
* devise thread_safe (0.1)
* eco (1.0.0)
* eco-source (1.1.0.rc.1)
* ejs (1.1.1)
* galetahub-simple_captcha (0.1.5)
* thread_safe (0.1.3)
* zip-zip (0.2)

Removed:
* bcrypt-ruby
* rb-kqueue
* slim
* temple

Updated:
* acts_as_api 0.4.1 -> 0.4.2
* capybara 2.1.0 -> 2.2.1
* celluloid (0.13.0 -> 0.15.2
* chunky_png 1.2.8 -> 1.2.9
* client_side_validations 3.2.5 -> 3.2.6
* coderay 1.0.9 -> 1.1.0
* connection_pool 1.0.0 -> 1.2.0
* crack 0.4.0 -> 0.4.1
* cucumber 1.3.5 -> 1.3.10
* cucumber-rails 1.3.1 -> 1.4.0
* database_cleaner 1.1.0 -> 1.2.0
* devise 3.0.2 -> 3.2.2
* diff-lcs 1.2.4 -> 1.2.5
* ethon 0.5.12 -> 0.6.2
* excon 0.25.3 -> 0.31.0
* factory_girl 4.2.0 -> 4.3.0
* factory_girl_rails 4.2.0 -> 4.3.0
* faraday 0.8.8 -> 0.8.9
* ffi 1.9.0 -> 1.9.3
* fog 1.14.0 -> 1.19.0
* foreigner 1.4.2 -> 1.6.1
* fuubar 1.1.1 -> 1.3.2
* gherkin 2.12.0 -> 2.12.2
* guard 1.8.2 -> 2.2.5
* guard-cucumber 1.4.0 -> 1.4.1
* guard-rspec 3.0.2 -> 4.2.4
* haml 4.0.3 -> 4.0.5
* i18n-inflector-rails 1.0.6 -> 1.0.7
* json 1.8.0 -> 1.8.1
* jwt 0.1.8 -> 0.1.10
* kaminari 0.14.1 -> 0.15.0
* kgio 2.8.0 -> 2.8.1
* listen 1.2.2 -> 2.4.0
* mini_magick 3.6.0 -> 3.7.0
* mini_profile 0.5.1 -> 0.5.2
* mobile-fu 1.2.1 -> 1.2.2
* multi_json 1.7.9 -> 1.8.4
* multi_test 0.0.2 -> 0.0.3
* mysql2 0.3.13 -> 0.3.14
* net-ssh 2.6.8 -> 2.7.0
* nokogiri 1.6.0 -> 1.6.1
* omniauth-facebook 1.4.1 -> 1.6.0
* omniauth-twitter 1.0.0 -> 1.0.1
* orm_adapter 0.4.0 -> 0.5.0
* pry 0.9.12.2 -> 0.9.12.4
* rack-google-analytics 0.11.0 -> 0.14.0
* rack-rewrite 1.3.3 -> 1.5.0
* rails_autolink 1.1.0 -> 1.1.5
* raindrops 0.11.0 -> 0.12.0
* rake 10.1.0 -> 10.1.1
* rb-fsevent 0.9.3 -> 0.9.4
* rb-inotify 0.9.0 -> 0.9.3
* redis 3.0.4 -> 3.0.6
* redis-namespace 1.3.0 -> 1.4.1
* rspec 2.13.0 -> 2.14.1
* rspec-core 2.13.1 -> 2.14.7
* rspec-expectations 2.13.0 -> 2.14.4
* rspec-mocks 2.13.1 -> 2.14.4
* rspec-rails 2.13.2 -> 2.14.1
* ruby-oembed 0.8.8 -> 0.8.9
* ruby-progressbar 1.1.1 -> 1.4.0
* selenium-webdriver 2.34.0 -> 2.39.0
* sidekiq 2.11.1 -> 2.17.2
* slop 3.4.6 -> 3.4.7
* spork 1.0.0rc3 -> 1.0.0rc4
* strong_parameters 0.2.1 -> 0.2.2
* test_after_commit 0.2.0 -> 0.2.2
* timers 1.0.0 -> 1.1.0
* timecop 0.6.1 -> 0.7.1
* typhoeus 0.6.3 -> 0.6.7
* unicorn 4.6.3 -> 4.8.0
* webmock 1.13.0 -> 1.16.1
* will_paginate 3.0.4 -> 3.0.5

# 0.2.0.1

* Bump rails to version 3.2.16, fixes several security issues, see http://weblog.rubyonrails.org/2013/12/3/Rails_3_2_16_and_4_0_2_have_been_released/
* Bump recommended Ruby version to 1.9.3-p484, see https://www.ruby-lang.org/en/news/2013/11/22/heap-overflow-in-floating-point-parsing-cve-2013-4164/

# 0.2.0.0

**Attention:** This release includes a potentially long running migration! However it should be safe to run this while keeping your application servers on.

## Refactor
* Service and ServiceController, general code reorg to make it cleaner/+ testable/+ extensible [#4344](https://github.com/diaspora/diaspora/pull/4344)
* Background actual mailing when sending invitations [#4069](https://github.com/diaspora/diaspora/issues/4069)
* Set the current user on the client side through gon [#4028](https://github.com/diaspora/diaspora/issues/4028)
* Update sign out route to a DELETE request [#4068](https://github.com/diaspora/diaspora/issues/4068)
* Convert all ActivityStreams::Photo to StatusMessages and drop ActivityStreams::Photo [#4144](https://github.com/diaspora/diaspora/issues/4144)
* Port the Rails application to strong_parameters in preparation to the upgrade to Rails 4 [#4143](https://github.com/diaspora/diaspora/issues/4143)
* Refactor left bar side menu, improve tag autosuggestion design [#4271](https://github.com/diaspora/diaspora/issues/4271), [#4316](https://github.com/diaspora/diaspora/pull/4316)
* Extract and factorize the header css in a new file, fix ugly header in registration [#4389](https://github.com/diaspora/diaspora/pull/4389)
* Move contact list on profile to profile information, show user his own contacts on profile [#4360](https://github.com/diaspora/diaspora/pull/4360)
* Refactor metas, HTML is now valid [#4356](https://github.com/diaspora/diaspora/pull/4356)
* Improve sharing message and mention/message buttons on profile [#4374](https://github.com/diaspora/diaspora/pull/4374)

## Bug fixes
* Check twitter write access before adding/authorizing it for a user. [#4124](https://github.com/diaspora/diaspora/issues/4124)
* Don't focus comment form on 'show n more comments' [#4265](https://github.com/diaspora/diaspora/issues/4265)
* Do not render mobile photo view for none-existing photos [#4194](https://github.com/diaspora/diaspora/issues/4194)
* Render markdown content for prettier email subjects and titles [#4182](https://github.com/diaspora/diaspora/issues/4182)
* Disable invite button after sending invite [#4173](https://github.com/diaspora/diaspora/issues/4173)
* Fix pagination for people list on the tag stream page [#4245](https://github.com/diaspora/diaspora/pull/4245)
* Fix missing timeago tooltip in conversations [#4257](https://github.com/diaspora/diaspora/issues/4257)
* Fix link to background image [#4289](https://github.com/diaspora/diaspora/pull/4289)
* Fix Facebox icons 404s when called from Backbone
* Fix deleting a post from Facebook [#4290](https://github.com/diaspora/diaspora/pull/4290)
* Display notices a little bit longer to help on sign up errors [#4274](https://github.com/diaspora/diaspora/issues/4274)
* Fix user contact sharing/receiving [#4163](https://github.com/diaspora/diaspora/issues/4163)
* Change image to ajax-loader when closing lightbox [#3229](https://github.com/diaspora/diaspora/issues/3229)
* Fix pointer cursor on the file upload button [#4349](https://github.com/diaspora/diaspora/pull/4349)
* Resize preview button [#4355](https://github.com/diaspora/diaspora/pull/4355)
* Fix compability problem with MySQL 5.6 [#4312](https://github.com/diaspora/diaspora/issues/4312)
* Don't collapse the post preview [#4346](https://github.com/diaspora/diaspora/issues/4346)
* Improve mobile usability [#4354](https://github.com/diaspora/diaspora/pull/4354)
* Descending text is no longer cut off in orange welcome banner [#4377](https://github.com/diaspora/diaspora/issues/4377)
* Adjust Facebook character limit to reality [#4380](https://github.com/diaspora/diaspora/issues/4380)
* Restore truncated URLs when posting to Twitter [#4211](https://github.com/diaspora/diaspora/issues/4211)
* Fix mobile search tags [#4392](https://github.com/diaspora/diaspora/issues/4392)
* Remove placeholders for name fields in settings (no more Sofaer) [#4385](https://github.com/diaspora/diaspora/pull/4385)
* Problems with layout the registration page for mobile. [#4396](https://github.com/diaspora/diaspora/issues/4396)
* Do not display photos in the background in the SPV [#4407](https://github.com/diaspora/diaspora/pull/4407)
* Fix mobile view of deleted reshares [#4397](https://github.com/diaspora/diaspora/issues/4397)
* Fix the overlapping of embedded youtube videos [#2943](https://github.com/diaspora/diaspora/issues/2943)
* Fix opacity of control icons [#4414](https://github.com/diaspora/diaspora/issues/4414/)
* Add hover state to header icons [#4436](https://github.com/diaspora/diaspora/pull/4436)
* Fix check icon regression on contacts page [#4440](https://github.com/diaspora/diaspora/pull/4440)
* Do not leak non public photos
* Fix check icon alignment in aspect dropdown [#4443](https://github.com/diaspora/diaspora/pull/4443)

## Features
* Admin: add option to find users under 13 (COPPA) [#4252](https://github.com/diaspora/diaspora/pull/4252)
* Show the user if a contact is sharing with them when viewing their profile page [#2948](https://github.com/diaspora/diaspora/issues/2948)
* Made Unicorn timeout configurable and increased the default to 90 seconds
* Follow DiasporaHQ upon account creation is now configurable to another account [#4278](https://github.com/diaspora/diaspora/pull/4278)
* Use first header as title in the single post view, when possible [#4256](https://github.com/diaspora/diaspora/pull/4256)
* Close publisher when clicking on the page outside of it [#4282](https://github.com/diaspora/diaspora/pull/4282)
* Deleting a post deletes it from Tumblr too [#4331](https://github.com/diaspora/diaspora/pull/4331)
* OpenGraph support [#4215](https://github.com/diaspora/diaspora/pull/4215)
* Added Wordpress service ability for posts. [#4321](https://github.com/diaspora/diaspora/pull/4321)
* Implement tag search autocomplete in header search box [#4169](https://github.com/diaspora/diaspora/issues/4169)
* Uncheck 'make contacts visible to each other' by default when adding new aspect. [#4343](https://github.com/diaspora/diaspora/issues/4343)
* Add possibility to ask for Bitcoin donations [#4375](https://github.com/diaspora/diaspora/pull/4375)
* Remove posts, comments and private conversations from the mobile site. [#4408](https://github.com/diaspora/diaspora/pull/4408) [#4409](https://github.com/diaspora/diaspora/pull/4409)
* Added a link to user photos and thumbnails are shown in the left side bar [#4347](https://github.com/diaspora/diaspora/issues/4347)
* Rework the single post view [#4410](https://github.com/diaspora/diaspora/pull/4410)
* Add aspect modification on contacts page, close [#4397](https://github.com/diaspora/diaspora/issues/4397)
* Add help page [#4405](https://github.com/diaspora/diaspora/issues/4405)

## Gem updates

* Added entypo-rails, mini_portile, multi_test, omniauth-wordpress, opengraph_parser, strong_parameters, test_after_commit
* addressable 2.3.4 -> 2.3.5
* asset_sync 0.5.4 -> 1.0.0
* bcrypt-ruby 3.0.1 -> 3.1.1
* capybara 1.1.3 -> 2.1.0
* carrierwave 0.8.0 -> 0.9.0
* coffee-script-source 1.6.2 -> 1.6.3
* cucumber 1.3.2 -> 1.3.5
* database_cleaner 1.0.1 -> 1.1.0
* devise 2.1.3 -> 3.0.2
* excon 0.23.0 -> 0.25.3
* faraday 0.8.7 -> 0.8.8
* fixture_builder 0.3.5 -> 0.3.6
* fog 1.12.1 -> 1.14.0
* font-awesome-rails 3.1.1.3 -> 3.2.1.2
* foreigner 1.4.1 -> 1.4.2
* guard 1.8.0 -> 1.8.2
* guard-rspec 3.0.1 -> 3.0.2
* guard-spork 1.5.0 -> 1.5.1
* i18n-inflector 2.6.6 -> 2.6.7
* listen 1.2.0 -> 1.2.2
* lumberjack 1.0.3 -> 1.0.4
* method_source 0.8.1 -> 0.8.2
* multi_json 1.7.6 -> 1.7.8
* mysql2 0.3.11 -> 0.3.13
* net-scp 1.1.1 -> 1.1.2
* net-ssh 2.6.7 -> 2.6.8
* nokogiri 1.5.9 -> 1.6.0
* omniauth-twitter 0.0.16 -> 1.0.0
* pg 0.15.1 -> 0.16.0
* rails-i18n 0.7.3 -> 0.7.4
* rake 10.0.4 -> 10.1.0
* redcarpet 2.3.0 -> 3.0.0
* remotipart 1.0.5 -> 1.2.1
* safe_yaml 0.9.3 -> 0.9.5
* sass 3.2.9 -> 3.2.10
* selenium-webdriver 2.32.1 -> 2.34.0
* sinon-rails 1.4.2.1 -> 1.7.3
* slop 3.4.5 -> 3.4.6
* temple 0.6.5 -> 0.6.6
* twitter 4.7.0 -> 4.8.1
* uglifier 2.1.1 -> 2.1.2
* unicorn 4.6.2 -> 4.6.3
* warden 1.2.1 -> 1.2.3
* webmock 1.11.0 -> 1.13.0
* xpath 0.1.4 -> 2.0.0

# 0.1.1.0

## Refactor

* Refactored config/ directory [#4144](https://github.com/diaspora/diaspora/pull/4145).
* Drop misleading fallback donation form. [Proposal](https://www.loomio.org/discussions/1045?proposal=2722)
* Update Typhoeus to 0.6.3 and refactor HydraWrapper. [#4162](https://github.com/diaspora/diaspora/pull/4162)
* Bump recomended Ruby version to 1.9.3-p448, see [Ruby news](http://www.ruby-lang.org/en/news/2013/06/27/hostname-check-bypassing-vulnerability-in-openssl-client-cve-2013-4073/).
* Remove length restriciton on GUIDs in the database schema [#4249](https://github.com/diaspora/diaspora/pull/4249)

## Bug fixes

* Fix deletelabel icon size regression after sprites [$4180](https://github.com/diaspora/diaspora/issues/4180)
* Don't use Pathname early to circumvent some rare initialization errors [#3816](https://github.com/diaspora/diaspora/issues/3816)
* Don't error out in script/server if git is unavailable.
* Fix post preview from tag pages [#4157](https://github.com/diaspora/diaspora/issues/4157)
* Fix tags ordering in chrome [#4133](https://github.com/diaspora/diaspora/issues/4133)
* Fix src URL for oEmbed iFrame [#4178](https://github.com/diaspora/diaspora/pull/4178)
* Add back-to-top button on tag and user pages [#4185](https://github.com/diaspora/diaspora/issues/4185)
* Fix reopened issue by changing the comment/post submit keyboard sortcut to ctrl+enter from shift+enter [#3897](https://github.com/diaspora/diaspora/issues/3897)
* Show medium avatar in hovercard [#4203](https://github.com/diaspora/diaspora/pull/4203)
* Fix posting to Twitter [#2758](https://github.com/diaspora/diaspora/issues/2758)
* Don't show hovercards for current user in comments [#3999](https://github.com/diaspora/diaspora/issues/3999)
* Replace mentions of out-of-aspect people with markdown links [#4161](https://github.com/diaspora/diaspora/pull/4161)
* Unify hide and ignore [#3828](https://github.com/diaspora/diaspora/issues/3828)
* Remove alpha branding [#4196](https://github.com/diaspora/diaspora/issues/4196)
* Fix dynamic loading of asset_sync
* Fix login for short passwords [#4123](https://github.com/diaspora/diaspora/issues/4123)
* Add loading indicator on tag pages, remove the second one from the profile page [#4041](https://github.com/diaspora/diaspora/issues/4041)
* Leaving the `to` field blank when sending a private message causes a server error [#4227](https://github.com/diaspora/diaspora/issues/4227)
* Fix hashtags that start a line when posting to Facebook or Twitter [#3768](https://github.com/diaspora/diaspora/issues/3768) [#4154](https://github.com/diaspora/diaspora/issues/4154)
* Show avatar of recent user in conversation list [#4237](https://github.com/diaspora/diaspora/issues/4237)
* Private message fails if contact not entered correctly [#4210](https://github.com/diaspora/diaspora/issues/4210)

## Features

* Deleting a post that was shared to Twitter now deletes it from Twitter too [#4156](https://github.com/diaspora/diaspora/pull/4156)
* Improvement on how participants are displayed on each conversation without opening it [#4149](https://github.com/diaspora/diaspora/pull/4149)

## Gem updates

* acts-as-taggable-on 2.4.0 -> 2.4.1
* configurate 0.0.7 -> 0.0.8
* database_cleaner 0.9.1 -> 1.0.1
* fog 1.10.1 -> 1.12.1
* fuubar 1.10 -> 1.1.1
* gon 4.1.0 -> 4.1.1
* guard-rspec 2.5.3 -> 3.0.1
* haml 4.0.2 -> 4.0.3
* json 1.7.7 -> 1.8.0
* mini_magick 3.5 -> 3.6.0
* mobile-fu 1.1.1 -> 1.2.1
* rack-cors 0.2.7 -> 0.2.8
* rails_admin 0.4.7 -> 0.4.9
* rails_autolink 1.0.9 -> 1.1.0
* redcarpet 2.2.2 -> 2.3.0
* rspec-rails 2.13.0 -> 2.13.2
* slim 1.3.8 -> 1.3.9
* twitter 4.6.2 -> 4.7.0
* typhoeus 0.3.3 -> 0.6.3
* uglifier 2.0.1 -> 2.1.1
* webmock 1.8.11 -> 1.11.0


# 0.1.0.1

* Regression fix: 500 for deleted reshares introduced by the locator
* Federate locations

# 0.1.0.0

## Refactor

### Replaced Resque with Sidekiq - Migration guide - [#3993](https://github.com/diaspora/diaspora/pull/3993)

We replaced our queue system with Sidekiq. You might know that Resque needs Redis.
Sidekiq does too, so don't remove it, it's still required. Sidekiq uses a threaded
model so you'll need far less processes than with Resque to do the same amount
of work.

To update do the following:

1. Before updating (even before the `git pull`!) stop your application
   server (Unicorn by default, started through Foreman).
2. In case you did already run `git pull` checkout v0.0.3.4:

   ```
   git fetch origin
   git checkout v0.0.3.4
   bundle
   ```

3. Start Resque web (you'll need temporary access to port 5678, check
   your Firewall if needed!):

   ```
   bundle exec resque-web
   ```

   In case you need it you can adjust the port with the `-p` flag.
4. One last time, start a Resque worker:

   ```
   RAILS_ENV=production QUEUE=* bundle exec rake resque:work
   ```

   Visit Resque web via http://your_host:5678, wait until all queues but the
   failed one are empty (show 0 jobs).
5. Kill the Resque worker by hitting Ctrl+C. Kill Resque web with:

   ```
   bundle exec resque-web -k
   ```

   Don't forget to close the port on the Firewall again, if you had to open it.
6. In case you needed to do step 2., run:

   ```
   git checkout master
   bundle
   ```

7. Proceed with the update as normal (migrate database, precompile assets).
8. Before starting Diaspora again ensure that you reviewed the new
   `environment.sidekiq` section in `config/diaspora.yml.example` and,
   if wanted, transfered it to your `config/diaspora.yml` and made any
   needed changes. In particular increase the `environment.sidekiq.concurrency`
   setting on any medium sized pod. If you do change that value, edit
   your `config/database.yml` and add a matching `pool: n` to your database
   configuration. n should be equal or higher than the amount of
   threads per Sidekiq worker. This sets how many concurrent
   connections to the database ActiveRecord allows.


If you aren't using `script/server` but for example passenger, you no
longer need to start a Resque worker, but a Sidekiq worker now. The
command for that is:

```
bundle exec sidekiq
```


#### Heroku

The only gotcha for Heroku single gear setups is that the setting name
to spawn a background worker from the unicorn process changed. Run

```
heroku config:remove SERVER_EMBED_RESQUE_WORKER
heroku config:set SERVER_EMBED_SIDEKIQ_WORKER=true
```

We're automatically adjusting the ActiveRecord connection pool size for you.

Larger Heroku setups should have enough expertise to figure out what to do
by them self.

### Removal of Capistrano

The Capistrano deployment scripts were removed from the main source code
repository, since they were no longer working.
They will be moved into their own repository with a new maintainer,
you'll be able to find them under the Diaspora* Github organization once
everything is set up.

### Other

* Cleaned up requires of our own libraries [#3993](https://github.com/diaspora/diaspora/pull/3993)
* Refactor people_controller#show and photos_controller#index [#4002](https://github.com/diaspora/diaspora/issues/4002)
* Modularize layout [#3944](https://github.com/diaspora/diaspora/pull/3944)
* Add header to the sign up page [#3944](https://github.com/diaspora/diaspora/pull/3944)
* Add a configuration entry to set max-age header to Amazon S3 resources. [#4048](https://github.com/diaspora/diaspora/pull/4048)
* Load images via sprites [#4039](https://github.com/diaspora/diaspora/pull/4039)
* Delete unnecessary javascript views. [#4059](https://github.com/diaspora/diaspora/pull/4059)
* Cleanup of script/server
* Attempt to stabilize federation of attached photos (fix [#3033](https://github.com/diaspora/diaspora/issues/3033)  [#3940](https://github.com/diaspora/diaspora/pull/3940) )
* Refactor develop install script [#4111](https://github.com/diaspora/diaspora/pull/4111)
* Remove special hacks for supporting Ruby 1.8 [#4113](https://github.com/diaspora/diaspora/pull/4139)
* Moved custom oEmbed providers to config/oembed_providers.yml [#4131](https://github.com/diaspora/diaspora/pull/4131)
* Add specs for Post#find_by_guid_or_id_with_user

## Bug fixes

* Fix mass aspect selection [#4127](https://github.com/diaspora/diaspora/pull/4127)
* Fix posting functionality on tags show view [#4112](https://github.com/diaspora/diaspora/pull/4112)
* Fix cancel button on getting_started confirmation box [#4073](https://github.com/diaspora/diaspora/issues/4073)
* Reset comment box height after posting a comment. [#4030](https://github.com/diaspora/diaspora/issues/4030)
* Fade long tag names. [#3899](https://github.com/diaspora/diaspora/issues/3899)
* Avoid posting empty comments. [#3836](https://github.com/diaspora/diaspora/issues/3836)
* Delegate parent_author to the target of a RelayableRetraction
* Do not fail on receiving a SignedRetraction via the public route
* Pass the real values to stderr_path and stdout_path in unicorn.rb since it runs a case statement on them.
* Decode tag name before passing it into a TagFollowingAction [#4027](https://github.com/diaspora/diaspora/issues/4027)
* Fix reshares in single post-view [#4056](https://github.com/diaspora/diaspora/issues/4056)
* Fix mobile view of deleted reshares. [#4063](https://github.com/diaspora/diaspora/issues/4063)
* Hide comment button in the mobile view when not signed in. [#4065](https://github.com/diaspora/diaspora/issues/4065)
* Send profile alongside notification [#3976](https://github.com/diaspora/diaspora/issues/3976)
* Fix off-center close button image on intro popovers [#3841](https://github.com/diaspora/diaspora/pull/3841)
* Remove unnecessary dotted CSS borders. [#2940](https://github.com/diaspora/diaspora/issues/2940)
* Fix default image url in profiles table. [#3795](https://github.com/diaspora/diaspora/issues/3795)
* Fix mobile buttons are only clickable when scrolled to the top. [#4102](https://github.com/diaspora/diaspora/issues/4102)
* Fix regression in bookmarklet causing uneditable post contents. [#4057](https://github.com/diaspora/diaspora/issues/4057)
* Redirect all mixed case tags to the lower case equivalents [#4058](https://github.com/diaspora/diaspora/issues/4058)
* Fix wrong message on infinite scroll on contacts page [#3681](https://github.com/diaspora/diaspora/issues/3681)
* My Activity mobile doesn't show second page when clicking "more". [#4109](https://github.com/diaspora/diaspora/issues/4109)
* Remove unnecessary navigation bar to access mobile site and re-add flash warning to mobile registrations. [#4085](https://github.com/diaspora/diaspora/pull/4085)
* Fix broken reactions link on mobile page [#4125](https://github.com/diaspora/diaspora/pull/4125)
* Missing translation "Back to top". [#4138](https://github.com/diaspora/diaspora/pull/4138)
* Fix preview with locator feature. [#4147](https://github.com/diaspora/diaspora/pull/4147)
* Fix mentions at end of post. [#3746](https://github.com/diaspora/diaspora/issues/3746)
* Fix missing indent to correct logged-out-header container relative positioning [#4134](https://github.com/diaspora/diaspora/pull/4134)
* Private post dont show error 404 when you are not authorized on mobile page [#4129](https://github.com/diaspora/diaspora/issues/4129)
* Show 404 instead of 500 if a not signed in user wants to see a non public or non existing post.

## Features

* Deleting a post that was shared to Facebook now deletes it from Facebook too [#3980]( https://github.com/diaspora/diaspora/pull/3980)
* Include reshares in a users public atom feed [#1781](https://github.com/diaspora/diaspora/issues/1781)
* Add the ability to upload photos from the mobile site. [#4004](https://github.com/diaspora/diaspora/issues/4004)
* Show timestamp when hovering on comment time-ago string. [#4042](https://github.com/diaspora/diaspora/issues/4042)
* If sharing a post with photos to Facebook, always include URL to post [#3706](https://github.com/diaspora/diaspora/issues/3706)
* Add possibiltiy to upload multiple photos from mobile. [#4067](https://github.com/diaspora/diaspora/issues/4067)
* Add hotkeys to navigate in stream [#4089](https://github.com/diaspora/diaspora/pull/4089)
* Add a brief explanatory text about external services connections to services index page [#3064](https://github.com/diaspora/diaspora/issues/3064)
* Add a preview for posts in the stream [#4099](https://github.com/diaspora/diaspora/issues/4099)
* Add shortcut key Shift to submit comments and publish posts. [#4096](https://github.com/diaspora/diaspora/pull/4096)
* Show the service username in a tooltip next to the publisher icons [#4126](https://github.com/diaspora/diaspora/pull/4126)
* Ability to add location when creating a post [#3803](https://github.com/diaspora/diaspora/pull/3803)
* Added oEmbed provider for MixCloud. [#4131](https://github.com/diaspora/diaspora/pull/4131)

## Gem updates

* Dropped everything related to Capistrano in preparation for maintaining it in a separate repository
* Replaced Resque with Sidekiq, see above. Added Sinatra and Slim for the Sidekiq  Monitor interface
* Added sinon-rails, compass-rails
* acts-as-taggable-on 2.3.3 -> 2.4.0
* addressable 2.3.2 -> 2.3.4
* client_side_validations 3.2.1 -> 3.2.5
* configurate 0.0.2 -> 0.0.7
* cucumber-rails 1.3.0 -> 1.3.1
* faraday 0.8.5 -> 0.8.7
* fog 1.9.0 -> 1.10.1
* foreigner 1.3.0 -> 1.4.1
* foreman 0.61 -> 0.62
* gon 4.0.2 -> 4.1.0
* guard 1.6.2 -> 1.7.0
* guard-cucumber 1.3.2 -> 1.4.0
* guard-rspec 2.4.0 -> 2.5.3
* guard-spork 1.4.2 -> 1.5.0
* haml 4.0.0 -> 4.0.2
* handlebars_assets 0.11.0 -> 0.1.2.0
* jasmine 1.3.1 -> 1.3.2
* nokogiri 1.5.6 -> 1.5.9
* oauth2 0.8.0 -> 0.8.1
* omniauth 1.1.3 -> 1.1.4
* omniauth-twitter 0.0.14 -> 0.0.16
* pg 0.14.1 -> 0.15.1
* rack-piwik 0.1.3 -> 0.2.2
* rails-i18n 0.7.2 -> 0.7.3
* rails_admin 0.4.5 -> 0.4.7
* roxml git release -> 3.1.6
* rspec-rails 2.12.2 -> 2.13.0
* safe_yaml 0.8.0 -> 0.9.1
* selenium-webdriver 2.29.0 -> 2.32.1
* timecop 0.5.9.2 -> 0.6.1
* twitter 4.5.0 -> 4.6.2
* uglifier 1.3.0 -> 2.0.1
* unicorn 4.6.0 -> 4.6.2

# 0.0.3.4

* Bump Rails to 3.2.13, fixes CVE-2013-1854, CVE-2013-1855, CVE-2013-1856 and CVE-2013-1857. [Read more](http://weblog.rubyonrails.org/2013/3/18/SEC-ANN-Rails-3-2-13-3-1-12-and-2-3-18-have-been-released/)

# 0.0.3.3

* Switch Gemfile source to https to be compatible with bundler 1.3

# 0.0.3.2

* Fix XSS vulnerability in conversations#new [#4010](https://github.com/diaspora/diaspora/issues/4010)

# 0.0.3.1

* exec foreman in ./script/server to replace the process so that we can Ctrl+C it again.
* Include our custom fileuploader on the mobile site too. [#3994](https://github.com/diaspora/diaspora/pull/3994)
* Move custom splash page logic into the controller [#3991](https://github.com/diaspora/diaspora/issues/3991)
* Fixed removing images from publisher on the profile and tags pages. [#3995](https://github.com/diaspora/diaspora/pull/3995)
* Wrap text if too long in mobile notifications. [#3990](https://github.com/diaspora/diaspora/pull/3990)
* Sort tag followings alphabetically, not in reverse [#3986](https://github.com/diaspora/diaspora/issues/3986)

# 0.0.3.0

## Refactor

* Removed unused stuff [#3714](https://github.com/diaspora/diaspora/pull/3714), [#3754](https://github.com/diaspora/diaspora/pull/3754)
* Last post link isn't displayed anymore if there are no visible posts [#3750](https://github.com/diaspora/diaspora/issues/3750)
* Ported tag followings to backbone [#3713](https://github.com/diaspora/diaspora/pull/3713), [#3775](https://github.com/diaspora/diaspora/pull/3777)
* Extracted configuration system to a gem.
* Made number of unicorn workers configurable.
* Made loading of the configuration environment independent of Rails.
* Do not generate paths like `/a/b/c/config/boot.rb/../../Gemfile` to require and open things, create a proper path instead.
* Remove the hack for loading the entire lib folder with a proper solution. [#3809](https://github.com/diaspora/diaspora/issues/3750)
* Update and refactor the default public view `public/default.html` [#3811](https://github.com/diaspora/diaspora/issues/3811)
* Write unicorn stderr and stdout [#3785](https://github.com/diaspora/diaspora/pull/3785)
* Ported aspects to backbone [#3850](https://github.com/diaspora/diaspora/pull/3850)
* Join tagging's table instead of tags to improve a bit the query [#3932](https://github.com/diaspora/diaspora/pull/3932)
* Refactor contacts/index view [#3937](https://github.com/diaspora/diaspora/pull/3937)
* Ported aspect membership dropdown to backbone [#3864](https://github.com/diaspora/diaspora/pull/3864)

## Features

* Updates to oEmbed, added new providers and fixed photo display. [#3880](https://github.com/diaspora/diaspora/pull/3880)
* Add 'screenshot tool' for taking before/after images of stylesheet changes. [#3797](https://github.com/diaspora/diaspora/pull/3797)
* Add possibility to contact the administrator. [#3792](https://github.com/diaspora/diaspora/pull/3792)
* Add simple background for unread messages/conversations mobile. [#3724](https://github.com/diaspora/diaspora/pull/3724)
* Add flash warning to conversation mobile, unification of flash warning with login and register mobile, and add support for flash warning to Opera browser. [#3686](https://github.com/diaspora/diaspora/pull/3686)
* Add progress percentage to upload images. [#3740](https://github.com/diaspora/diaspora/pull/3740)
* Mark all unread post-related notifications as read, if one of this gets opened. [#3787](https://github.com/diaspora/diaspora/pull/3787)
* Add flash-notice when sending messages to non-contacts. [#3723](https://github.com/diaspora/diaspora/pull/3723)
* Re-add hovercards [#3802](https://github.com/diaspora/diaspora/pull/3802)
* Add images to notifications [#3821](https://github.com/diaspora/diaspora/pull/3821)
* Show pod version in footer and updated the link to the changelog [#3822](https://github.com/diaspora/diaspora/pull/3822)
* Footer links moved to sidebar [#3827](https://github.com/diaspora/diaspora/pull/3827)
* Changelog now points to correct revision if possible [#3921](https://github.com/diaspora/diaspora/pull/3921)
* User interface enhancements [#3832](https://github.com/diaspora/diaspora/pull/3832), [#3839](https://github.com/diaspora/diaspora/pull/3839), [#3834](https://github.com/diaspora/diaspora/pull/3834), [#3840](https://github.com/diaspora/diaspora/issues/3840), [#3846](https://github.com/diaspora/diaspora/issues/3846), [#3851](https://github.com/diaspora/diaspora/issues/3851), [#3828](https://github.com/diaspora/diaspora/issues/3828), [#3874](https://github.com/diaspora/diaspora/issues/3874), [#3806](https://github.com/diaspora/diaspora/issues/3806), [#3906](https://github.com/diaspora/diaspora/issues/3906).
* Add settings web mobile. [#3701](https://github.com/diaspora/diaspora/pull/3701)
* Stream form on profile page [#3910](https://github.com/diaspora/diaspora/issues/3910).
* Add Getting_Started page mobile. [#3949](https://github.com/diaspora/diaspora/issues/3949).
* Autoscroll to the first unread message in conversations. [#3216](https://github.com/diaspora/diaspora/issues/3216)
* Friendlier new-conversation mobile. [#3984](https://github.com/diaspora/diaspora/issues/3984)

## Bug Fixes

* Force Typhoeus/cURL to use the CA bundle we query via the config. Also add a setting for extra verbose output.
* Validate input on sending invitations, validate email format, send correct ones. [#3748](https://github.com/diaspora/diaspora/pull/3748), [#3271](https://github.com/diaspora/diaspora/issues/3271)
* moved Aspects JS initializer to the correct place so aspect selection / deselection works again. [#3737](https://github.com/diaspora/diaspora/pull/3737)
* Do not strip "markdown" in links when posting to services. [#3765](https://github.com/diaspora/diaspora/issues/3765)
* Renamed `server.db` to `server.database` to match the example configuration.
* Fix insecure image of cat on user edit page - New photo courtesy of [khanb1 on flickr](http://www.flickr.com/photos/albaraa/) under CC BY 2.0.
* Allow translation of "suggest member" of Community Spotlight. [#3791](https://github.com/diaspora/diaspora/issues/3791)
* Resize deletelabel and ignoreuser images to align them. [#3779](https://github.com/diaspora/diaspora/issues/3779)
* Patch in Armenian pluralization rule until CLDR provides it.
* Fix reshare a post multiple times. [#3831](https://github.com/diaspora/diaspora/issues/3671)
* Fix services index view. [#3884](https://github.com/diaspora/diaspora/issues/3884)
* Excessive padding with "user-controls" in single post view. [#3861](https://github.com/diaspora/diaspora/issues/3861)
* Resize full scaled image to a specific width. [#3818](https://github.com/diaspora/diaspora/issues/3818)
* Fix translation issue in contacts_helper [#3937](https://github.com/diaspora/diaspora/pull/3937)
* Show timestamp hovering a timeago string (stream) [#3149](https://github.com/diaspora/diaspora/issues/3149)
* Fix reshare and like a post on a single post view [#3672](https://github.com/diaspora/diaspora/issues/3672)
* Fix posting multiple times the same content [#3272](https://github.com/diaspora/diaspora/issues/3272)
* Excessive padding with select aspect in mobile publisher. [#3951](https://github.com/diaspora/diaspora/issues/3951)
* Adapt css for search mobile page. [#3953](https://github.com/diaspora/diaspora/issues/3953)
* Twitter/Facebook/Tumblr count down characters is hidden by the picture of the post. [#3963](https://github.com/diaspora/diaspora/issues/3963)
* Buttons on mobile are hard to click on. [#3973](https://github.com/diaspora/diaspora/issues/3973)
* RTL-language characters in usernames no longer overlay post dates [#2339](https://github.com/diaspora/diaspora/issues/2339)
* Overflow info author mobile web. [#3983](https://github.com/diaspora/diaspora/issues/3983)
* Overflow name author mobile post. [#3981](https://github.com/diaspora/diaspora/issues/3981)

## Gem Updates

* Removed `debugger` since it was causing bundle problems, and is not necessary given 1.9.3 has a built-in debugger.
* dropped unnecessary fastercsv
* markerb switched from git release to 1.0.1
* added rmagick as development dependency for making screenshot comparisons
* jasmine 1.2.1 -> 1.3.1 (+ remove useless spec)
* activerecord-import 0.2.11 -> 0.3.1
* asset_sync 0.5.0 -> 0.5.4
* bootstap-sass 2.1.1.0 -> 2.2.2.0
* carrierwave 0.7.1 -> 0.8.0
* configurate 0.0.1 -> 0.0.2
* factory_girl_rails 4.1.0 -> 4.2.0
* faraday 0.8.4 -> 0.8.5
* ffi 1.1.5 -> 1.4.0
* fixture_builder 0.3.4 -> 0.3.5
* fog 1.6.0 -> 1.9.0
* foreigner 1.2.1 -> 1.3.0
* foreman 0.60.2 -> 0.61
* gon 4.0.1 -> 4.0.2
* guard 1.5.4 -> 1.6.2
    * guard-cucumber 1.2.2 -> 1.3.2
    * guard-rspec 2.1.1 -> 2.4.0
    * guard-spork 1.2.3 -> 1.4.2
    * rb-fsevent 0.9.2 -> 0.9.3
    * rb-inotify 0.8.8 -> 0.9.0
* haml 3.1.7 -> 4.0.0
* handlebars_assets 0.6.6 -> 0.11.0
* jquery-rails 2.1.3 -> 2.1.4
* jquery-ui-rails 2.0.2 -> 3.0.1
* mini_magick 3.4 -> 3.5.0
* mobile-fu 1.1.0 -> 1.1.1
* multi_json 1.5.1 -> 1.6.1
* nokogiri 1.5.5 -> 1.5.6
* omniauth 1.1.1 -> 1.1.3
    * omniauth-twitter 0.0.13 -> 0.0.14
* rack-ssl 1.3.2 -> 1.3.3
* rack-rewrite 1.3.1 -> 1.3.3
* rails-i18n 0.7.0 -> 0.7.2
* rails_admin 0.2.0 -> 0.4.5
* remotipart 1.0.2 -> 1.0.5
* ruby-oembed 0.8.7 -> 0.8.8
* rspec 2.11.0 -> 2.12.0
* rspec-rails 2.11.4 -> 2.12.2
* sass-rails 3.2.5 -> 3.2.6
* selenium-webdriver 2.26.0 -> 2.29.0
* timecop 0.5.3 -> 0.5.9.2
* twitter 4.2.0 -> 4.5.0
* unicorn 4.4.0 -> 4.6.0
* will_paginate 3.0.3 -> 3.0.4


# 0.0.2.5

* Fix CVE-2013-0269 by updating the gems json to 1.7.7 and multi\_json to 1.5.1. [Read more](https://groups.google.com/forum/?fromgroups=#!topic/rubyonrails-security/4_YvCpLzL58)
* Additionally ensure can't affect us by bumping Rails to 3.2.12. [Read more](https://groups.google.com/forum/?fromgroups=#!topic/rubyonrails-security/AFBKNY7VSH8)
* And exclude CVE-2013-0262 and CVE-2013-0263 by updating rack to 1.4.5.

# 0.0.2.4

* Fix XSS vulnerabilities caused by not escaping a users name fields when loading it from JSON. [#3948](https://github.com/diaspora/diaspora/issues/3948)

# 0.0.2.3

* Upgrade to Devise 2.1.3 [Read more](http://blog.plataformatec.com.br/2013/01/security-announcement-devise-v2-2-3-v2-1-3-v2-0-5-and-v1-5-3-released/)

# 0.0.2.2

* Upgrade to Rails 3.2.11 (CVE-2012-0155, CVE-2012-0156). [Read more](http://weblog.rubyonrails.org/2013/1/8/Rails-3-2-11-3-1-10-3-0-19-and-2-3-15-have-been-released/)

# 0.0.2.1

* Upgrade to Rails 3.2.10 as per CVE-2012-5664. [Read more](https://groups.google.com/group/rubyonrails-security/browse_thread/thread/c2353369fea8c53)

# 0.0.2.0

## Refactor

### script/server

* Uses foreman now
* Reduce startup time by reducing calls to `script/get_config.rb`
* `config/script_server.yml` is removed and replaced by the `server` section in `config/diaspora.yml`
  Have a look at the updated example!
* Thin is dropped in favour of unicorn
* Already set versions of `RAILS_ENV` and `DB` are now prefered over those set in `config/diaspora.yml`
* **Heroku setups:** `ENVIRONMENT_UNICORN_EMBED_RESQUE_WORKER` got renamed to `SERVER_EMBED_RESQUE_WORKER`

### Other

* MessagesController. [#3657](https://github.com/diaspora/diaspora/pull/3657)
* **Fixed setting:** `follow_diasporahq` has now to be set to `true` to enable following the DiasporaHQ account. Was `false`
* Removal of some bash-/linux-isms from most of the scripts, rework of 'script/install.sh' output methods. [#3679](https://github.com/diaspora/diaspora/pull/3679)

## Features

* Add "My Activity" icon mobile -[Author Icon](http://www.gentleface.com/free_icon_set.html)-. [#3687](https://github.com/diaspora/diaspora/pull/3687)
* Add password_confirmation field to registration page. [#3647](https://github.com/diaspora/diaspora/pull/3647)
* When posting to Twitter, behaviour changed so that URL to post will only be added to the post when length exceeds 140 chars or post contains uploaded photos.
* Remove markdown formatting from post message when posting to Facebook or Twitter.

## Bug Fixes

* Fix missing X-Frame headers [#3739](https://github.com/diaspora/diaspora/pull/3739)
* Fix image path for padlocks [#3682](https://github.com/diaspora/diaspora/pull/3682)
* Fix posting to Facebook and Tumblr. Have a look at the updated [services guide](http://wiki.diasporafoundation.org/Integrating_Other_Social_Networks) for new Facebook instructions.
* Fix overflow button in mobile reset password. [#3697](https://github.com/diaspora/diaspora/pull/3697)
* Fix issue with interacted_at in post fetcher. [#3607](https://github.com/diaspora/diaspora/pull/3607)
* Fix error with show post Community Spotlight. [#3658](https://github.com/diaspora/diaspora/pull/3658)
* Fix javascripts problem with read/unread notifications. [#3656](https://github.com/diaspora/diaspora/pull/3656)
* Fix error with open/close registrations. [#3649](https://github.com/diaspora/diaspora/pull/3649)
* Fix javascripts error in invitations facebox. [#3638](https://github.com/diaspora/diaspora/pull/3638)
* Fix css overflow problem in aspect dropdown on welcome page. [#3637](https://github.com/diaspora/diaspora/pull/3637)
* Fix empty page after authenticating with other services. [#3693](https://github.com/diaspora/diaspora/pull/3693)
* Fix posting public posts to Facebook. [#2882](https://github.com/diaspora/diaspora/issues/2882), [#3650](https://github.com/diaspora/diaspora/issues/3650)
* Fix error with invite link box shows on search results page even if invites have been turned off. [#3708](https://github.com/diaspora/diaspora/pull/3708)
* Fix misconfiguration of Devise to allow the session to be remembered. [#3472](https://github.com/diaspora/diaspora/issues/3472)
* Fix problem with show reshares_count in stream. [#3700](https://github.com/diaspora/diaspora/pull/3700)
* Fix error with notifications count in mobile. [#3721](https://github.com/diaspora/diaspora/pull/3721)
* Fix conversation unread message count bug. [#2321](https://github.com/diaspora/diaspora/issues/2321)

## Gem updates

* bootstrap-sass 2.1.0.0 -> 2.1.1.0
* capybara 1.1.2 -> 1.1.3
* carrierwave 0.6.2 -> 0.7.1
* client\_side_validations 3.1.4 -> 3.2.1
* database_cleaner 0.8 -> 0.9.1
* faraday_middleware 0.8.8 -> 0.9.0
* foreman 0.59 -> 0.60.2
* fuubar 1.0.0 -> 1.1.0
* debugger 1.2.0 -> 1.2.1
* gon 4.0.0 -> 4.0.1
* guard
    * guard-cucumber 1.0.0 -> 1.2.2
    * guard-rspec 0.7.3 -> 2.1.1
    * guard-spork 0.8.0 -> 1.2.3
    * rb-inotify -> 0.8.8, new dependency
* handlebars_assets 0.6.5 -> 0.6.6
* omniauth-facebook 1.3.0 -> 1.4.1
* omniauth-twitter 0.0.11 -> 0.0.13
* rails_admin 0.1.1 -> 0.2.0
* rails-i18n -> 0.7.0
* rack-rewrite 1.2.1 -> 1.3.1
* redcarpet 2.1.1 -> 2.2.2
* resque 1.22.0 -> 1.23.0
* rspec-rails 2.11.0, 2.11.4
* selenium-webdriver 2.25.0 -> 2.26.0
* timecop 0.5.1 -> 0.5.3
* twitter 2.0.2 -> 4.2.0
* unicorn 4.3.1 -> 4.4.0, now default
* webmock 1.8.10 -> 1.8.11

And their dependencies.

# 0.0.1.2

Fix exception when the root of a reshare of a reshare got deleted [#3546](https://github.com/diaspora/diaspora/issues/3546)

# 0.0.1.1

* Fix syntax error in French Javascript pluralization rule.

# 0.0.1.0

## New configuration system!

Copy over config/diaspora.yml.example to config/diaspora.yml and migrate your settings! An updated Heroku guide including basic hints on howto migrate is [here](http://wiki.diasporafoundation.org/Installing_on_Heroku).

The new configuration system allows all possible settings to be overriden by environment variables. This makes it possible to deploy heroku without checking any credentials into git. Read the top of `config/diaspora.yml.example` for an explanation on how to convert the setting names to environment variables.

### Environment variable changes:

#### deprecated

* REDISTOGO_URL in favour of REDIS_URL or ENVIRONMENT_REDIS

#### removed

*  application_yml - Obsolete, all settings are settable via environment variables now

#### renamed

* SINGLE_PROCESS_MODE -> ENVIRONMENT_SINGLE_PROCESS_MODE
* SINGLE_PROCESS -> ENVIRONMENT_SINGLE_PROCESS_MODE
* NO_SSL -> ENVIRONMENT_REQUIRE_SSL
* ASSET_HOST -> ENVIRONMENT_ASSETS_HOST


## Gem changes

### Updated gems

* omniauth-tumblr 1.0 -> 1.1
* rails_admin git -> 0.1.1
* activerecord-import 0.2.10 -> 0.2.11
* fog 1.4.0 -> 1.6.0
* asset_sync 0.4.2 -> 0.5.0
* jquery-rails 2.0.2 -> 2.1.3

### Removed gems

The following gems and their related files were removed as they aren't widely enough used to justify maintenance for them by the core developers. If you use them please maintain them in your fork.

* airbrake
* newrelic_rpm
* rpm_contrib
* heroku_san

The following gems were removed because their are neither used in daily development or are just CLI tools that aren't required to be loaded from the code:

* heroku
* oink
* yard


## Publisher

Refactoring of the JavaScript code; it is now completely rewritten to make use of Backbone.js.
This paves the way for future improvements such as post preview or edit toolbar/help.


## Removal of 'beta' code

The feature-flag on users and all the code in connection with experimental UX changes got removed/reverted. Those are the parts that became Makr.io.
The single-post view will also be revamped/reverted, but that didn't make it into this release.


## JS lib updates


## Cleanup in maintenance scripts and automated build environment<|MERGE_RESOLUTION|>--- conflicted
+++ resolved
@@ -1,4 +1,3 @@
-<<<<<<< HEAD
 # 0.8.0.0
 
 ## New configuration file!
@@ -34,7 +33,7 @@
 * Add client-site rescaling of post images if they exceed the maximum possible size [#7734](https://github.com/diaspora/diaspora/pull/7734)
 * Add backend for archive import [#7660](https://github.com/diaspora/diaspora/pull/7660)
 * For pods running PostgreSQL, make sure that no upper-case/mixed-case tags exist, and create a `lower(name)` index on tags to speed up ActsAsTaggableOn [#8206](https://github.com/diaspora/diaspora/pull/8206)
-=======
+
 # 0.7.16.0
 
 ## Refactor
@@ -42,7 +41,6 @@
 ## Bug fixes
 
 ## Features
->>>>>>> ba905334
 
 # 0.7.15.0
 
