# Head

## Refactor

* Refactored config/ directory [#4145](https://github.com/diaspora/diaspora/pull/4145).
* Drop misleading fallback donation form. [Proposal](https://www.loomio.org/discussions/1045?proposal=2722)

## Bug fixes

* Don't use Pathname early to circumvent some rare initialization errors [#3816](https://github.com/diaspora/diaspora/issues/3816)
* Don't error out in script/server if git is unavailable.
* Fix post preview from tag pages [#4157](https://github.com/diaspora/diaspora/issues/4157)

## Features

<<<<<<< HEAD
# 0.1.0.1

* Regression fix: 500 for deleted reshares introduced by the locator
* Federate locations
=======
* Deleting a post that was shared to Twitter now deletes it from Twitter too [#4156](https://github.com/diaspora/diaspora/pull/4156)
>>>>>>> 48b48470

# 0.1.0.0

## Refactor

### Replaced Resque with Sidekiq - Migration guide - [#3993](https://github.com/diaspora/diaspora/pull/3993)

We replaced our queue system with Sidekiq. You might know that Resque needs Redis.
Sidekiq does too, so don't remove it, it's still required. Sidekiq uses a threaded
model so you'll need far less processes than with Resque to do the same amount
of work.

To update do the following:

1. Before updating (even before the `git pull`!) stop your application
   server (Unicorn by default, started through Foreman).
2. In case you did already run `git pull` checkout v0.0.3.4:
   
   ```
   git fetch origin
   git checkout v0.0.3.4
   bundle
   ```
   
3. Start Resque web (you'll need temporary access to port 5678, check
   your Firewall if needed!):

   ```
   bundle exec resque-web
   ```

   In case you need it you can adjust the port with the `-p` flag.
4. One last time, start a Resque worker:

   ```
   RAILS_ENV=production QUEUE=* bundle exec rake resque:work
   ```

   Visit Resque web via http://your_host:5678, wait until all queues but the
   failed one are empty (show 0 jobs).
5. Kill the Resque worker by hitting Ctrl+C. Kill Resque web with:

   ```
   bundle exec resque-web -k
   ```

   Don't forget to close the port on the Firewall again, if you had to open it.
6. In case you needed to do step 2., run:
   
   ```
   git checkout master
   bundle
   ```

7. Proceed with the update as normal (migrate database, precompile assets).
8. Before starting Diaspora again ensure that you reviewed the new
   `environment.sidekiq` section in `config/diaspora.yml.example` and,
   if wanted, transfered it to your `config/diaspora.yml` and made any
   needed changes. In particular increase the `environment.sidekiq.concurrency`
   setting on any medium sized pod. If you do change that value, edit
   your `config/database.yml` and add a matching `pool: n` to your database
   configuration. n should be equal or higher than the amount of
   threads per Sidekiq worker. This sets how many concurrent
   connections to the database ActiveRecord allows.


If you aren't using `script/server` but for example passenger, you no
longer need to start a Resque worker, but a Sidekiq worker now. The
command for that is:

```
bundle exec sidekiq
```


#### Heroku

The only gotcha for Heroku single gear setups is that the setting name
to spawn a background worker from the unicorn process changed. Run

```
heroku config:remove SERVER_EMBED_RESQUE_WORKER
heroku config:set SERVER_EMBED_SIDEKIQ_WORKER=true
```

We're automatically adjusting the ActiveRecord connection pool size for you.

Larger Heroku setups should have enough expertise to figure out what to do
by them self.

### Removal of Capistrano

The Capistrano deployment scripts were removed from the main source code
repository, since they were no longer working.
They will be moved into their own repository with a new maintainer,
you'll be able to find them under the Diaspora* Github organization once
everything is set up.

### Other

* Cleaned up requires of our own libraries [#3993](https://github.com/diaspora/diaspora/pull/3993)
* Refactor people_controller#show and photos_controller#index [#4002](https://github.com/diaspora/diaspora/issues/4002)
* Modularize layout [#3944](https://github.com/diaspora/diaspora/pull/3944)
* Add header to the sign up page [#3944](https://github.com/diaspora/diaspora/pull/3944)
* Add a configuration entry to set max-age header to Amazon S3 resources. [#4048](https://github.com/diaspora/diaspora/pull/4048)
* Load images via sprites [#4039](https://github.com/diaspora/diaspora/pull/4039)
* Delete unnecessary javascript views. [#4059](https://github.com/diaspora/diaspora/pull/4059)
* Cleanup of script/server
* Attempt to stabilize federation of attached photos (fix [#3033](https://github.com/diaspora/diaspora/issues/3033)  [#3940](https://github.com/diaspora/diaspora/pull/3940)
* Refactor develop install script [#4111](https://github.com/diaspora/diaspora/pull/4111)
* Remove special hacks for supporting Ruby 1.8 [#4113] (https://github.com/diaspora/diaspora/pull/4139)
* Moved custom oEmbed providers to config/oembed_providers.yml [#4131](https://github.com/diaspora/diaspora/pull/4131)
* Add specs for Post#find_by_guid_or_id_with_user

## Bug fixes

* Fix mass aspect selection [#4127](https://github.com/diaspora/diaspora/pull/4127)
* Fix posting functionality on tags show view [#4112](https://github.com/diaspora/diaspora/pull/4112)
* Fix cancel button on getting_started confirmation box [#4073](https://github.com/diaspora/diaspora/issues/4073)
* Reset comment box height after posting a comment. [#4030](https://github.com/diaspora/diaspora/issues/4030)
* Fade long tag names. [#3899](https://github.com/diaspora/diaspora/issues/3899)
* Avoid posting empty comments. [#3836](https://github.com/diaspora/diaspora/issues/3836)
* Delegate parent_author to the target of a RelayableRetraction
* Do not fail on receiving a SignedRetraction via the public route
* Pass the real values to stderr_path and stdout_path in unicorn.rb since it runs a case statement on them.
* Decode tag name before passing it into a TagFollowingAction [#4027](https://github.com/diaspora/diaspora/issues/4027)
* Fix reshares in single post-view [#4056](https://github.com/diaspora/diaspora/issues/4056)
* Fix mobile view of deleted reshares. [#4063](https://github.com/diaspora/diaspora/issues/4063)
* Hide comment button in the mobile view when not signed in. [#4065](https://github.com/diaspora/diaspora/issues/4065)
* Send profile alongside notification [#3976](https://github.com/diaspora/diaspora/issues/3976)
* Fix off-center close button image on intro popovers [#3841](https://github.com/diaspora/diaspora/pull/3841)
* Remove unnecessary dotted CSS borders. [#2940](https://github.com/diaspora/diaspora/issues/2940)
* Fix default image url in profiles table. [#3795](https://github.com/diaspora/diaspora/issues/3795)
* Fix mobile buttons are only clickable when scrolled to the top. [#4102](https://github.com/diaspora/diaspora/issues/4102)
* Fix regression in bookmarklet causing uneditable post contents. [#4057](https://github.com/diaspora/diaspora/issues/4057)
* Redirect all mixed case tags to the lower case equivalents [#4058](https://github.com/diaspora/diaspora/issues/4058)
* Fix wrong message on infinite scroll on contacts page [#3681](https://github.com/diaspora/diaspora/issues/3681)
* My Activity mobile doesn't show second page when clicking "more". [#4109](https://github.com/diaspora/diaspora/issues/4109)
* Remove unnecessary navigation bar to access mobile site and re-add flash warning to mobile registrations. [#4085](https://github.com/diaspora/diaspora/pull/4085)
* Fix broken reactions link on mobile page [#4125](https://github.com/diaspora/diaspora/pull/4125)
* Missing translation "Back to top". [#4138](https://github.com/diaspora/diaspora/pull/4138)
* Fix preview with locator feature. [#4147](https://github.com/diaspora/diaspora/pull/4147)
* Fix mentions at end of post. [#3746](https://github.com/diaspora/diaspora/issues/3746)
* Fix missing indent to correct logged-out-header container relative positioning [#4134](https://github.com/diaspora/diaspora/pull/4134)
* Private post dont show error 404 when you are not authorized on mobile page [#4129](https://github.com/diaspora/diaspora/issues/4129)
* Show 404 instead of 500 if a not signed in user wants to see a non public or non existing post.

## Features

* Deleting a post that was shared to Facebook now deletes it from Facebook too [#3980](https://github.com/diaspora/diaspora/pull/3980)
* Include reshares in a users public atom feed [#1781](https://github.com/diaspora/diaspora/issues/1781)
* Add the ability to upload photos from the mobile site. [#4004](https://github.com/diaspora/diaspora/issues/4004)
* Show timestamp when hovering on comment time-ago string. [#4042](https://github.com/diaspora/diaspora/issues/4042)
* If sharing a post with photos to Facebook, always include URL to post [#3706](https://github.com/diaspora/diaspora/issues/3706)
* Add possibiltiy to upload multiple photos from mobile. [#4067](https://github.com/diaspora/diaspora/issues/4067)
* Add hotkeys to navigate in stream [#4089](https://github.com/diaspora/diaspora/pull/4089)
* Add a brief explanatory text about external services connections to services index page [#3064](https://github.com/diaspora/diaspora/issues/3064)
* Add a preview for posts in the stream [#4099](https://github.com/diaspora/diaspora/issues/4099)
* Add shortcut key Shift to submit comments and publish posts. [#4096](https://github.com/diaspora/diaspora/pull/4096)
* Show the service username in a tooltip next to the publisher icons [#4126](https://github.com/diaspora/diaspora/pull/4126)
* Ability to add location when creating a post [#3803](https://github.com/diaspora/diaspora/pull/3803)
* Added oEmbed provider for MixCloud. [#4131](https://github.com/diaspora/diaspora/pull/4131)

## Gem updates

* Dropped everything related to Capistrano in preparation for maintaining it in a separate repository
* Replaced Resque with Sidekiq, see above. Added Sinatra and Slim for the Sidekiq  Monitor interface
* Added sinon-rails, compass-rails
* acts-as-taggable-on 2.3.3 -> 2.4.0
* addressable 2.3.2 -> 2.3.4
* client_side_validations 3.2.1 -> 3.2.5
* configurate 0.0.2 -> 0.0.7
* cucumber-rails 1.3.0 -> 1.3.1
* faraday 0.8.5 -> 0.8.7
* fog 1.9.0 -> 1.10.1
* foreigner 1.3.0 -> 1.4.1
* foreman 0.61 -> 0.62
* gon 4.0.2 -> 4.1.0
* guard 1.6.2 -> 1.7.0
* guard-cucumber 1.3.2 -> 1.4.0
* guard-rspec 2.4.0 -> 2.5.3
* guard-spork 1.4.2 -> 1.5.0
* haml 4.0.0 -> 4.0.2
* handlebars_assets 0.11.0 -> 0.1.2.0
* jasmine 1.3.1 -> 1.3.2
* nokogiri 1.5.6 -> 1.5.9
* oauth2 0.8.0 -> 0.8.1
* omniauth 1.1.3 -> 1.1.4
* omniauth-twitter 0.0.14 -> 0.0.16
* pg 0.14.1 -> 0.15.1
* rack-piwik 0.1.3 -> 0.2.2
* rails-i18n 0.7.2 -> 0.7.3
* rails_admin 0.4.5 -> 0.4.7
* roxml git release -> 3.1.6
* rspec-rails 2.12.2 -> 2.13.0
* safe_yaml 0.8.0 -> 0.9.1
* selenium-webdriver 2.29.0 -> 2.32.1
* timecop 0.5.9.2 -> 0.6.1
* twitter 4.5.0 -> 4.6.2
* uglifier 1.3.0 -> 2.0.1
* unicorn 4.6.0 -> 4.6.2

# 0.0.3.4

* Bump Rails to 3.2.13, fixes CVE-2013-1854, CVE-2013-1855, CVE-2013-1856 and CVE-2013-1857. [Read more](http://weblog.rubyonrails.org/2013/3/18/SEC-ANN-Rails-3-2-13-3-1-12-and-2-3-18-have-been-released/)

# 0.0.3.3

* Switch Gemfile source to https to be compatible with bundler 1.3

# 0.0.3.2

* Fix XSS vulnerability in conversations#new [#4010](https://github.com/diaspora/diaspora/issues/4010)

# 0.0.3.1

* exec foreman in ./script/server to replace the process so that we can Ctrl+C it again.
* Include our custom fileuploader on the mobile site too. [#3994](https://github.com/diaspora/diaspora/pull/3994)
* Move custom splash page logic into the controller [#3991](https://github.com/diaspora/diaspora/issues/3991)
* Fixed removing images from publisher on the profile and tags pages. [#3995](https://github.com/diaspora/diaspora/pull/3995)
* Wrap text if too long in mobile notifications. [#3990](https://github.com/diaspora/diaspora/pull/3990)
* Sort tag followings alphabetically, not in reverse [#3986](https://github.com/diaspora/diaspora/issues/3986)

# 0.0.3.0

## Refactor

* Removed unused stuff [#3714](https://github.com/diaspora/diaspora/pull/3714), [#3754](https://github.com/diaspora/diaspora/pull/3754)
* Last post link isn't displayed anymore if there are no visible posts [#3750](https://github.com/diaspora/diaspora/issues/3750)
* Ported tag followings to backbone [#3713](https://github.com/diaspora/diaspora/pull/3713), [#3775](https://github.com/diaspora/diaspora/pull/3777)
* Extracted configuration system to a gem.
* Made number of unicorn workers configurable.
* Made loading of the configuration environment independent of Rails.
* Do not generate paths like `/a/b/c/config/boot.rb/../../Gemfile` to require and open things, create a proper path instead.
* Remove the hack for loading the entire lib folder with a proper solution. [#3809](https://github.com/diaspora/diaspora/issues/3750)
* Update and refactor the default public view `public/default.html` [#3811](https://github.com/diaspora/diaspora/issues/3811)
* Write unicorn stderr and stdout [#3785](https://github.com/diaspora/diaspora/pull/3785)
* Ported aspects to backbone [#3850](https://github.com/diaspora/diaspora/pull/3850)
* Join tagging's table instead of tags to improve a bit the query [#3932](https://github.com/diaspora/diaspora/pull/3932)
* Refactor contacts/index view [#3937](https://github.com/diaspora/diaspora/pull/3937)
* Ported aspect membership dropdown to backbone [#3864](https://github.com/diaspora/diaspora/pull/3864)

## Features

* Updates to oEmbed, added new providers and fixed photo display. [#3880](https://github.com/diaspora/diaspora/pull/3880)
* Add 'screenshot tool' for taking before/after images of stylesheet changes. [#3797](https://github.com/diaspora/diaspora/pull/3797)
* Add possibility to contact the administrator. [#3792](https://github.com/diaspora/diaspora/pull/3792)
* Add simple background for unread messages/conversations mobile. [#3724](https://github.com/diaspora/diaspora/pull/3724)
* Add flash warning to conversation mobile, unification of flash warning with login and register mobile, and add support for flash warning to Opera browser. [#3686](https://github.com/diaspora/diaspora/pull/3686)
* Add progress percentage to upload images. [#3740](https://github.com/diaspora/diaspora/pull/3740)
* Mark all unread post-related notifications as read, if one of this gets opened. [#3787](https://github.com/diaspora/diaspora/pull/3787)
* Add flash-notice when sending messages to non-contacts. [#3723](https://github.com/diaspora/diaspora/pull/3723)
* Re-add hovercards [#3802](https://github.com/diaspora/diaspora/pull/3802)
* Add images to notifications [#3821](https://github.com/diaspora/diaspora/pull/3821)
* Show pod version in footer and updated the link to the changelog [#3822](https://github.com/diaspora/diaspora/pull/3822)
* Footer links moved to sidebar [#3827](https://github.com/diaspora/diaspora/pull/3827)
* Changelog now points to correct revision if possible [#3921](https://github.com/diaspora/diaspora/pull/3921)
* User interface enhancements [#3832](https://github.com/diaspora/diaspora/pull/3832), [#3839](https://github.com/diaspora/diaspora/pull/3839), [#3834](https://github.com/diaspora/diaspora/pull/3834), [#3840](https://github.com/diaspora/diaspora/issues/3840), [#3846](https://github.com/diaspora/diaspora/issues/3846), [#3851](https://github.com/diaspora/diaspora/issues/3851), [#3828](https://github.com/diaspora/diaspora/issues/3828), [#3874](https://github.com/diaspora/diaspora/issues/3874), [#3806](https://github.com/diaspora/diaspora/issues/3806), [#3906](https://github.com/diaspora/diaspora/issues/3906).
* Add settings web mobile. [#3701](https://github.com/diaspora/diaspora/pull/3701)
* Stream form on profile page [#3910](https://github.com/diaspora/diaspora/issues/3910).
* Add Getting_Started page mobile. [#3949](https://github.com/diaspora/diaspora/issues/3949).
* Autoscroll to the first unread message in conversations. [#3216](https://github.com/diaspora/diaspora/issues/3216)
* Friendlier new-conversation mobile. [#3984](https://github.com/diaspora/diaspora/issues/3984)

## Bug Fixes

* Force Typhoeus/cURL to use the CA bundle we query via the config. Also add a setting for extra verbose output.
* Validate input on sending invitations, validate email format, send correct ones. [#3748](https://github.com/diaspora/diaspora/pull/3748), [#3271](https://github.com/diaspora/diaspora/issues/3271)
* moved Aspects JS initializer to the correct place so aspect selection / deselection works again. [#3737](https://github.com/diaspora/diaspora/pull/3737)
* Do not strip "markdown" in links when posting to services. [#3765](https://github.com/diaspora/diaspora/issues/3765)
* Renamed `server.db` to `server.database` to match the example configuration.
* Fix insecure image of cat on user edit page - New photo courtesy of [khanb1 on flickr](http://www.flickr.com/photos/albaraa/) under CC BY 2.0.
* Allow translation of "suggest member" of Community Spotlight. [#3791](https://github.com/diaspora/diaspora/issues/3791)
* Resize deletelabel and ignoreuser images to align them. [#3779](https://github.com/diaspora/diaspora/issues/3779)
* Patch in Armenian pluralization rule until CLDR provides it.
* Fix reshare a post multiple times. [#3831](https://github.com/diaspora/diaspora/issues/3671)
* Fix services index view. [#3884](https://github.com/diaspora/diaspora/issues/3884)
* Excessive padding with "user-controls" in single post view. [#3861](https://github.com/diaspora/diaspora/issues/3861)
* Resize full scaled image to a specific width. [#3818](https://github.com/diaspora/diaspora/issues/3818)
* Fix translation issue in contacts_helper [#3937](https://github.com/diaspora/diaspora/pull/3937)
* Show timestamp hovering a timeago string (stream) [#3149](https://github.com/diaspora/diaspora/issues/3149)
* Fix reshare and like a post on a single post view [#3672](https://github.com/diaspora/diaspora/issues/3672)
* Fix posting multiple times the same content [#3272](https://github.com/diaspora/diaspora/issues/3272)
* Excessive padding with select aspect in mobile publisher. [#3951](https://github.com/diaspora/diaspora/issues/3951)
* Adapt css for search mobile page. [#3953](https://github.com/diaspora/diaspora/issues/3953)
* Twitter/Facebook/Tumblr count down characters is hidden by the picture of the post. [#3963](https://github.com/diaspora/diaspora/issues/3963)
* Buttons on mobile are hard to click on. [#3973](https://github.com/diaspora/diaspora/issues/3973)
* RTL-language characters in usernames no longer overlay post dates [#2339](https://github.com/diaspora/diaspora/issues/2339)
* Overflow info author mobile web. [#3983](https://github.com/diaspora/diaspora/issues/3983)
* Overflow name author mobile post. [#3981](https://github.com/diaspora/diaspora/issues/3981)

## Gem Updates

* Removed `debugger` since it was causing bundle problems, and is not necessary given 1.9.3 has a built-in debugger.
* dropped unnecessary fastercsv
* markerb switched from git release to 1.0.1
* added rmagick as development dependency for making screenshot comparisons
* jasmine 1.2.1 -> 1.3.1 (+ remove useless spec)
* activerecord-import 0.2.11 -> 0.3.1
* asset_sync 0.5.0 -> 0.5.4
* bootstap-sass 2.1.1.0 -> 2.2.2.0
* carrierwave 0.7.1 -> 0.8.0
* configurate 0.0.1 -> 0.0.2
* factory_girl_rails 4.1.0 -> 4.2.0
* faraday 0.8.4 -> 0.8.5
* ffi 1.1.5 -> 1.4.0
* fixture_builder 0.3.4 -> 0.3.5
* fog 1.6.0 -> 1.9.0
* foreigner 1.2.1 -> 1.3.0
* foreman 0.60.2 -> 0.61
* gon 4.0.1 -> 4.0.2
* guard 1.5.4 -> 1.6.2
    * guard-cucumber 1.2.2 -> 1.3.2
    * guard-rspec 2.1.1 -> 2.4.0
    * guard-spork 1.2.3 -> 1.4.2
    * rb-fsevent 0.9.2 -> 0.9.3
    * rb-inotify 0.8.8 -> 0.9.0
* haml 3.1.7 -> 4.0.0
* handlebars_assets 0.6.6 -> 0.11.0
* jquery-rails 2.1.3 -> 2.1.4
* jquery-ui-rails 2.0.2 -> 3.0.1
* mini_magick 3.4 -> 3.5.0
* mobile-fu 1.1.0 -> 1.1.1
* multi_json 1.5.1 -> 1.6.1
* nokogiri 1.5.5 -> 1.5.6
* omniauth 1.1.1 -> 1.1.3
    * omniauth-twitter 0.0.13 -> 0.0.14
* rack-ssl 1.3.2 -> 1.3.3
* rack-rewrite 1.3.1 -> 1.3.3
* rails-i18n 0.7.0 -> 0.7.2
* rails_admin 0.2.0 -> 0.4.5
* remotipart 1.0.2 -> 1.0.5
* ruby-oembed 0.8.7 -> 0.8.8
* rspec 2.11.0 -> 2.12.0
* rspec-rails 2.11.4 -> 2.12.2
* sass-rails 3.2.5 -> 3.2.6
* selenium-webdriver 2.26.0 -> 2.29.0
* timecop 0.5.3 -> 0.5.9.2
* twitter 4.2.0 -> 4.5.0
* unicorn 4.4.0 -> 4.6.0
* will_paginate 3.0.3 -> 3.0.4


# 0.0.2.5

* Fix CVE-2013-0269 by updating the gems json to 1.7.7 and multi\_json to 1.5.1. [Read more](https://groups.google.com/forum/?fromgroups=#!topic/rubyonrails-security/4_YvCpLzL58)
* Additionally ensure can't affect us by bumping Rails to 3.2.12. [Read more](https://groups.google.com/forum/?fromgroups=#!topic/rubyonrails-security/AFBKNY7VSH8)
* And exclude CVE-2013-0262 and CVE-2013-0263 by updating rack to 1.4.5.

# 0.0.2.4

* Fix XSS vulnerabilities caused by not escaping a users name fields when loading it from JSON. [#3948](https://github.com/diaspora/diaspora/issues/3948)

# 0.0.2.3

* Upgrade to Devise 2.1.3 [Read more](http://blog.plataformatec.com.br/2013/01/security-announcement-devise-v2-2-3-v2-1-3-v2-0-5-and-v1-5-3-released/)

# 0.0.2.2

* Upgrade to Rails 3.2.11 (CVE-2012-0155, CVE-2012-0156). [Read more](http://weblog.rubyonrails.org/2013/1/8/Rails-3-2-11-3-1-10-3-0-19-and-2-3-15-have-been-released/)

# 0.0.2.1

* Upgrade to Rails 3.2.10 as per CVE-2012-5664. [Read more](https://groups.google.com/group/rubyonrails-security/browse_thread/thread/c2353369fea8c53)

# 0.0.2.0

## Refactor

### script/server

* Uses foreman now
* Reduce startup time by reducing calls to `script/get_config.rb`
* `config/script_server.yml` is removed and replaced by the `server` section in `config/diaspora.yml`
  Have a look at the updated example!
* Thin is dropped in favour of unicorn
* Already set versions of `RAILS_ENV` and `DB` are now prefered over those set in `config/diaspora.yml`
* **Heroku setups:** `ENVIRONMENT_UNICORN_EMBED_RESQUE_WORKER` got renamed to `SERVER_EMBED_RESQUE_WORKER`

### Other

* MessagesController. [#3657](https://github.com/diaspora/diaspora/pull/3657)
* **Fixed setting:** `follow_diasporahq` has now to be set to `true` to enable following the DiasporaHQ account. Was `false`
* Removal of some bash-/linux-isms from most of the scripts, rework of 'script/install.sh' output methods. [#3679](https://github.com/diaspora/diaspora/pull/3679)

## Features

* Add "My Activity" icon mobile -[Author Icon](http://www.gentleface.com/free_icon_set.html)-. [#3687](https://github.com/diaspora/diaspora/pull/3687)
* Add password_confirmation field to registration page. [#3647](https://github.com/diaspora/diaspora/pull/3647)
* When posting to Twitter, behaviour changed so that URL to post will only be added to the post when length exceeds 140 chars or post contains uploaded photos.
* Remove markdown formatting from post message when posting to Facebook or Twitter.

## Bug Fixes

* Fix missing X-Frame headers [#3739](https://github.com/diaspora/diaspora/pull/3739)
* Fix image path for padlocks [#3682](https://github.com/diaspora/diaspora/pull/3682)
* Fix posting to Facebook and Tumblr. Have a look at the updated [services guide](https://github.com/diaspora/diaspora/wiki/Howto-setup-services) for new Facebook instructions.
* Fix overflow button in mobile reset password. [#3697](https://github.com/diaspora/diaspora/pull/3697)
* Fix issue with interacted_at in post fetcher. [#3607](https://github.com/diaspora/diaspora/pull/3607)
* Fix error with show post Community Spotlight. [#3658](https://github.com/diaspora/diaspora/pull/3658)
* Fix javascripts problem with read/unread notifications. [#3656](https://github.com/diaspora/diaspora/pull/3656)
* Fix error with open/close registrations. [#3649](https://github.com/diaspora/diaspora/pull/3649)
* Fix javascripts error in invitations facebox. [#3638](https://github.com/diaspora/diaspora/pull/3638)
* Fix css overflow problem in aspect dropdown on welcome page. [#3637](https://github.com/diaspora/diaspora/pull/3637)
* Fix empty page after authenticating with other services. [#3693](https://github.com/diaspora/diaspora/pull/3693)
* Fix posting public posts to Facebook. [#2882](https://github.com/diaspora/diaspora/issues/2882), [#3650](https://github.com/diaspora/diaspora/issues/3650)
* Fix error with invite link box shows on search results page even if invites have been turned off. [#3708](https://github.com/diaspora/diaspora/pull/3708)
* Fix misconfiguration of Devise to allow the session to be remembered. [#3472](https://github.com/diaspora/diaspora/issues/3472)
* Fix problem with show reshares_count in stream. [#3700](https://github.com/diaspora/diaspora/pull/3700)
* Fix error with notifications count in mobile. [#3721](https://github.com/diaspora/diaspora/pull/3721)
* Fix conversation unread message count bug. [#2321](https://github.com/diaspora/diaspora/issues/2321)

## Gem updates

* bootstrap-sass 2.1.0.0 -> 2.1.1.0
* capybara 1.1.2 -> 1.1.3
* carrierwave 0.6.2 -> 0.7.1
* client\_side_validations 3.1.4 -> 3.2.1
* database_cleaner 0.8 -> 0.9.1
* faraday_middleware 0.8.8 -> 0.9.0
* foreman 0.59 -> 0.60.2
* fuubar 1.0.0 -> 1.1.0
* debugger 1.2.0 -> 1.2.1
* gon 4.0.0 -> 4.0.1
* guard
    * guard-cucumber 1.0.0 -> 1.2.2
    * guard-rspec 0.7.3 -> 2.1.1
    * guard-spork 0.8.0 -> 1.2.3
    * rb-inotify -> 0.8.8, new dependency
* handlebars_assets 0.6.5 -> 0.6.6
* omniauth-facebook 1.3.0 -> 1.4.1
* omniauth-twitter 0.0.11 -> 0.0.13
* rails_admin 0.1.1 -> 0.2.0
* rails-i18n -> 0.7.0
* rack-rewrite 1.2.1 -> 1.3.1
* redcarpet 2.1.1 -> 2.2.2
* resque 1.22.0 -> 1.23.0
* rspec-rails 2.11.0, 2.11.4
* selenium-webdriver 2.25.0 -> 2.26.0
* timecop 0.5.1 -> 0.5.3
* twitter 2.0.2 -> 4.2.0
* unicorn 4.3.1 -> 4.4.0, now default
* webmock 1.8.10 -> 1.8.11

And their dependencies.

# 0.0.1.2

Fix exception when the root of a reshare of a reshare got deleted [#3546](https://github.com/diaspora/diaspora/issues/3546)

# 0.0.1.1

* Fix syntax error in French Javascript pluralization rule.

# 0.0.1.0

## New configuration system!

Copy over config/diaspora.yml.example to config/diaspora.yml and migrate your settings! An updated Heroku guide including basic hints on howto migrate is [here](https://github.com/diaspora/diaspora/wiki/Installing-on-heroku).

The new configuration system allows all possible settings to be overriden by environment variables. This makes it possible to deploy heroku without checking any credentials into git. Read the top of `config/diaspora.yml.example` for an explanation on how to convert the setting names to environment variables.

### Environment variable changes:

#### deprectated

* REDISTOGO_URL in favour of REDIS_URL or ENVIRONMENT_REDIS

#### removed

*  application_yml - Obsolete, all settings are settable via environment variables now

#### renamed

* SINGLE_PROCESS_MODE -> ENVIRONMENT_SINGLE_PROCESS_MODE
* SINGLE_PROCESS -> ENVIRONMENT_SINGLE_PROCESS_MODE
* NO_SSL -> ENVIRONMENT_REQUIRE_SSL
* ASSET_HOST -> ENVIRONMENT_ASSETS_HOST


## Gem changes

### Updated gems

* omniauth-tumblr 1.0 -> 1.1
* rails_admin git -> 0.1.1
* activerecord-import 0.2.10 -> 0.2.11
* fog 1.4.0 -> 1.6.0
* asset_sync 0.4.2 -> 0.5.0
* jquery-rails 2.0.2 -> 2.1.3

### Removed gems

The following gems and their related files were removed as they aren't widely enough used to justify maintenance for them by the core developers. If you use them please maintain them in your fork.

* airbrake
* newrelic_rpm
* rpm_contrib
* heroku_san

The following gems were removed because their are neither used in daily development or are just CLI tools that aren't required to be loaded from the code:

* heroku
* oink
* yard


## Publisher

Refactoring of the JavaScript code; it is now completely rewritten to make use of Backbone.js.
This paves the way for future improvements such as post preview or edit toolbar/help.


## Removal of 'beta' code

The feature-flag on users and all the code in connection with experimental UX changes got removed/reverted. Those are the parts that became Makr.io.
The single-post view will also be revamped/reverted, but that didn't make it into this release.


## JS lib updates


## Cleanup in maintenance scripts and automated build environment
<|MERGE_RESOLUTION|>--- conflicted
+++ resolved
@@ -13,14 +13,12 @@
 
 ## Features
 
-<<<<<<< HEAD
+* Deleting a post that was shared to Twitter now deletes it from Twitter too [#4156](https://github.com/diaspora/diaspora/pull/4156)
+
 # 0.1.0.1
 
 * Regression fix: 500 for deleted reshares introduced by the locator
 * Federate locations
-=======
-* Deleting a post that was shared to Twitter now deletes it from Twitter too [#4156](https://github.com/diaspora/diaspora/pull/4156)
->>>>>>> 48b48470
 
 # 0.1.0.0
 
