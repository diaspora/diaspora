<<<<<<< HEAD
# 0.5.2.0

## Refactor
* Update perfect-scrollbar [#6085](https://github.com/diaspora/diaspora/pull/6085)
* Remove top margin for first heading in a post [#6110](https://github.com/diaspora/diaspora/pull/6110)
* Add link to pod statistics in right navigation [#6117](https://github.com/diaspora/diaspora/pull/6117)

## Bug fixes
* Precompile facebox images [#6105](https://github.com/diaspora/diaspora/pull/6105)
* Fix wrong closing a-tag [#6111](https://github.com/diaspora/diaspora/pull/6111)
* Fix mobile more-button wording when there are less than 15 posts [#6118](https://github.com/diaspora/diaspora/pull/6118)

## Features
* Add configuration options for some debug logs [#6090](https://github.com/diaspora/diaspora/pull/6090)
* Send new users a welcome message from the podmin [#6128](https://github.com/diaspora/diaspora/pull/6128)
=======
# 0.5.1.2

diaspora\* versions prior 0.5.1.2 leaked potentially private profile data (namely the bio, birthday, gender and location fields) to
unauthorized users. While the frontend properly hid them, the backend missed a check to not include them in responses.
Thanks to @cmrd-senya for finding and reporting the issue.
>>>>>>> 8624ebb9

# 0.5.1.1

Update rails to 4.2.2, rack to 1.6.2 and jquery-rails to 4.0.4. This fixes

* [CVE-2015-3226](https://groups.google.com/d/msg/rubyonrails-security/7VlB_pck3hU/3QZrGIaQW6cJ)
* [CVE-2015-3227](https://groups.google.com/d/msg/rubyonrails-security/bahr2JLnxvk/x4EocXnHPp8J)
* [CVE-2015-1840](https://groups.google.com/d/msg/rubyonrails-security/XIZPbobuwaY/fqnzzpuOlA4J)
* [CVE-2015-3225](https://groups.google.com/d/msg/rubyonrails-security/gcUbICUmKMc/qiCotVZwXrMJ)

# 0.5.1.0

## Refactor
* Use Bootstrap modal for new aspect pane [#5850](https://github.com/diaspora/diaspora/pull/5850)
* Use asset helper instead of .css.erb [#5886](https://github.com/diaspora/diaspora/pull/5886)
* Dropped db/seeds.rb [#5896](https://github.com/diaspora/diaspora/pull/5896)
* Drop broken install scripts [#5907](https://github.com/diaspora/diaspora/pull/5907)
* Improve invoking mobile site in the testsuite [#5915](https://github.com/diaspora/diaspora/pull/5915)
* Do not retry a couple of unrecoverable job failures [#5938](https://github.com/diaspora/diaspora/pull/5938) [#5942](https://github.com/diaspora/diaspora/pull/5943)
* Remove some old temporary workarounds [#5964](https://github.com/diaspora/diaspora/pull/5964)
* Remove unused `hasPhotos` and `hasText` functions [#5969](https://github.com/diaspora/diaspora/pull/5969)
* Replace foreman with eye [#5966](https://github.com/diaspora/diaspora/pull/5966)
* Improved handling of reshares with deleted roots [#5968](https://github.com/diaspora/diaspora/pull/5968)
* Remove two unused methods [#5970](https://github.com/diaspora/diaspora/pull/5970)
* Refactored the Logger to add basic logrotating and more useful timestamps [#5975](https://github.com/diaspora/diaspora/pull/5975)
* Gracefully handle mailer failures if a like is already deleted again [#5983](https://github.com/diaspora/diaspora/pull/5983)
* Ensure posts have an author [#5986](https://github.com/diaspora/diaspora/pull/5986)
* Improve the logging messages of Sidekiq messages [#5988](https://github.com/diaspora/diaspora/pull/5988)
* Improve the logging of Eyes output [#5989](https://github.com/diaspora/diaspora/pull/5989)
* Gracefully handle XML parse errors within federation [#5991](https://github.com/diaspora/diaspora/pull/5991)
* Remove zip-zip workaround gem [#6001](https://github.com/diaspora/diaspora/pull/6001)
* Cleanup and reorganize image assets [#6004](https://github.com/diaspora/diaspora/pull/6004)
* Replace vendored assets for facebox by gem [#6005](https://github.com/diaspora/diaspora/pull/6005)
* Improve styling of horizontal ruler in posts [#6016](https://github.com/diaspora/diaspora/pull/6016)
* Increase post titles length to 50 and use configured pod name as title in the atom feed [#6020](https://github.com/diaspora/diaspora/pull/6020)
* Remove deprecated Facebook permissions [#6019](https://github.com/diaspora/diaspora/pull/6019)
* Make used post title lengths more consistent [#6022](https://github.com/diaspora/diaspora/pull/6022)
* Improved logging source [#6041](https://github.com/diaspora/diaspora/pull/6041)
* Gracefully handle duplicate entry while receiving share-visibility in parallel [#6068](https://github.com/diaspora/diaspora/pull/6068)
* Update twitter gem to get rid of deprecation warnings [#6083](https://github.com/diaspora/diaspora/pull/6083)
* Refactor photos federation to get rid of some hacks [#6082](https://github.com/diaspora/diaspora/pull/6082)

## Bug fixes
* Disable auto follow back on aspect deletion [#5846](https://github.com/diaspora/diaspora/pull/5846)
* Fix only sharing flag for contacts that are receiving [#5848](https://github.com/diaspora/diaspora/pull/5848)
* Return 406 when requesting a JSON representation of people/:guid/contacts [#5849](https://github.com/diaspora/diaspora/pull/5849)
* Hide manage services link in the publisher on certain pages [#5854](https://github.com/diaspora/diaspora/pull/5854)
* Fix notification mails for limited posts [#5877](https://github.com/diaspora/diaspora/pull/5877)
* Fix medium and small avatar URLs when using Camo [#5883](https://github.com/diaspora/diaspora/pull/5883)
* Improve output of script/server [#5885](https://github.com/diaspora/diaspora/pull/5885)
* Fix CSS for bold links [#5887](https://github.com/diaspora/diaspora/pull/5887)
* Correctly handle IE8 in the chrome frame middleware [#5878](https://github.com/diaspora/diaspora/pull/5878)
* Fix code reloading for PostPresenter [#5888](https://github.com/diaspora/diaspora/pull/5888)
* Fix closing account from mobile view [#5913](https://github.com/diaspora/diaspora/pull/5913)
* Allow using common custom template for desktop & mobile landing page [#5915](https://github.com/diaspora/diaspora/pull/5915)
* Use correct branding in Atom feed [#5929](https://github.com/diaspora/diaspora/pull/5929)
* Update the configurate gem to avoid issues by missed missing settings keys [#5934](https://github.com/diaspora/diaspora/pull/5934)
* ContactPresenter#full_hash_with_person did not contain relationship information [#5936](https://github.com/diaspora/diaspora/pull/5936)
* Fix inactive user removal not respecting configuration for daily limits [#5953](https://github.com/diaspora/diaspora/pull/5953)
* Fix missing localization of inactive user removal warning emails [#5950](https://github.com/diaspora/diaspora/issues/5950)
* Fix fetching for public post while Webfingering [#5958](https://github.com/diaspora/diaspora/pull/5958)
* Handle empty searchable in HCard gracefully [#5962](https://github.com/diaspora/diaspora/pull/5962)
* Fix a freeze in new post parsing [#5965](https://github.com/diaspora/diaspora/pull/5965)
* Add case insensitive unconfirmed email addresses as authentication key [#5967](https://github.com/diaspora/diaspora/pull/5967)
* Fix liking on single post views when accessed via GUID [#5978](https://github.com/diaspora/diaspora/pull/5978)
* Only return the current_users participation for post interactions [#6007](https://github.com/diaspora/diaspora/pull/6007)
* Fix tag rendering in emails [#6009](https://github.com/diaspora/diaspora/pull/6009)
* Fix the logo in emails [#6013](https://github.com/diaspora/diaspora/pull/6013)
* Disable autocorrect for username on mobile sign in [#6028](https://github.com/diaspora/diaspora/pull/6028)
* Fix broken default avatars in the database [#6014](https://github.com/diaspora/diaspora/pull/6014)
* Only strip text direction codepoints around hashtags [#6067](https://github.com/diaspora/diaspora/issues/6067)
* Fix selected week on admin weekly stats page [#6079](https://github.com/diaspora/diaspora/pull/6079)
* Fix that some unread conversations may be hidden [#6060](https://github.com/diaspora/diaspora/pull/6060)
* Fix photo links in the mobile interface [#6082](https://github.com/diaspora/diaspora/pull/6082)

## Features
* Hide post title of limited post in comment notification email [#5843](https://github.com/diaspora/diaspora/pull/5843)
* More and better environment checks in script/server [#5891](https://github.com/diaspora/diaspora/pull/5891)
* Enable aspect sorting again [#5559](https://github.com/diaspora/diaspora/pull/5559)
* Submit messages in conversations with Ctrl+Enter [#5910](https://github.com/diaspora/diaspora/pull/5910)
* Support syntax highlighting for fenced code blocks [#5908](https://github.com/diaspora/diaspora/pull/5908)
* Added link to diasporafoundation.org to invitation email [#5893](https://github.com/diaspora/diaspora/pull/5893)
* Gracefully handle missing `og:url`s [#5926](https://github.com/diaspora/diaspora/pull/5926)
* Remove private post content from "also commented" mails [#5931](https://github.com/diaspora/diaspora/pull/5931)
* Add a button to follow/unfollow tags to the mobile interface [#5941](https://github.com/diaspora/diaspora/pull/5941)
* Add a "Manage followed tags" page to mass unfollow tags in the mobile interface [#5945](https://github.com/diaspora/diaspora/pull/5945)
* Add popover/tooltip about email visibility to registration/settings page [#5956](https://github.com/diaspora/diaspora/pull/5956)
* Fetch person posts on sharing request [#5960](https://github.com/diaspora/diaspora/pull/5960)
* Introduce 'authorized' configuration option for services [#5985](https://github.com/diaspora/diaspora/pull/5985)
* Added configuration options for log rotating [#5994](https://github.com/diaspora/diaspora/pull/5994)

# 0.5.0.1

Use the correct setting for captcha length instead of defaulting to 1 always.

# 0.5.0.0

## Major Sidekiq update
This release includes a major upgrade of the background processing system Sidekiq. To upgrade cleanly:

1. Stop diaspora*
2. Run `RAILS_ENV=production bundle exec sidekiq` and wait 5-10 minutes, then stop it again (hit `CTRL+C`)
3. Do a normal upgrade of diaspora*
4. Start diaspora*

## Rails 4 - Manual action required
Please edit `config/initializers/secret_token.rb`, replacing `secret_token` with
`secret_key_base`.

```ruby
# Old
Rails.application.config.secret_token = '***********...'

# New
Diaspora::Application.config.secret_key_base = '*************...'
```

You also need to take care to set `RAILS_ENV` and to clear the cache while precompiling assets: `RAILS_ENV=production bundle exec rake tmp:cache:clear assets:precompile`

## Supported Ruby versions
This release drops official support for the Ruby 1.9 series. This means we will no longer test against this Ruby version or take care to choose libraries
that work with it. However that doesn't mean we won't accept patches that improve running diaspora* on it.

At the same time we adopt support for the Ruby 2.1 series and recommend running on the latest Ruby version of that branch. We continue to support the Ruby 2.0
series and run our comprehensive test suite against it.

## Change in defaults.yml
The default for including jQuery from a CDN has changed. If you want to continue to include it from a CDN, please explicitly set the `jquery_cdn` setting to `true` in diaspora.yml.

## Change in database.yml
For MySQL databases, replace `charset: utf8` with `encoding: utf8mb4` and  change `collation` from `utf8_bin` to `utf8mb4_bin` in the file `config/database.yml`.
This is enables full UTF8 support (4bytes characters), including standard emoji characters.
See `database.yml.example` for reference.
Please make sure to stop Diaspora prior running this migration!

## Experimental chat feature
This release adds experimental integration with XMPP for real-time chat. Please see  [our wiki](https://wiki.diasporafoundation.org/Vines) for further informations.

## Change in statistics.json schema
The way services are shown in the `statistics.json` route is changing. The keys relating to showing whether services are enabled or not are moving to their own container as `"services": {....}`, instead of having them all in the root level of the JSON.

The keys will still be available in the root level within the 0.5 release. The old keys will be removed in the 0.6 release.

## New maintenance feature to automatically expire inactive accounts
Removing of old inactive users can now be done automatically by background processing. The amount of inactivity is set by `after_days`. A warning email will be sent to the user and after an additional `warn_days`, the account will be automatically closed.

This maintenance is not enabled by default. Podmins can enable it by for example copying over the new settings under `settings.maintenance` to their `diaspora.yml` file and setting it enabled. The default setting is to expire accounts that have been inactive for 2 years (no login).

## Camo integration to proxy external assets
It is now possible to enable an automatic proxying of external assets, for example images embedded via Markdown or OpenGraph thumbnails loaded from insecure third party servers through a [Camo proxy](https://github.com/atmos/camo).

This is disabled by default since it requires the installation of additional packages and might cause some traffic. Check the [wiki page](https://wiki.diasporafoundation.org/Installation/Camo) for more information and detailed installation instructions.

## Paypal unhosted button and currency
Podmins can now set the currency for donations, and use an unhosted button if they can't use
a hosted one. Note: you need to **copy the new settings from diaspora.yml.example to your
diaspora.yml file**. The existing settings from 0.4.x and before will not work any more.

## Custom splash page changes
diaspora* no longer adds a `div.container` to wrap custom splash pages. This adds the ability for podmins to write home pages using Bootstrap's fluid design. Podmins who added a custom splash page in `app/views/home/_show.{html,mobile}.haml` need to wrap the contents into a `div.container` to keep the old design. You will find updated examples [in our wiki](https://wiki.diasporafoundation.org/Custom_splash_page).

## Refactor
* Redesign contacts page [#5153](https://github.com/diaspora/diaspora/pull/5153)
* Improve profile page design on mobile [#5084](https://github.com/diaspora/diaspora/pull/5084)
* Port test suite to RSpec 3 [#5170](https://github.com/diaspora/diaspora/pull/5170)
* Port tag stream to Bootstrap [#5138](https://github.com/diaspora/diaspora/pull/5138)
* Consolidate migrations, if you need a migration prior 2013, checkout the latest release in the 0.4.x series first [#5173](https://github.com/diaspora/diaspora/pull/5173)
* Add tests for mobile sign up [#5185](https://github.com/diaspora/diaspora/pull/5185)
* Display new conversation form on conversations/index [#5178](https://github.com/diaspora/diaspora/pull/5178)
* Port profile page to Backbone [#5180](https://github.com/diaspora/diaspora/pull/5180)
* Pull punycode.js from rails-assets.org [#5263](https://github.com/diaspora/diaspora/pull/5263)
* Redesign profile page and port to Bootstrap [#4657](https://github.com/diaspora/diaspora/pull/4657)
* Unify stream selection links in the left sidebar [#5271](https://github.com/diaspora/diaspora/pull/5271)
* Refactor schema of statistics.json regarding services [#5296](https://github.com/diaspora/diaspora/pull/5296)
* Pull jquery.idle-timer.js from rails-assets.org [#5310](https://github.com/diaspora/diaspora/pull/5310)
* Pull jquery.placeholder.js from rails-assets.org [#5299](https://github.com/diaspora/diaspora/pull/5299)
* Pull jquery.textchange.js from rails-assets.org [#5297](https://github.com/diaspora/diaspora/pull/5297)
* Pull jquery.hotkeys.js from rails-assets.org [#5368](https://github.com/diaspora/diaspora/pull/5368)
* Reduce amount of useless background job retries and pull public posts when missing [#5209](https://github.com/diaspora/diaspora/pull/5209)
* Updated Weekly User Stats admin page to show data for the most recent week including reversing the order of the weeks in the drop down to show the most recent. [#5331](https://github.com/diaspora/diaspora/pull/5331)
* Convert some cukes to RSpec tests [#5289](https://github.com/diaspora/diaspora/pull/5289)
* Hidden overflow for long names on tag pages [#5279](https://github.com/diaspora/diaspora/pull/5279)
* Always reshare absolute root of a post [#5276](https://github.com/diaspora/diaspora/pull/5276)
* Convert remaining SASS stylesheets to SCSS [#5342](https://github.com/diaspora/diaspora/pull/5342)
* Update rack-protection [#5403](https://github.com/diaspora/diaspora/pull/5403)
* Cleanup diaspora.yml [#5426](https://github.com/diaspora/diaspora/pull/5426)
* Replace `opengraph_parser` with `open_graph_reader` [#5462](https://github.com/diaspora/diaspora/pull/5462)
* Make sure conversations without any visibilities left are deleted [#5478](https://github.com/diaspora/diaspora/pull/5478)
* Change tooltip for delete button in conversations view [#5477](https://github.com/diaspora/diaspora/pull/5477)
* Replace a modifier-rescue with a specific rescue [#5491](https://github.com/diaspora/diaspora/pull/5491)
* Port contacts page to backbone [#5473](https://github.com/diaspora/diaspora/pull/5473)
* Replace CSS vendor prefixes automatically [#5532](https://github.com/diaspora/diaspora/pull/5532)
* Use sentence case consistently throughout UI [#5588](https://github.com/diaspora/diaspora/pull/5588)
* Hide sign up button when registrations are disabled [#5612](https://github.com/diaspora/diaspora/pull/5612)
* Standardize capitalization throughout the UI [#5588](https://github.com/diaspora/diaspora/pull/5588)
* Display photos on the profile page as thumbnails [#5521](https://github.com/diaspora/diaspora/pull/5521)
* Unify not connected pages (sign in, sign up, forgot password) [#5391](https://github.com/diaspora/diaspora/pull/5391)
* Port remaining stream pages to Bootstrap [#5715](https://github.com/diaspora/diaspora/pull/5715)
* Port notification dropdown to Backbone [#5707](https://github.com/diaspora/diaspora/pull/5707) [#5761](https://github.com/diaspora/diaspora/pull/5761)
* Add rounded corners for avatars [#5733](https://github.com/diaspora/diaspora/pull/5733)
* Move registration form to a partial [#5764](https://github.com/diaspora/diaspora/pull/5764)
* Add tests for liking and unliking posts [#5741](https://github.com/diaspora/diaspora/pull/5741)
* Rewrite slide effect in conversations as css transition for better performance [#5776](https://github.com/diaspora/diaspora/pull/5776)
* Various cleanups and improvements in the frontend code [#5781](https://github.com/diaspora/diaspora/pull/5781) [#5769](https://github.com/diaspora/diaspora/pull/5769) [#5763](https://github.com/diaspora/diaspora/pull/5763) [#5762](https://github.com/diaspora/diaspora/pull/5762) [#5758](https://github.com/diaspora/diaspora/pull/5758) [#5755](https://github.com/diaspora/diaspora/pull/5755) [#5747](https://github.com/diaspora/diaspora/pull/5747) [#5734](https://github.com/diaspora/diaspora/pull/5734) [#5786](https://github.com/diaspora/diaspora/pull/5786) [#5768](https://github.com/diaspora/diaspora/pull/5798)
* Add specs and validations to the role model [#5792](https://github.com/diaspora/diaspora/pull/5792)
* Replace 'Make something' text by diaspora ball logo on registration page [#5743](https://github.com/diaspora/diaspora/pull/5743)

## Bug fixes
* orca cannot see 'Add Contact' button [#5158](https://github.com/diaspora/diaspora/pull/5158)
* Move submit button to the right in conversations view [#4960](https://github.com/diaspora/diaspora/pull/4960)
* Handle long URLs and titles in OpenGraph descriptions [#5208](https://github.com/diaspora/diaspora/pull/5208)
* Fix deformed getting started popover [#5227](https://github.com/diaspora/diaspora/pull/5227)
* Use correct locale for invitation subject [#5232](https://github.com/diaspora/diaspora/pull/5232)
* Initial support for IDN emails
* Fix services settings reported by statistics.json [#5256](https://github.com/diaspora/diaspora/pull/5256)
* Only collapse empty comment box [#5328](https://github.com/diaspora/diaspora/pull/5328)
* Fix pagination for people/guid/contacts [#5304](https://github.com/diaspora/diaspora/pull/5304)
* Fix poll creation on Bootstrap pages [#5334](https://github.com/diaspora/diaspora/pull/5334)
* Show error message on invalid reset password attempt [#5325](https://github.com/diaspora/diaspora/pull/5325)
* Fix translations on mobile password reset pages [#5318](https://github.com/diaspora/diaspora/pull/5318)
* Handle unset user agent when signing out [#5316](https://github.com/diaspora/diaspora/pull/5316)
* More robust URL parsing for oEmbed and OpenGraph [#5347](https://github.com/diaspora/diaspora/pull/5347)
* Fix Publisher doesn't expand while uploading images [#3098](https://github.com/diaspora/diaspora/issues/3098)
* Drop unneeded and too open crossdomain.xml
* Fix hidden aspect dropdown on getting started page [#5407](https://github.com/diaspora/diaspora/pulls/5407)
* Fix a few issues on Bootstrap pages [#5401](https://github.com/diaspora/diaspora/pull/5401)
* Improve handling of the `more` link on mobile stream pages [#5400](https://github.com/diaspora/diaspora/pull/5400)
* Fix prefilling publisher after getting started [#5442](https://github.com/diaspora/diaspora/pull/5442)
* Fix overflow in profile sidebar [#5450](https://github.com/diaspora/diaspora/pull/5450)
* Fix code overflow in SPV and improve styling for code tags [#5422](https://github.com/diaspora/diaspora/pull/5422)
* Correctly validate if local recipients actually want to receive a conversation [#5449](https://github.com/diaspora/diaspora/pull/5449)
* Improve consistency of poll answer ordering [#5471](https://github.com/diaspora/diaspora/pull/5471)
* Fix broken aspect selectbox on asynchronous search results [#5488](https://github.com/diaspora/diaspora/pull/5488)
* Replace %{third_party_tools} by the appropriate hyperlink in tags FAQ [#5509](https://github.com/diaspora/diaspora/pull/5509)
* Repair downloading the profile image from Facebook [#5493](https://github.com/diaspora/diaspora/pull/5493)
* Fix localization of post and comment timestamps on mobile [#5482](https://github.com/diaspora/diaspora/issues/5482)
* Fix mobile JS loading to quieten errors. Fixes also service buttons on mobile bookmarklet.
* Don't error out when adding a too long location to the profile [#5614](https://github.com/diaspora/diaspora/pull/5614)
* Correctly decrease unread count for conversations [#5646](https://github.com/diaspora/diaspora/pull/5646)
* Fix automatic scroll for conversations [#5646](https://github.com/diaspora/diaspora/pull/5646)
* Fix missing translation on privacy settings page [#5671](https://github.com/diaspora/diaspora/pull/5671)
* Fix code overflow for the mobile website [#5675](https://github.com/diaspora/diaspora/pull/5675)
* Strip Unicode format characters prior post processing [#5680](https://github.com/diaspora/diaspora/pull/5680)
* Disable email notifications for closed user accounts [#5640](https://github.com/diaspora/diaspora/pull/5640)
* Total user statistic no longer includes closed accounts [#5041](https://github.com/diaspora/diaspora/pull/5041)
* Don't add a space when rendering a mention [#5711](https://github.com/diaspora/diaspora/pull/5711)
* Fix flickering hovercards [#5714](https://github.com/diaspora/diaspora/pull/5714) [#5876](https://github.com/diaspora/diaspora/pull/5876)
* Improved stripping markdown in post titles [#5730](https://github.com/diaspora/diaspora/pull/5730)
* Remove border from reply form for conversations [#5744](https://github.com/diaspora/diaspora/pull/5744)
* Fix overflow for headings, blockquotes and other elements [#5731](https://github.com/diaspora/diaspora/pull/5731)
* Correct photo count on profile page [#5751](https://github.com/diaspora/diaspora/pull/5751)
* Fix mobile sign up from an invitation [#5754](https://github.com/diaspora/diaspora/pull/5754)
* Set max-width for tag following button on tag page [#5752](https://github.com/diaspora/diaspora/pull/5752)
* Display error messages for failed password change [#5580](https://github.com/diaspora/diaspora/pull/5580)
* Display correct error message for too long tags [#5783](https://github.com/diaspora/diaspora/pull/5783)
* Fix displaying reshares in the stream on mobile [#5790](https://github.com/diaspora/diaspora/pull/5790)
* Remove bottom margin from lists that are the last element of a post. [#5721](https://github.com/diaspora/diaspora/pull/5721)
* Fix pagination design on conversations page [#5791](https://github.com/diaspora/diaspora/pull/5791)
* Prevent inserting posts into the wrong stream [#5838](https://github.com/diaspora/diaspora/pull/5838)
* Update help section [#5857](https://github.com/diaspora/diaspora/pull/5857) [#5859](https://github.com/diaspora/diaspora/pull/5859)
* Fix asset precompilation check in script/server [#5863](https://github.com/diaspora/diaspora/pull/5863)
* Convert MySQL databases to utf8mb4 [#5530](https://github.com/diaspora/diaspora/pull/5530) [#5624](https://github.com/diaspora/diaspora/pull/5624) [#5865](https://github.com/diaspora/diaspora/pull/5865)
* Don't upcase labels on mobile sign up/sign in [#5872](https://github.com/diaspora/diaspora/pull/5872)

## Features
* Don't pull jQuery from a CDN by default [#5105](https://github.com/diaspora/diaspora/pull/5105)
* Better character limit message [#5151](https://github.com/diaspora/diaspora/pull/5151)
* Remember whether a AccountDeletion was performed [#5156](https://github.com/diaspora/diaspora/pull/5156)
* Increased the number of notifications shown in drop down bar to 15 [#5129](https://github.com/diaspora/diaspora/pull/5129)
* Increase possible captcha length [#5169](https://github.com/diaspora/diaspora/pull/5169)
* Display visibility icon in publisher aspects dropdown [#4982](https://github.com/diaspora/diaspora/pull/4982)
* Add a link to the reported comment in the admin panel [#5337](https://github.com/diaspora/diaspora/pull/5337)
* Strip search query from leading and trailing whitespace [#5317](https://github.com/diaspora/diaspora/pull/5317)
* Add the "network" key to statistics.json and set it to "Diaspora" [#5308](https://github.com/diaspora/diaspora/pull/5308)
* Infinite scrolling in the notifications dropdown [#5237](https://github.com/diaspora/diaspora/pull/5237)
* Maintenance feature to automatically expire inactive accounts [#5288](https://github.com/diaspora/diaspora/pull/5288)
* Add LibreJS markers to JavaScript [5320](https://github.com/diaspora/diaspora/pull/5320)
* Ask for confirmation when leaving a submittable publisher [#5309](https://github.com/diaspora/diaspora/pull/5309)
* Allow page-specific styling via individual CSS classes [#5282](https://github.com/diaspora/diaspora/pull/5282)
* Change diaspora logo in the header on hover [#5355](https://github.com/diaspora/diaspora/pull/5355)
* Display diaspora handle in search results [#5419](https://github.com/diaspora/diaspora/pull/5419)
* Show a message on the ignored users page when there are none [#5434](https://github.com/diaspora/diaspora/pull/5434)
* Truncate too long OpenGraph descriptions [#5387](https://github.com/diaspora/diaspora/pull/5387)
* Make the source code URL configurable [#5410](https://github.com/diaspora/diaspora/pull/5410)
* Prefill publisher on the tag pages [#5442](https://github.com/diaspora/diaspora/pull/5442)
* Don't include the content of non-public posts into notification mails [#5494](https://github.com/diaspora/diaspora/pull/5494)
* Allow to set unhosted button and currency for paypal donation [#5452](https://github.com/diaspora/diaspora/pull/5452)
* Add followed tags in the mobile menu [#5468](https://github.com/diaspora/diaspora/pull/5468)
* Replace Pagedown with markdown-it [#5526](https://github.com/diaspora/diaspora/pull/5526)
* Do not truncate notification emails anymore [#4342](https://github.com/diaspora/diaspora/issues/4342)
* Allows users to export their data in gzipped JSON format from their user settings page [#5499](https://github.com/diaspora/diaspora/pull/5499)
* Strip EXIF data from newly uploaded images [#5510](https://github.com/diaspora/diaspora/pull/5510)
* Hide user setting if the community spotlight is not enabled on the pod [#5562](https://github.com/diaspora/diaspora/pull/5562)
* Add HTML view for pod statistics [#5464](https://github.com/diaspora/diaspora/pull/5464)
* Added/Moved hide, block user, report and delete button in SPV [#5547](https://github.com/diaspora/diaspora/pull/5547)
* Added keyboard shortcuts r(reshare), m(expand Post), o(open first link in post) [#5602](https://github.com/diaspora/diaspora/pull/5602)
* Added dropdown to add/remove people from/to aspects in mobile view [#5594](https://github.com/diaspora/diaspora/pull/5594)
* Dynamically compute minimum and maximum valid year for birthday field [#5639](https://github.com/diaspora/diaspora/pull/5639)
* Show hovercard on mentions [#5652](https://github.com/diaspora/diaspora/pull/5652)
* Make help sections linkable [#5667](https://github.com/diaspora/diaspora/pull/5667)
* Add invitation link to contacts page [#5655](https://github.com/diaspora/diaspora/pull/5655)
* Add year to notifications page [#5676](https://github.com/diaspora/diaspora/pull/5676)
* Give admins the ability to lock & unlock accounts [#5643](https://github.com/diaspora/diaspora/pull/5643)
* Add reshares to the stream view immediately [#5699](https://github.com/diaspora/diaspora/pull/5699)
* Update and improve help section [#5665](https://github.com/diaspora/diaspora/pull/5665), [#5706](https://github.com/diaspora/diaspora/pull/5706)
* Expose participation controls in the stream view [#5511](https://github.com/diaspora/diaspora/pull/5511)
* Reimplement photo export [#5685](https://github.com/diaspora/diaspora/pull/5685)
* Add participation controls in the single post view [#5722](https://github.com/diaspora/diaspora/pull/5722)
* Display polls on reshares [#5782](https://github.com/diaspora/diaspora/pull/5782)
* Remove footer from stream pages [#5816](https://github.com/diaspora/diaspora/pull/5816)

# 0.4.1.3

* Update Redcarped, fixes [OSVDB-120415](http://osvdb.org/show/osvdb/120415).

# 0.4.1.2

* Update Rails, fixes [CVE-2014-7818](https://groups.google.com/forum/#!topic/rubyonrails-security/dCp7duBiQgo).

# 0.4.1.1

* Fix XSS issue in poll questions [#5274](https://github.com/diaspora/diaspora/issues/5274)

# 0.4.1.0

## New 'Terms of Service' feature and template

This release brings a new ToS feature that allows pods to easily display to users the terms of service they are operating on. This feature is not enabled by default. If you want to enable it, please add under `settings` in `config/diaspora.yml` the following and restart diaspora. If in doubt see `config/diaspora.yml.example`:

    terms:
      enable: true

When enabled, the footer and sidebar will have a link to terms page, and sign up will have a disclaimer indicating that creating an account means the user accepts the terms of use.

While the project itself doesn't restrict what kind of terms pods run on, we realize not all podmins want to spend time writing them from scratch. Thus there is a basic ToS template included that will be used unless a custom one available.

To modify (or completely rewrite) the terms template, create a file called `app/views/terms/terms.haml` or `app/views/terms/terms.erb` and it will automatically replace the default template, which you can find at `app/views/terms/default.haml`.

There are also two configuration settings to customize the terms (when using the default template). These are optional.

* `settings.terms.jurisdiction` - indicate here in which country or state any legal disputes are handled.
* `settings.terms.minimum_age` - indicate here if you want to show a minimum required age for creating an account.

## Rake task to email users

There is a new Rake task `podmin:admin_mail` available to allow podmins to easily send news and notices to users. The rake task triggers emails via the normal diaspora mailer mechanism (so they are embedded in the standard template) and takes the following parameters:

1) Users definition

* `all` - all users in the database (except deleted)
* `active_yearly` - users logged in within the last year
* `active_monthly` - users logged in within the last month
* `active_halfyear` - users logged in within the last 6 months

2) Path to message file

* Give here a path to a HTML or plain text file that contains the message.

3) Subject

* A subject for the email

Example shell command (depending on your environment);

`RAILS_ENV=production bundle exec rake podmin:admin_mail['active_monthly','./message.html','Important message from pod']`

Read more about [specifying arguments to Rake tasks](http://stackoverflow.com/a/825832/1489738).

## Refactor
* Port help pages to Bootstrap [#5050](https://github.com/diaspora/diaspora/pull/5050)
* Refactor Notification#notify [#4945](https://github.com/diaspora/diaspora/pull/4945)
* Port getting started to Bootstrap [#5057](https://github.com/diaspora/diaspora/pull/5057)
* Port people search page to Bootstrap [#5077](https://github.com/diaspora/diaspora/pull/5077)
* Clarify explanations and defaults in diaspora.yml.example [#5088](https://github.com/diaspora/diaspora/pull/5088)
* Consistent header spacing on Bootstrap pages [#5108](https://github.com/diaspora/diaspora/pull/5108)
* Port settings pages (account, profile, privacy, services) to Bootstrap [#5039](https://github.com/diaspora/diaspora/pull/5039)
* Port contacts and community spotlight pages to Bootstrap [#5118](https://github.com/diaspora/diaspora/pull/5118)
* Redesign login page [#5112](https://github.com/diaspora/diaspora/pull/5112)
* Change mark read link on notifications page [#5141](https://github.com/diaspora/diaspora/pull/5141)

## Bug fixes
* Fix hiding of poll publisher on close [#5029](https://github.com/diaspora/diaspora/issues/5029)
* Fix padding in user menu [#5047](https://github.com/diaspora/diaspora/pull/5047)
* Fix self-XSS when renaming an aspect [#5048](https://github.com/diaspora/diaspora/pull/5048)
* Fix live updating when renaming an aspect [#5049](https://github.com/diaspora/diaspora/pull/5049)
* Use double quotes when embedding translations into Javascript [#5055](https://github.com/diaspora/diaspora/issues/5055)
* Fix regression in mobile sign-in ([commit](https://github.com/diaspora/diaspora/commit/4a2836b108f8a9eb6f46ca58cfcb7b23f40bb076))
* Set mention notification as read when viewing post [#5006](https://github.com/diaspora/diaspora/pull/5006)
* Set sharing notification as read when viewing profile [#5009](https://github.com/diaspora/diaspora/pull/5009)
* Ensure a consistent border on text input elements [#5069](https://github.com/diaspora/diaspora/pull/5069)
* Escape person name in contacts json returned by Conversations#new
* Make sure all parts of the hovercard are always in front [#5188](https://github.com/diaspora/diaspora/pull/5188)

## Features
* Port admin pages to bootstrap, polish user search results, allow accounts to be closed from the backend [#5046](https://github.com/diaspora/diaspora/pull/5046)
* Reference Salmon endpoint in Webfinger XRD to aid discovery by alternative implementations [#5062](https://github.com/diaspora/diaspora/pull/5062)
* Change minimal birth year for the birthday field to 1910 [#5083](https://github.com/diaspora/diaspora/pull/5083)
* Add scrolling thumbnail switcher in the lightbox [#5102](https://github.com/diaspora/diaspora/pull/5102)
* Add help section about keyboard shortcuts [#5100](https://github.com/diaspora/diaspora/pull/5100)
* Automatically add poll answers as needed [#5109](https://github.com/diaspora/diaspora/pull/5109)
* Add Terms of Service as an option for podmins, includes base template [#5104](https://github.com/diaspora/diaspora/pull/5104)
* Add rake task to send a mail to all users [#5111](https://github.com/diaspora/diaspora/pull/5111)
* Expose which services are configured in /statistics.json [#5121](https://github.com/diaspora/diaspora/pull/5121)
* In filtered notification views, replace "Mark all as read" with "Mark shown as read" [#5122](https://github.com/diaspora/diaspora/pull/5122)
* When ignoring a user remove his posts from the stream instantly [#5127](https://github.com/diaspora/diaspora/pull/5127)
* Allow to delete photos from the pictures stream [#5131](https://github.com/diaspora/diaspora/pull/5131)

# 0.4.0.1

## Bug fixes

* Fix performance regression on stream loading with MySQL/MariaDB database backends [#5014](https://github.com/diaspora/diaspora/issues/5014)
* Fix issue with post reporting [#5017](https://github.com/diaspora/diaspora/issues/5017)

# 0.4.0.0

## Ensure account deletions are run

A regression caused accounts deletions to not properly perform in some cases, see [#4792](https://github.com/diaspora/diaspora/issues/4792).
To ensure these are reexecuted properly, please run `RAILS_ENV=production bundle exec rake accounts:run_deletions`
after you've upgraded.

## Change in guid generation

This version will break federation to pods running on versions prior 0.1.1.0.

Read more in [#4249](https://github.com/diaspora/diaspora/pull/4249) and [#4883](https://github.com/diaspora/diaspora/pull/4883)

## Refactor
* Drop number of followers from tags page [#4717](https://github.com/diaspora/diaspora/pull/4717)
* Remove some unused beta code [#4738](https://github.com/diaspora/diaspora/pull/4738)
* Style improvements for SPV, use original author's avatar for reshares [#4754](https://github.com/diaspora/diaspora/pull/4754)
* Update image branding to the new decided standard [#4702](https://github.com/diaspora/diaspora/pull/4702)
* Consistent naming of conversations and messages [#4756](https://github.com/diaspora/diaspora/pull/4756)
* Improve stream generation time [#4769](https://github.com/diaspora/diaspora/pull/4769)
* Port help pages to backbone [#4768](https://github.com/diaspora/diaspora/pull/4768)
* Add participants to conversations menu [#4656](https://github.com/diaspora/diaspora/pull/4656)
* Update forgot_password and reset_password pages [#4707](https://github.com/diaspora/diaspora/pull/4707)
* Change jQuery CDN to jquery.com from googleapis.com [#4765](https://github.com/diaspora/diaspora/pull/4765)
* Update to jQuery 10
* Port publisher and bookmarklet to Bootstrap [#4678](https://github.com/diaspora/diaspora/pull/4678)
* Improve search page, add better indications [#4794](https://github.com/diaspora/diaspora/pull/4794)
* Port notifications and hovercards to Bootstrap [#4814](https://github.com/diaspora/diaspora/pull/4814)
* Replace .rvmrc by .ruby-version and .ruby-gemset [#4854](https://github.com/diaspora/diaspora/pull/4855)
* Reorder and reword items on user settings page [#4912](https://github.com/diaspora/diaspora/pull/4912)
* SPV: Improve padding and interaction counts [#4426](https://github.com/diaspora/diaspora/pull/4426)
* Remove auto 'mark as read' for notifications [#4810](https://github.com/diaspora/diaspora/pull/4810)
* Improve set read/unread in notifications dropdown [#4869](https://github.com/diaspora/diaspora/pull/4869)
* Refactor publisher: trigger events for certain actions, introduce 'disabled' state [#4932](https://github.com/diaspora/diaspora/pull/4932)

## Bug fixes
* Fix user account deletion [#4953](https://github.com/diaspora/diaspora/pull/4953) and [#4963](https://github.com/diaspora/diaspora/pull/4963)
* Fix email body language when invite a friend [#4832](https://github.com/diaspora/diaspora/issues/4832)
* Improve time agos by updating the plugin [#4281](https://github.com/diaspora/diaspora/pull/4281)
* Do not add a space after adding a mention [#4767](https://github.com/diaspora/diaspora/issues/4767)
* Fix active user statistics by saving a last seen timestamp for users [#4802](https://github.com/diaspora/diaspora/pull/4802)
* Render HTML in atom user feed [#4835](https://github.com/diaspora/diaspora/pull/4835)
* Fix plaintext mode of Mentionable [#4831](https://github.com/diaspora/diaspora/pull/4831)
* Fixed Atom Feed Error if reshared Post is deleted [#4841](https://github.com/diaspora/diaspora/pull/4841)
* Show hovercards in the notification drop-down for users on the same pod [#4843](https://github.com/diaspora/diaspora/pull/4843)
* The photo stream no longer repeats after the last photo [#4787](https://github.com/diaspora/diaspora/pull/4787)
* Fix avatar alignment for hovercards in the notifications dropdown [#4853](https://github.com/diaspora/diaspora/pull/4853)
* Do not parse hashtags inside Markdown links [#4856](https://github.com/diaspora/diaspora/pull/4856)
* Restore comment textarea content after revealing more comments [#4858](https://github.com/diaspora/diaspora/pull/4858)
* OpenGraph: don't make description into links [#4708](https://github.com/diaspora/diaspora/pull/4708)
* Don't cut off long tags in stream posts [#4878](https://github.com/diaspora/diaspora/pull/4878)
* Do not replace earlier appearances of the name while mentioning somebody [#4882](https://github.com/diaspora/diaspora/pull/4882)
* Catch exceptions when trying to decode an invalid URI [#4889](https://github.com/diaspora/diaspora/pull/4889)
* Redirect to the stream when switching the mobile publisher to desktop [#4917](https://github.com/diaspora/diaspora/pull/4917)
* Parsing mention witch contain in username special characters [#4919](https://github.com/diaspora/diaspora/pull/4919)
* Do not show your own hovercard [#4758](https://github.com/diaspora/diaspora/pull/4758)
* Hit Nominatim via https [#4968](https://github.com/diaspora/diaspora/pull/4968)

## Features
* You can report a single post or comment by clicking the correct icon in the controler section [#4517](https://github.com/diaspora/diaspora/pull/4517) [#4781](https://github.com/diaspora/diaspora/pull/4781)
* Add permalinks for comments [#4577](https://github.com/diaspora/diaspora/pull/4577)
* New menu for the mobile version [#4673](https://github.com/diaspora/diaspora/pull/4673)
* Added comment count to statistic to enable calculations of posts/comments ratios [#4799](https://github.com/diaspora/diaspora/pull/4799)
* Add filters to notifications controller [#4814](https://github.com/diaspora/diaspora/pull/4814)
* Activate hovercards in SPV and conversations [#4870](https://github.com/diaspora/diaspora/pull/4870)
* Added possibility to conduct polls [#4861](https://github.com/diaspora/diaspora/pull/4861) [#4894](https://github.com/diaspora/diaspora/pull/4894) [#4897](https://github.com/diaspora/diaspora/pull/4897) [#4899](https://github.com/diaspora/diaspora/pull/4899)

# 0.3.0.3

* Bump Rails to 3.2.17, fixes CVE-2014-0081, CVE-2014-0082. For more information see http://weblog.rubyonrails.org/2014/2/18/Rails_3_2_17_4_0_3_and_4_1_0_beta2_have_been_released/

# 0.3.0.2

## Bug fixes
* Use youtube HTTPS scheme for oEmbed [#4743](https://github.com/diaspora/diaspora/pull/4743)
* Fix infinite scroll on aspect streams [#4747](https://github.com/diaspora/diaspora/pull/4747)
* Fix hovercards [#4782](https://github.com/diaspora/diaspora/pull/4782)
* Bump kaminari to fix admin panel [#4714](https://github.com/diaspora/diaspora/issues/4714)

# 0.3.0.1

## Bug fixes
* Fix regression caused by using after_commit with nested '#save' which lead to an infinite recursion [#4715](https://github.com/diaspora/diaspora/issues/4715)
* Save textarea value before rendering comments when clicked 'show more...' [#4858](https://github.com/diaspora/diaspora/pull/4858)

# 0.3.0.0

## Pod statistics
A new feature [has been added](https://github.com/diaspora/diaspora/pull/4602) to allow pods to report extra statistics. Automatically after this code change, the route /statistics.json contains some basic data that was also available before via page headers (pod name, version, status of signups). But also, optionally podmins can enable user and post counts in the diaspora.yml configuration file. The counts are by default switched off, so if you want to report the total user, active user and local post counts, please edit your diaspora.yml configuration with the example values in diaspora.yml.example and uncomment the required lines as indicated.

## Ruby 2.0

We now recommend using Ruby 2.0 with Diaspora. If you're using RVM make sure to run:
```bash
rvm get stable
rvm install 2.0.0
cd ~/diaspora
git pull
cd - && cd ..
```

For more details see https://wiki.diasporafoundation.org/Updating

## Refactor
* Remove old SPV code [#4612](https://github.com/diaspora/diaspora/pull/4612)
* Move non-model federation stuff into lib/ [#4363](https://github.com/diaspora/diaspora/pull/4363)
* Build a color palette to uniform color usage [#4437](https://github.com/diaspora/diaspora/pull/4437) [#4469](https://github.com/diaspora/diaspora/pull/4469) [#4479](https://github.com/diaspora/diaspora/pull/4479)
* Rename bitcoin_wallet_id setting to bitcoin_address [#4485](https://github.com/diaspora/diaspora/pull/4485)
* Batch insert posts into stream collection for a small speedup [#4341](https://github.com/diaspora/diaspora/pull/4351)
* Ported fileuploader to Backbone and refactored publisher views [#4480](https://github.com/diaspora/diaspora/pull/4480)
* Refactor 404.html, fix [#4078](https://github.com/diaspora/diaspora/issues/4078)
* Remove the (now useless) last post link from the user profile. [#4540](https://github.com/diaspora/diaspora/pull/4540)
* Refactor ConversationsController, move query building to User model. [#4547](https://github.com/diaspora/diaspora/pull/4547)
* Refactor the Twitter service model [#4387](https://github.com/diaspora/diaspora/pull/4387)
* Refactor ConversationsController#create, move more stuff to User model [#4551](https://github.com/diaspora/diaspora/pull/4551)
* Refactor MessagesController#create, move stuff to User model [#4556](https://github.com/diaspora/diaspora/pull/4556)
* Reorder the left bar side menu to put the stream first [#4569](https://github.com/diaspora/diaspora/pull/4569)
* Improve notifications and conversations views design on mobile [#4593](https://github.com/diaspora/diaspora/pull/4593)
* Slight redesign of mobile publisher [#4604](https://github.com/diaspora/diaspora/pull/4604)
* Port conversations to Bootstrap [#4622](https://github.com/diaspora/diaspora/pull/4622)
* Remove participants popover and improve conversations menu [#4644](https://github.com/diaspora/diaspora/pull/4644)
* Refactor right side bar [#4793](https://github.com/diaspora/diaspora/pull/4793)

## Bug fixes
* Highlight down arrow at the user menu on hover [#4441](https://github.com/diaspora/diaspora/pull/4441)
* Make invite code input width consistent across browsers [#4448](https://github.com/diaspora/diaspora/pull/4448)
* Fix style of contacts in profile sidebar [#4451](https://github.com/diaspora/diaspora/pull/4451)
* Fix profile mobile when logged out [#4464](https://github.com/diaspora/diaspora/pull/4464)
* Fix preview with more than one mention [#4450](https://github.com/diaspora/diaspora/issues/4450)
* Fix size of images in the SPV [#4471](https://github.com/diaspora/diaspora/pull/4471)
* Adjust 404 message description to not leak logged out users if a post exists or not [#4477](https://github.com/diaspora/diaspora/pull/4477)
* Make I18n system more robust against missing keys in pluralization data
* Prevent overflow of too long strings in the single post view [#4487](https://github.com/diaspora/diaspora/pull/4487)
* Disable submit button in sign up form after submission to avoid email already exists error [#4506](https://github.com/diaspora/diaspora/issues/4506)
* Do not pull the 404 pages assets from Amazon S3 [#4501](https://github.com/diaspora/diaspora/pull/4501)
* Fix counter background does not cover more than 2 digits on profile [#4499](https://github.com/diaspora/diaspora/issues/4499)
* Fix commenting upon submission fail [#4005] (https://github.com/diaspora/diaspora/issues/4005)
* Fix date color and alignment in the notifications dropdown [#4502](https://github.com/diaspora/diaspora/issues/4502)
* Add a white background to images shown in the lightbox [#4475](https://github.com/diaspora/diaspora/issues/4475)
* Refactor getting_started page, test if facebook is available, fix [#4520](https://github.com/diaspora/diaspora/issues/4520)
* Avoid publishing empty posts [#4542](https://github.com/diaspora/diaspora/pull/4542)
* Force comments sort order in mobile spv [#4578](https://github.com/diaspora/diaspora/pull/4578)
* Fix getting started page for mobile [#4536](https://github.com/diaspora/diaspora/pull/4536)
* Refactor mobile header, fix [#4579](https://github.com/diaspora/diaspora/issues/4579)
* Fix avatar display on mobile profile [#4591](https://github.com/diaspora/diaspora/pull/4591)
* Add lightbox to unauthenticated header, fix [#4432](https://github.com/diaspora/diaspora/issues/4432)
* Fix "more picture" indication (+n) on mobile by adding a link on the indication [#4592](https://github.com/diaspora/diaspora/pull/4592)
* Display errors when photo upload fails [#4509](https://github.com/diaspora/diaspora/issues/4509)
* Fix posting to Twitter by correctly catching exception [#4627](https://github.com/diaspora/diaspora/issues/4627)
* Change "Show n more comments"-link, fix [#3119](https://github.com/diaspora/diaspora/issues/3119)
* Specify Firefox version for Travis-CI [#4623](https://github.com/diaspora/diaspora/pull/4623)
* Remove location when publisher is cleared by user
* On signup form errors, don't empty previous values by user, fix [#4663](https://github.com/diaspora/diaspora/issues/4663)
* Remove background from badges in header [#4692](https://github.com/diaspora/diaspora/issues/4692)

## Features
* Add oEmbed content to the mobile view [#4343](https://github.com/diaspora/diaspora/pull/4353)
* One click to select the invite URL [#4447](https://github.com/diaspora/diaspora/pull/4447)
* Disable "mark all as read" link if all notifications are read [#4463](https://github.com/diaspora/diaspora/pull/4463)
* Collapse aspect list and tag followings list when switching to other views [#4462](https://github.com/diaspora/diaspora/pull/4462)
* Highlight current stream in left sidebar [#4445](https://github.com/diaspora/diaspora/pull/4445)
* Added ignore user icon on user profile [#4417](https://github.com/diaspora/diaspora/pull/4417)
* Improve the management of the contacts visibility settings in an aspect [#4567](https://github.com/diaspora/diaspora/pull/4567)
* Add actions on aspects on the contact page [#4570](https://github.com/diaspora/diaspora/pull/4570)
* Added a statistics route with general pod information, and if enabled in pod settings, total user, half year/monthly active users and local post counts [#4602](https://github.com/diaspora/diaspora/pull/4602)
* Add indication about markdown formatting in the publisher [#4589](https://github.com/diaspora/diaspora/pull/4589)
* Add captcha to signup form [#4659](https://github.com/diaspora/diaspora/pull/4659)
* Update Underscore.js 1.3.1 to 1.5.2, update Backbone.js 0.9.2 to 1.1.0 [#4662](https://github.com/diaspora/diaspora/pull/4662)
* Display more than 8 pictures on a post [#4796](https://github.com/diaspora/diaspora/pull/4796)

## Gem updates
Added:
* atomic (1.1.14)
* bcrypt-ruby (3.1.2)
* backbone-on-rails (1.1.0.0)
* devise thread_safe (0.1)
* eco (1.0.0)
* eco-source (1.1.0.rc.1)
* ejs (1.1.1)
* galetahub-simple_captcha (0.1.5)
* thread_safe (0.1.3)
* zip-zip (0.2)

Removed:
* bcrypt-ruby
* rb-kqueue
* slim
* temple

Updated:
* acts_as_api 0.4.1 -> 0.4.2
* capybara 2.1.0 -> 2.2.1
* celluloid (0.13.0 -> 0.15.2
* chunky_png 1.2.8 -> 1.2.9
* client_side_validations 3.2.5 -> 3.2.6
* coderay 1.0.9 -> 1.1.0
* connection_pool 1.0.0 -> 1.2.0
* crack 0.4.0 -> 0.4.1
* cucumber 1.3.5 -> 1.3.10
* cucumber-rails 1.3.1 -> 1.4.0
* database_cleaner 1.1.0 -> 1.2.0
* devise 3.0.2 -> 3.2.2
* diff-lcs 1.2.4 -> 1.2.5
* ethon 0.5.12 -> 0.6.2
* excon 0.25.3 -> 0.31.0
* factory_girl 4.2.0 -> 4.3.0
* factory_girl_rails 4.2.0 -> 4.3.0
* faraday 0.8.8 -> 0.8.9
* ffi 1.9.0 -> 1.9.3
* fog 1.14.0 -> 1.19.0
* foreigner 1.4.2 -> 1.6.1
* fuubar 1.1.1 -> 1.3.2
* gherkin 2.12.0 -> 2.12.2
* guard 1.8.2 -> 2.2.5
* guard-cucumber 1.4.0 -> 1.4.1
* guard-rspec 3.0.2 -> 4.2.4
* haml 4.0.3 -> 4.0.5
* i18n-inflector-rails 1.0.6 -> 1.0.7
* json 1.8.0 -> 1.8.1
* jwt 0.1.8 -> 0.1.10
* kaminari 0.14.1 -> 0.15.0
* kgio 2.8.0 -> 2.8.1
* listen 1.2.2 -> 2.4.0
* mini_magick 3.6.0 -> 3.7.0
* mini_profile 0.5.1 -> 0.5.2
* mobile-fu 1.2.1 -> 1.2.2
* multi_json 1.7.9 -> 1.8.4
* multi_test 0.0.2 -> 0.0.3
* mysql2 0.3.13 -> 0.3.14
* net-ssh 2.6.8 -> 2.7.0
* nokogiri 1.6.0 -> 1.6.1
* omniauth-facebook 1.4.1 -> 1.6.0
* omniauth-twitter 1.0.0 -> 1.0.1
* orm_adapter 0.4.0 -> 0.5.0
* pry 0.9.12.2 -> 0.9.12.4
* rack-google-analytics 0.11.0 -> 0.14.0
* rack-rewrite 1.3.3 -> 1.5.0
* rails_autolink 1.1.0 -> 1.1.5
* raindrops 0.11.0 -> 0.12.0
* rake 10.1.0 -> 10.1.1
* rb-fsevent 0.9.3 -> 0.9.4
* rb-inotify 0.9.0 -> 0.9.3
* redis 3.0.4 -> 3.0.6
* redis-namespace 1.3.0 -> 1.4.1
* rspec 2.13.0 -> 2.14.1
* rspec-core 2.13.1 -> 2.14.7
* rspec-expectations 2.13.0 -> 2.14.4
* rspec-mocks 2.13.1 -> 2.14.4
* rspec-rails 2.13.2 -> 2.14.1
* ruby-oembed 0.8.8 -> 0.8.9
* ruby-progressbar 1.1.1 -> 1.4.0
* selenium-webdriver 2.34.0 -> 2.39.0
* sidekiq 2.11.1 -> 2.17.2
* slop 3.4.6 -> 3.4.7
* spork 1.0.0rc3 -> 1.0.0rc4
* strong_parameters 0.2.1 -> 0.2.2
* test_after_commit 0.2.0 -> 0.2.2
* timers 1.0.0 -> 1.1.0
* timecop 0.6.1 -> 0.7.1
* typhoeus 0.6.3 -> 0.6.7
* unicorn 4.6.3 -> 4.8.0
* webmock 1.13.0 -> 1.16.1
* will_paginate 3.0.4 -> 3.0.5

# 0.2.0.1

* Bump rails to version 3.2.16, fixes several security issues, see http://weblog.rubyonrails.org/2013/12/3/Rails_3_2_16_and_4_0_2_have_been_released/
* Bump recommended Ruby version to 1.9.3-p484, see https://www.ruby-lang.org/en/news/2013/11/22/heap-overflow-in-floating-point-parsing-cve-2013-4164/

# 0.2.0.0

**Attention:** This release includes a potentially long running migration! However it should be safe to run this while keeping your application servers on.

## Refactor
* Service and ServiceController, general code reorg to make it cleaner/+ testable/+ extensible [#4344](https://github.com/diaspora/diaspora/pull/4344)
* Background actual mailing when sending invitations [#4069](https://github.com/diaspora/diaspora/issues/4069)
* Set the current user on the client side through gon [#4028](https://github.com/diaspora/diaspora/issues/4028)
* Update sign out route to a DELETE request [#4068](https://github.com/diaspora/diaspora/issues/4068)
* Convert all ActivityStreams::Photo to StatusMessages and drop ActivityStreams::Photo [#4144](https://github.com/diaspora/diaspora/issues/4144)
* Port the Rails application to strong_parameters in preparation to the upgrade to Rails 4 [#4143](https://github.com/diaspora/diaspora/issues/4143)
* Refactor left bar side menu, improve tag autosuggestion design [#4271](https://github.com/diaspora/diaspora/issues/4271), [#4316](https://github.com/diaspora/diaspora/pull/4316)
* Extract and factorize the header css in a new file, fix ugly header in registration [#4389](https://github.com/diaspora/diaspora/pull/4389)
* Move contact list on profile to profile information, show user his own contacts on profile [#4360](https://github.com/diaspora/diaspora/pull/4360)
* Refactor metas, HTML is now valid [#4356](https://github.com/diaspora/diaspora/pull/4356)
* Improve sharing message and mention/message buttons on profile [#4374](https://github.com/diaspora/diaspora/pull/4374)

## Bug fixes
* Check twitter write access before adding/authorizing it for a user. [#4124](https://github.com/diaspora/diaspora/issues/4124)
* Don't focus comment form on 'show n more comments' [#4265](https://github.com/diaspora/diaspora/issues/4265)
* Do not render mobile photo view for none-existing photos [#4194](https://github.com/diaspora/diaspora/issues/4194)
* Render markdown content for prettier email subjects and titles [#4182](https://github.com/diaspora/diaspora/issues/4182)
* Disable invite button after sending invite [#4173](https://github.com/diaspora/diaspora/issues/4173)
* Fix pagination for people list on the tag stream page [#4245](https://github.com/diaspora/diaspora/pull/4245)
* Fix missing timeago tooltip in conversations [#4257](https://github.com/diaspora/diaspora/issues/4257)
* Fix link to background image [#4289](https://github.com/diaspora/diaspora/pull/4289)
* Fix Facebox icons 404s when called from Backbone
* Fix deleting a post from Facebook [#4290](https://github.com/diaspora/diaspora/pull/4290)
* Display notices a little bit longer to help on sign up errors [#4274](https://github.com/diaspora/diaspora/issues/4274)
* Fix user contact sharing/receiving [#4163](https://github.com/diaspora/diaspora/issues/4163)
* Change image to ajax-loader when closing lightbox [#3229](https://github.com/diaspora/diaspora/issues/3229)
* Fix pointer cursor on the file upload button [#4349](https://github.com/diaspora/diaspora/pull/4349)
* Resize preview button [#4355](https://github.com/diaspora/diaspora/pull/4355)
* Fix compability problem with MySQL 5.6 [#4312](https://github.com/diaspora/diaspora/issues/4312)
* Don't collapse the post preview [#4346](https://github.com/diaspora/diaspora/issues/4346)
* Improve mobile usability [#4354](https://github.com/diaspora/diaspora/pull/4354)
* Descending text is no longer cut off in orange welcome banner [#4377](https://github.com/diaspora/diaspora/issues/4377)
* Adjust Facebook character limit to reality [#4380](https://github.com/diaspora/diaspora/issues/4380)
* Restore truncated URLs when posting to Twitter [#4211](https://github.com/diaspora/diaspora/issues/4211)
* Fix mobile search tags [#4392](https://github.com/diaspora/diaspora/issues/4392)
* Remove placeholders for name fields in settings (no more Sofaer) [#4385](https://github.com/diaspora/diaspora/pull/4385)
* Problems with layout the registration page for mobile. [#4396](https://github.com/diaspora/diaspora/issues/4396)
* Do not display photos in the background in the SPV [#4407](https://github.com/diaspora/diaspora/pull/4407)
* Fix mobile view of deleted reshares [#4397](https://github.com/diaspora/diaspora/issues/4397)
* Fix the overlapping of embedded youtube videos [#2943](https://github.com/diaspora/diaspora/issues/2943)
* Fix opacity of control icons [#4414](https://github.com/diaspora/diaspora/issues/4414/)
* Add hover state to header icons [#4436](https://github.com/diaspora/diaspora/pull/4436)
* Fix check icon regression on contacts page [#4440](https://github.com/diaspora/diaspora/pull/4440)
* Do not leak non public photos
* Fix check icon alignment in aspect dropdown [#4443](https://github.com/diaspora/diaspora/pull/4443)

## Features
* Admin: add option to find users under 13 (COPPA) [#4252](https://github.com/diaspora/diaspora/pull/4252)
* Show the user if a contact is sharing with them when viewing their profile page [#2948](https://github.com/diaspora/diaspora/issues/2948)
* Made Unicorn timeout configurable and increased the default to 90 seconds
* Follow DiasporaHQ upon account creation is now configurable to another account [#4278](https://github.com/diaspora/diaspora/pull/4278)
* Use first header as title in the single post view, when possible [#4256](https://github.com/diaspora/diaspora/pull/4256)
* Close publisher when clicking on the page outside of it [#4282](https://github.com/diaspora/diaspora/pull/4282)
* Deleting a post deletes it from Tumblr too [#4331](https://github.com/diaspora/diaspora/pull/4331)
* OpenGraph support [#4215](https://github.com/diaspora/diaspora/pull/4215)
* Added Wordpress service ability for posts. [#4321](https://github.com/diaspora/diaspora/pull/4321)
* Implement tag search autocomplete in header search box [#4169](https://github.com/diaspora/diaspora/issues/4169)
* Uncheck 'make contacts visible to each other' by default when adding new aspect. [#4343](https://github.com/diaspora/diaspora/issues/4343)
* Add possibility to ask for Bitcoin donations [#4375](https://github.com/diaspora/diaspora/pull/4375)
* Remove posts, comments and private conversations from the mobile site. [#4408](https://github.com/diaspora/diaspora/pull/4408) [#4409](https://github.com/diaspora/diaspora/pull/4409)
* Added a link to user photos and thumbnails are shown in the left side bar [#4347](https://github.com/diaspora/diaspora/issues/4347)
* Rework the single post view [#4410](https://github.com/diaspora/diaspora/pull/4410)
* Add aspect modification on contacts page, close [#4397](https://github.com/diaspora/diaspora/issues/4397)
* Add help page [#4405](https://github.com/diaspora/diaspora/issues/4405)

## Gem updates

* Added entypo-rails, mini_portile, multi_test, omniauth-wordpress, opengraph_parser, strong_parameters, test_after_commit
* addressable 2.3.4 -> 2.3.5
* asset_sync 0.5.4 -> 1.0.0
* bcrypt-ruby 3.0.1 -> 3.1.1
* capybara 1.1.3 -> 2.1.0
* carrierwave 0.8.0 -> 0.9.0
* coffee-script-source 1.6.2 -> 1.6.3
* cucumber 1.3.2 -> 1.3.5
* database_cleaner 1.0.1 -> 1.1.0
* devise 2.1.3 -> 3.0.2
* excon 0.23.0 -> 0.25.3
* faraday 0.8.7 -> 0.8.8
* fixture_builder 0.3.5 -> 0.3.6
* fog 1.12.1 -> 1.14.0
* font-awesome-rails 3.1.1.3 -> 3.2.1.2
* foreigner 1.4.1 -> 1.4.2
* guard 1.8.0 -> 1.8.2
* guard-rspec 3.0.1 -> 3.0.2
* guard-spork 1.5.0 -> 1.5.1
* i18n-inflector 2.6.6 -> 2.6.7
* listen 1.2.0 -> 1.2.2
* lumberjack 1.0.3 -> 1.0.4
* method_source 0.8.1 -> 0.8.2
* multi_json 1.7.6 -> 1.7.8
* mysql2 0.3.11 -> 0.3.13
* net-scp 1.1.1 -> 1.1.2
* net-ssh 2.6.7 -> 2.6.8
* nokogiri 1.5.9 -> 1.6.0
* omniauth-twitter 0.0.16 -> 1.0.0
* pg 0.15.1 -> 0.16.0
* rails-i18n 0.7.3 -> 0.7.4
* rake 10.0.4 -> 10.1.0
* redcarpet 2.3.0 -> 3.0.0
* remotipart 1.0.5 -> 1.2.1
* safe_yaml 0.9.3 -> 0.9.5
* sass 3.2.9 -> 3.2.10
* selenium-webdriver 2.32.1 -> 2.34.0
* sinon-rails 1.4.2.1 -> 1.7.3
* slop 3.4.5 -> 3.4.6
* temple 0.6.5 -> 0.6.6
* twitter 4.7.0 -> 4.8.1
* uglifier 2.1.1 -> 2.1.2
* unicorn 4.6.2 -> 4.6.3
* warden 1.2.1 -> 1.2.3
* webmock 1.11.0 -> 1.13.0
* xpath 0.1.4 -> 2.0.0

# 0.1.1.0

## Refactor

* Refactored config/ directory [#4144](https://github.com/diaspora/diaspora/pull/4145).
* Drop misleading fallback donation form. [Proposal](https://www.loomio.org/discussions/1045?proposal=2722)
* Update Typhoeus to 0.6.3 and refactor HydraWrapper. [#4162](https://github.com/diaspora/diaspora/pull/4162)
* Bump recomended Ruby version to 1.9.3-p448, see [Ruby news](http://www.ruby-lang.org/en/news/2013/06/27/hostname-check-bypassing-vulnerability-in-openssl-client-cve-2013-4073/).
* Remove length restriciton on GUIDs in the database schema [#4249](https://github.com/diaspora/diaspora/pull/4249)

## Bug fixes

* Fix deletelabel icon size regression after sprites [$4180](https://github.com/diaspora/diaspora/issues/4180)
* Don't use Pathname early to circumvent some rare initialization errors [#3816](https://github.com/diaspora/diaspora/issues/3816)
* Don't error out in script/server if git is unavailable.
* Fix post preview from tag pages [#4157](https://github.com/diaspora/diaspora/issues/4157)
* Fix tags ordering in chrome [#4133](https://github.com/diaspora/diaspora/issues/4133)
* Fix src URL for oEmbed iFrame [#4178](https://github.com/diaspora/diaspora/pull/4178)
* Add back-to-top button on tag and user pages [#4185](https://github.com/diaspora/diaspora/issues/4185)
* Fix reopened issue by changing the comment/post submit keyboard sortcut to ctrl+enter from shift+enter [#3897](https://github.com/diaspora/diaspora/issues/3897)
* Show medium avatar in hovercard [#4203](https://github.com/diaspora/diaspora/pull/4203)
* Fix posting to Twitter [#2758](https://github.com/diaspora/diaspora/issues/2758)
* Don't show hovercards for current user in comments [#3999](https://github.com/diaspora/diaspora/issues/3999)
* Replace mentions of out-of-aspect people with markdown links [#4161](https://github.com/diaspora/diaspora/pull/4161)
* Unify hide and ignore [#3828](https://github.com/diaspora/diaspora/issues/3828)
* Remove alpha branding [#4196](https://github.com/diaspora/diaspora/issues/4196)
* Fix dynamic loading of asset_sync
* Fix login for short passwords [#4123](https://github.com/diaspora/diaspora/issues/4123)
* Add loading indicator on tag pages, remove the second one from the profile page [#4041](https://github.com/diaspora/diaspora/issues/4041)
* Leaving the `to` field blank when sending a private message causes a server error [#4227](https://github.com/diaspora/diaspora/issues/4227)
* Fix hashtags that start a line when posting to Facebook or Twitter [#3768](https://github.com/diaspora/diaspora/issues/3768) [#4154](https://github.com/diaspora/diaspora/issues/4154)
* Show avatar of recent user in conversation list [#4237](https://github.com/diaspora/diaspora/issues/4237)
* Private message fails if contact not entered correctly [#4210](https://github.com/diaspora/diaspora/issues/4210)

## Features

* Deleting a post that was shared to Twitter now deletes it from Twitter too [#4156](https://github.com/diaspora/diaspora/pull/4156)
* Improvement on how participants are displayed on each conversation without opening it [#4149](https://github.com/diaspora/diaspora/pull/4149)

## Gem updates

* acts-as-taggable-on 2.4.0 -> 2.4.1
* configurate 0.0.7 -> 0.0.8
* database_cleaner 0.9.1 -> 1.0.1
* fog 1.10.1 -> 1.12.1
* fuubar 1.10 -> 1.1.1
* gon 4.1.0 -> 4.1.1
* guard-rspec 2.5.3 -> 3.0.1
* haml 4.0.2 -> 4.0.3
* json 1.7.7 -> 1.8.0
* mini_magick 3.5 -> 3.6.0
* mobile-fu 1.1.1 -> 1.2.1
* rack-cors 0.2.7 -> 0.2.8
* rails_admin 0.4.7 -> 0.4.9
* rails_autolink 1.0.9 -> 1.1.0
* redcarpet 2.2.2 -> 2.3.0
* rspec-rails 2.13.0 -> 2.13.2
* slim 1.3.8 -> 1.3.9
* twitter 4.6.2 -> 4.7.0
* typhoeus 0.3.3 -> 0.6.3
* uglifier 2.0.1 -> 2.1.1
* webmock 1.8.11 -> 1.11.0


# 0.1.0.1

* Regression fix: 500 for deleted reshares introduced by the locator
* Federate locations

# 0.1.0.0

## Refactor

### Replaced Resque with Sidekiq - Migration guide - [#3993](https://github.com/diaspora/diaspora/pull/3993)

We replaced our queue system with Sidekiq. You might know that Resque needs Redis.
Sidekiq does too, so don't remove it, it's still required. Sidekiq uses a threaded
model so you'll need far less processes than with Resque to do the same amount
of work.

To update do the following:

1. Before updating (even before the `git pull`!) stop your application
   server (Unicorn by default, started through Foreman).
2. In case you did already run `git pull` checkout v0.0.3.4:

   ```
   git fetch origin
   git checkout v0.0.3.4
   bundle
   ```

3. Start Resque web (you'll need temporary access to port 5678, check
   your Firewall if needed!):

   ```
   bundle exec resque-web
   ```

   In case you need it you can adjust the port with the `-p` flag.
4. One last time, start a Resque worker:

   ```
   RAILS_ENV=production QUEUE=* bundle exec rake resque:work
   ```

   Visit Resque web via http://your_host:5678, wait until all queues but the
   failed one are empty (show 0 jobs).
5. Kill the Resque worker by hitting Ctrl+C. Kill Resque web with:

   ```
   bundle exec resque-web -k
   ```

   Don't forget to close the port on the Firewall again, if you had to open it.
6. In case you needed to do step 2., run:

   ```
   git checkout master
   bundle
   ```

7. Proceed with the update as normal (migrate database, precompile assets).
8. Before starting Diaspora again ensure that you reviewed the new
   `environment.sidekiq` section in `config/diaspora.yml.example` and,
   if wanted, transfered it to your `config/diaspora.yml` and made any
   needed changes. In particular increase the `environment.sidekiq.concurrency`
   setting on any medium sized pod. If you do change that value, edit
   your `config/database.yml` and add a matching `pool: n` to your database
   configuration. n should be equal or higher than the amount of
   threads per Sidekiq worker. This sets how many concurrent
   connections to the database ActiveRecord allows.


If you aren't using `script/server` but for example passenger, you no
longer need to start a Resque worker, but a Sidekiq worker now. The
command for that is:

```
bundle exec sidekiq
```


#### Heroku

The only gotcha for Heroku single gear setups is that the setting name
to spawn a background worker from the unicorn process changed. Run

```
heroku config:remove SERVER_EMBED_RESQUE_WORKER
heroku config:set SERVER_EMBED_SIDEKIQ_WORKER=true
```

We're automatically adjusting the ActiveRecord connection pool size for you.

Larger Heroku setups should have enough expertise to figure out what to do
by them self.

### Removal of Capistrano

The Capistrano deployment scripts were removed from the main source code
repository, since they were no longer working.
They will be moved into their own repository with a new maintainer,
you'll be able to find them under the Diaspora* Github organization once
everything is set up.

### Other

* Cleaned up requires of our own libraries [#3993](https://github.com/diaspora/diaspora/pull/3993)
* Refactor people_controller#show and photos_controller#index [#4002](https://github.com/diaspora/diaspora/issues/4002)
* Modularize layout [#3944](https://github.com/diaspora/diaspora/pull/3944)
* Add header to the sign up page [#3944](https://github.com/diaspora/diaspora/pull/3944)
* Add a configuration entry to set max-age header to Amazon S3 resources. [#4048](https://github.com/diaspora/diaspora/pull/4048)
* Load images via sprites [#4039](https://github.com/diaspora/diaspora/pull/4039)
* Delete unnecessary javascript views. [#4059](https://github.com/diaspora/diaspora/pull/4059)
* Cleanup of script/server
* Attempt to stabilize federation of attached photos (fix [#3033](https://github.com/diaspora/diaspora/issues/3033)  [#3940](https://github.com/diaspora/diaspora/pull/3940) )
* Refactor develop install script [#4111](https://github.com/diaspora/diaspora/pull/4111)
* Remove special hacks for supporting Ruby 1.8 [#4113](https://github.com/diaspora/diaspora/pull/4139)
* Moved custom oEmbed providers to config/oembed_providers.yml [#4131](https://github.com/diaspora/diaspora/pull/4131)
* Add specs for Post#find_by_guid_or_id_with_user

## Bug fixes

* Fix mass aspect selection [#4127](https://github.com/diaspora/diaspora/pull/4127)
* Fix posting functionality on tags show view [#4112](https://github.com/diaspora/diaspora/pull/4112)
* Fix cancel button on getting_started confirmation box [#4073](https://github.com/diaspora/diaspora/issues/4073)
* Reset comment box height after posting a comment. [#4030](https://github.com/diaspora/diaspora/issues/4030)
* Fade long tag names. [#3899](https://github.com/diaspora/diaspora/issues/3899)
* Avoid posting empty comments. [#3836](https://github.com/diaspora/diaspora/issues/3836)
* Delegate parent_author to the target of a RelayableRetraction
* Do not fail on receiving a SignedRetraction via the public route
* Pass the real values to stderr_path and stdout_path in unicorn.rb since it runs a case statement on them.
* Decode tag name before passing it into a TagFollowingAction [#4027](https://github.com/diaspora/diaspora/issues/4027)
* Fix reshares in single post-view [#4056](https://github.com/diaspora/diaspora/issues/4056)
* Fix mobile view of deleted reshares. [#4063](https://github.com/diaspora/diaspora/issues/4063)
* Hide comment button in the mobile view when not signed in. [#4065](https://github.com/diaspora/diaspora/issues/4065)
* Send profile alongside notification [#3976](https://github.com/diaspora/diaspora/issues/3976)
* Fix off-center close button image on intro popovers [#3841](https://github.com/diaspora/diaspora/pull/3841)
* Remove unnecessary dotted CSS borders. [#2940](https://github.com/diaspora/diaspora/issues/2940)
* Fix default image url in profiles table. [#3795](https://github.com/diaspora/diaspora/issues/3795)
* Fix mobile buttons are only clickable when scrolled to the top. [#4102](https://github.com/diaspora/diaspora/issues/4102)
* Fix regression in bookmarklet causing uneditable post contents. [#4057](https://github.com/diaspora/diaspora/issues/4057)
* Redirect all mixed case tags to the lower case equivalents [#4058](https://github.com/diaspora/diaspora/issues/4058)
* Fix wrong message on infinite scroll on contacts page [#3681](https://github.com/diaspora/diaspora/issues/3681)
* My Activity mobile doesn't show second page when clicking "more". [#4109](https://github.com/diaspora/diaspora/issues/4109)
* Remove unnecessary navigation bar to access mobile site and re-add flash warning to mobile registrations. [#4085](https://github.com/diaspora/diaspora/pull/4085)
* Fix broken reactions link on mobile page [#4125](https://github.com/diaspora/diaspora/pull/4125)
* Missing translation "Back to top". [#4138](https://github.com/diaspora/diaspora/pull/4138)
* Fix preview with locator feature. [#4147](https://github.com/diaspora/diaspora/pull/4147)
* Fix mentions at end of post. [#3746](https://github.com/diaspora/diaspora/issues/3746)
* Fix missing indent to correct logged-out-header container relative positioning [#4134](https://github.com/diaspora/diaspora/pull/4134)
* Private post dont show error 404 when you are not authorized on mobile page [#4129](https://github.com/diaspora/diaspora/issues/4129)
* Show 404 instead of 500 if a not signed in user wants to see a non public or non existing post.

## Features

* Deleting a post that was shared to Facebook now deletes it from Facebook too [#3980]( https://github.com/diaspora/diaspora/pull/3980)
* Include reshares in a users public atom feed [#1781](https://github.com/diaspora/diaspora/issues/1781)
* Add the ability to upload photos from the mobile site. [#4004](https://github.com/diaspora/diaspora/issues/4004)
* Show timestamp when hovering on comment time-ago string. [#4042](https://github.com/diaspora/diaspora/issues/4042)
* If sharing a post with photos to Facebook, always include URL to post [#3706](https://github.com/diaspora/diaspora/issues/3706)
* Add possibiltiy to upload multiple photos from mobile. [#4067](https://github.com/diaspora/diaspora/issues/4067)
* Add hotkeys to navigate in stream [#4089](https://github.com/diaspora/diaspora/pull/4089)
* Add a brief explanatory text about external services connections to services index page [#3064](https://github.com/diaspora/diaspora/issues/3064)
* Add a preview for posts in the stream [#4099](https://github.com/diaspora/diaspora/issues/4099)
* Add shortcut key Shift to submit comments and publish posts. [#4096](https://github.com/diaspora/diaspora/pull/4096)
* Show the service username in a tooltip next to the publisher icons [#4126](https://github.com/diaspora/diaspora/pull/4126)
* Ability to add location when creating a post [#3803](https://github.com/diaspora/diaspora/pull/3803)
* Added oEmbed provider for MixCloud. [#4131](https://github.com/diaspora/diaspora/pull/4131)

## Gem updates

* Dropped everything related to Capistrano in preparation for maintaining it in a separate repository
* Replaced Resque with Sidekiq, see above. Added Sinatra and Slim for the Sidekiq  Monitor interface
* Added sinon-rails, compass-rails
* acts-as-taggable-on 2.3.3 -> 2.4.0
* addressable 2.3.2 -> 2.3.4
* client_side_validations 3.2.1 -> 3.2.5
* configurate 0.0.2 -> 0.0.7
* cucumber-rails 1.3.0 -> 1.3.1
* faraday 0.8.5 -> 0.8.7
* fog 1.9.0 -> 1.10.1
* foreigner 1.3.0 -> 1.4.1
* foreman 0.61 -> 0.62
* gon 4.0.2 -> 4.1.0
* guard 1.6.2 -> 1.7.0
* guard-cucumber 1.3.2 -> 1.4.0
* guard-rspec 2.4.0 -> 2.5.3
* guard-spork 1.4.2 -> 1.5.0
* haml 4.0.0 -> 4.0.2
* handlebars_assets 0.11.0 -> 0.1.2.0
* jasmine 1.3.1 -> 1.3.2
* nokogiri 1.5.6 -> 1.5.9
* oauth2 0.8.0 -> 0.8.1
* omniauth 1.1.3 -> 1.1.4
* omniauth-twitter 0.0.14 -> 0.0.16
* pg 0.14.1 -> 0.15.1
* rack-piwik 0.1.3 -> 0.2.2
* rails-i18n 0.7.2 -> 0.7.3
* rails_admin 0.4.5 -> 0.4.7
* roxml git release -> 3.1.6
* rspec-rails 2.12.2 -> 2.13.0
* safe_yaml 0.8.0 -> 0.9.1
* selenium-webdriver 2.29.0 -> 2.32.1
* timecop 0.5.9.2 -> 0.6.1
* twitter 4.5.0 -> 4.6.2
* uglifier 1.3.0 -> 2.0.1
* unicorn 4.6.0 -> 4.6.2

# 0.0.3.4

* Bump Rails to 3.2.13, fixes CVE-2013-1854, CVE-2013-1855, CVE-2013-1856 and CVE-2013-1857. [Read more](http://weblog.rubyonrails.org/2013/3/18/SEC-ANN-Rails-3-2-13-3-1-12-and-2-3-18-have-been-released/)

# 0.0.3.3

* Switch Gemfile source to https to be compatible with bundler 1.3

# 0.0.3.2

* Fix XSS vulnerability in conversations#new [#4010](https://github.com/diaspora/diaspora/issues/4010)

# 0.0.3.1

* exec foreman in ./script/server to replace the process so that we can Ctrl+C it again.
* Include our custom fileuploader on the mobile site too. [#3994](https://github.com/diaspora/diaspora/pull/3994)
* Move custom splash page logic into the controller [#3991](https://github.com/diaspora/diaspora/issues/3991)
* Fixed removing images from publisher on the profile and tags pages. [#3995](https://github.com/diaspora/diaspora/pull/3995)
* Wrap text if too long in mobile notifications. [#3990](https://github.com/diaspora/diaspora/pull/3990)
* Sort tag followings alphabetically, not in reverse [#3986](https://github.com/diaspora/diaspora/issues/3986)

# 0.0.3.0

## Refactor

* Removed unused stuff [#3714](https://github.com/diaspora/diaspora/pull/3714), [#3754](https://github.com/diaspora/diaspora/pull/3754)
* Last post link isn't displayed anymore if there are no visible posts [#3750](https://github.com/diaspora/diaspora/issues/3750)
* Ported tag followings to backbone [#3713](https://github.com/diaspora/diaspora/pull/3713), [#3775](https://github.com/diaspora/diaspora/pull/3777)
* Extracted configuration system to a gem.
* Made number of unicorn workers configurable.
* Made loading of the configuration environment independent of Rails.
* Do not generate paths like `/a/b/c/config/boot.rb/../../Gemfile` to require and open things, create a proper path instead.
* Remove the hack for loading the entire lib folder with a proper solution. [#3809](https://github.com/diaspora/diaspora/issues/3750)
* Update and refactor the default public view `public/default.html` [#3811](https://github.com/diaspora/diaspora/issues/3811)
* Write unicorn stderr and stdout [#3785](https://github.com/diaspora/diaspora/pull/3785)
* Ported aspects to backbone [#3850](https://github.com/diaspora/diaspora/pull/3850)
* Join tagging's table instead of tags to improve a bit the query [#3932](https://github.com/diaspora/diaspora/pull/3932)
* Refactor contacts/index view [#3937](https://github.com/diaspora/diaspora/pull/3937)
* Ported aspect membership dropdown to backbone [#3864](https://github.com/diaspora/diaspora/pull/3864)

## Features

* Updates to oEmbed, added new providers and fixed photo display. [#3880](https://github.com/diaspora/diaspora/pull/3880)
* Add 'screenshot tool' for taking before/after images of stylesheet changes. [#3797](https://github.com/diaspora/diaspora/pull/3797)
* Add possibility to contact the administrator. [#3792](https://github.com/diaspora/diaspora/pull/3792)
* Add simple background for unread messages/conversations mobile. [#3724](https://github.com/diaspora/diaspora/pull/3724)
* Add flash warning to conversation mobile, unification of flash warning with login and register mobile, and add support for flash warning to Opera browser. [#3686](https://github.com/diaspora/diaspora/pull/3686)
* Add progress percentage to upload images. [#3740](https://github.com/diaspora/diaspora/pull/3740)
* Mark all unread post-related notifications as read, if one of this gets opened. [#3787](https://github.com/diaspora/diaspora/pull/3787)
* Add flash-notice when sending messages to non-contacts. [#3723](https://github.com/diaspora/diaspora/pull/3723)
* Re-add hovercards [#3802](https://github.com/diaspora/diaspora/pull/3802)
* Add images to notifications [#3821](https://github.com/diaspora/diaspora/pull/3821)
* Show pod version in footer and updated the link to the changelog [#3822](https://github.com/diaspora/diaspora/pull/3822)
* Footer links moved to sidebar [#3827](https://github.com/diaspora/diaspora/pull/3827)
* Changelog now points to correct revision if possible [#3921](https://github.com/diaspora/diaspora/pull/3921)
* User interface enhancements [#3832](https://github.com/diaspora/diaspora/pull/3832), [#3839](https://github.com/diaspora/diaspora/pull/3839), [#3834](https://github.com/diaspora/diaspora/pull/3834), [#3840](https://github.com/diaspora/diaspora/issues/3840), [#3846](https://github.com/diaspora/diaspora/issues/3846), [#3851](https://github.com/diaspora/diaspora/issues/3851), [#3828](https://github.com/diaspora/diaspora/issues/3828), [#3874](https://github.com/diaspora/diaspora/issues/3874), [#3806](https://github.com/diaspora/diaspora/issues/3806), [#3906](https://github.com/diaspora/diaspora/issues/3906).
* Add settings web mobile. [#3701](https://github.com/diaspora/diaspora/pull/3701)
* Stream form on profile page [#3910](https://github.com/diaspora/diaspora/issues/3910).
* Add Getting_Started page mobile. [#3949](https://github.com/diaspora/diaspora/issues/3949).
* Autoscroll to the first unread message in conversations. [#3216](https://github.com/diaspora/diaspora/issues/3216)
* Friendlier new-conversation mobile. [#3984](https://github.com/diaspora/diaspora/issues/3984)

## Bug Fixes

* Force Typhoeus/cURL to use the CA bundle we query via the config. Also add a setting for extra verbose output.
* Validate input on sending invitations, validate email format, send correct ones. [#3748](https://github.com/diaspora/diaspora/pull/3748), [#3271](https://github.com/diaspora/diaspora/issues/3271)
* moved Aspects JS initializer to the correct place so aspect selection / deselection works again. [#3737](https://github.com/diaspora/diaspora/pull/3737)
* Do not strip "markdown" in links when posting to services. [#3765](https://github.com/diaspora/diaspora/issues/3765)
* Renamed `server.db` to `server.database` to match the example configuration.
* Fix insecure image of cat on user edit page - New photo courtesy of [khanb1 on flickr](http://www.flickr.com/photos/albaraa/) under CC BY 2.0.
* Allow translation of "suggest member" of Community Spotlight. [#3791](https://github.com/diaspora/diaspora/issues/3791)
* Resize deletelabel and ignoreuser images to align them. [#3779](https://github.com/diaspora/diaspora/issues/3779)
* Patch in Armenian pluralization rule until CLDR provides it.
* Fix reshare a post multiple times. [#3831](https://github.com/diaspora/diaspora/issues/3671)
* Fix services index view. [#3884](https://github.com/diaspora/diaspora/issues/3884)
* Excessive padding with "user-controls" in single post view. [#3861](https://github.com/diaspora/diaspora/issues/3861)
* Resize full scaled image to a specific width. [#3818](https://github.com/diaspora/diaspora/issues/3818)
* Fix translation issue in contacts_helper [#3937](https://github.com/diaspora/diaspora/pull/3937)
* Show timestamp hovering a timeago string (stream) [#3149](https://github.com/diaspora/diaspora/issues/3149)
* Fix reshare and like a post on a single post view [#3672](https://github.com/diaspora/diaspora/issues/3672)
* Fix posting multiple times the same content [#3272](https://github.com/diaspora/diaspora/issues/3272)
* Excessive padding with select aspect in mobile publisher. [#3951](https://github.com/diaspora/diaspora/issues/3951)
* Adapt css for search mobile page. [#3953](https://github.com/diaspora/diaspora/issues/3953)
* Twitter/Facebook/Tumblr count down characters is hidden by the picture of the post. [#3963](https://github.com/diaspora/diaspora/issues/3963)
* Buttons on mobile are hard to click on. [#3973](https://github.com/diaspora/diaspora/issues/3973)
* RTL-language characters in usernames no longer overlay post dates [#2339](https://github.com/diaspora/diaspora/issues/2339)
* Overflow info author mobile web. [#3983](https://github.com/diaspora/diaspora/issues/3983)
* Overflow name author mobile post. [#3981](https://github.com/diaspora/diaspora/issues/3981)

## Gem Updates

* Removed `debugger` since it was causing bundle problems, and is not necessary given 1.9.3 has a built-in debugger.
* dropped unnecessary fastercsv
* markerb switched from git release to 1.0.1
* added rmagick as development dependency for making screenshot comparisons
* jasmine 1.2.1 -> 1.3.1 (+ remove useless spec)
* activerecord-import 0.2.11 -> 0.3.1
* asset_sync 0.5.0 -> 0.5.4
* bootstap-sass 2.1.1.0 -> 2.2.2.0
* carrierwave 0.7.1 -> 0.8.0
* configurate 0.0.1 -> 0.0.2
* factory_girl_rails 4.1.0 -> 4.2.0
* faraday 0.8.4 -> 0.8.5
* ffi 1.1.5 -> 1.4.0
* fixture_builder 0.3.4 -> 0.3.5
* fog 1.6.0 -> 1.9.0
* foreigner 1.2.1 -> 1.3.0
* foreman 0.60.2 -> 0.61
* gon 4.0.1 -> 4.0.2
* guard 1.5.4 -> 1.6.2
    * guard-cucumber 1.2.2 -> 1.3.2
    * guard-rspec 2.1.1 -> 2.4.0
    * guard-spork 1.2.3 -> 1.4.2
    * rb-fsevent 0.9.2 -> 0.9.3
    * rb-inotify 0.8.8 -> 0.9.0
* haml 3.1.7 -> 4.0.0
* handlebars_assets 0.6.6 -> 0.11.0
* jquery-rails 2.1.3 -> 2.1.4
* jquery-ui-rails 2.0.2 -> 3.0.1
* mini_magick 3.4 -> 3.5.0
* mobile-fu 1.1.0 -> 1.1.1
* multi_json 1.5.1 -> 1.6.1
* nokogiri 1.5.5 -> 1.5.6
* omniauth 1.1.1 -> 1.1.3
    * omniauth-twitter 0.0.13 -> 0.0.14
* rack-ssl 1.3.2 -> 1.3.3
* rack-rewrite 1.3.1 -> 1.3.3
* rails-i18n 0.7.0 -> 0.7.2
* rails_admin 0.2.0 -> 0.4.5
* remotipart 1.0.2 -> 1.0.5
* ruby-oembed 0.8.7 -> 0.8.8
* rspec 2.11.0 -> 2.12.0
* rspec-rails 2.11.4 -> 2.12.2
* sass-rails 3.2.5 -> 3.2.6
* selenium-webdriver 2.26.0 -> 2.29.0
* timecop 0.5.3 -> 0.5.9.2
* twitter 4.2.0 -> 4.5.0
* unicorn 4.4.0 -> 4.6.0
* will_paginate 3.0.3 -> 3.0.4


# 0.0.2.5

* Fix CVE-2013-0269 by updating the gems json to 1.7.7 and multi\_json to 1.5.1. [Read more](https://groups.google.com/forum/?fromgroups=#!topic/rubyonrails-security/4_YvCpLzL58)
* Additionally ensure can't affect us by bumping Rails to 3.2.12. [Read more](https://groups.google.com/forum/?fromgroups=#!topic/rubyonrails-security/AFBKNY7VSH8)
* And exclude CVE-2013-0262 and CVE-2013-0263 by updating rack to 1.4.5.

# 0.0.2.4

* Fix XSS vulnerabilities caused by not escaping a users name fields when loading it from JSON. [#3948](https://github.com/diaspora/diaspora/issues/3948)

# 0.0.2.3

* Upgrade to Devise 2.1.3 [Read more](http://blog.plataformatec.com.br/2013/01/security-announcement-devise-v2-2-3-v2-1-3-v2-0-5-and-v1-5-3-released/)

# 0.0.2.2

* Upgrade to Rails 3.2.11 (CVE-2012-0155, CVE-2012-0156). [Read more](http://weblog.rubyonrails.org/2013/1/8/Rails-3-2-11-3-1-10-3-0-19-and-2-3-15-have-been-released/)

# 0.0.2.1

* Upgrade to Rails 3.2.10 as per CVE-2012-5664. [Read more](https://groups.google.com/group/rubyonrails-security/browse_thread/thread/c2353369fea8c53)

# 0.0.2.0

## Refactor

### script/server

* Uses foreman now
* Reduce startup time by reducing calls to `script/get_config.rb`
* `config/script_server.yml` is removed and replaced by the `server` section in `config/diaspora.yml`
  Have a look at the updated example!
* Thin is dropped in favour of unicorn
* Already set versions of `RAILS_ENV` and `DB` are now prefered over those set in `config/diaspora.yml`
* **Heroku setups:** `ENVIRONMENT_UNICORN_EMBED_RESQUE_WORKER` got renamed to `SERVER_EMBED_RESQUE_WORKER`

### Other

* MessagesController. [#3657](https://github.com/diaspora/diaspora/pull/3657)
* **Fixed setting:** `follow_diasporahq` has now to be set to `true` to enable following the DiasporaHQ account. Was `false`
* Removal of some bash-/linux-isms from most of the scripts, rework of 'script/install.sh' output methods. [#3679](https://github.com/diaspora/diaspora/pull/3679)

## Features

* Add "My Activity" icon mobile -[Author Icon](http://www.gentleface.com/free_icon_set.html)-. [#3687](https://github.com/diaspora/diaspora/pull/3687)
* Add password_confirmation field to registration page. [#3647](https://github.com/diaspora/diaspora/pull/3647)
* When posting to Twitter, behaviour changed so that URL to post will only be added to the post when length exceeds 140 chars or post contains uploaded photos.
* Remove markdown formatting from post message when posting to Facebook or Twitter.

## Bug Fixes

* Fix missing X-Frame headers [#3739](https://github.com/diaspora/diaspora/pull/3739)
* Fix image path for padlocks [#3682](https://github.com/diaspora/diaspora/pull/3682)
* Fix posting to Facebook and Tumblr. Have a look at the updated [services guide](http://wiki.diasporafoundation.org/Integrating_Other_Social_Networks) for new Facebook instructions.
* Fix overflow button in mobile reset password. [#3697](https://github.com/diaspora/diaspora/pull/3697)
* Fix issue with interacted_at in post fetcher. [#3607](https://github.com/diaspora/diaspora/pull/3607)
* Fix error with show post Community Spotlight. [#3658](https://github.com/diaspora/diaspora/pull/3658)
* Fix javascripts problem with read/unread notifications. [#3656](https://github.com/diaspora/diaspora/pull/3656)
* Fix error with open/close registrations. [#3649](https://github.com/diaspora/diaspora/pull/3649)
* Fix javascripts error in invitations facebox. [#3638](https://github.com/diaspora/diaspora/pull/3638)
* Fix css overflow problem in aspect dropdown on welcome page. [#3637](https://github.com/diaspora/diaspora/pull/3637)
* Fix empty page after authenticating with other services. [#3693](https://github.com/diaspora/diaspora/pull/3693)
* Fix posting public posts to Facebook. [#2882](https://github.com/diaspora/diaspora/issues/2882), [#3650](https://github.com/diaspora/diaspora/issues/3650)
* Fix error with invite link box shows on search results page even if invites have been turned off. [#3708](https://github.com/diaspora/diaspora/pull/3708)
* Fix misconfiguration of Devise to allow the session to be remembered. [#3472](https://github.com/diaspora/diaspora/issues/3472)
* Fix problem with show reshares_count in stream. [#3700](https://github.com/diaspora/diaspora/pull/3700)
* Fix error with notifications count in mobile. [#3721](https://github.com/diaspora/diaspora/pull/3721)
* Fix conversation unread message count bug. [#2321](https://github.com/diaspora/diaspora/issues/2321)

## Gem updates

* bootstrap-sass 2.1.0.0 -> 2.1.1.0
* capybara 1.1.2 -> 1.1.3
* carrierwave 0.6.2 -> 0.7.1
* client\_side_validations 3.1.4 -> 3.2.1
* database_cleaner 0.8 -> 0.9.1
* faraday_middleware 0.8.8 -> 0.9.0
* foreman 0.59 -> 0.60.2
* fuubar 1.0.0 -> 1.1.0
* debugger 1.2.0 -> 1.2.1
* gon 4.0.0 -> 4.0.1
* guard
    * guard-cucumber 1.0.0 -> 1.2.2
    * guard-rspec 0.7.3 -> 2.1.1
    * guard-spork 0.8.0 -> 1.2.3
    * rb-inotify -> 0.8.8, new dependency
* handlebars_assets 0.6.5 -> 0.6.6
* omniauth-facebook 1.3.0 -> 1.4.1
* omniauth-twitter 0.0.11 -> 0.0.13
* rails_admin 0.1.1 -> 0.2.0
* rails-i18n -> 0.7.0
* rack-rewrite 1.2.1 -> 1.3.1
* redcarpet 2.1.1 -> 2.2.2
* resque 1.22.0 -> 1.23.0
* rspec-rails 2.11.0, 2.11.4
* selenium-webdriver 2.25.0 -> 2.26.0
* timecop 0.5.1 -> 0.5.3
* twitter 2.0.2 -> 4.2.0
* unicorn 4.3.1 -> 4.4.0, now default
* webmock 1.8.10 -> 1.8.11

And their dependencies.

# 0.0.1.2

Fix exception when the root of a reshare of a reshare got deleted [#3546](https://github.com/diaspora/diaspora/issues/3546)

# 0.0.1.1

* Fix syntax error in French Javascript pluralization rule.

# 0.0.1.0

## New configuration system!

Copy over config/diaspora.yml.example to config/diaspora.yml and migrate your settings! An updated Heroku guide including basic hints on howto migrate is [here](http://wiki.diasporafoundation.org/Installing_on_Heroku).

The new configuration system allows all possible settings to be overriden by environment variables. This makes it possible to deploy heroku without checking any credentials into git. Read the top of `config/diaspora.yml.example` for an explanation on how to convert the setting names to environment variables.

### Environment variable changes:

#### deprecated

* REDISTOGO_URL in favour of REDIS_URL or ENVIRONMENT_REDIS

#### removed

*  application_yml - Obsolete, all settings are settable via environment variables now

#### renamed

* SINGLE_PROCESS_MODE -> ENVIRONMENT_SINGLE_PROCESS_MODE
* SINGLE_PROCESS -> ENVIRONMENT_SINGLE_PROCESS_MODE
* NO_SSL -> ENVIRONMENT_REQUIRE_SSL
* ASSET_HOST -> ENVIRONMENT_ASSETS_HOST


## Gem changes

### Updated gems

* omniauth-tumblr 1.0 -> 1.1
* rails_admin git -> 0.1.1
* activerecord-import 0.2.10 -> 0.2.11
* fog 1.4.0 -> 1.6.0
* asset_sync 0.4.2 -> 0.5.0
* jquery-rails 2.0.2 -> 2.1.3

### Removed gems

The following gems and their related files were removed as they aren't widely enough used to justify maintenance for them by the core developers. If you use them please maintain them in your fork.

* airbrake
* newrelic_rpm
* rpm_contrib
* heroku_san

The following gems were removed because their are neither used in daily development or are just CLI tools that aren't required to be loaded from the code:

* heroku
* oink
* yard


## Publisher

Refactoring of the JavaScript code; it is now completely rewritten to make use of Backbone.js.
This paves the way for future improvements such as post preview or edit toolbar/help.


## Removal of 'beta' code

The feature-flag on users and all the code in connection with experimental UX changes got removed/reverted. Those are the parts that became Makr.io.
The single-post view will also be revamped/reverted, but that didn't make it into this release.


## JS lib updates


## Cleanup in maintenance scripts and automated build environment<|MERGE_RESOLUTION|>--- conflicted
+++ resolved
@@ -1,4 +1,3 @@
-<<<<<<< HEAD
 # 0.5.2.0
 
 ## Refactor
@@ -14,13 +13,12 @@
 ## Features
 * Add configuration options for some debug logs [#6090](https://github.com/diaspora/diaspora/pull/6090)
 * Send new users a welcome message from the podmin [#6128](https://github.com/diaspora/diaspora/pull/6128)
-=======
+
 # 0.5.1.2
 
 diaspora\* versions prior 0.5.1.2 leaked potentially private profile data (namely the bio, birthday, gender and location fields) to
 unauthorized users. While the frontend properly hid them, the backend missed a check to not include them in responses.
 Thanks to @cmrd-senya for finding and reporting the issue.
->>>>>>> 8624ebb9
 
 # 0.5.1.1
 
