--- conflicted
+++ resolved
@@ -1,4 +1,3 @@
-<<<<<<< HEAD
 # 0.7.8.0
 
 ## Refactor
@@ -16,11 +15,10 @@
 ## Features
 * Add the ability to assign roles in the admin panel [#7868](https://github.com/diaspora/diaspora/pull/7868)
 * Improve memory usage with libjemalloc if available [#7919](https://github.com/diaspora/diaspora/pull/7919)
-=======
+
 # 0.7.7.1
 
 Fixes a potential cross-site scripting issue with maliciously crafted OpenGraph metadata on the mobile interface.
->>>>>>> fa0e34f6
 
 # 0.7.7.0
 
