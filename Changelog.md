--- conflicted
+++ resolved
@@ -1,4 +1,3 @@
-<<<<<<< HEAD
 # 0.0.3.0
 
 ## Refactor
@@ -41,11 +40,9 @@
 * Removed `debugger` since it was causing bundle problems, and is not necessary given 1.9.3 has a built-in debugger.
 * jasmine 1.2.1 -> 1.3.1 (+ remove useless spec)
 
-=======
 # 0.0.2.1
 
 * Upgrade to Rails 3.2.10 as per CVE-2012-5664. [Read more](https://groups.google.com/group/rubyonrails-security/browse_thread/thread/c2353369fea8c53)
->>>>>>> 11f82c79
 
 # 0.0.2.0
 
