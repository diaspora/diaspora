--- conflicted
+++ resolved
@@ -1,4 +1,3 @@
-<<<<<<< HEAD
 # 0.5.6.0
 
 ## Refactor
@@ -11,12 +10,11 @@
 * Do not try to display hovercards when logged out [#6587](https://github.com/diaspora/diaspora/pull/6587)
 
 ## Features
-=======
+
 # 0.5.5.1
 
 * Fix XSS on profile pages
 * Bump nokogiri to fix several libxml2 CVEs, see http://www.ubuntu.com/usn/usn-2834-1/
->>>>>>> 9cb4b732
 
 # 0.5.5.0
 
