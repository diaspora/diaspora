--- conflicted
+++ resolved
@@ -3,10 +3,10 @@
 ## Refactor
 
 ## Bug fixes
-
-Improve time agos by updating the plugin [#4280](https://github.com/diaspora/diaspora/issues/4280)
+* Improve time agos by updating the plugin [#4280](https://github.com/diaspora/diaspora/issues/4280)
 
 ## Features
+* You can report a single post by clicking the correct icon in the controler section [#4517](https://github.com/diaspora/diaspora/pull/4517)
 
 # 0.3.0.0
 
@@ -83,7 +83,6 @@
 * Disable "mark all as read" link if all notifications are read [#4463](https://github.com/diaspora/diaspora/pull/4463)
 * Collapse aspect list and tag followings list when switching to other views [#4462](https://github.com/diaspora/diaspora/pull/4462)
 * Highlight current stream in left sidebar [#4445](https://github.com/diaspora/diaspora/pull/4445)
-<<<<<<< HEAD
 * Added ignore user icon on user profile [#4417](https://github.com/diaspora/diaspora/pull/4417)
 * Improve the management of the contacts visibility settings in an aspect [#4567](https://github.com/diaspora/diaspora/pull/4567)
 * Add actions on aspects on the contact page [#4570](https://github.com/diaspora/diaspora/pull/4570)
@@ -190,10 +189,6 @@
 
 * Bump rails to version 3.2.16, fixes several security issues, see http://weblog.rubyonrails.org/2013/12/3/Rails_3_2_16_and_4_0_2_have_been_released/
 * Bump recommended Ruby version to 1.9.3-p484, see https://www.ruby-lang.org/en/news/2013/11/22/heap-overflow-in-floating-point-parsing-cve-2013-4164/
-=======
-* Added ignore user icon [#4417](https://github.com/diaspora/diaspora/pull/4417)
-* You can report a single post by clicking the correct icon in the controler section [#4517](https://github.com/diaspora/diaspora/pull/4517)
->>>>>>> 5c9a3aaf
 
 # 0.2.0.0
 
