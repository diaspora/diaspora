<<<<<<< HEAD
# 0.5.7.0

## Refactor
* Internationalize controller rescue\_from text [#6554](https://github.com/diaspora/diaspora/pull/6554)

## Bug fixes
* Fix plural rules handling more than wanted as "one" [#6630](https://github.com/diaspora/diaspora/pull/6630)

## Features
* Keyboard shortcuts now do work on profile pages as well [#6647](https://github.com/diaspora/diaspora/pull/6647/files)
=======
# 0.5.6.1

* Fix Nokogiri CVE-2015-7499
* Fix unsafe "Remember me" cookies in Devise
>>>>>>> cd119f31

# 0.5.6.0

## Refactor
* Add more integration tests with the help of the new diaspora-federation gem [#6539](https://github.com/diaspora/diaspora/pull/6539)

## Bug fixes
* Fix mention autocomplete when pasting the username [#6510](https://github.com/diaspora/diaspora/pull/6510)
* Use and update updated\_at for notifications [#6573](https://github.com/diaspora/diaspora/pull/6573)
* Ensure the author signature is checked when receiving a relayable [#6539](https://github.com/diaspora/diaspora/pull/6539)
* Do not try to display hovercards when logged out [#6587](https://github.com/diaspora/diaspora/pull/6587)

## Features

* Display hovercards without aspect dropdown when logged out [#6603](https://github.com/diaspora/diaspora/pull/6603)
* Add media.ccc.de as a trusted oEmbed endpoint

# 0.5.5.1

* Fix XSS on profile pages
* Bump nokogiri to fix several libxml2 CVEs, see http://www.ubuntu.com/usn/usn-2834-1/

# 0.5.5.0

## Bug fixes
* Redirect to sign in page when a background request fails with 401 [#6496](https://github.com/diaspora/diaspora/pull/6496)
* Correctly skip setting sidekiq logfile on Heroku [#6500](https://github.com/diaspora/diaspora/pull/6500)
* Fix notifications for interactions by non-contacts [#6498](https://github.com/diaspora/diaspora/pull/6498)
* Fix issue where the publisher was broken on profile pages [#6503](https://github.com/diaspora/diaspora/pull/6503)
* Prevent participations being created for invalid interactions [#6552](https://github.com/diaspora/diaspora/pull/6552)
* Improve federation for reshare related interactions [#6481](https://github.com/diaspora/diaspora/pull/6481)

# 0.5.4.0

## Refactor
*  Improve infinite scroll triggering [#6451](https://github.com/diaspora/diaspora/pull/6451)

## Bug fixes
* Skip first getting started step if it looks done already [#6456](https://github.com/diaspora/diaspora/pull/6456)
* Normalize new followed tags and insert them alphabetically [#6454](https://github.com/diaspora/diaspora/pull/6454)
* Add avatar fallback for notification dropdown [#6463](https://github.com/diaspora/diaspora/pull/6463)
* Improve handling of j/k hotkeys [#6462](https://github.com/diaspora/diaspora/pull/6462)
* Fix JS error caused by hovercards [6480](https://github.com/diaspora/diaspora/pull/6480)

## Features
* Show spinner on initial stream load [#6384](https://github.com/diaspora/diaspora/pull/6384)
* Add new moderator role. Moderators can view and act on reported posts [#6351](https://github.com/diaspora/diaspora/pull/6351)
* Only post to the primary tumblr blog [#6386](https://github.com/diaspora/diaspora/pull/6386)
* Always show public photos on profile page [#6398](https://github.com/diaspora/diaspora/pull/6398)
* Expose Unicorn's pid option to our configuration system [#6411](https://github.com/diaspora/diaspora/pull/6411)
* Add stream of all public posts [#6465](https://github.com/diaspora/diaspora/pull/6465)
* Reload stream when clicking on already active one [#6466](https://github.com/diaspora/diaspora/pull/6466)
* Sign in user before evaluating post visibility [#6490](https://github.com/diaspora/diaspora/pull/6490)

# 0.5.3.1

Fix a leak of potentially private profile data to unauthorized users who were sharing with the person
and on a pod that received that data.

# 0.5.3.0

## Refactor
* Drop broken correlations from the admin pages [#6223](https://github.com/diaspora/diaspora/pull/6223)
* Extract PostService from PostsController [#6208](https://github.com/diaspora/diaspora/pull/6208)
* Drop outdated/unused mbp-respond.min.js and mbp-modernizr-custom.js [#6257](https://github.com/diaspora/diaspora/pull/6257)
* Refactor ApplicationController#after\_sign\_out\_path\_for [#6258](https://github.com/diaspora/diaspora/pull/6258)
* Extract StatusMessageService from StatusMessagesController [#6280](https://github.com/diaspora/diaspora/pull/6280)
* Refactor HomeController#toggle\_mobile [#6260](https://github.com/diaspora/diaspora/pull/6260)
* Extract CommentService from CommentsController [#6307](https://github.com/diaspora/diaspora/pull/6307)
* Extract user/profile discovery into the diaspora\_federation-rails gem [#6310](https://github.com/diaspora/diaspora/pull/6310)
* Refactor PostPresenter [#6315](https://github.com/diaspora/diaspora/pull/6315)
* Convert BackToTop to a backbone view [#6279](https://github.com/diaspora/diaspora/pull/6279) and [#6360](https://github.com/diaspora/diaspora/pull/6360)
* Automatically follow the new HQ-Account [#6369](https://github.com/diaspora/diaspora/pull/6369)

## Bug fixes
* Fix indentation and a link title on the default home page [#6212](https://github.com/diaspora/diaspora/pull/6212)
* Bring peeping Tom on the 404 page back [#6226](https://github.com/diaspora/diaspora/pull/6226)
* Fix mobile photos index page [#6243](https://github.com/diaspora/diaspora/pull/6243)
* Fix conversations view with no contacts [#6266](https://github.com/diaspora/diaspora/pull/6266)
* Links in the left sidebar are now clickable on full width [#6267](https://github.com/diaspora/diaspora/pull/6267)
* Guard against passing nil into person\_image\_tag [#6286](https://github.com/diaspora/diaspora/pull/6286)
* Prevent Handlebars from messing up indentation of pre tags [#6339](https://github.com/diaspora/diaspora/pull/6339)
* Fix pagination design on notifications page [#6364](https://github.com/diaspora/diaspora/pull/6364)

## Features

* Implement NodeInfo [#6239](https://github.com/diaspora/diaspora/pull/6239)
* Display original author on reshares of NSFW posts [#6270](https://github.com/diaspora/diaspora/pull/6270)
* Use avatars in hovercards as links to the profile [#6297](https://github.com/diaspora/diaspora/pull/6297)
* Remove avatars of ignored users from stream faces [#6320](https://github.com/diaspora/diaspora/pull/6320)
* New /m route to force the mobile view [#6354](https://github.com/diaspora/diaspora/pull/6354)

# 0.5.2.0

## Refactor
* Update perfect-scrollbar [#6085](https://github.com/diaspora/diaspora/pull/6085)
* Remove top margin for first heading in a post [#6110](https://github.com/diaspora/diaspora/pull/6110)
* Add link to pod statistics in right navigation [#6117](https://github.com/diaspora/diaspora/pull/6117)
* Refactor person related URL generation [#6168](https://github.com/diaspora/diaspora/pull/6168)
* Move webfinger and HCard generation out of the core and embed the `diaspora_federation-rails` gem [#6151](https://github.com/diaspora/diaspora/pull/6151/)
* Refactor rspec tests to to use `let` instead of before blocks [#6199](https://github.com/diaspora/diaspora/pull/6199)
* Refactor tests for EXIF stripping [#6183](https://github.com/diaspora/diaspora/pull/6183)

## Bug fixes
* Precompile facebox images [#6105](https://github.com/diaspora/diaspora/pull/6105)
* Fix wrong closing a-tag [#6111](https://github.com/diaspora/diaspora/pull/6111)
* Fix mobile more-button wording when there are less than 15 posts [#6118](https://github.com/diaspora/diaspora/pull/6118)
* Fix reappearing flash boxes during sign-in [#6146](https://github.com/diaspora/diaspora/pull/6146)
* Capitalize Wiki link [#6193](https://github.com/diaspora/diaspora/pull/6193)

## Features
* Add configuration options for some debug logs [#6090](https://github.com/diaspora/diaspora/pull/6090)
* Send new users a welcome message from the podmin [#6128](https://github.com/diaspora/diaspora/pull/6128)
* Cleanup temporary upload files daily [#6147](https://github.com/diaspora/diaspora/pull/6147)
* Add guid to posts and comments in the user export [#6185](https://github.com/diaspora/diaspora/pull/6185)

# 0.5.1.2

diaspora\* versions prior 0.5.1.2 leaked potentially private profile data (namely the bio, birthday, gender and location fields) to
unauthorized users. While the frontend properly hid them, the backend missed a check to not include them in responses.
Thanks to @cmrd-senya for finding and reporting the issue.

# 0.5.1.1

Update rails to 4.2.2, rack to 1.6.2 and jquery-rails to 4.0.4. This fixes

* [CVE-2015-3226](https://groups.google.com/d/msg/rubyonrails-security/7VlB_pck3hU/3QZrGIaQW6cJ)
* [CVE-2015-3227](https://groups.google.com/d/msg/rubyonrails-security/bahr2JLnxvk/x4EocXnHPp8J)
* [CVE-2015-1840](https://groups.google.com/d/msg/rubyonrails-security/XIZPbobuwaY/fqnzzpuOlA4J)
* [CVE-2015-3225](https://groups.google.com/d/msg/rubyonrails-security/gcUbICUmKMc/qiCotVZwXrMJ)

# 0.5.1.0

## Refactor
* Use Bootstrap modal for new aspect pane [#5850](https://github.com/diaspora/diaspora/pull/5850)
* Use asset helper instead of .css.erb [#5886](https://github.com/diaspora/diaspora/pull/5886)
* Dropped db/seeds.rb [#5896](https://github.com/diaspora/diaspora/pull/5896)
* Drop broken install scripts [#5907](https://github.com/diaspora/diaspora/pull/5907)
* Improve invoking mobile site in the testsuite [#5915](https://github.com/diaspora/diaspora/pull/5915)
* Do not retry a couple of unrecoverable job failures [#5938](https://github.com/diaspora/diaspora/pull/5938) [#5942](https://github.com/diaspora/diaspora/pull/5943)
* Remove some old temporary workarounds [#5964](https://github.com/diaspora/diaspora/pull/5964)
* Remove unused `hasPhotos` and `hasText` functions [#5969](https://github.com/diaspora/diaspora/pull/5969)
* Replace foreman with eye [#5966](https://github.com/diaspora/diaspora/pull/5966)
* Improved handling of reshares with deleted roots [#5968](https://github.com/diaspora/diaspora/pull/5968)
* Remove two unused methods [#5970](https://github.com/diaspora/diaspora/pull/5970)
* Refactored the Logger to add basic logrotating and more useful timestamps [#5975](https://github.com/diaspora/diaspora/pull/5975)
* Gracefully handle mailer failures if a like is already deleted again [#5983](https://github.com/diaspora/diaspora/pull/5983)
* Ensure posts have an author [#5986](https://github.com/diaspora/diaspora/pull/5986)
* Improve the logging messages of Sidekiq messages [#5988](https://github.com/diaspora/diaspora/pull/5988)
* Improve the logging of Eyes output [#5989](https://github.com/diaspora/diaspora/pull/5989)
* Gracefully handle XML parse errors within federation [#5991](https://github.com/diaspora/diaspora/pull/5991)
* Remove zip-zip workaround gem [#6001](https://github.com/diaspora/diaspora/pull/6001)
* Cleanup and reorganize image assets [#6004](https://github.com/diaspora/diaspora/pull/6004)
* Replace vendored assets for facebox by gem [#6005](https://github.com/diaspora/diaspora/pull/6005)
* Improve styling of horizontal ruler in posts [#6016](https://github.com/diaspora/diaspora/pull/6016)
* Increase post titles length to 50 and use configured pod name as title in the atom feed [#6020](https://github.com/diaspora/diaspora/pull/6020)
* Remove deprecated Facebook permissions [#6019](https://github.com/diaspora/diaspora/pull/6019)
* Make used post title lengths more consistent [#6022](https://github.com/diaspora/diaspora/pull/6022)
* Improved logging source [#6041](https://github.com/diaspora/diaspora/pull/6041)
* Gracefully handle duplicate entry while receiving share-visibility in parallel [#6068](https://github.com/diaspora/diaspora/pull/6068)
* Update twitter gem to get rid of deprecation warnings [#6083](https://github.com/diaspora/diaspora/pull/6083)
* Refactor photos federation to get rid of some hacks [#6082](https://github.com/diaspora/diaspora/pull/6082)

## Bug fixes
* Disable auto follow back on aspect deletion [#5846](https://github.com/diaspora/diaspora/pull/5846)
* Fix only sharing flag for contacts that are receiving [#5848](https://github.com/diaspora/diaspora/pull/5848)
* Return 406 when requesting a JSON representation of people/:guid/contacts [#5849](https://github.com/diaspora/diaspora/pull/5849)
* Hide manage services link in the publisher on certain pages [#5854](https://github.com/diaspora/diaspora/pull/5854)
* Fix notification mails for limited posts [#5877](https://github.com/diaspora/diaspora/pull/5877)
* Fix medium and small avatar URLs when using Camo [#5883](https://github.com/diaspora/diaspora/pull/5883)
* Improve output of script/server [#5885](https://github.com/diaspora/diaspora/pull/5885)
* Fix CSS for bold links [#5887](https://github.com/diaspora/diaspora/pull/5887)
* Correctly handle IE8 in the chrome frame middleware [#5878](https://github.com/diaspora/diaspora/pull/5878)
* Fix code reloading for PostPresenter [#5888](https://github.com/diaspora/diaspora/pull/5888)
* Fix closing account from mobile view [#5913](https://github.com/diaspora/diaspora/pull/5913)
* Allow using common custom template for desktop & mobile landing page [#5915](https://github.com/diaspora/diaspora/pull/5915)
* Use correct branding in Atom feed [#5929](https://github.com/diaspora/diaspora/pull/5929)
* Update the configurate gem to avoid issues by missed missing settings keys [#5934](https://github.com/diaspora/diaspora/pull/5934)
* ContactPresenter#full_hash_with_person did not contain relationship information [#5936](https://github.com/diaspora/diaspora/pull/5936)
* Fix inactive user removal not respecting configuration for daily limits [#5953](https://github.com/diaspora/diaspora/pull/5953)
* Fix missing localization of inactive user removal warning emails [#5950](https://github.com/diaspora/diaspora/issues/5950)
* Fix fetching for public post while Webfingering [#5958](https://github.com/diaspora/diaspora/pull/5958)
* Handle empty searchable in HCard gracefully [#5962](https://github.com/diaspora/diaspora/pull/5962)
* Fix a freeze in new post parsing [#5965](https://github.com/diaspora/diaspora/pull/5965)
* Add case insensitive unconfirmed email addresses as authentication key [#5967](https://github.com/diaspora/diaspora/pull/5967)
* Fix liking on single post views when accessed via GUID [#5978](https://github.com/diaspora/diaspora/pull/5978)
* Only return the current_users participation for post interactions [#6007](https://github.com/diaspora/diaspora/pull/6007)
* Fix tag rendering in emails [#6009](https://github.com/diaspora/diaspora/pull/6009)
* Fix the logo in emails [#6013](https://github.com/diaspora/diaspora/pull/6013)
* Disable autocorrect for username on mobile sign in [#6028](https://github.com/diaspora/diaspora/pull/6028)
* Fix broken default avatars in the database [#6014](https://github.com/diaspora/diaspora/pull/6014)
* Only strip text direction codepoints around hashtags [#6067](https://github.com/diaspora/diaspora/issues/6067)
* Fix selected week on admin weekly stats page [#6079](https://github.com/diaspora/diaspora/pull/6079)
* Fix that some unread conversations may be hidden [#6060](https://github.com/diaspora/diaspora/pull/6060)
* Fix photo links in the mobile interface [#6082](https://github.com/diaspora/diaspora/pull/6082)

## Features
* Hide post title of limited post in comment notification email [#5843](https://github.com/diaspora/diaspora/pull/5843)
* More and better environment checks in script/server [#5891](https://github.com/diaspora/diaspora/pull/5891)
* Enable aspect sorting again [#5559](https://github.com/diaspora/diaspora/pull/5559)
* Submit messages in conversations with Ctrl+Enter [#5910](https://github.com/diaspora/diaspora/pull/5910)
* Support syntax highlighting for fenced code blocks [#5908](https://github.com/diaspora/diaspora/pull/5908)
* Added link to diasporafoundation.org to invitation email [#5893](https://github.com/diaspora/diaspora/pull/5893)
* Gracefully handle missing `og:url`s [#5926](https://github.com/diaspora/diaspora/pull/5926)
* Remove private post content from "also commented" mails [#5931](https://github.com/diaspora/diaspora/pull/5931)
* Add a button to follow/unfollow tags to the mobile interface [#5941](https://github.com/diaspora/diaspora/pull/5941)
* Add a "Manage followed tags" page to mass unfollow tags in the mobile interface [#5945](https://github.com/diaspora/diaspora/pull/5945)
* Add popover/tooltip about email visibility to registration/settings page [#5956](https://github.com/diaspora/diaspora/pull/5956)
* Fetch person posts on sharing request [#5960](https://github.com/diaspora/diaspora/pull/5960)
* Introduce 'authorized' configuration option for services [#5985](https://github.com/diaspora/diaspora/pull/5985)
* Added configuration options for log rotating [#5994](https://github.com/diaspora/diaspora/pull/5994)

# 0.5.0.1

Use the correct setting for captcha length instead of defaulting to 1 always.

# 0.5.0.0

## Major Sidekiq update
This release includes a major upgrade of the background processing system Sidekiq. To upgrade cleanly:

1. Stop diaspora*
2. Run `RAILS_ENV=production bundle exec sidekiq` and wait 5-10 minutes, then stop it again (hit `CTRL+C`)
3. Do a normal upgrade of diaspora*
4. Start diaspora*

## Rails 4 - Manual action required
Please edit `config/initializers/secret_token.rb`, replacing `secret_token` with
`secret_key_base`.

```ruby
# Old
Rails.application.config.secret_token = '***********...'

# New
Diaspora::Application.config.secret_key_base = '*************...'
```

You also need to take care to set `RAILS_ENV` and to clear the cache while precompiling assets: `RAILS_ENV=production bundle exec rake tmp:cache:clear assets:precompile`

## Supported Ruby versions
This release drops official support for the Ruby 1.9 series. This means we will no longer test against this Ruby version or take care to choose libraries
that work with it. However that doesn't mean we won't accept patches that improve running diaspora* on it.

At the same time we adopt support for the Ruby 2.1 series and recommend running on the latest Ruby version of that branch. We continue to support the Ruby 2.0
series and run our comprehensive test suite against it.

## Change in defaults.yml
The default for including jQuery from a CDN has changed. If you want to continue to include it from a CDN, please explicitly set the `jquery_cdn` setting to `true` in diaspora.yml.

## Change in database.yml
For MySQL databases, replace `charset: utf8` with `encoding: utf8mb4` and  change `collation` from `utf8_bin` to `utf8mb4_bin` in the file `config/database.yml`.
This is enables full UTF8 support (4bytes characters), including standard emoji characters.
See `database.yml.example` for reference.
Please make sure to stop Diaspora prior running this migration!

## Experimental chat feature
This release adds experimental integration with XMPP for real-time chat. Please see  [our wiki](https://wiki.diasporafoundation.org/Vines) for further informations.

## Change in statistics.json schema
The way services are shown in the `statistics.json` route is changing. The keys relating to showing whether services are enabled or not are moving to their own container as `"services": {....}`, instead of having them all in the root level of the JSON.

The keys will still be available in the root level within the 0.5 release. The old keys will be removed in the 0.6 release.

## New maintenance feature to automatically expire inactive accounts
Removing of old inactive users can now be done automatically by background processing. The amount of inactivity is set by `after_days`. A warning email will be sent to the user and after an additional `warn_days`, the account will be automatically closed.

This maintenance is not enabled by default. Podmins can enable it by for example copying over the new settings under `settings.maintenance` to their `diaspora.yml` file and setting it enabled. The default setting is to expire accounts that have been inactive for 2 years (no login).

## Camo integration to proxy external assets
It is now possible to enable an automatic proxying of external assets, for example images embedded via Markdown or OpenGraph thumbnails loaded from insecure third party servers through a [Camo proxy](https://github.com/atmos/camo).

This is disabled by default since it requires the installation of additional packages and might cause some traffic. Check the [wiki page](https://wiki.diasporafoundation.org/Installation/Camo) for more information and detailed installation instructions.

## Paypal unhosted button and currency
Podmins can now set the currency for donations, and use an unhosted button if they can't use
a hosted one. Note: you need to **copy the new settings from diaspora.yml.example to your
diaspora.yml file**. The existing settings from 0.4.x and before will not work any more.

## Custom splash page changes
diaspora* no longer adds a `div.container` to wrap custom splash pages. This adds the ability for podmins to write home pages using Bootstrap's fluid design. Podmins who added a custom splash page in `app/views/home/_show.{html,mobile}.haml` need to wrap the contents into a `div.container` to keep the old design. You will find updated examples [in our wiki](https://wiki.diasporafoundation.org/Custom_splash_page).

## Refactor
* Redesign contacts page [#5153](https://github.com/diaspora/diaspora/pull/5153)
* Improve profile page design on mobile [#5084](https://github.com/diaspora/diaspora/pull/5084)
* Port test suite to RSpec 3 [#5170](https://github.com/diaspora/diaspora/pull/5170)
* Port tag stream to Bootstrap [#5138](https://github.com/diaspora/diaspora/pull/5138)
* Consolidate migrations, if you need a migration prior 2013, checkout the latest release in the 0.4.x series first [#5173](https://github.com/diaspora/diaspora/pull/5173)
* Add tests for mobile sign up [#5185](https://github.com/diaspora/diaspora/pull/5185)
* Display new conversation form on conversations/index [#5178](https://github.com/diaspora/diaspora/pull/5178)
* Port profile page to Backbone [#5180](https://github.com/diaspora/diaspora/pull/5180)
* Pull punycode.js from rails-assets.org [#5263](https://github.com/diaspora/diaspora/pull/5263)
* Redesign profile page and port to Bootstrap [#4657](https://github.com/diaspora/diaspora/pull/4657)
* Unify stream selection links in the left sidebar [#5271](https://github.com/diaspora/diaspora/pull/5271)
* Refactor schema of statistics.json regarding services [#5296](https://github.com/diaspora/diaspora/pull/5296)
* Pull jquery.idle-timer.js from rails-assets.org [#5310](https://github.com/diaspora/diaspora/pull/5310)
* Pull jquery.placeholder.js from rails-assets.org [#5299](https://github.com/diaspora/diaspora/pull/5299)
* Pull jquery.textchange.js from rails-assets.org [#5297](https://github.com/diaspora/diaspora/pull/5297)
* Pull jquery.hotkeys.js from rails-assets.org [#5368](https://github.com/diaspora/diaspora/pull/5368)
* Reduce amount of useless background job retries and pull public posts when missing [#5209](https://github.com/diaspora/diaspora/pull/5209)
* Updated Weekly User Stats admin page to show data for the most recent week including reversing the order of the weeks in the drop down to show the most recent. [#5331](https://github.com/diaspora/diaspora/pull/5331)
* Convert some cukes to RSpec tests [#5289](https://github.com/diaspora/diaspora/pull/5289)
* Hidden overflow for long names on tag pages [#5279](https://github.com/diaspora/diaspora/pull/5279)
* Always reshare absolute root of a post [#5276](https://github.com/diaspora/diaspora/pull/5276)
* Convert remaining SASS stylesheets to SCSS [#5342](https://github.com/diaspora/diaspora/pull/5342)
* Update rack-protection [#5403](https://github.com/diaspora/diaspora/pull/5403)
* Cleanup diaspora.yml [#5426](https://github.com/diaspora/diaspora/pull/5426)
* Replace `opengraph_parser` with `open_graph_reader` [#5462](https://github.com/diaspora/diaspora/pull/5462)
* Make sure conversations without any visibilities left are deleted [#5478](https://github.com/diaspora/diaspora/pull/5478)
* Change tooltip for delete button in conversations view [#5477](https://github.com/diaspora/diaspora/pull/5477)
* Replace a modifier-rescue with a specific rescue [#5491](https://github.com/diaspora/diaspora/pull/5491)
* Port contacts page to backbone [#5473](https://github.com/diaspora/diaspora/pull/5473)
* Replace CSS vendor prefixes automatically [#5532](https://github.com/diaspora/diaspora/pull/5532)
* Use sentence case consistently throughout UI [#5588](https://github.com/diaspora/diaspora/pull/5588)
* Hide sign up button when registrations are disabled [#5612](https://github.com/diaspora/diaspora/pull/5612)
* Standardize capitalization throughout the UI [#5588](https://github.com/diaspora/diaspora/pull/5588)
* Display photos on the profile page as thumbnails [#5521](https://github.com/diaspora/diaspora/pull/5521)
* Unify not connected pages (sign in, sign up, forgot password) [#5391](https://github.com/diaspora/diaspora/pull/5391)
* Port remaining stream pages to Bootstrap [#5715](https://github.com/diaspora/diaspora/pull/5715)
* Port notification dropdown to Backbone [#5707](https://github.com/diaspora/diaspora/pull/5707) [#5761](https://github.com/diaspora/diaspora/pull/5761)
* Add rounded corners for avatars [#5733](https://github.com/diaspora/diaspora/pull/5733)
* Move registration form to a partial [#5764](https://github.com/diaspora/diaspora/pull/5764)
* Add tests for liking and unliking posts [#5741](https://github.com/diaspora/diaspora/pull/5741)
* Rewrite slide effect in conversations as css transition for better performance [#5776](https://github.com/diaspora/diaspora/pull/5776)
* Various cleanups and improvements in the frontend code [#5781](https://github.com/diaspora/diaspora/pull/5781) [#5769](https://github.com/diaspora/diaspora/pull/5769) [#5763](https://github.com/diaspora/diaspora/pull/5763) [#5762](https://github.com/diaspora/diaspora/pull/5762) [#5758](https://github.com/diaspora/diaspora/pull/5758) [#5755](https://github.com/diaspora/diaspora/pull/5755) [#5747](https://github.com/diaspora/diaspora/pull/5747) [#5734](https://github.com/diaspora/diaspora/pull/5734) [#5786](https://github.com/diaspora/diaspora/pull/5786) [#5768](https://github.com/diaspora/diaspora/pull/5798)
* Add specs and validations to the role model [#5792](https://github.com/diaspora/diaspora/pull/5792)
* Replace 'Make something' text by diaspora ball logo on registration page [#5743](https://github.com/diaspora/diaspora/pull/5743)

## Bug fixes
* orca cannot see 'Add Contact' button [#5158](https://github.com/diaspora/diaspora/pull/5158)
* Move submit button to the right in conversations view [#4960](https://github.com/diaspora/diaspora/pull/4960)
* Handle long URLs and titles in OpenGraph descriptions [#5208](https://github.com/diaspora/diaspora/pull/5208)
* Fix deformed getting started popover [#5227](https://github.com/diaspora/diaspora/pull/5227)
* Use correct locale for invitation subject [#5232](https://github.com/diaspora/diaspora/pull/5232)
* Initial support for IDN emails
* Fix services settings reported by statistics.json [#5256](https://github.com/diaspora/diaspora/pull/5256)
* Only collapse empty comment box [#5328](https://github.com/diaspora/diaspora/pull/5328)
* Fix pagination for people/guid/contacts [#5304](https://github.com/diaspora/diaspora/pull/5304)
* Fix poll creation on Bootstrap pages [#5334](https://github.com/diaspora/diaspora/pull/5334)
* Show error message on invalid reset password attempt [#5325](https://github.com/diaspora/diaspora/pull/5325)
* Fix translations on mobile password reset pages [#5318](https://github.com/diaspora/diaspora/pull/5318)
* Handle unset user agent when signing out [#5316](https://github.com/diaspora/diaspora/pull/5316)
* More robust URL parsing for oEmbed and OpenGraph [#5347](https://github.com/diaspora/diaspora/pull/5347)
* Fix Publisher doesn't expand while uploading images [#3098](https://github.com/diaspora/diaspora/issues/3098)
* Drop unneeded and too open crossdomain.xml
* Fix hidden aspect dropdown on getting started page [#5407](https://github.com/diaspora/diaspora/pulls/5407)
* Fix a few issues on Bootstrap pages [#5401](https://github.com/diaspora/diaspora/pull/5401)
* Improve handling of the `more` link on mobile stream pages [#5400](https://github.com/diaspora/diaspora/pull/5400)
* Fix prefilling publisher after getting started [#5442](https://github.com/diaspora/diaspora/pull/5442)
* Fix overflow in profile sidebar [#5450](https://github.com/diaspora/diaspora/pull/5450)
* Fix code overflow in SPV and improve styling for code tags [#5422](https://github.com/diaspora/diaspora/pull/5422)
* Correctly validate if local recipients actually want to receive a conversation [#5449](https://github.com/diaspora/diaspora/pull/5449)
* Improve consistency of poll answer ordering [#5471](https://github.com/diaspora/diaspora/pull/5471)
* Fix broken aspect selectbox on asynchronous search results [#5488](https://github.com/diaspora/diaspora/pull/5488)
* Replace %{third_party_tools} by the appropriate hyperlink in tags FAQ [#5509](https://github.com/diaspora/diaspora/pull/5509)
* Repair downloading the profile image from Facebook [#5493](https://github.com/diaspora/diaspora/pull/5493)
* Fix localization of post and comment timestamps on mobile [#5482](https://github.com/diaspora/diaspora/issues/5482)
* Fix mobile JS loading to quieten errors. Fixes also service buttons on mobile bookmarklet.
* Don't error out when adding a too long location to the profile [#5614](https://github.com/diaspora/diaspora/pull/5614)
* Correctly decrease unread count for conversations [#5646](https://github.com/diaspora/diaspora/pull/5646)
* Fix automatic scroll for conversations [#5646](https://github.com/diaspora/diaspora/pull/5646)
* Fix missing translation on privacy settings page [#5671](https://github.com/diaspora/diaspora/pull/5671)
* Fix code overflow for the mobile website [#5675](https://github.com/diaspora/diaspora/pull/5675)
* Strip Unicode format characters prior post processing [#5680](https://github.com/diaspora/diaspora/pull/5680)
* Disable email notifications for closed user accounts [#5640](https://github.com/diaspora/diaspora/pull/5640)
* Total user statistic no longer includes closed accounts [#5041](https://github.com/diaspora/diaspora/pull/5041)
* Don't add a space when rendering a mention [#5711](https://github.com/diaspora/diaspora/pull/5711)
* Fix flickering hovercards [#5714](https://github.com/diaspora/diaspora/pull/5714) [#5876](https://github.com/diaspora/diaspora/pull/5876)
* Improved stripping markdown in post titles [#5730](https://github.com/diaspora/diaspora/pull/5730)
* Remove border from reply form for conversations [#5744](https://github.com/diaspora/diaspora/pull/5744)
* Fix overflow for headings, blockquotes and other elements [#5731](https://github.com/diaspora/diaspora/pull/5731)
* Correct photo count on profile page [#5751](https://github.com/diaspora/diaspora/pull/5751)
* Fix mobile sign up from an invitation [#5754](https://github.com/diaspora/diaspora/pull/5754)
* Set max-width for tag following button on tag page [#5752](https://github.com/diaspora/diaspora/pull/5752)
* Display error messages for failed password change [#5580](https://github.com/diaspora/diaspora/pull/5580)
* Display correct error message for too long tags [#5783](https://github.com/diaspora/diaspora/pull/5783)
* Fix displaying reshares in the stream on mobile [#5790](https://github.com/diaspora/diaspora/pull/5790)
* Remove bottom margin from lists that are the last element of a post. [#5721](https://github.com/diaspora/diaspora/pull/5721)
* Fix pagination design on conversations page [#5791](https://github.com/diaspora/diaspora/pull/5791)
* Prevent inserting posts into the wrong stream [#5838](https://github.com/diaspora/diaspora/pull/5838)
* Update help section [#5857](https://github.com/diaspora/diaspora/pull/5857) [#5859](https://github.com/diaspora/diaspora/pull/5859)
* Fix asset precompilation check in script/server [#5863](https://github.com/diaspora/diaspora/pull/5863)
* Convert MySQL databases to utf8mb4 [#5530](https://github.com/diaspora/diaspora/pull/5530) [#5624](https://github.com/diaspora/diaspora/pull/5624) [#5865](https://github.com/diaspora/diaspora/pull/5865)
* Don't upcase labels on mobile sign up/sign in [#5872](https://github.com/diaspora/diaspora/pull/5872)

## Features
* Don't pull jQuery from a CDN by default [#5105](https://github.com/diaspora/diaspora/pull/5105)
* Better character limit message [#5151](https://github.com/diaspora/diaspora/pull/5151)
* Remember whether a AccountDeletion was performed [#5156](https://github.com/diaspora/diaspora/pull/5156)
* Increased the number of notifications shown in drop down bar to 15 [#5129](https://github.com/diaspora/diaspora/pull/5129)
* Increase possible captcha length [#5169](https://github.com/diaspora/diaspora/pull/5169)
* Display visibility icon in publisher aspects dropdown [#4982](https://github.com/diaspora/diaspora/pull/4982)
* Add a link to the reported comment in the admin panel [#5337](https://github.com/diaspora/diaspora/pull/5337)
* Strip search query from leading and trailing whitespace [#5317](https://github.com/diaspora/diaspora/pull/5317)
* Add the "network" key to statistics.json and set it to "Diaspora" [#5308](https://github.com/diaspora/diaspora/pull/5308)
* Infinite scrolling in the notifications dropdown [#5237](https://github.com/diaspora/diaspora/pull/5237)
* Maintenance feature to automatically expire inactive accounts [#5288](https://github.com/diaspora/diaspora/pull/5288)
* Add LibreJS markers to JavaScript [5320](https://github.com/diaspora/diaspora/pull/5320)
* Ask for confirmation when leaving a submittable publisher [#5309](https://github.com/diaspora/diaspora/pull/5309)
* Allow page-specific styling via individual CSS classes [#5282](https://github.com/diaspora/diaspora/pull/5282)
* Change diaspora logo in the header on hover [#5355](https://github.com/diaspora/diaspora/pull/5355)
* Display diaspora handle in search results [#5419](https://github.com/diaspora/diaspora/pull/5419)
* Show a message on the ignored users page when there are none [#5434](https://github.com/diaspora/diaspora/pull/5434)
* Truncate too long OpenGraph descriptions [#5387](https://github.com/diaspora/diaspora/pull/5387)
* Make the source code URL configurable [#5410](https://github.com/diaspora/diaspora/pull/5410)
* Prefill publisher on the tag pages [#5442](https://github.com/diaspora/diaspora/pull/5442)
* Don't include the content of non-public posts into notification mails [#5494](https://github.com/diaspora/diaspora/pull/5494)
* Allow to set unhosted button and currency for paypal donation [#5452](https://github.com/diaspora/diaspora/pull/5452)
* Add followed tags in the mobile menu [#5468](https://github.com/diaspora/diaspora/pull/5468)
* Replace Pagedown with markdown-it [#5526](https://github.com/diaspora/diaspora/pull/5526)
* Do not truncate notification emails anymore [#4342](https://github.com/diaspora/diaspora/issues/4342)
* Allows users to export their data in gzipped JSON format from their user settings page [#5499](https://github.com/diaspora/diaspora/pull/5499)
* Strip EXIF data from newly uploaded images [#5510](https://github.com/diaspora/diaspora/pull/5510)
* Hide user setting if the community spotlight is not enabled on the pod [#5562](https://github.com/diaspora/diaspora/pull/5562)
* Add HTML view for pod statistics [#5464](https://github.com/diaspora/diaspora/pull/5464)
* Added/Moved hide, block user, report and delete button in SPV [#5547](https://github.com/diaspora/diaspora/pull/5547)
* Added keyboard shortcuts r(reshare), m(expand Post), o(open first link in post) [#5602](https://github.com/diaspora/diaspora/pull/5602)
* Added dropdown to add/remove people from/to aspects in mobile view [#5594](https://github.com/diaspora/diaspora/pull/5594)
* Dynamically compute minimum and maximum valid year for birthday field [#5639](https://github.com/diaspora/diaspora/pull/5639)
* Show hovercard on mentions [#5652](https://github.com/diaspora/diaspora/pull/5652)
* Make help sections linkable [#5667](https://github.com/diaspora/diaspora/pull/5667)
* Add invitation link to contacts page [#5655](https://github.com/diaspora/diaspora/pull/5655)
* Add year to notifications page [#5676](https://github.com/diaspora/diaspora/pull/5676)
* Give admins the ability to lock & unlock accounts [#5643](https://github.com/diaspora/diaspora/pull/5643)
* Add reshares to the stream view immediately [#5699](https://github.com/diaspora/diaspora/pull/5699)
* Update and improve help section [#5665](https://github.com/diaspora/diaspora/pull/5665), [#5706](https://github.com/diaspora/diaspora/pull/5706)
* Expose participation controls in the stream view [#5511](https://github.com/diaspora/diaspora/pull/5511)
* Reimplement photo export [#5685](https://github.com/diaspora/diaspora/pull/5685)
* Add participation controls in the single post view [#5722](https://github.com/diaspora/diaspora/pull/5722)
* Display polls on reshares [#5782](https://github.com/diaspora/diaspora/pull/5782)
* Remove footer from stream pages [#5816](https://github.com/diaspora/diaspora/pull/5816)

# 0.4.1.3

* Update Redcarped, fixes [OSVDB-120415](http://osvdb.org/show/osvdb/120415).

# 0.4.1.2

* Update Rails, fixes [CVE-2014-7818](https://groups.google.com/forum/#!topic/rubyonrails-security/dCp7duBiQgo).

# 0.4.1.1

* Fix XSS issue in poll questions [#5274](https://github.com/diaspora/diaspora/issues/5274)

# 0.4.1.0

## New 'Terms of Service' feature and template

This release brings a new ToS feature that allows pods to easily display to users the terms of service they are operating on. This feature is not enabled by default. If you want to enable it, please add under `settings` in `config/diaspora.yml` the following and restart diaspora. If in doubt see `config/diaspora.yml.example`:

    terms:
      enable: true

When enabled, the footer and sidebar will have a link to terms page, and sign up will have a disclaimer indicating that creating an account means the user accepts the terms of use.

While the project itself doesn't restrict what kind of terms pods run on, we realize not all podmins want to spend time writing them from scratch. Thus there is a basic ToS template included that will be used unless a custom one available.

To modify (or completely rewrite) the terms template, create a file called `app/views/terms/terms.haml` or `app/views/terms/terms.erb` and it will automatically replace the default template, which you can find at `app/views/terms/default.haml`.

There are also two configuration settings to customize the terms (when using the default template). These are optional.

* `settings.terms.jurisdiction` - indicate here in which country or state any legal disputes are handled.
* `settings.terms.minimum_age` - indicate here if you want to show a minimum required age for creating an account.

## Rake task to email users

There is a new Rake task `podmin:admin_mail` available to allow podmins to easily send news and notices to users. The rake task triggers emails via the normal diaspora mailer mechanism (so they are embedded in the standard template) and takes the following parameters:

1) Users definition

* `all` - all users in the database (except deleted)
* `active_yearly` - users logged in within the last year
* `active_monthly` - users logged in within the last month
* `active_halfyear` - users logged in within the last 6 months

2) Path to message file

* Give here a path to a HTML or plain text file that contains the message.

3) Subject

* A subject for the email

Example shell command (depending on your environment);

`RAILS_ENV=production bundle exec rake podmin:admin_mail['active_monthly','./message.html','Important message from pod']`

Read more about [specifying arguments to Rake tasks](http://stackoverflow.com/a/825832/1489738).

## Refactor
* Port help pages to Bootstrap [#5050](https://github.com/diaspora/diaspora/pull/5050)
* Refactor Notification#notify [#4945](https://github.com/diaspora/diaspora/pull/4945)
* Port getting started to Bootstrap [#5057](https://github.com/diaspora/diaspora/pull/5057)
* Port people search page to Bootstrap [#5077](https://github.com/diaspora/diaspora/pull/5077)
* Clarify explanations and defaults in diaspora.yml.example [#5088](https://github.com/diaspora/diaspora/pull/5088)
* Consistent header spacing on Bootstrap pages [#5108](https://github.com/diaspora/diaspora/pull/5108)
* Port settings pages (account, profile, privacy, services) to Bootstrap [#5039](https://github.com/diaspora/diaspora/pull/5039)
* Port contacts and community spotlight pages to Bootstrap [#5118](https://github.com/diaspora/diaspora/pull/5118)
* Redesign login page [#5112](https://github.com/diaspora/diaspora/pull/5112)
* Change mark read link on notifications page [#5141](https://github.com/diaspora/diaspora/pull/5141)

## Bug fixes
* Fix hiding of poll publisher on close [#5029](https://github.com/diaspora/diaspora/issues/5029)
* Fix padding in user menu [#5047](https://github.com/diaspora/diaspora/pull/5047)
* Fix self-XSS when renaming an aspect [#5048](https://github.com/diaspora/diaspora/pull/5048)
* Fix live updating when renaming an aspect [#5049](https://github.com/diaspora/diaspora/pull/5049)
* Use double quotes when embedding translations into Javascript [#5055](https://github.com/diaspora/diaspora/issues/5055)
* Fix regression in mobile sign-in ([commit](https://github.com/diaspora/diaspora/commit/4a2836b108f8a9eb6f46ca58cfcb7b23f40bb076))
* Set mention notification as read when viewing post [#5006](https://github.com/diaspora/diaspora/pull/5006)
* Set sharing notification as read when viewing profile [#5009](https://github.com/diaspora/diaspora/pull/5009)
* Ensure a consistent border on text input elements [#5069](https://github.com/diaspora/diaspora/pull/5069)
* Escape person name in contacts json returned by Conversations#new
* Make sure all parts of the hovercard are always in front [#5188](https://github.com/diaspora/diaspora/pull/5188)

## Features
* Port admin pages to bootstrap, polish user search results, allow accounts to be closed from the backend [#5046](https://github.com/diaspora/diaspora/pull/5046)
* Reference Salmon endpoint in Webfinger XRD to aid discovery by alternative implementations [#5062](https://github.com/diaspora/diaspora/pull/5062)
* Change minimal birth year for the birthday field to 1910 [#5083](https://github.com/diaspora/diaspora/pull/5083)
* Add scrolling thumbnail switcher in the lightbox [#5102](https://github.com/diaspora/diaspora/pull/5102)
* Add help section about keyboard shortcuts [#5100](https://github.com/diaspora/diaspora/pull/5100)
* Automatically add poll answers as needed [#5109](https://github.com/diaspora/diaspora/pull/5109)
* Add Terms of Service as an option for podmins, includes base template [#5104](https://github.com/diaspora/diaspora/pull/5104)
* Add rake task to send a mail to all users [#5111](https://github.com/diaspora/diaspora/pull/5111)
* Expose which services are configured in /statistics.json [#5121](https://github.com/diaspora/diaspora/pull/5121)
* In filtered notification views, replace "Mark all as read" with "Mark shown as read" [#5122](https://github.com/diaspora/diaspora/pull/5122)
* When ignoring a user remove his posts from the stream instantly [#5127](https://github.com/diaspora/diaspora/pull/5127)
* Allow to delete photos from the pictures stream [#5131](https://github.com/diaspora/diaspora/pull/5131)

# 0.4.0.1

## Bug fixes

* Fix performance regression on stream loading with MySQL/MariaDB database backends [#5014](https://github.com/diaspora/diaspora/issues/5014)
* Fix issue with post reporting [#5017](https://github.com/diaspora/diaspora/issues/5017)

# 0.4.0.0

## Ensure account deletions are run

A regression caused accounts deletions to not properly perform in some cases, see [#4792](https://github.com/diaspora/diaspora/issues/4792).
To ensure these are reexecuted properly, please run `RAILS_ENV=production bundle exec rake accounts:run_deletions`
after you've upgraded.

## Change in guid generation

This version will break federation to pods running on versions prior 0.1.1.0.

Read more in [#4249](https://github.com/diaspora/diaspora/pull/4249) and [#4883](https://github.com/diaspora/diaspora/pull/4883)

## Refactor
* Drop number of followers from tags page [#4717](https://github.com/diaspora/diaspora/pull/4717)
* Remove some unused beta code [#4738](https://github.com/diaspora/diaspora/pull/4738)
* Style improvements for SPV, use original author's avatar for reshares [#4754](https://github.com/diaspora/diaspora/pull/4754)
* Update image branding to the new decided standard [#4702](https://github.com/diaspora/diaspora/pull/4702)
* Consistent naming of conversations and messages [#4756](https://github.com/diaspora/diaspora/pull/4756)
* Improve stream generation time [#4769](https://github.com/diaspora/diaspora/pull/4769)
* Port help pages to backbone [#4768](https://github.com/diaspora/diaspora/pull/4768)
* Add participants to conversations menu [#4656](https://github.com/diaspora/diaspora/pull/4656)
* Update forgot_password and reset_password pages [#4707](https://github.com/diaspora/diaspora/pull/4707)
* Change jQuery CDN to jquery.com from googleapis.com [#4765](https://github.com/diaspora/diaspora/pull/4765)
* Update to jQuery 10
* Port publisher and bookmarklet to Bootstrap [#4678](https://github.com/diaspora/diaspora/pull/4678)
* Improve search page, add better indications [#4794](https://github.com/diaspora/diaspora/pull/4794)
* Port notifications and hovercards to Bootstrap [#4814](https://github.com/diaspora/diaspora/pull/4814)
* Replace .rvmrc by .ruby-version and .ruby-gemset [#4854](https://github.com/diaspora/diaspora/pull/4855)
* Reorder and reword items on user settings page [#4912](https://github.com/diaspora/diaspora/pull/4912)
* SPV: Improve padding and interaction counts [#4426](https://github.com/diaspora/diaspora/pull/4426)
* Remove auto 'mark as read' for notifications [#4810](https://github.com/diaspora/diaspora/pull/4810)
* Improve set read/unread in notifications dropdown [#4869](https://github.com/diaspora/diaspora/pull/4869)
* Refactor publisher: trigger events for certain actions, introduce 'disabled' state [#4932](https://github.com/diaspora/diaspora/pull/4932)

## Bug fixes
* Fix user account deletion [#4953](https://github.com/diaspora/diaspora/pull/4953) and [#4963](https://github.com/diaspora/diaspora/pull/4963)
* Fix email body language when invite a friend [#4832](https://github.com/diaspora/diaspora/issues/4832)
* Improve time agos by updating the plugin [#4281](https://github.com/diaspora/diaspora/pull/4281)
* Do not add a space after adding a mention [#4767](https://github.com/diaspora/diaspora/issues/4767)
* Fix active user statistics by saving a last seen timestamp for users [#4802](https://github.com/diaspora/diaspora/pull/4802)
* Render HTML in atom user feed [#4835](https://github.com/diaspora/diaspora/pull/4835)
* Fix plaintext mode of Mentionable [#4831](https://github.com/diaspora/diaspora/pull/4831)
* Fixed Atom Feed Error if reshared Post is deleted [#4841](https://github.com/diaspora/diaspora/pull/4841)
* Show hovercards in the notification drop-down for users on the same pod [#4843](https://github.com/diaspora/diaspora/pull/4843)
* The photo stream no longer repeats after the last photo [#4787](https://github.com/diaspora/diaspora/pull/4787)
* Fix avatar alignment for hovercards in the notifications dropdown [#4853](https://github.com/diaspora/diaspora/pull/4853)
* Do not parse hashtags inside Markdown links [#4856](https://github.com/diaspora/diaspora/pull/4856)
* Restore comment textarea content after revealing more comments [#4858](https://github.com/diaspora/diaspora/pull/4858)
* OpenGraph: don't make description into links [#4708](https://github.com/diaspora/diaspora/pull/4708)
* Don't cut off long tags in stream posts [#4878](https://github.com/diaspora/diaspora/pull/4878)
* Do not replace earlier appearances of the name while mentioning somebody [#4882](https://github.com/diaspora/diaspora/pull/4882)
* Catch exceptions when trying to decode an invalid URI [#4889](https://github.com/diaspora/diaspora/pull/4889)
* Redirect to the stream when switching the mobile publisher to desktop [#4917](https://github.com/diaspora/diaspora/pull/4917)
* Parsing mention witch contain in username special characters [#4919](https://github.com/diaspora/diaspora/pull/4919)
* Do not show your own hovercard [#4758](https://github.com/diaspora/diaspora/pull/4758)
* Hit Nominatim via https [#4968](https://github.com/diaspora/diaspora/pull/4968)

## Features
* You can report a single post or comment by clicking the correct icon in the controler section [#4517](https://github.com/diaspora/diaspora/pull/4517) [#4781](https://github.com/diaspora/diaspora/pull/4781)
* Add permalinks for comments [#4577](https://github.com/diaspora/diaspora/pull/4577)
* New menu for the mobile version [#4673](https://github.com/diaspora/diaspora/pull/4673)
* Added comment count to statistic to enable calculations of posts/comments ratios [#4799](https://github.com/diaspora/diaspora/pull/4799)
* Add filters to notifications controller [#4814](https://github.com/diaspora/diaspora/pull/4814)
* Activate hovercards in SPV and conversations [#4870](https://github.com/diaspora/diaspora/pull/4870)
* Added possibility to conduct polls [#4861](https://github.com/diaspora/diaspora/pull/4861) [#4894](https://github.com/diaspora/diaspora/pull/4894) [#4897](https://github.com/diaspora/diaspora/pull/4897) [#4899](https://github.com/diaspora/diaspora/pull/4899)

# 0.3.0.3

* Bump Rails to 3.2.17, fixes CVE-2014-0081, CVE-2014-0082. For more information see http://weblog.rubyonrails.org/2014/2/18/Rails_3_2_17_4_0_3_and_4_1_0_beta2_have_been_released/

# 0.3.0.2

## Bug fixes
* Use youtube HTTPS scheme for oEmbed [#4743](https://github.com/diaspora/diaspora/pull/4743)
* Fix infinite scroll on aspect streams [#4747](https://github.com/diaspora/diaspora/pull/4747)
* Fix hovercards [#4782](https://github.com/diaspora/diaspora/pull/4782)
* Bump kaminari to fix admin panel [#4714](https://github.com/diaspora/diaspora/issues/4714)

# 0.3.0.1

## Bug fixes
* Fix regression caused by using after_commit with nested '#save' which lead to an infinite recursion [#4715](https://github.com/diaspora/diaspora/issues/4715)
* Save textarea value before rendering comments when clicked 'show more...' [#4858](https://github.com/diaspora/diaspora/pull/4858)

# 0.3.0.0

## Pod statistics
A new feature [has been added](https://github.com/diaspora/diaspora/pull/4602) to allow pods to report extra statistics. Automatically after this code change, the route /statistics.json contains some basic data that was also available before via page headers (pod name, version, status of signups). But also, optionally podmins can enable user and post counts in the diaspora.yml configuration file. The counts are by default switched off, so if you want to report the total user, active user and local post counts, please edit your diaspora.yml configuration with the example values in diaspora.yml.example and uncomment the required lines as indicated.

## Ruby 2.0

We now recommend using Ruby 2.0 with Diaspora. If you're using RVM make sure to run:
```bash
rvm get stable
rvm install 2.0.0
cd ~/diaspora
git pull
cd - && cd ..
```

For more details see https://wiki.diasporafoundation.org/Updating

## Refactor
* Remove old SPV code [#4612](https://github.com/diaspora/diaspora/pull/4612)
* Move non-model federation stuff into lib/ [#4363](https://github.com/diaspora/diaspora/pull/4363)
* Build a color palette to uniform color usage [#4437](https://github.com/diaspora/diaspora/pull/4437) [#4469](https://github.com/diaspora/diaspora/pull/4469) [#4479](https://github.com/diaspora/diaspora/pull/4479)
* Rename bitcoin_wallet_id setting to bitcoin_address [#4485](https://github.com/diaspora/diaspora/pull/4485)
* Batch insert posts into stream collection for a small speedup [#4341](https://github.com/diaspora/diaspora/pull/4351)
* Ported fileuploader to Backbone and refactored publisher views [#4480](https://github.com/diaspora/diaspora/pull/4480)
* Refactor 404.html, fix [#4078](https://github.com/diaspora/diaspora/issues/4078)
* Remove the (now useless) last post link from the user profile. [#4540](https://github.com/diaspora/diaspora/pull/4540)
* Refactor ConversationsController, move query building to User model. [#4547](https://github.com/diaspora/diaspora/pull/4547)
* Refactor the Twitter service model [#4387](https://github.com/diaspora/diaspora/pull/4387)
* Refactor ConversationsController#create, move more stuff to User model [#4551](https://github.com/diaspora/diaspora/pull/4551)
* Refactor MessagesController#create, move stuff to User model [#4556](https://github.com/diaspora/diaspora/pull/4556)
* Reorder the left bar side menu to put the stream first [#4569](https://github.com/diaspora/diaspora/pull/4569)
* Improve notifications and conversations views design on mobile [#4593](https://github.com/diaspora/diaspora/pull/4593)
* Slight redesign of mobile publisher [#4604](https://github.com/diaspora/diaspora/pull/4604)
* Port conversations to Bootstrap [#4622](https://github.com/diaspora/diaspora/pull/4622)
* Remove participants popover and improve conversations menu [#4644](https://github.com/diaspora/diaspora/pull/4644)
* Refactor right side bar [#4793](https://github.com/diaspora/diaspora/pull/4793)

## Bug fixes
* Highlight down arrow at the user menu on hover [#4441](https://github.com/diaspora/diaspora/pull/4441)
* Make invite code input width consistent across browsers [#4448](https://github.com/diaspora/diaspora/pull/4448)
* Fix style of contacts in profile sidebar [#4451](https://github.com/diaspora/diaspora/pull/4451)
* Fix profile mobile when logged out [#4464](https://github.com/diaspora/diaspora/pull/4464)
* Fix preview with more than one mention [#4450](https://github.com/diaspora/diaspora/issues/4450)
* Fix size of images in the SPV [#4471](https://github.com/diaspora/diaspora/pull/4471)
* Adjust 404 message description to not leak logged out users if a post exists or not [#4477](https://github.com/diaspora/diaspora/pull/4477)
* Make I18n system more robust against missing keys in pluralization data
* Prevent overflow of too long strings in the single post view [#4487](https://github.com/diaspora/diaspora/pull/4487)
* Disable submit button in sign up form after submission to avoid email already exists error [#4506](https://github.com/diaspora/diaspora/issues/4506)
* Do not pull the 404 pages assets from Amazon S3 [#4501](https://github.com/diaspora/diaspora/pull/4501)
* Fix counter background does not cover more than 2 digits on profile [#4499](https://github.com/diaspora/diaspora/issues/4499)
* Fix commenting upon submission fail [#4005] (https://github.com/diaspora/diaspora/issues/4005)
* Fix date color and alignment in the notifications dropdown [#4502](https://github.com/diaspora/diaspora/issues/4502)
* Add a white background to images shown in the lightbox [#4475](https://github.com/diaspora/diaspora/issues/4475)
* Refactor getting_started page, test if facebook is available, fix [#4520](https://github.com/diaspora/diaspora/issues/4520)
* Avoid publishing empty posts [#4542](https://github.com/diaspora/diaspora/pull/4542)
* Force comments sort order in mobile spv [#4578](https://github.com/diaspora/diaspora/pull/4578)
* Fix getting started page for mobile [#4536](https://github.com/diaspora/diaspora/pull/4536)
* Refactor mobile header, fix [#4579](https://github.com/diaspora/diaspora/issues/4579)
* Fix avatar display on mobile profile [#4591](https://github.com/diaspora/diaspora/pull/4591)
* Add lightbox to unauthenticated header, fix [#4432](https://github.com/diaspora/diaspora/issues/4432)
* Fix "more picture" indication (+n) on mobile by adding a link on the indication [#4592](https://github.com/diaspora/diaspora/pull/4592)
* Display errors when photo upload fails [#4509](https://github.com/diaspora/diaspora/issues/4509)
* Fix posting to Twitter by correctly catching exception [#4627](https://github.com/diaspora/diaspora/issues/4627)
* Change "Show n more comments"-link, fix [#3119](https://github.com/diaspora/diaspora/issues/3119)
* Specify Firefox version for Travis-CI [#4623](https://github.com/diaspora/diaspora/pull/4623)
* Remove location when publisher is cleared by user
* On signup form errors, don't empty previous values by user, fix [#4663](https://github.com/diaspora/diaspora/issues/4663)
* Remove background from badges in header [#4692](https://github.com/diaspora/diaspora/issues/4692)

## Features
* Add oEmbed content to the mobile view [#4343](https://github.com/diaspora/diaspora/pull/4353)
* One click to select the invite URL [#4447](https://github.com/diaspora/diaspora/pull/4447)
* Disable "mark all as read" link if all notifications are read [#4463](https://github.com/diaspora/diaspora/pull/4463)
* Collapse aspect list and tag followings list when switching to other views [#4462](https://github.com/diaspora/diaspora/pull/4462)
* Highlight current stream in left sidebar [#4445](https://github.com/diaspora/diaspora/pull/4445)
* Added ignore user icon on user profile [#4417](https://github.com/diaspora/diaspora/pull/4417)
* Improve the management of the contacts visibility settings in an aspect [#4567](https://github.com/diaspora/diaspora/pull/4567)
* Add actions on aspects on the contact page [#4570](https://github.com/diaspora/diaspora/pull/4570)
* Added a statistics route with general pod information, and if enabled in pod settings, total user, half year/monthly active users and local post counts [#4602](https://github.com/diaspora/diaspora/pull/4602)
* Add indication about markdown formatting in the publisher [#4589](https://github.com/diaspora/diaspora/pull/4589)
* Add captcha to signup form [#4659](https://github.com/diaspora/diaspora/pull/4659)
* Update Underscore.js 1.3.1 to 1.5.2, update Backbone.js 0.9.2 to 1.1.0 [#4662](https://github.com/diaspora/diaspora/pull/4662)
* Display more than 8 pictures on a post [#4796](https://github.com/diaspora/diaspora/pull/4796)

## Gem updates
Added:
* atomic (1.1.14)
* bcrypt-ruby (3.1.2)
* backbone-on-rails (1.1.0.0)
* devise thread_safe (0.1)
* eco (1.0.0)
* eco-source (1.1.0.rc.1)
* ejs (1.1.1)
* galetahub-simple_captcha (0.1.5)
* thread_safe (0.1.3)
* zip-zip (0.2)

Removed:
* bcrypt-ruby
* rb-kqueue
* slim
* temple

Updated:
* acts_as_api 0.4.1 -> 0.4.2
* capybara 2.1.0 -> 2.2.1
* celluloid (0.13.0 -> 0.15.2
* chunky_png 1.2.8 -> 1.2.9
* client_side_validations 3.2.5 -> 3.2.6
* coderay 1.0.9 -> 1.1.0
* connection_pool 1.0.0 -> 1.2.0
* crack 0.4.0 -> 0.4.1
* cucumber 1.3.5 -> 1.3.10
* cucumber-rails 1.3.1 -> 1.4.0
* database_cleaner 1.1.0 -> 1.2.0
* devise 3.0.2 -> 3.2.2
* diff-lcs 1.2.4 -> 1.2.5
* ethon 0.5.12 -> 0.6.2
* excon 0.25.3 -> 0.31.0
* factory_girl 4.2.0 -> 4.3.0
* factory_girl_rails 4.2.0 -> 4.3.0
* faraday 0.8.8 -> 0.8.9
* ffi 1.9.0 -> 1.9.3
* fog 1.14.0 -> 1.19.0
* foreigner 1.4.2 -> 1.6.1
* fuubar 1.1.1 -> 1.3.2
* gherkin 2.12.0 -> 2.12.2
* guard 1.8.2 -> 2.2.5
* guard-cucumber 1.4.0 -> 1.4.1
* guard-rspec 3.0.2 -> 4.2.4
* haml 4.0.3 -> 4.0.5
* i18n-inflector-rails 1.0.6 -> 1.0.7
* json 1.8.0 -> 1.8.1
* jwt 0.1.8 -> 0.1.10
* kaminari 0.14.1 -> 0.15.0
* kgio 2.8.0 -> 2.8.1
* listen 1.2.2 -> 2.4.0
* mini_magick 3.6.0 -> 3.7.0
* mini_profile 0.5.1 -> 0.5.2
* mobile-fu 1.2.1 -> 1.2.2
* multi_json 1.7.9 -> 1.8.4
* multi_test 0.0.2 -> 0.0.3
* mysql2 0.3.13 -> 0.3.14
* net-ssh 2.6.8 -> 2.7.0
* nokogiri 1.6.0 -> 1.6.1
* omniauth-facebook 1.4.1 -> 1.6.0
* omniauth-twitter 1.0.0 -> 1.0.1
* orm_adapter 0.4.0 -> 0.5.0
* pry 0.9.12.2 -> 0.9.12.4
* rack-google-analytics 0.11.0 -> 0.14.0
* rack-rewrite 1.3.3 -> 1.5.0
* rails_autolink 1.1.0 -> 1.1.5
* raindrops 0.11.0 -> 0.12.0
* rake 10.1.0 -> 10.1.1
* rb-fsevent 0.9.3 -> 0.9.4
* rb-inotify 0.9.0 -> 0.9.3
* redis 3.0.4 -> 3.0.6
* redis-namespace 1.3.0 -> 1.4.1
* rspec 2.13.0 -> 2.14.1
* rspec-core 2.13.1 -> 2.14.7
* rspec-expectations 2.13.0 -> 2.14.4
* rspec-mocks 2.13.1 -> 2.14.4
* rspec-rails 2.13.2 -> 2.14.1
* ruby-oembed 0.8.8 -> 0.8.9
* ruby-progressbar 1.1.1 -> 1.4.0
* selenium-webdriver 2.34.0 -> 2.39.0
* sidekiq 2.11.1 -> 2.17.2
* slop 3.4.6 -> 3.4.7
* spork 1.0.0rc3 -> 1.0.0rc4
* strong_parameters 0.2.1 -> 0.2.2
* test_after_commit 0.2.0 -> 0.2.2
* timers 1.0.0 -> 1.1.0
* timecop 0.6.1 -> 0.7.1
* typhoeus 0.6.3 -> 0.6.7
* unicorn 4.6.3 -> 4.8.0
* webmock 1.13.0 -> 1.16.1
* will_paginate 3.0.4 -> 3.0.5

# 0.2.0.1

* Bump rails to version 3.2.16, fixes several security issues, see http://weblog.rubyonrails.org/2013/12/3/Rails_3_2_16_and_4_0_2_have_been_released/
* Bump recommended Ruby version to 1.9.3-p484, see https://www.ruby-lang.org/en/news/2013/11/22/heap-overflow-in-floating-point-parsing-cve-2013-4164/

# 0.2.0.0

**Attention:** This release includes a potentially long running migration! However it should be safe to run this while keeping your application servers on.

## Refactor
* Service and ServiceController, general code reorg to make it cleaner/+ testable/+ extensible [#4344](https://github.com/diaspora/diaspora/pull/4344)
* Background actual mailing when sending invitations [#4069](https://github.com/diaspora/diaspora/issues/4069)
* Set the current user on the client side through gon [#4028](https://github.com/diaspora/diaspora/issues/4028)
* Update sign out route to a DELETE request [#4068](https://github.com/diaspora/diaspora/issues/4068)
* Convert all ActivityStreams::Photo to StatusMessages and drop ActivityStreams::Photo [#4144](https://github.com/diaspora/diaspora/issues/4144)
* Port the Rails application to strong_parameters in preparation to the upgrade to Rails 4 [#4143](https://github.com/diaspora/diaspora/issues/4143)
* Refactor left bar side menu, improve tag autosuggestion design [#4271](https://github.com/diaspora/diaspora/issues/4271), [#4316](https://github.com/diaspora/diaspora/pull/4316)
* Extract and factorize the header css in a new file, fix ugly header in registration [#4389](https://github.com/diaspora/diaspora/pull/4389)
* Move contact list on profile to profile information, show user his own contacts on profile [#4360](https://github.com/diaspora/diaspora/pull/4360)
* Refactor metas, HTML is now valid [#4356](https://github.com/diaspora/diaspora/pull/4356)
* Improve sharing message and mention/message buttons on profile [#4374](https://github.com/diaspora/diaspora/pull/4374)

## Bug fixes
* Check twitter write access before adding/authorizing it for a user. [#4124](https://github.com/diaspora/diaspora/issues/4124)
* Don't focus comment form on 'show n more comments' [#4265](https://github.com/diaspora/diaspora/issues/4265)
* Do not render mobile photo view for none-existing photos [#4194](https://github.com/diaspora/diaspora/issues/4194)
* Render markdown content for prettier email subjects and titles [#4182](https://github.com/diaspora/diaspora/issues/4182)
* Disable invite button after sending invite [#4173](https://github.com/diaspora/diaspora/issues/4173)
* Fix pagination for people list on the tag stream page [#4245](https://github.com/diaspora/diaspora/pull/4245)
* Fix missing timeago tooltip in conversations [#4257](https://github.com/diaspora/diaspora/issues/4257)
* Fix link to background image [#4289](https://github.com/diaspora/diaspora/pull/4289)
* Fix Facebox icons 404s when called from Backbone
* Fix deleting a post from Facebook [#4290](https://github.com/diaspora/diaspora/pull/4290)
* Display notices a little bit longer to help on sign up errors [#4274](https://github.com/diaspora/diaspora/issues/4274)
* Fix user contact sharing/receiving [#4163](https://github.com/diaspora/diaspora/issues/4163)
* Change image to ajax-loader when closing lightbox [#3229](https://github.com/diaspora/diaspora/issues/3229)
* Fix pointer cursor on the file upload button [#4349](https://github.com/diaspora/diaspora/pull/4349)
* Resize preview button [#4355](https://github.com/diaspora/diaspora/pull/4355)
* Fix compability problem with MySQL 5.6 [#4312](https://github.com/diaspora/diaspora/issues/4312)
* Don't collapse the post preview [#4346](https://github.com/diaspora/diaspora/issues/4346)
* Improve mobile usability [#4354](https://github.com/diaspora/diaspora/pull/4354)
* Descending text is no longer cut off in orange welcome banner [#4377](https://github.com/diaspora/diaspora/issues/4377)
* Adjust Facebook character limit to reality [#4380](https://github.com/diaspora/diaspora/issues/4380)
* Restore truncated URLs when posting to Twitter [#4211](https://github.com/diaspora/diaspora/issues/4211)
* Fix mobile search tags [#4392](https://github.com/diaspora/diaspora/issues/4392)
* Remove placeholders for name fields in settings (no more Sofaer) [#4385](https://github.com/diaspora/diaspora/pull/4385)
* Problems with layout the registration page for mobile. [#4396](https://github.com/diaspora/diaspora/issues/4396)
* Do not display photos in the background in the SPV [#4407](https://github.com/diaspora/diaspora/pull/4407)
* Fix mobile view of deleted reshares [#4397](https://github.com/diaspora/diaspora/issues/4397)
* Fix the overlapping of embedded youtube videos [#2943](https://github.com/diaspora/diaspora/issues/2943)
* Fix opacity of control icons [#4414](https://github.com/diaspora/diaspora/issues/4414/)
* Add hover state to header icons [#4436](https://github.com/diaspora/diaspora/pull/4436)
* Fix check icon regression on contacts page [#4440](https://github.com/diaspora/diaspora/pull/4440)
* Do not leak non public photos
* Fix check icon alignment in aspect dropdown [#4443](https://github.com/diaspora/diaspora/pull/4443)

## Features
* Admin: add option to find users under 13 (COPPA) [#4252](https://github.com/diaspora/diaspora/pull/4252)
* Show the user if a contact is sharing with them when viewing their profile page [#2948](https://github.com/diaspora/diaspora/issues/2948)
* Made Unicorn timeout configurable and increased the default to 90 seconds
* Follow DiasporaHQ upon account creation is now configurable to another account [#4278](https://github.com/diaspora/diaspora/pull/4278)
* Use first header as title in the single post view, when possible [#4256](https://github.com/diaspora/diaspora/pull/4256)
* Close publisher when clicking on the page outside of it [#4282](https://github.com/diaspora/diaspora/pull/4282)
* Deleting a post deletes it from Tumblr too [#4331](https://github.com/diaspora/diaspora/pull/4331)
* OpenGraph support [#4215](https://github.com/diaspora/diaspora/pull/4215)
* Added Wordpress service ability for posts. [#4321](https://github.com/diaspora/diaspora/pull/4321)
* Implement tag search autocomplete in header search box [#4169](https://github.com/diaspora/diaspora/issues/4169)
* Uncheck 'make contacts visible to each other' by default when adding new aspect. [#4343](https://github.com/diaspora/diaspora/issues/4343)
* Add possibility to ask for Bitcoin donations [#4375](https://github.com/diaspora/diaspora/pull/4375)
* Remove posts, comments and private conversations from the mobile site. [#4408](https://github.com/diaspora/diaspora/pull/4408) [#4409](https://github.com/diaspora/diaspora/pull/4409)
* Added a link to user photos and thumbnails are shown in the left side bar [#4347](https://github.com/diaspora/diaspora/issues/4347)
* Rework the single post view [#4410](https://github.com/diaspora/diaspora/pull/4410)
* Add aspect modification on contacts page, close [#4397](https://github.com/diaspora/diaspora/issues/4397)
* Add help page [#4405](https://github.com/diaspora/diaspora/issues/4405)

## Gem updates

* Added entypo-rails, mini_portile, multi_test, omniauth-wordpress, opengraph_parser, strong_parameters, test_after_commit
* addressable 2.3.4 -> 2.3.5
* asset_sync 0.5.4 -> 1.0.0
* bcrypt-ruby 3.0.1 -> 3.1.1
* capybara 1.1.3 -> 2.1.0
* carrierwave 0.8.0 -> 0.9.0
* coffee-script-source 1.6.2 -> 1.6.3
* cucumber 1.3.2 -> 1.3.5
* database_cleaner 1.0.1 -> 1.1.0
* devise 2.1.3 -> 3.0.2
* excon 0.23.0 -> 0.25.3
* faraday 0.8.7 -> 0.8.8
* fixture_builder 0.3.5 -> 0.3.6
* fog 1.12.1 -> 1.14.0
* font-awesome-rails 3.1.1.3 -> 3.2.1.2
* foreigner 1.4.1 -> 1.4.2
* guard 1.8.0 -> 1.8.2
* guard-rspec 3.0.1 -> 3.0.2
* guard-spork 1.5.0 -> 1.5.1
* i18n-inflector 2.6.6 -> 2.6.7
* listen 1.2.0 -> 1.2.2
* lumberjack 1.0.3 -> 1.0.4
* method_source 0.8.1 -> 0.8.2
* multi_json 1.7.6 -> 1.7.8
* mysql2 0.3.11 -> 0.3.13
* net-scp 1.1.1 -> 1.1.2
* net-ssh 2.6.7 -> 2.6.8
* nokogiri 1.5.9 -> 1.6.0
* omniauth-twitter 0.0.16 -> 1.0.0
* pg 0.15.1 -> 0.16.0
* rails-i18n 0.7.3 -> 0.7.4
* rake 10.0.4 -> 10.1.0
* redcarpet 2.3.0 -> 3.0.0
* remotipart 1.0.5 -> 1.2.1
* safe_yaml 0.9.3 -> 0.9.5
* sass 3.2.9 -> 3.2.10
* selenium-webdriver 2.32.1 -> 2.34.0
* sinon-rails 1.4.2.1 -> 1.7.3
* slop 3.4.5 -> 3.4.6
* temple 0.6.5 -> 0.6.6
* twitter 4.7.0 -> 4.8.1
* uglifier 2.1.1 -> 2.1.2
* unicorn 4.6.2 -> 4.6.3
* warden 1.2.1 -> 1.2.3
* webmock 1.11.0 -> 1.13.0
* xpath 0.1.4 -> 2.0.0

# 0.1.1.0

## Refactor

* Refactored config/ directory [#4144](https://github.com/diaspora/diaspora/pull/4145).
* Drop misleading fallback donation form. [Proposal](https://www.loomio.org/discussions/1045?proposal=2722)
* Update Typhoeus to 0.6.3 and refactor HydraWrapper. [#4162](https://github.com/diaspora/diaspora/pull/4162)
* Bump recomended Ruby version to 1.9.3-p448, see [Ruby news](http://www.ruby-lang.org/en/news/2013/06/27/hostname-check-bypassing-vulnerability-in-openssl-client-cve-2013-4073/).
* Remove length restriciton on GUIDs in the database schema [#4249](https://github.com/diaspora/diaspora/pull/4249)

## Bug fixes

* Fix deletelabel icon size regression after sprites [$4180](https://github.com/diaspora/diaspora/issues/4180)
* Don't use Pathname early to circumvent some rare initialization errors [#3816](https://github.com/diaspora/diaspora/issues/3816)
* Don't error out in script/server if git is unavailable.
* Fix post preview from tag pages [#4157](https://github.com/diaspora/diaspora/issues/4157)
* Fix tags ordering in chrome [#4133](https://github.com/diaspora/diaspora/issues/4133)
* Fix src URL for oEmbed iFrame [#4178](https://github.com/diaspora/diaspora/pull/4178)
* Add back-to-top button on tag and user pages [#4185](https://github.com/diaspora/diaspora/issues/4185)
* Fix reopened issue by changing the comment/post submit keyboard sortcut to ctrl+enter from shift+enter [#3897](https://github.com/diaspora/diaspora/issues/3897)
* Show medium avatar in hovercard [#4203](https://github.com/diaspora/diaspora/pull/4203)
* Fix posting to Twitter [#2758](https://github.com/diaspora/diaspora/issues/2758)
* Don't show hovercards for current user in comments [#3999](https://github.com/diaspora/diaspora/issues/3999)
* Replace mentions of out-of-aspect people with markdown links [#4161](https://github.com/diaspora/diaspora/pull/4161)
* Unify hide and ignore [#3828](https://github.com/diaspora/diaspora/issues/3828)
* Remove alpha branding [#4196](https://github.com/diaspora/diaspora/issues/4196)
* Fix dynamic loading of asset_sync
* Fix login for short passwords [#4123](https://github.com/diaspora/diaspora/issues/4123)
* Add loading indicator on tag pages, remove the second one from the profile page [#4041](https://github.com/diaspora/diaspora/issues/4041)
* Leaving the `to` field blank when sending a private message causes a server error [#4227](https://github.com/diaspora/diaspora/issues/4227)
* Fix hashtags that start a line when posting to Facebook or Twitter [#3768](https://github.com/diaspora/diaspora/issues/3768) [#4154](https://github.com/diaspora/diaspora/issues/4154)
* Show avatar of recent user in conversation list [#4237](https://github.com/diaspora/diaspora/issues/4237)
* Private message fails if contact not entered correctly [#4210](https://github.com/diaspora/diaspora/issues/4210)

## Features

* Deleting a post that was shared to Twitter now deletes it from Twitter too [#4156](https://github.com/diaspora/diaspora/pull/4156)
* Improvement on how participants are displayed on each conversation without opening it [#4149](https://github.com/diaspora/diaspora/pull/4149)

## Gem updates

* acts-as-taggable-on 2.4.0 -> 2.4.1
* configurate 0.0.7 -> 0.0.8
* database_cleaner 0.9.1 -> 1.0.1
* fog 1.10.1 -> 1.12.1
* fuubar 1.10 -> 1.1.1
* gon 4.1.0 -> 4.1.1
* guard-rspec 2.5.3 -> 3.0.1
* haml 4.0.2 -> 4.0.3
* json 1.7.7 -> 1.8.0
* mini_magick 3.5 -> 3.6.0
* mobile-fu 1.1.1 -> 1.2.1
* rack-cors 0.2.7 -> 0.2.8
* rails_admin 0.4.7 -> 0.4.9
* rails_autolink 1.0.9 -> 1.1.0
* redcarpet 2.2.2 -> 2.3.0
* rspec-rails 2.13.0 -> 2.13.2
* slim 1.3.8 -> 1.3.9
* twitter 4.6.2 -> 4.7.0
* typhoeus 0.3.3 -> 0.6.3
* uglifier 2.0.1 -> 2.1.1
* webmock 1.8.11 -> 1.11.0


# 0.1.0.1

* Regression fix: 500 for deleted reshares introduced by the locator
* Federate locations

# 0.1.0.0

## Refactor

### Replaced Resque with Sidekiq - Migration guide - [#3993](https://github.com/diaspora/diaspora/pull/3993)

We replaced our queue system with Sidekiq. You might know that Resque needs Redis.
Sidekiq does too, so don't remove it, it's still required. Sidekiq uses a threaded
model so you'll need far less processes than with Resque to do the same amount
of work.

To update do the following:

1. Before updating (even before the `git pull`!) stop your application
   server (Unicorn by default, started through Foreman).
2. In case you did already run `git pull` checkout v0.0.3.4:

   ```
   git fetch origin
   git checkout v0.0.3.4
   bundle
   ```

3. Start Resque web (you'll need temporary access to port 5678, check
   your Firewall if needed!):

   ```
   bundle exec resque-web
   ```

   In case you need it you can adjust the port with the `-p` flag.
4. One last time, start a Resque worker:

   ```
   RAILS_ENV=production QUEUE=* bundle exec rake resque:work
   ```

   Visit Resque web via http://your_host:5678, wait until all queues but the
   failed one are empty (show 0 jobs).
5. Kill the Resque worker by hitting Ctrl+C. Kill Resque web with:

   ```
   bundle exec resque-web -k
   ```

   Don't forget to close the port on the Firewall again, if you had to open it.
6. In case you needed to do step 2., run:

   ```
   git checkout master
   bundle
   ```

7. Proceed with the update as normal (migrate database, precompile assets).
8. Before starting Diaspora again ensure that you reviewed the new
   `environment.sidekiq` section in `config/diaspora.yml.example` and,
   if wanted, transfered it to your `config/diaspora.yml` and made any
   needed changes. In particular increase the `environment.sidekiq.concurrency`
   setting on any medium sized pod. If you do change that value, edit
   your `config/database.yml` and add a matching `pool: n` to your database
   configuration. n should be equal or higher than the amount of
   threads per Sidekiq worker. This sets how many concurrent
   connections to the database ActiveRecord allows.


If you aren't using `script/server` but for example passenger, you no
longer need to start a Resque worker, but a Sidekiq worker now. The
command for that is:

```
bundle exec sidekiq
```


#### Heroku

The only gotcha for Heroku single gear setups is that the setting name
to spawn a background worker from the unicorn process changed. Run

```
heroku config:remove SERVER_EMBED_RESQUE_WORKER
heroku config:set SERVER_EMBED_SIDEKIQ_WORKER=true
```

We're automatically adjusting the ActiveRecord connection pool size for you.

Larger Heroku setups should have enough expertise to figure out what to do
by them self.

### Removal of Capistrano

The Capistrano deployment scripts were removed from the main source code
repository, since they were no longer working.
They will be moved into their own repository with a new maintainer,
you'll be able to find them under the Diaspora* Github organization once
everything is set up.

### Other

* Cleaned up requires of our own libraries [#3993](https://github.com/diaspora/diaspora/pull/3993)
* Refactor people_controller#show and photos_controller#index [#4002](https://github.com/diaspora/diaspora/issues/4002)
* Modularize layout [#3944](https://github.com/diaspora/diaspora/pull/3944)
* Add header to the sign up page [#3944](https://github.com/diaspora/diaspora/pull/3944)
* Add a configuration entry to set max-age header to Amazon S3 resources. [#4048](https://github.com/diaspora/diaspora/pull/4048)
* Load images via sprites [#4039](https://github.com/diaspora/diaspora/pull/4039)
* Delete unnecessary javascript views. [#4059](https://github.com/diaspora/diaspora/pull/4059)
* Cleanup of script/server
* Attempt to stabilize federation of attached photos (fix [#3033](https://github.com/diaspora/diaspora/issues/3033)  [#3940](https://github.com/diaspora/diaspora/pull/3940) )
* Refactor develop install script [#4111](https://github.com/diaspora/diaspora/pull/4111)
* Remove special hacks for supporting Ruby 1.8 [#4113](https://github.com/diaspora/diaspora/pull/4139)
* Moved custom oEmbed providers to config/oembed_providers.yml [#4131](https://github.com/diaspora/diaspora/pull/4131)
* Add specs for Post#find_by_guid_or_id_with_user

## Bug fixes

* Fix mass aspect selection [#4127](https://github.com/diaspora/diaspora/pull/4127)
* Fix posting functionality on tags show view [#4112](https://github.com/diaspora/diaspora/pull/4112)
* Fix cancel button on getting_started confirmation box [#4073](https://github.com/diaspora/diaspora/issues/4073)
* Reset comment box height after posting a comment. [#4030](https://github.com/diaspora/diaspora/issues/4030)
* Fade long tag names. [#3899](https://github.com/diaspora/diaspora/issues/3899)
* Avoid posting empty comments. [#3836](https://github.com/diaspora/diaspora/issues/3836)
* Delegate parent_author to the target of a RelayableRetraction
* Do not fail on receiving a SignedRetraction via the public route
* Pass the real values to stderr_path and stdout_path in unicorn.rb since it runs a case statement on them.
* Decode tag name before passing it into a TagFollowingAction [#4027](https://github.com/diaspora/diaspora/issues/4027)
* Fix reshares in single post-view [#4056](https://github.com/diaspora/diaspora/issues/4056)
* Fix mobile view of deleted reshares. [#4063](https://github.com/diaspora/diaspora/issues/4063)
* Hide comment button in the mobile view when not signed in. [#4065](https://github.com/diaspora/diaspora/issues/4065)
* Send profile alongside notification [#3976](https://github.com/diaspora/diaspora/issues/3976)
* Fix off-center close button image on intro popovers [#3841](https://github.com/diaspora/diaspora/pull/3841)
* Remove unnecessary dotted CSS borders. [#2940](https://github.com/diaspora/diaspora/issues/2940)
* Fix default image url in profiles table. [#3795](https://github.com/diaspora/diaspora/issues/3795)
* Fix mobile buttons are only clickable when scrolled to the top. [#4102](https://github.com/diaspora/diaspora/issues/4102)
* Fix regression in bookmarklet causing uneditable post contents. [#4057](https://github.com/diaspora/diaspora/issues/4057)
* Redirect all mixed case tags to the lower case equivalents [#4058](https://github.com/diaspora/diaspora/issues/4058)
* Fix wrong message on infinite scroll on contacts page [#3681](https://github.com/diaspora/diaspora/issues/3681)
* My Activity mobile doesn't show second page when clicking "more". [#4109](https://github.com/diaspora/diaspora/issues/4109)
* Remove unnecessary navigation bar to access mobile site and re-add flash warning to mobile registrations. [#4085](https://github.com/diaspora/diaspora/pull/4085)
* Fix broken reactions link on mobile page [#4125](https://github.com/diaspora/diaspora/pull/4125)
* Missing translation "Back to top". [#4138](https://github.com/diaspora/diaspora/pull/4138)
* Fix preview with locator feature. [#4147](https://github.com/diaspora/diaspora/pull/4147)
* Fix mentions at end of post. [#3746](https://github.com/diaspora/diaspora/issues/3746)
* Fix missing indent to correct logged-out-header container relative positioning [#4134](https://github.com/diaspora/diaspora/pull/4134)
* Private post dont show error 404 when you are not authorized on mobile page [#4129](https://github.com/diaspora/diaspora/issues/4129)
* Show 404 instead of 500 if a not signed in user wants to see a non public or non existing post.

## Features

* Deleting a post that was shared to Facebook now deletes it from Facebook too [#3980]( https://github.com/diaspora/diaspora/pull/3980)
* Include reshares in a users public atom feed [#1781](https://github.com/diaspora/diaspora/issues/1781)
* Add the ability to upload photos from the mobile site. [#4004](https://github.com/diaspora/diaspora/issues/4004)
* Show timestamp when hovering on comment time-ago string. [#4042](https://github.com/diaspora/diaspora/issues/4042)
* If sharing a post with photos to Facebook, always include URL to post [#3706](https://github.com/diaspora/diaspora/issues/3706)
* Add possibiltiy to upload multiple photos from mobile. [#4067](https://github.com/diaspora/diaspora/issues/4067)
* Add hotkeys to navigate in stream [#4089](https://github.com/diaspora/diaspora/pull/4089)
* Add a brief explanatory text about external services connections to services index page [#3064](https://github.com/diaspora/diaspora/issues/3064)
* Add a preview for posts in the stream [#4099](https://github.com/diaspora/diaspora/issues/4099)
* Add shortcut key Shift to submit comments and publish posts. [#4096](https://github.com/diaspora/diaspora/pull/4096)
* Show the service username in a tooltip next to the publisher icons [#4126](https://github.com/diaspora/diaspora/pull/4126)
* Ability to add location when creating a post [#3803](https://github.com/diaspora/diaspora/pull/3803)
* Added oEmbed provider for MixCloud. [#4131](https://github.com/diaspora/diaspora/pull/4131)

## Gem updates

* Dropped everything related to Capistrano in preparation for maintaining it in a separate repository
* Replaced Resque with Sidekiq, see above. Added Sinatra and Slim for the Sidekiq  Monitor interface
* Added sinon-rails, compass-rails
* acts-as-taggable-on 2.3.3 -> 2.4.0
* addressable 2.3.2 -> 2.3.4
* client_side_validations 3.2.1 -> 3.2.5
* configurate 0.0.2 -> 0.0.7
* cucumber-rails 1.3.0 -> 1.3.1
* faraday 0.8.5 -> 0.8.7
* fog 1.9.0 -> 1.10.1
* foreigner 1.3.0 -> 1.4.1
* foreman 0.61 -> 0.62
* gon 4.0.2 -> 4.1.0
* guard 1.6.2 -> 1.7.0
* guard-cucumber 1.3.2 -> 1.4.0
* guard-rspec 2.4.0 -> 2.5.3
* guard-spork 1.4.2 -> 1.5.0
* haml 4.0.0 -> 4.0.2
* handlebars_assets 0.11.0 -> 0.1.2.0
* jasmine 1.3.1 -> 1.3.2
* nokogiri 1.5.6 -> 1.5.9
* oauth2 0.8.0 -> 0.8.1
* omniauth 1.1.3 -> 1.1.4
* omniauth-twitter 0.0.14 -> 0.0.16
* pg 0.14.1 -> 0.15.1
* rack-piwik 0.1.3 -> 0.2.2
* rails-i18n 0.7.2 -> 0.7.3
* rails_admin 0.4.5 -> 0.4.7
* roxml git release -> 3.1.6
* rspec-rails 2.12.2 -> 2.13.0
* safe_yaml 0.8.0 -> 0.9.1
* selenium-webdriver 2.29.0 -> 2.32.1
* timecop 0.5.9.2 -> 0.6.1
* twitter 4.5.0 -> 4.6.2
* uglifier 1.3.0 -> 2.0.1
* unicorn 4.6.0 -> 4.6.2

# 0.0.3.4

* Bump Rails to 3.2.13, fixes CVE-2013-1854, CVE-2013-1855, CVE-2013-1856 and CVE-2013-1857. [Read more](http://weblog.rubyonrails.org/2013/3/18/SEC-ANN-Rails-3-2-13-3-1-12-and-2-3-18-have-been-released/)

# 0.0.3.3

* Switch Gemfile source to https to be compatible with bundler 1.3

# 0.0.3.2

* Fix XSS vulnerability in conversations#new [#4010](https://github.com/diaspora/diaspora/issues/4010)

# 0.0.3.1

* exec foreman in ./script/server to replace the process so that we can Ctrl+C it again.
* Include our custom fileuploader on the mobile site too. [#3994](https://github.com/diaspora/diaspora/pull/3994)
* Move custom splash page logic into the controller [#3991](https://github.com/diaspora/diaspora/issues/3991)
* Fixed removing images from publisher on the profile and tags pages. [#3995](https://github.com/diaspora/diaspora/pull/3995)
* Wrap text if too long in mobile notifications. [#3990](https://github.com/diaspora/diaspora/pull/3990)
* Sort tag followings alphabetically, not in reverse [#3986](https://github.com/diaspora/diaspora/issues/3986)

# 0.0.3.0

## Refactor

* Removed unused stuff [#3714](https://github.com/diaspora/diaspora/pull/3714), [#3754](https://github.com/diaspora/diaspora/pull/3754)
* Last post link isn't displayed anymore if there are no visible posts [#3750](https://github.com/diaspora/diaspora/issues/3750)
* Ported tag followings to backbone [#3713](https://github.com/diaspora/diaspora/pull/3713), [#3775](https://github.com/diaspora/diaspora/pull/3777)
* Extracted configuration system to a gem.
* Made number of unicorn workers configurable.
* Made loading of the configuration environment independent of Rails.
* Do not generate paths like `/a/b/c/config/boot.rb/../../Gemfile` to require and open things, create a proper path instead.
* Remove the hack for loading the entire lib folder with a proper solution. [#3809](https://github.com/diaspora/diaspora/issues/3750)
* Update and refactor the default public view `public/default.html` [#3811](https://github.com/diaspora/diaspora/issues/3811)
* Write unicorn stderr and stdout [#3785](https://github.com/diaspora/diaspora/pull/3785)
* Ported aspects to backbone [#3850](https://github.com/diaspora/diaspora/pull/3850)
* Join tagging's table instead of tags to improve a bit the query [#3932](https://github.com/diaspora/diaspora/pull/3932)
* Refactor contacts/index view [#3937](https://github.com/diaspora/diaspora/pull/3937)
* Ported aspect membership dropdown to backbone [#3864](https://github.com/diaspora/diaspora/pull/3864)

## Features

* Updates to oEmbed, added new providers and fixed photo display. [#3880](https://github.com/diaspora/diaspora/pull/3880)
* Add 'screenshot tool' for taking before/after images of stylesheet changes. [#3797](https://github.com/diaspora/diaspora/pull/3797)
* Add possibility to contact the administrator. [#3792](https://github.com/diaspora/diaspora/pull/3792)
* Add simple background for unread messages/conversations mobile. [#3724](https://github.com/diaspora/diaspora/pull/3724)
* Add flash warning to conversation mobile, unification of flash warning with login and register mobile, and add support for flash warning to Opera browser. [#3686](https://github.com/diaspora/diaspora/pull/3686)
* Add progress percentage to upload images. [#3740](https://github.com/diaspora/diaspora/pull/3740)
* Mark all unread post-related notifications as read, if one of this gets opened. [#3787](https://github.com/diaspora/diaspora/pull/3787)
* Add flash-notice when sending messages to non-contacts. [#3723](https://github.com/diaspora/diaspora/pull/3723)
* Re-add hovercards [#3802](https://github.com/diaspora/diaspora/pull/3802)
* Add images to notifications [#3821](https://github.com/diaspora/diaspora/pull/3821)
* Show pod version in footer and updated the link to the changelog [#3822](https://github.com/diaspora/diaspora/pull/3822)
* Footer links moved to sidebar [#3827](https://github.com/diaspora/diaspora/pull/3827)
* Changelog now points to correct revision if possible [#3921](https://github.com/diaspora/diaspora/pull/3921)
* User interface enhancements [#3832](https://github.com/diaspora/diaspora/pull/3832), [#3839](https://github.com/diaspora/diaspora/pull/3839), [#3834](https://github.com/diaspora/diaspora/pull/3834), [#3840](https://github.com/diaspora/diaspora/issues/3840), [#3846](https://github.com/diaspora/diaspora/issues/3846), [#3851](https://github.com/diaspora/diaspora/issues/3851), [#3828](https://github.com/diaspora/diaspora/issues/3828), [#3874](https://github.com/diaspora/diaspora/issues/3874), [#3806](https://github.com/diaspora/diaspora/issues/3806), [#3906](https://github.com/diaspora/diaspora/issues/3906).
* Add settings web mobile. [#3701](https://github.com/diaspora/diaspora/pull/3701)
* Stream form on profile page [#3910](https://github.com/diaspora/diaspora/issues/3910).
* Add Getting_Started page mobile. [#3949](https://github.com/diaspora/diaspora/issues/3949).
* Autoscroll to the first unread message in conversations. [#3216](https://github.com/diaspora/diaspora/issues/3216)
* Friendlier new-conversation mobile. [#3984](https://github.com/diaspora/diaspora/issues/3984)

## Bug Fixes

* Force Typhoeus/cURL to use the CA bundle we query via the config. Also add a setting for extra verbose output.
* Validate input on sending invitations, validate email format, send correct ones. [#3748](https://github.com/diaspora/diaspora/pull/3748), [#3271](https://github.com/diaspora/diaspora/issues/3271)
* moved Aspects JS initializer to the correct place so aspect selection / deselection works again. [#3737](https://github.com/diaspora/diaspora/pull/3737)
* Do not strip "markdown" in links when posting to services. [#3765](https://github.com/diaspora/diaspora/issues/3765)
* Renamed `server.db` to `server.database` to match the example configuration.
* Fix insecure image of cat on user edit page - New photo courtesy of [khanb1 on flickr](http://www.flickr.com/photos/albaraa/) under CC BY 2.0.
* Allow translation of "suggest member" of Community Spotlight. [#3791](https://github.com/diaspora/diaspora/issues/3791)
* Resize deletelabel and ignoreuser images to align them. [#3779](https://github.com/diaspora/diaspora/issues/3779)
* Patch in Armenian pluralization rule until CLDR provides it.
* Fix reshare a post multiple times. [#3831](https://github.com/diaspora/diaspora/issues/3671)
* Fix services index view. [#3884](https://github.com/diaspora/diaspora/issues/3884)
* Excessive padding with "user-controls" in single post view. [#3861](https://github.com/diaspora/diaspora/issues/3861)
* Resize full scaled image to a specific width. [#3818](https://github.com/diaspora/diaspora/issues/3818)
* Fix translation issue in contacts_helper [#3937](https://github.com/diaspora/diaspora/pull/3937)
* Show timestamp hovering a timeago string (stream) [#3149](https://github.com/diaspora/diaspora/issues/3149)
* Fix reshare and like a post on a single post view [#3672](https://github.com/diaspora/diaspora/issues/3672)
* Fix posting multiple times the same content [#3272](https://github.com/diaspora/diaspora/issues/3272)
* Excessive padding with select aspect in mobile publisher. [#3951](https://github.com/diaspora/diaspora/issues/3951)
* Adapt css for search mobile page. [#3953](https://github.com/diaspora/diaspora/issues/3953)
* Twitter/Facebook/Tumblr count down characters is hidden by the picture of the post. [#3963](https://github.com/diaspora/diaspora/issues/3963)
* Buttons on mobile are hard to click on. [#3973](https://github.com/diaspora/diaspora/issues/3973)
* RTL-language characters in usernames no longer overlay post dates [#2339](https://github.com/diaspora/diaspora/issues/2339)
* Overflow info author mobile web. [#3983](https://github.com/diaspora/diaspora/issues/3983)
* Overflow name author mobile post. [#3981](https://github.com/diaspora/diaspora/issues/3981)

## Gem Updates

* Removed `debugger` since it was causing bundle problems, and is not necessary given 1.9.3 has a built-in debugger.
* dropped unnecessary fastercsv
* markerb switched from git release to 1.0.1
* added rmagick as development dependency for making screenshot comparisons
* jasmine 1.2.1 -> 1.3.1 (+ remove useless spec)
* activerecord-import 0.2.11 -> 0.3.1
* asset_sync 0.5.0 -> 0.5.4
* bootstap-sass 2.1.1.0 -> 2.2.2.0
* carrierwave 0.7.1 -> 0.8.0
* configurate 0.0.1 -> 0.0.2
* factory_girl_rails 4.1.0 -> 4.2.0
* faraday 0.8.4 -> 0.8.5
* ffi 1.1.5 -> 1.4.0
* fixture_builder 0.3.4 -> 0.3.5
* fog 1.6.0 -> 1.9.0
* foreigner 1.2.1 -> 1.3.0
* foreman 0.60.2 -> 0.61
* gon 4.0.1 -> 4.0.2
* guard 1.5.4 -> 1.6.2
    * guard-cucumber 1.2.2 -> 1.3.2
    * guard-rspec 2.1.1 -> 2.4.0
    * guard-spork 1.2.3 -> 1.4.2
    * rb-fsevent 0.9.2 -> 0.9.3
    * rb-inotify 0.8.8 -> 0.9.0
* haml 3.1.7 -> 4.0.0
* handlebars_assets 0.6.6 -> 0.11.0
* jquery-rails 2.1.3 -> 2.1.4
* jquery-ui-rails 2.0.2 -> 3.0.1
* mini_magick 3.4 -> 3.5.0
* mobile-fu 1.1.0 -> 1.1.1
* multi_json 1.5.1 -> 1.6.1
* nokogiri 1.5.5 -> 1.5.6
* omniauth 1.1.1 -> 1.1.3
    * omniauth-twitter 0.0.13 -> 0.0.14
* rack-ssl 1.3.2 -> 1.3.3
* rack-rewrite 1.3.1 -> 1.3.3
* rails-i18n 0.7.0 -> 0.7.2
* rails_admin 0.2.0 -> 0.4.5
* remotipart 1.0.2 -> 1.0.5
* ruby-oembed 0.8.7 -> 0.8.8
* rspec 2.11.0 -> 2.12.0
* rspec-rails 2.11.4 -> 2.12.2
* sass-rails 3.2.5 -> 3.2.6
* selenium-webdriver 2.26.0 -> 2.29.0
* timecop 0.5.3 -> 0.5.9.2
* twitter 4.2.0 -> 4.5.0
* unicorn 4.4.0 -> 4.6.0
* will_paginate 3.0.3 -> 3.0.4


# 0.0.2.5

* Fix CVE-2013-0269 by updating the gems json to 1.7.7 and multi\_json to 1.5.1. [Read more](https://groups.google.com/forum/?fromgroups=#!topic/rubyonrails-security/4_YvCpLzL58)
* Additionally ensure can't affect us by bumping Rails to 3.2.12. [Read more](https://groups.google.com/forum/?fromgroups=#!topic/rubyonrails-security/AFBKNY7VSH8)
* And exclude CVE-2013-0262 and CVE-2013-0263 by updating rack to 1.4.5.

# 0.0.2.4

* Fix XSS vulnerabilities caused by not escaping a users name fields when loading it from JSON. [#3948](https://github.com/diaspora/diaspora/issues/3948)

# 0.0.2.3

* Upgrade to Devise 2.1.3 [Read more](http://blog.plataformatec.com.br/2013/01/security-announcement-devise-v2-2-3-v2-1-3-v2-0-5-and-v1-5-3-released/)

# 0.0.2.2

* Upgrade to Rails 3.2.11 (CVE-2012-0155, CVE-2012-0156). [Read more](http://weblog.rubyonrails.org/2013/1/8/Rails-3-2-11-3-1-10-3-0-19-and-2-3-15-have-been-released/)

# 0.0.2.1

* Upgrade to Rails 3.2.10 as per CVE-2012-5664. [Read more](https://groups.google.com/group/rubyonrails-security/browse_thread/thread/c2353369fea8c53)

# 0.0.2.0

## Refactor

### script/server

* Uses foreman now
* Reduce startup time by reducing calls to `script/get_config.rb`
* `config/script_server.yml` is removed and replaced by the `server` section in `config/diaspora.yml`
  Have a look at the updated example!
* Thin is dropped in favour of unicorn
* Already set versions of `RAILS_ENV` and `DB` are now prefered over those set in `config/diaspora.yml`
* **Heroku setups:** `ENVIRONMENT_UNICORN_EMBED_RESQUE_WORKER` got renamed to `SERVER_EMBED_RESQUE_WORKER`

### Other

* MessagesController. [#3657](https://github.com/diaspora/diaspora/pull/3657)
* **Fixed setting:** `follow_diasporahq` has now to be set to `true` to enable following the DiasporaHQ account. Was `false`
* Removal of some bash-/linux-isms from most of the scripts, rework of 'script/install.sh' output methods. [#3679](https://github.com/diaspora/diaspora/pull/3679)

## Features

* Add "My Activity" icon mobile -[Author Icon](http://www.gentleface.com/free_icon_set.html)-. [#3687](https://github.com/diaspora/diaspora/pull/3687)
* Add password_confirmation field to registration page. [#3647](https://github.com/diaspora/diaspora/pull/3647)
* When posting to Twitter, behaviour changed so that URL to post will only be added to the post when length exceeds 140 chars or post contains uploaded photos.
* Remove markdown formatting from post message when posting to Facebook or Twitter.

## Bug Fixes

* Fix missing X-Frame headers [#3739](https://github.com/diaspora/diaspora/pull/3739)
* Fix image path for padlocks [#3682](https://github.com/diaspora/diaspora/pull/3682)
* Fix posting to Facebook and Tumblr. Have a look at the updated [services guide](http://wiki.diasporafoundation.org/Integrating_Other_Social_Networks) for new Facebook instructions.
* Fix overflow button in mobile reset password. [#3697](https://github.com/diaspora/diaspora/pull/3697)
* Fix issue with interacted_at in post fetcher. [#3607](https://github.com/diaspora/diaspora/pull/3607)
* Fix error with show post Community Spotlight. [#3658](https://github.com/diaspora/diaspora/pull/3658)
* Fix javascripts problem with read/unread notifications. [#3656](https://github.com/diaspora/diaspora/pull/3656)
* Fix error with open/close registrations. [#3649](https://github.com/diaspora/diaspora/pull/3649)
* Fix javascripts error in invitations facebox. [#3638](https://github.com/diaspora/diaspora/pull/3638)
* Fix css overflow problem in aspect dropdown on welcome page. [#3637](https://github.com/diaspora/diaspora/pull/3637)
* Fix empty page after authenticating with other services. [#3693](https://github.com/diaspora/diaspora/pull/3693)
* Fix posting public posts to Facebook. [#2882](https://github.com/diaspora/diaspora/issues/2882), [#3650](https://github.com/diaspora/diaspora/issues/3650)
* Fix error with invite link box shows on search results page even if invites have been turned off. [#3708](https://github.com/diaspora/diaspora/pull/3708)
* Fix misconfiguration of Devise to allow the session to be remembered. [#3472](https://github.com/diaspora/diaspora/issues/3472)
* Fix problem with show reshares_count in stream. [#3700](https://github.com/diaspora/diaspora/pull/3700)
* Fix error with notifications count in mobile. [#3721](https://github.com/diaspora/diaspora/pull/3721)
* Fix conversation unread message count bug. [#2321](https://github.com/diaspora/diaspora/issues/2321)

## Gem updates

* bootstrap-sass 2.1.0.0 -> 2.1.1.0
* capybara 1.1.2 -> 1.1.3
* carrierwave 0.6.2 -> 0.7.1
* client\_side_validations 3.1.4 -> 3.2.1
* database_cleaner 0.8 -> 0.9.1
* faraday_middleware 0.8.8 -> 0.9.0
* foreman 0.59 -> 0.60.2
* fuubar 1.0.0 -> 1.1.0
* debugger 1.2.0 -> 1.2.1
* gon 4.0.0 -> 4.0.1
* guard
    * guard-cucumber 1.0.0 -> 1.2.2
    * guard-rspec 0.7.3 -> 2.1.1
    * guard-spork 0.8.0 -> 1.2.3
    * rb-inotify -> 0.8.8, new dependency
* handlebars_assets 0.6.5 -> 0.6.6
* omniauth-facebook 1.3.0 -> 1.4.1
* omniauth-twitter 0.0.11 -> 0.0.13
* rails_admin 0.1.1 -> 0.2.0
* rails-i18n -> 0.7.0
* rack-rewrite 1.2.1 -> 1.3.1
* redcarpet 2.1.1 -> 2.2.2
* resque 1.22.0 -> 1.23.0
* rspec-rails 2.11.0, 2.11.4
* selenium-webdriver 2.25.0 -> 2.26.0
* timecop 0.5.1 -> 0.5.3
* twitter 2.0.2 -> 4.2.0
* unicorn 4.3.1 -> 4.4.0, now default
* webmock 1.8.10 -> 1.8.11

And their dependencies.

# 0.0.1.2

Fix exception when the root of a reshare of a reshare got deleted [#3546](https://github.com/diaspora/diaspora/issues/3546)

# 0.0.1.1

* Fix syntax error in French Javascript pluralization rule.

# 0.0.1.0

## New configuration system!

Copy over config/diaspora.yml.example to config/diaspora.yml and migrate your settings! An updated Heroku guide including basic hints on howto migrate is [here](http://wiki.diasporafoundation.org/Installing_on_Heroku).

The new configuration system allows all possible settings to be overriden by environment variables. This makes it possible to deploy heroku without checking any credentials into git. Read the top of `config/diaspora.yml.example` for an explanation on how to convert the setting names to environment variables.

### Environment variable changes:

#### deprecated

* REDISTOGO_URL in favour of REDIS_URL or ENVIRONMENT_REDIS

#### removed

*  application_yml - Obsolete, all settings are settable via environment variables now

#### renamed

* SINGLE_PROCESS_MODE -> ENVIRONMENT_SINGLE_PROCESS_MODE
* SINGLE_PROCESS -> ENVIRONMENT_SINGLE_PROCESS_MODE
* NO_SSL -> ENVIRONMENT_REQUIRE_SSL
* ASSET_HOST -> ENVIRONMENT_ASSETS_HOST


## Gem changes

### Updated gems

* omniauth-tumblr 1.0 -> 1.1
* rails_admin git -> 0.1.1
* activerecord-import 0.2.10 -> 0.2.11
* fog 1.4.0 -> 1.6.0
* asset_sync 0.4.2 -> 0.5.0
* jquery-rails 2.0.2 -> 2.1.3

### Removed gems

The following gems and their related files were removed as they aren't widely enough used to justify maintenance for them by the core developers. If you use them please maintain them in your fork.

* airbrake
* newrelic_rpm
* rpm_contrib
* heroku_san

The following gems were removed because their are neither used in daily development or are just CLI tools that aren't required to be loaded from the code:

* heroku
* oink
* yard


## Publisher

Refactoring of the JavaScript code; it is now completely rewritten to make use of Backbone.js.
This paves the way for future improvements such as post preview or edit toolbar/help.


## Removal of 'beta' code

The feature-flag on users and all the code in connection with experimental UX changes got removed/reverted. Those are the parts that became Makr.io.
The single-post view will also be revamped/reverted, but that didn't make it into this release.


## JS lib updates


## Cleanup in maintenance scripts and automated build environment<|MERGE_RESOLUTION|>--- conflicted
+++ resolved
@@ -1,4 +1,3 @@
-<<<<<<< HEAD
 # 0.5.7.0
 
 ## Refactor
@@ -9,12 +8,11 @@
 
 ## Features
 * Keyboard shortcuts now do work on profile pages as well [#6647](https://github.com/diaspora/diaspora/pull/6647/files)
-=======
+
 # 0.5.6.1
 
 * Fix Nokogiri CVE-2015-7499
 * Fix unsafe "Remember me" cookies in Devise
->>>>>>> cd119f31
 
 # 0.5.6.0
 
