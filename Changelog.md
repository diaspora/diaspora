--- conflicted
+++ resolved
@@ -1,4 +1,3 @@
-<<<<<<< HEAD
 # 0.7.5.0
 
 ## Refactor
@@ -9,11 +8,10 @@
 * Show error message when creating posts with invalid aspects [#7742](https://github.com/diaspora/diaspora/pull/7742)
 
 ## Features
-=======
+
 # 0.7.4.1
 
 Fixes a possible cross-site scripting issue with maliciously crafted OpenGraph metadata.
->>>>>>> aa6f4d46
 
 # 0.7.4.0
 
