<<<<<<< HEAD
# 0.0.3.0

## Refactor

* Removed unused stuff [#3714](https://github.com/diaspora/diaspora/pull/3714), [#3754](https://github.com/diaspora/diaspora/pull/3754)
* Last post link isn't displayed anymore if there are no visible posts [#3750](https://github.com/diaspora/diaspora/issues/3750)
* Ported tag followings to backbone [#3713](https://github.com/diaspora/diaspora/pull/3713)
* fixed tags on the profiles page (broken by the change of server side response in the switch to backbone) [#3775](https://github.com/diaspora/diaspora/pull/3777)
* Extracted configuration system to a gem.
* Made number of unicorn workers configurable.
* Made loading of the configuration environment independent of Rails.
* Do not generate paths like `/a/b/c/config/boot.rb/../../Gemfile` to require and open things, create a proper path instead.
* Remove the hack for loading the entire lib folder with a proper solution. [#3809](https://github.com/diaspora/diaspora/issues/3750)
* Update and refactor the default public view `public/default.html` [#3811](https://github.com/diaspora/diaspora/issues/3811)
* Write unicorn stderr and stdout [#3785](https://github.com/diaspora/diaspora/pull/3785)
* Ported aspects to backbone [#3850](https://github.com/diaspora/diaspora/pull/3850)

## Features

* Updates to oEmbed, added new providers and fixed photo display. [#3880](https://github.com/diaspora/diaspora/pull/3880)
* Add 'screenshot tool' for taking before/after images of stylesheet changes. [#3797](https://github.com/diaspora/diaspora/pull/3797)
* Add possibility to contact the administrator. [#3792](https://github.com/diaspora/diaspora/pull/3792)
* Add simple background for unread messages/conversations mobile. [#3724](https://github.com/diaspora/diaspora/pull/3724)
* Add flash warning to conversation mobile, unification of flash warning with login and register mobile, and add support for flash warning to Opera browser. [#3686](https://github.com/diaspora/diaspora/pull/3686)
* Add progress percentage to upload images. [#3740](https://github.com/diaspora/diaspora/pull/3740)
* Mark all unread post-related notifications as read, if one of this gets opened. [#3787](https://github.com/diaspora/diaspora/pull/3787)
* Add flash-notice when sending messages to non-contacts. [#3723](https://github.com/diaspora/diaspora/pull/3723)
* Re-add hovercards [#3802](https://github.com/diaspora/diaspora/pull/3802)
* Add images to notifications [#3821](https://github.com/diaspora/diaspora/pull/3821)
* Show pod version in footer and updated the link to the changelog [#3822](https://github.com/diaspora/diaspora/pull/3822)
* User interface enhancements [#3832](https://github.com/diaspora/diaspora/pull/3832), [#3839](https://github.com/diaspora/diaspora/pull/3839), [#3834](https://github.com/diaspora/diaspora/pull/3834), [#3840](https://github.com/diaspora/diaspora/issues/3840), [#3846](https://github.com/diaspora/diaspora/issues/3846), [#3851](https://github.com/diaspora/diaspora/issues/3851), [#3828](https://github.com/diaspora/diaspora/issues/3828), [#3874](https://github.com/diaspora/diaspora/issues/3874), [#3806](https://github.com/diaspora/diaspora/issues/3806), [#3906](https://github.com/diaspora/diaspora/issues/3906).
* Show links in sidebar [#3827](https://github.com/diaspora/diaspora/pull/3827)

## Bug Fixes

* Force Typhoeus/cURL to use the CA bundle we query via the config. Also add a setting for extra verbose output.
* Validate input on sending invitations, validate email format, send correct ones. [#3748](https://github.com/diaspora/diaspora/pull/3748), [#3271](https://github.com/diaspora/diaspora/issues/3271)
* moved Aspects JS initializer to the correct place so aspect selection / deselection works again. [#3737](https://github.com/diaspora/diaspora/pull/3737)
* Do not strip "markdown" in links when posting to services. [#3765](https://github.com/diaspora/diaspora/issues/3765)
* Renamed `server.db` to `server.database` to match the example configuration.
* Fix insecure image of cat on user edit page - New photo courtesy of [khanb1 on flickr](http://www.flickr.com/photos/albaraa/) under CC BY 2.0.
* Allow translation of "suggest member" of Community Spotlight. [#3791](https://github.com/diaspora/diaspora/issues/3791)
* Resize deletelabel and ignoreuser images to align them. [#3779](https://github.com/diaspora/diaspora/issues/3779)
* Patch in Armenian pluralization rule until CLDR provides it.
* Fix reshare a post multiple times. [#3831](https://github.com/diaspora/diaspora/issues/3671)
* Fix services index view. [#3884](https://github.com/diaspora/diaspora/issues/3884)
* Excesive padding with "user-controls" in single post view. [#3861](https://github.com/diaspora/diaspora/issues/3861)
* Resize full scaled image to a specific width. [#3818](https://github.com/diaspora/diaspora/issues/3818)

## Gem Updates

* Removed `debugger` since it was causing bundle problems, and is not necessary given 1.9.3 has a built-in debugger.
* jasmine 1.2.1 -> 1.3.1 (+ remove useless spec)
* foreman 0.60.2 -> 0.61
* unicorn 4.4.0 -> 4.5.0
* omniauth-twitter 0.0.13 -> 0.0.14
* twitter 4.2.0 -> 4.4.4
* rails_admin 0.2.0 -> 0.4.1
* rack 1.4.3 -> 1.4.4
* rack-rewrite 1.3.1 -> 1.3.3
* asset_sync 0.5.0 -> 0.5.4
* fog 1.6.0 -> 1.8.0
* rails-i18n 0.7.0 -> 0.7.2
* nokogiri 1.5.5 -> 1.5.6
* ruby-oembed 0.8.7 -> 0.8.8
* mobile-fu 1.1.0 -> 1.1.1
* will_paginate 3.0.4 -> 3.0.5
* sass 3.2.3 -> 3.2.5
* bootstap-sass 2.1.1.0 -> 2.2.2.0
* sass-rails 3.2.5 -> 3.2.6
* handlebars_assets 0.6.6 -> 0.8.2
* jquery-rails 2.1.3 -> 2.1.4
* gon 4.0.1 -> 4.0.2
* guard 1.5.4 -> 1.6.1
    * guard-cucumber 1.2.2 -> 1.3.2
    * guard-rspec 2.1.1 -> 2.3.3
    * guard-spork 1.2.3 -> 1.4.1
    * rb-fsevent 0.9.2 -> 0.9.3
    * rb-inotify 0.8.8 -> 0.9.0
* rspec 2.11.0 -> 2.12.0
* rspec-rails 2.11.4 -> 2.12.2
* selenium-webdriver 2.26.0 -> 2.27.2
* fixture_builder 0.3.4 -> 0.3.5
* ffi 1.1.5 -> 1.3.1
=======
# 0.0.2.3

* Upgrade to Devise 2.1.3 [Read more](http://blog.plataformatec.com.br/2013/01/security-announcement-devise-v2-2-3-v2-1-3-v2-0-5-and-v1-5-3-released/)
>>>>>>> 8a8ee42e

# 0.0.2.2

* Upgrade to Rails 3.2.11 (CVE-2012-0155, CVE-2012-0156). [Read more](http://weblog.rubyonrails.org/2013/1/8/Rails-3-2-11-3-1-10-3-0-19-and-2-3-15-have-been-released/)

# 0.0.2.1

* Upgrade to Rails 3.2.10 as per CVE-2012-5664. [Read more](https://groups.google.com/group/rubyonrails-security/browse_thread/thread/c2353369fea8c53)

# 0.0.2.0

## Refactor

### script/server

* Uses foreman now
* Reduce startup time by reducing calls to `script/get_config.rb`
* `config/script_server.yml` is removed and replaced by the `server` section in `config/diaspora.yml`
  Have a look at the updated example!
* Thin is dropped in favour of unicorn
* Already set versions of `RAILS_ENV` and `DB` are now prefered over those set in `config/diaspora.yml`
* **Heroku setups:** `ENVIRONMENT_UNICORN_EMBED_RESQUE_WORKER` got renamed to `SERVER_EMBED_RESQUE_WORKER`

### Other

* MessagesController. [#3657](https://github.com/diaspora/diaspora/pull/3657)
* **Fixed setting:** `follow_diasporahq` has now to be set to `true` to enable following the DiasporaHQ account. Was `false`
* Removal of some bash-/linux-isms from most of the scripts, rework of 'script/install.sh' output methods. [#3679](https://github.com/diaspora/diaspora/pull/3679)

## Features

* Add "My Activity" icon mobile -[Author Icon](http://www.gentleface.com/free_icon_set.html)-. [#3687](https://github.com/diaspora/diaspora/pull/3687)
* Add password_confirmation field to registration page. [#3647](https://github.com/diaspora/diaspora/pull/3647)
* When posting to Twitter, behaviour changed so that URL to post will only be added to the post when length exceeds 140 chars or post contains uploaded photos.
* Remove markdown formatting from post message when posting to Facebook or Twitter.

## Bug Fixes

* Fix missing X-Frame headers [#3739](https://github.com/diaspora/diaspora/pull/3739)
* Fix image path for padlocks [#3682](https://github.com/diaspora/diaspora/pull/3682)
* Fix posting to Facebook and Tumblr. Have a look at the updated [services guide](https://github.com/diaspora/diaspora/wiki/Howto-setup-services) for new Facebook instructions.
* Fix overflow button in mobile reset password. [#3697](https://github.com/diaspora/diaspora/pull/3697)
* Fix issue with interacted_at in post fetcher. [#3607](https://github.com/diaspora/diaspora/pull/3607)
* Fix error with show post Community Spotlight. [#3658](https://github.com/diaspora/diaspora/pull/3658)
* Fix javascripts problem with read/unread notifications. [#3656](https://github.com/diaspora/diaspora/pull/3656)
* Fix error with open/close registrations. [#3649](https://github.com/diaspora/diaspora/pull/3649)
* Fix javascripts error in invitations facebox. [#3638](https://github.com/diaspora/diaspora/pull/3638)
* Fix css overflow problem in aspect dropdown on welcome page. [#3637](https://github.com/diaspora/diaspora/pull/3637)
* Fix empty page after authenticating with other services. [#3693](https://github.com/diaspora/diaspora/pull/3693)
* Fix posting public posts to Facebook. [#2882](https://github.com/diaspora/diaspora/issues/2882), [#3650](https://github.com/diaspora/diaspora/issues/3650)
* Fix error with invite link box shows on search results page even if invites have been turned off. [#3708](https://github.com/diaspora/diaspora/pull/3708)
* Fix misconfiguration of Devise to allow the session to be remembered. [#3472](https://github.com/diaspora/diaspora/issues/3472)
* Fix problem with show reshares_count in stream. [#3700](https://github.com/diaspora/diaspora/pull/3700)
* Fix error with notifications count in mobile. [#3721](https://github.com/diaspora/diaspora/pull/3721)
* Fix conversation unread message count bug. [#2321](https://github.com/diaspora/diaspora/issues/2321)

## Gem updates

* bootstrap-sass 2.1.0.0 -> 2.1.1.0
* capybara 1.1.2 -> 1.1.3
* carrierwave 0.6.2 -> 0.7.1
* client\_side_validations 3.1.4 -> 3.2.1
* database_cleaner 0.8 -> 0.9.1
* faraday_middleware 0.8.8 -> 0.9.0
* foreman 0.59 -> 0.60.2
* fuubar 1.0.0 -> 1.1.0
* debugger 1.2.0 -> 1.2.1
* gon 4.0.0 -> 4.0.1
* guard
    * guard-cucumber 1.0.0 -> 1.2.2
    * guard-rspec 0.7.3 -> 2.1.1
    * guard-spork 0.8.0 -> 1.2.3
    * rb-inotify -> 0.8.8, new dependency
* handlebars_assets 0.6.5 -> 0.6.6
* omniauth-facebook 1.3.0 -> 1.4.1
* omniauth-twitter 0.0.11 -> 0.0.13
* rails_admin 0.1.1 -> 0.2.0
* rails-i18n -> 0.7.0
* rack-rewrite 1.2.1 -> 1.3.1
* redcarpet 2.1.1 -> 2.2.2
* resque 1.22.0 -> 1.23.0
* rspec-rails 2.11.0, 2.11.4
* selenium-webdriver 2.25.0 -> 2.26.0
* timecop 0.5.1 -> 0.5.3
* twitter 2.0.2 -> 4.2.0
* unicorn 4.3.1 -> 4.4.0, now default
* webmock 1.8.10 -> 1.8.11

And their dependencies.

# 0.0.1.2

Fix exception when the root of a reshare of a reshare got deleted [#3546](https://github.com/diaspora/diaspora/issues/3546)

# 0.0.1.1

* Fix syntax error in French Javascript pluralization rule.

# 0.0.1.0

## New configuration system!

Copy over config/diaspora.yml.example to config/diaspora.yml and migrate your settings! An updated Heroku guide including basic hints on howto migrate is [here](https://github.com/diaspora/diaspora/wiki/Installing-on-heroku).

The new configuration system allows all possible settings to be overriden by environment variables. This makes it possible to deploy heroku without checking any credentials into git. Read the top of `config/diaspora.yml.example` for an explanation on how to convert the setting names to environment variables.

### Environment variable changes:

#### deprectated

* REDISTOGO_URL in favour of REDIS_URL or ENVIRONMENT_REDIS

#### removed

*  application_yml - Obsolete, all settings are settable via environment variables now

#### renamed

* SINGLE_PROCESS_MODE -> ENVIRONMENT_SINGLE_PROCESS_MODE
* SINGLE_PROCESS -> ENVIRONMENT_SINGLE_PROCESS_MODE
* NO_SSL -> ENVIRONMENT_REQUIRE_SSL
* ASSET_HOST -> ENVIRONMENT_ASSETS_HOST


## Gem changes

### Updated gems

* omniauth-tumblr 1.0 -> 1.1
* rails_admin git -> 0.1.1
* activerecord-import 0.2.10 -> 0.2.11
* fog 1.4.0 -> 1.6.0
* asset_sync 0.4.2 -> 0.5.0
* jquery-rails 2.0.2 -> 2.1.3

### Removed gems

The following gems and their related files were removed as they aren't widely enough used to justify maintenance for them by the core developers. If you use them please maintain them in your fork.

* airbrake
* newrelic_rpm
* rpm_contrib
* heroku_san

The following gems were removed because their are neither used in daily development or are just CLI tools that aren't required to be loaded from the code:

* heroku
* oink
* yard


## Publisher

Refactoring of the JavaScript code; it is now completely rewritten to make use of Backbone.js.
This paves the way for future improvements such as post preview or edit toolbar/help.


## Removal of 'beta' code

The feature-flag on users and all the code in connection with experimental UX changes got removed/reverted. Those are the parts that became Makr.io.
The single-post view will also be revamped/reverted, but that didn't make it into this release.


## JS lib updates


## Cleanup in maintenance scripts and automated build environment
<|MERGE_RESOLUTION|>--- conflicted
+++ resolved
@@ -1,4 +1,3 @@
-<<<<<<< HEAD
 # 0.0.3.0
 
 ## Refactor
@@ -83,11 +82,10 @@
 * selenium-webdriver 2.26.0 -> 2.27.2
 * fixture_builder 0.3.4 -> 0.3.5
 * ffi 1.1.5 -> 1.3.1
-=======
+
 # 0.0.2.3
 
 * Upgrade to Devise 2.1.3 [Read more](http://blog.plataformatec.com.br/2013/01/security-announcement-devise-v2-2-3-v2-1-3-v2-0-5-and-v1-5-3-released/)
->>>>>>> 8a8ee42e
 
 # 0.0.2.2
 
