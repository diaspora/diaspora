--- conflicted
+++ resolved
@@ -1,4 +1,3 @@
-<<<<<<< HEAD
 # 0.5.4.0
 
 ## Refactor
@@ -9,12 +8,11 @@
 * Show spinner on initial stream load [#6384](https://github.com/diaspora/diaspora/pull/6384)
 * Add new moderator role. Moderators can view and act on reported posts [#6351](https://github.com/diaspora/diaspora/pull/6351)
 * Only post to the primary tumblr blog [#6386](https://github.com/diaspora/diaspora/pull/6386)
-=======
+
 # 0.5.3.1
 
 Fix a leak of potentially private profile data to unauthorized users who were sharing with the person
 and on a pod that received that data.
->>>>>>> 04b3531c
 
 # 0.5.3.0
 
