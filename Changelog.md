# Head

## Refactor
* Move non-model federation stuff into lib/ [#4363](https://github.com/diaspora/diaspora/pull/4363)

## Bug fixes
* Highlight down arrow at the user menu on hover [#4441](https://github.com/diaspora/diaspora/pull/4441)
* Make invite code input width consistent across borwsers [#4448](https://github.com/diaspora/diaspora/pull/4448)
* Fix style of contacts in profile sidebar [#4451](https://github.com/diaspora/pull/4451)

## Features
<<<<<<< HEAD
Add oEmbed content to the mobile view [#4343](https://github.com/diaspora/diaspora/pull/4353)
One click to select the invite URL [#4447](https://github.com/diaspora/diaspora/pull/4447)
=======
* Add oEmbed content to the mobile view [#4343](https://github.com/diaspora/diaspora/pull/4353)
>>>>>>> 7e3373a9

# 0.2.0.0

**Attention:** This release includes a potentially long running migration! However it should be safe to run this while keeping your application servers on.

## Refactor
* Service and ServiceController, general code reorg to make it cleaner/+ testable/+ extensible [#4344](https://github.com/diaspora/diaspora/pull/4344)
* Background actual mailing when sending invitations [#4069](https://github.com/diaspora/diaspora/issues/4069)
* Set the current user on the client side through gon [#4028](https://github.com/diaspora/diaspora/issues/4028)
* Update sign out route to a DELETE request [#4068](https://github.com/diaspora/diaspora/issues/4068)
* Convert all ActivityStreams::Photo to StatusMessages and drop ActivityStreams::Photo [#4144](https://github.com/diaspora/diaspora/issues/4144)
* Port the Rails application to strong_parameters in preparation to the upgrade to Rails 4 [#4143](https://github.com/diaspora/diaspora/issues/4143)
* Refactor left bar side menu, improve tag autosuggestion design [#4271](https://github.com/diaspora/diaspora/issues/4271), [#4316](https://github.com/diaspora/diaspora/pull/4316)
* Extract and factorize the header css in a new file, fix ugly header in registration [#4389](https://github.com/diaspora/diaspora/pull/4389)
* Move contact list on profile to profile information, show user his own contacts on profile [#4360](https://github.com/diaspora/diaspora/pull/4360)
* Refactor metas, HTML is now valid [#4356](https://github.com/diaspora/diaspora/pull/4356)
* Improve sharing message and mention/message buttons on profile [#4374](https://github.com/diaspora/diaspora/pull/4374)

## Bug fixes
* Check twitter write access before adding/authorizing it for a user. [#4124](https://github.com/diaspora/diaspora/issues/4124)
* Don't focus comment form on 'show n more comments' [#4265](https://github.com/diaspora/diaspora/issues/4265)
* Do not render mobile photo view for none-existing photos [#4194](https://github.com/diaspora/diaspora/issues/4194)
* Render markdown content for prettier email subjects and titles [#4182](https://github.com/diaspora/diaspora/issues/4182)
* Disable invite button after sending invite [#4173](https://github.com/diaspora/diaspora/issues/4173)
* Fix pagination for people list on the tag stream page [#4245](https://github.com/diaspora/diaspora/pull/4245)
* Fix missing timeago tooltip in conversations [#4257](https://github.com/diaspora/diaspora/issues/4257)
* Fix link to background image [#4289](https://github.com/diaspora/diaspora/pull/4289)
* Fix Facebox icons 404s when called from Backbone
* Fix deleting a post from Facebook [#4290](https://github.com/diaspora/diaspora/pull/4290)
* Display notices a little bit longer to help on sign up errors [#4274](https://github.com/diaspora/diaspora/issues/4274)
* Fix user contact sharing/receiving [#4163](https://github.com/diaspora/diaspora/issues/4163)
* Change image to ajax-loader when closing lightbox [#3229](https://github.com/diaspora/diaspora/issues/3229)
* Fix pointer cursor on the file upload button [#4349](https://github.com/diaspora/diaspora/pull/4349)
* Resize preview button [#4355](https://github.com/diaspora/diaspora/pull/4355)
* Fix compability problem with MySQL 5.6 [#4312](https://github.com/diaspora/diaspora/issues/4312)
* Don't collapse the post preview [#4346](https://github.com/diaspora/diaspora/issues/4346)
* Improve mobile usability [#4354](https://github.com/diaspora/diaspora/pull/4354)
* Descending text is no longer cut off in orange welcome banner [#4377](https://github.com/diaspora/diaspora/issues/4377)
* Adjust Facebook character limit to reality [#4380](https://github.com/diaspora/diaspora/issues/4380)
* Restore truncated URLs when posting to Twitter [#4211](https://github.com/diaspora/diaspora/issues/4211)
* Fix mobile search tags [#4392](https://github.com/diaspora/diaspora/issues/4392)
* Remove placeholders for name fields in settings (no more Sofaer) [#4385](https://github.com/diaspora/diaspora/pull/4385)
* Problems with layout the registration page for mobile. [#4396](https://github.com/diaspora/diaspora/issues/4396)
* Do not display photos in the background in the SPV [#4407](https://github.com/diaspora/diaspora/pull/4407)
* Fix mobile view of deleted reshares [#4397](https://github.com/diaspora/diaspora/issues/4397)
* Fix the overlapping of embedded youtube videos [#2943](https://github.com/diaspora/diaspora/issues/2943)
* Fix opacity of control icons [#4414](https://github.com/diaspora/diaspora/issues/4414/)
* Add hover state to header icons [#4436](https://github.com/diaspora/diaspora/pull/4436)
* Fix check icon regression on contacts page [#4440](https://github.com/diaspora/diaspora/pull/4440)
* Do not leak non public photos
* Fix check icon alignment in aspect dropdown [#4443](https://github.com/diaspora/diaspora/pull/4443)

## Features
* Admin: add option to find users under 13 (COPPA) [#4252](https://github.com/diaspora/diaspora/pull/4252)
* Show the user if a contact is sharing with them when viewing their profile page [#2948](https://github.com/diaspora/diaspora/issues/2948)
* Made Unicorn timeout configurable and increased the default to 90 seconds
* Follow DiasporaHQ upon account creation is now configurable to another account [#4278](https://github.com/diaspora/diaspora/pull/4278)
* Use first header as title in the single post view, when possible [#4256](https://github.com/diaspora/diaspora/pull/4256)
* Close publisher when clicking on the page outside of it [#4282](https://github.com/diaspora/diaspora/pull/4282)
* Deleting a post deletes it from Tumblr too [#4331](https://github.com/diaspora/diaspora/pull/4331)
* OpenGraph support [#4215](https://github.com/diaspora/diaspora/pull/4215)
* Added Wordpress service ability for posts. [#4321](https://github.com/diaspora/diaspora/pull/4321)
* Implement tag search autocomplete in header search box [#4169](https://github.com/diaspora/diaspora/issues/4169)
* Uncheck 'make contacts visible to each other' by default when adding new aspect. [#4343](https://github.com/diaspora/diaspora/issues/4343)
* Add possibility to ask for Bitcoin donations [#4375](https://github.com/diaspora/diaspora/pull/4375)
* Remove posts, comments and private conversations from the mobile site. [#4408](https://github.com/diaspora/diaspora/pull/4408) [#4409](https://github.com/diaspora/diaspora/pull/4409)
* Added a link to user photos and thumbnails are shown in the left side bar [#4347](https://github.com/diaspora/diaspora/issues/4347)
* Rework the single post view
* Add aspect modification on contacts page, close [#4397](https://github.com/diaspora/diaspora/issues/4397)
* Add help page [#4405](https://github.com/diaspora/diaspora/issues/4405)

## Gem updates

* Added entypo-rails, mini_portile, multi_test, omniauth-wordpress, opengraph_parser, strong_parameters, test_after_commit
* addressable 2.3.4 -> 2.3.5
* asset_sync 0.5.4 -> 1.0.0
* bcrypt-ruby 3.0.1 -> 3.1.1
* capybara 1.1.3 -> 2.1.0
* carrierwave 0.8.0 -> 0.9.0
* coffee-script-source 1.6.2 -> 1.6.3
* cucumber 1.3.2 -> 1.3.5
* database_cleaner 1.0.1 -> 1.1.0
* devise 2.1.3 -> 3.0.2
* excon 0.23.0 -> 0.25.3
* faraday 0.8.7 -> 0.8.8
* fixture_builder 0.3.5 -> 0.3.6
* fog 1.12.1 -> 1.14.0
* font-awesome-rails 3.1.1.3 -> 3.2.1.2
* foreigner 1.4.1 -> 1.4.2
* guard 1.8.0 -> 1.8.2
* guard-rspec 3.0.1 -> 3.0.2
* guard-spork 1.5.0 -> 1.5.1
* i18n-inflector 2.6.6 -> 2.6.7
* listen 1.2.0 -> 1.2.2
* lumberjack 1.0.3 -> 1.0.4
* method_source 0.8.1 -> 0.8.2
* multi_json 1.7.6 -> 1.7.8
* mysql2 0.3.11 -> 0.3.13
* net-scp 1.1.1 -> 1.1.2
* net-ssh 2.6.7 -> 2.6.8
* nokogiri 1.5.9 -> 1.6.0
* omniauth-twitter 0.0.16 -> 1.0.0
* pg 0.15.1 -> 0.16.0
* rails-i18n 0.7.3 -> 0.7.4
* rake 10.0.4 -> 10.1.0
* redcarpet 2.3.0 -> 3.0.0
* remotipart 1.0.5 -> 1.2.1
* safe_yaml 0.9.3 -> 0.9.5
* sass 3.2.9 -> 3.2.10
* selenium-webdriver 2.32.1 -> 2.34.0
* sinon-rails 1.4.2.1 -> 1.7.3
* slop 3.4.5 -> 3.4.6
* temple 0.6.5 -> 0.6.6
* twitter 4.7.0 -> 4.8.1
* uglifier 2.1.1 -> 2.1.2
* unicorn 4.6.2 -> 4.6.3
* warden 1.2.1 -> 1.2.3
* webmock 1.11.0 -> 1.13.0
* xpath 0.1.4 -> 2.0.0


# 0.1.1.0

## Refactor

* Refactored config/ directory [#4144](https://github.com/diaspora/diaspora/pull/4145).
* Drop misleading fallback donation form. [Proposal](https://www.loomio.org/discussions/1045?proposal=2722)
* Update Typhoeus to 0.6.3 and refactor HydraWrapper. [#4162](https://github.com/diaspora/diaspora/pull/4162)
* Bump recomended Ruby version to 1.9.3-p448, see [Ruby news](http://www.ruby-lang.org/en/news/2013/06/27/hostname-check-bypassing-vulnerability-in-openssl-client-cve-2013-4073/).
* Remove length restriciton on GUIDs in the database schema [#4249](https://github.com/diaspora/diaspora/pull/4249)

## Bug fixes

* Fix deletelabel icon size regression after sprites [$4180](https://github.com/diaspora/diaspora/issues/4180)
* Don't use Pathname early to circumvent some rare initialization errors [#3816](https://github.com/diaspora/diaspora/issues/3816)
* Don't error out in script/server if git is unavailable.
* Fix post preview from tag pages [#4157](https://github.com/diaspora/diaspora/issues/4157)
* Fix tags ordering in chrome [#4133](https://github.com/diaspora/diaspora/issues/4133)
* Fix src URL for oEmbed iFrame [#4178](https://github.com/diaspora/diaspora/pull/4178)
* Add back-to-top button on tag and user pages [#4185](https://github.com/diaspora/diaspora/issues/4185)
* Fix reopened issue by changing the comment/post submit keyboard sortcut to ctrl+enter from shift+enter [#3897](https://github.com/diaspora/diaspora/issues/3897)
* Show medium avatar in hovercard [#4203](https://github.com/diaspora/diaspora/pull/4203)
* Fix posting to Twitter [#2758](https://github.com/diaspora/diaspora/issues/2758)
* Don't show hovercards for current user in comments [#3999](https://github.com/diaspora/diaspora/issues/3999)
* Replace mentions of out-of-aspect people with markdown links [#4161](https://github.com/diaspora/diaspora/pull/4161)
* Unify hide and ignore [#3828](https://github.com/diaspora/diaspora/issues/3828)
* Remove alpha branding [#4196](https://github.com/diaspora/diaspora/issues/4196)
* Fix dynamic loading of asset_sync
* Fix login for short passwords [#4123](https://github.com/diaspora/diaspora/issues/4123)
* Add loading indicator on tag pages, remove the second one from the profile page [#4041](https://github.com/diaspora/diaspora/issues/4041)
* Leaving the `to` field blank when sending a private message causes a server error [#4227](https://github.com/diaspora/diaspora/issues/4227)
* Fix hashtags that start a line when posting to Facebook or Twitter [#3768](https://github.com/diaspora/diaspora/issues/3768) [#4154](https://github.com/diaspora/diaspora/issues/4154)
* Show avatar of recent user in conversation list [#4237](https://github.com/diaspora/diaspora/issues/4237)
* Private message fails if contact not entered correctly [#4210](https://github.com/diaspora/diaspora/issues/4210)

## Features

* Deleting a post that was shared to Twitter now deletes it from Twitter too [#4156](https://github.com/diaspora/diaspora/pull/4156)
* Improvement on how participants are displayed on each conversation without opening it [#4149](https://github.com/diaspora/diaspora/pull/4149)

## Gem updates

* acts-as-taggable-on 2.4.0 -> 2.4.1
* configurate 0.0.7 -> 0.0.8
* database_cleaner 0.9.1 -> 1.0.1
* fog 1.10.1 -> 1.12.1
* fuubar 1.10 -> 1.1.1
* gon 4.1.0 -> 4.1.1
* guard-rspec 2.5.3 -> 3.0.1
* haml 4.0.2 -> 4.0.3
* json 1.7.7 -> 1.8.0
* mini_magick 3.5 -> 3.6.0
* mobile-fu 1.1.1 -> 1.2.1
* rack-cors 0.2.7 -> 0.2.8
* rails_admin 0.4.7 -> 0.4.9
* rails_autolink 1.0.9 -> 1.1.0
* redcarpet 2.2.2 -> 2.3.0
* rspec-rails 2.13.0 -> 2.13.2
* slim 1.3.8 -> 1.3.9
* twitter 4.6.2 -> 4.7.0
* typhoeus 0.3.3 -> 0.6.3
* uglifier 2.0.1 -> 2.1.1
* webmock 1.8.11 -> 1.11.0


# 0.1.0.1

* Regression fix: 500 for deleted reshares introduced by the locator
* Federate locations

# 0.1.0.0

## Refactor

### Replaced Resque with Sidekiq - Migration guide - [#3993](https://github.com/diaspora/diaspora/pull/3993)

We replaced our queue system with Sidekiq. You might know that Resque needs Redis.
Sidekiq does too, so don't remove it, it's still required. Sidekiq uses a threaded
model so you'll need far less processes than with Resque to do the same amount
of work.

To update do the following:

1. Before updating (even before the `git pull`!) stop your application
   server (Unicorn by default, started through Foreman).
2. In case you did already run `git pull` checkout v0.0.3.4:

   ```
   git fetch origin
   git checkout v0.0.3.4
   bundle
   ```

3. Start Resque web (you'll need temporary access to port 5678, check
   your Firewall if needed!):

   ```
   bundle exec resque-web
   ```

   In case you need it you can adjust the port with the `-p` flag.
4. One last time, start a Resque worker:

   ```
   RAILS_ENV=production QUEUE=* bundle exec rake resque:work
   ```

   Visit Resque web via http://your_host:5678, wait until all queues but the
   failed one are empty (show 0 jobs).
5. Kill the Resque worker by hitting Ctrl+C. Kill Resque web with:

   ```
   bundle exec resque-web -k
   ```

   Don't forget to close the port on the Firewall again, if you had to open it.
6. In case you needed to do step 2., run:

   ```
   git checkout master
   bundle
   ```

7. Proceed with the update as normal (migrate database, precompile assets).
8. Before starting Diaspora again ensure that you reviewed the new
   `environment.sidekiq` section in `config/diaspora.yml.example` and,
   if wanted, transfered it to your `config/diaspora.yml` and made any
   needed changes. In particular increase the `environment.sidekiq.concurrency`
   setting on any medium sized pod. If you do change that value, edit
   your `config/database.yml` and add a matching `pool: n` to your database
   configuration. n should be equal or higher than the amount of
   threads per Sidekiq worker. This sets how many concurrent
   connections to the database ActiveRecord allows.


If you aren't using `script/server` but for example passenger, you no
longer need to start a Resque worker, but a Sidekiq worker now. The
command for that is:

```
bundle exec sidekiq
```


#### Heroku

The only gotcha for Heroku single gear setups is that the setting name
to spawn a background worker from the unicorn process changed. Run

```
heroku config:remove SERVER_EMBED_RESQUE_WORKER
heroku config:set SERVER_EMBED_SIDEKIQ_WORKER=true
```

We're automatically adjusting the ActiveRecord connection pool size for you.

Larger Heroku setups should have enough expertise to figure out what to do
by them self.

### Removal of Capistrano

The Capistrano deployment scripts were removed from the main source code
repository, since they were no longer working.
They will be moved into their own repository with a new maintainer,
you'll be able to find them under the Diaspora* Github organization once
everything is set up.

### Other

* Cleaned up requires of our own libraries [#3993](https://github.com/diaspora/diaspora/pull/3993)
* Refactor people_controller#show and photos_controller#index [#4002](https://github.com/diaspora/diaspora/issues/4002)
* Modularize layout [#3944](https://github.com/diaspora/diaspora/pull/3944)
* Add header to the sign up page [#3944](https://github.com/diaspora/diaspora/pull/3944)
* Add a configuration entry to set max-age header to Amazon S3 resources. [#4048](https://github.com/diaspora/diaspora/pull/4048)
* Load images via sprites [#4039](https://github.com/diaspora/diaspora/pull/4039)
* Delete unnecessary javascript views. [#4059](https://github.com/diaspora/diaspora/pull/4059)
* Cleanup of script/server
* Attempt to stabilize federation of attached photos (fix [#3033](https://github.com/diaspora/diaspora/issues/3033)  [#3940](https://github.com/diaspora/diaspora/pull/3940) )
* Refactor develop install script [#4111](https://github.com/diaspora/diaspora/pull/4111)
* Remove special hacks for supporting Ruby 1.8 [#4113] (https://github.com/diaspora/diaspora/pull/4139)
* Moved custom oEmbed providers to config/oembed_providers.yml [#4131](https://github.com/diaspora/diaspora/pull/4131)
* Add specs for Post#find_by_guid_or_id_with_user

## Bug fixes

* Fix mass aspect selection [#4127](https://github.com/diaspora/diaspora/pull/4127)
* Fix posting functionality on tags show view [#4112](https://github.com/diaspora/diaspora/pull/4112)
* Fix cancel button on getting_started confirmation box [#4073](https://github.com/diaspora/diaspora/issues/4073)
* Reset comment box height after posting a comment. [#4030](https://github.com/diaspora/diaspora/issues/4030)
* Fade long tag names. [#3899](https://github.com/diaspora/diaspora/issues/3899)
* Avoid posting empty comments. [#3836](https://github.com/diaspora/diaspora/issues/3836)
* Delegate parent_author to the target of a RelayableRetraction
* Do not fail on receiving a SignedRetraction via the public route
* Pass the real values to stderr_path and stdout_path in unicorn.rb since it runs a case statement on them.
* Decode tag name before passing it into a TagFollowingAction [#4027](https://github.com/diaspora/diaspora/issues/4027)
* Fix reshares in single post-view [#4056](https://github.com/diaspora/diaspora/issues/4056)
* Fix mobile view of deleted reshares. [#4063](https://github.com/diaspora/diaspora/issues/4063)
* Hide comment button in the mobile view when not signed in. [#4065](https://github.com/diaspora/diaspora/issues/4065)
* Send profile alongside notification [#3976](https://github.com/diaspora/diaspora/issues/3976)
* Fix off-center close button image on intro popovers [#3841](https://github.com/diaspora/diaspora/pull/3841)
* Remove unnecessary dotted CSS borders. [#2940](https://github.com/diaspora/diaspora/issues/2940)
* Fix default image url in profiles table. [#3795](https://github.com/diaspora/diaspora/issues/3795)
* Fix mobile buttons are only clickable when scrolled to the top. [#4102](https://github.com/diaspora/diaspora/issues/4102)
* Fix regression in bookmarklet causing uneditable post contents. [#4057](https://github.com/diaspora/diaspora/issues/4057)
* Redirect all mixed case tags to the lower case equivalents [#4058](https://github.com/diaspora/diaspora/issues/4058)
* Fix wrong message on infinite scroll on contacts page [#3681](https://github.com/diaspora/diaspora/issues/3681)
* My Activity mobile doesn't show second page when clicking "more". [#4109](https://github.com/diaspora/diaspora/issues/4109)
* Remove unnecessary navigation bar to access mobile site and re-add flash warning to mobile registrations. [#4085](https://github.com/diaspora/diaspora/pull/4085)
* Fix broken reactions link on mobile page [#4125](https://github.com/diaspora/diaspora/pull/4125)
* Missing translation "Back to top". [#4138](https://github.com/diaspora/diaspora/pull/4138)
* Fix preview with locator feature. [#4147](https://github.com/diaspora/diaspora/pull/4147)
* Fix mentions at end of post. [#3746](https://github.com/diaspora/diaspora/issues/3746)
* Fix missing indent to correct logged-out-header container relative positioning [#4134](https://github.com/diaspora/diaspora/pull/4134)
* Private post dont show error 404 when you are not authorized on mobile page [#4129](https://github.com/diaspora/diaspora/issues/4129)
* Show 404 instead of 500 if a not signed in user wants to see a non public or non existing post.

## Features

* Deleting a post that was shared to Facebook now deletes it from Facebook too [#3980]( https://github.com/diaspora/diaspora/pull/3980)
* Include reshares in a users public atom feed [#1781](https://github.com/diaspora/diaspora/issues/1781)
* Add the ability to upload photos from the mobile site. [#4004](https://github.com/diaspora/diaspora/issues/4004)
* Show timestamp when hovering on comment time-ago string. [#4042](https://github.com/diaspora/diaspora/issues/4042)
* If sharing a post with photos to Facebook, always include URL to post [#3706](https://github.com/diaspora/diaspora/issues/3706)
* Add possibiltiy to upload multiple photos from mobile. [#4067](https://github.com/diaspora/diaspora/issues/4067)
* Add hotkeys to navigate in stream [#4089](https://github.com/diaspora/diaspora/pull/4089)
* Add a brief explanatory text about external services connections to services index page [#3064](https://github.com/diaspora/diaspora/issues/3064)
* Add a preview for posts in the stream [#4099](https://github.com/diaspora/diaspora/issues/4099)
* Add shortcut key Shift to submit comments and publish posts. [#4096](https://github.com/diaspora/diaspora/pull/4096)
* Show the service username in a tooltip next to the publisher icons [#4126](https://github.com/diaspora/diaspora/pull/4126)
* Ability to add location when creating a post [#3803](https://github.com/diaspora/diaspora/pull/3803)
* Added oEmbed provider for MixCloud. [#4131](https://github.com/diaspora/diaspora/pull/4131)

## Gem updates

* Dropped everything related to Capistrano in preparation for maintaining it in a separate repository
* Replaced Resque with Sidekiq, see above. Added Sinatra and Slim for the Sidekiq  Monitor interface
* Added sinon-rails, compass-rails
* acts-as-taggable-on 2.3.3 -> 2.4.0
* addressable 2.3.2 -> 2.3.4
* client_side_validations 3.2.1 -> 3.2.5
* configurate 0.0.2 -> 0.0.7
* cucumber-rails 1.3.0 -> 1.3.1
* faraday 0.8.5 -> 0.8.7
* fog 1.9.0 -> 1.10.1
* foreigner 1.3.0 -> 1.4.1
* foreman 0.61 -> 0.62
* gon 4.0.2 -> 4.1.0
* guard 1.6.2 -> 1.7.0
* guard-cucumber 1.3.2 -> 1.4.0
* guard-rspec 2.4.0 -> 2.5.3
* guard-spork 1.4.2 -> 1.5.0
* haml 4.0.0 -> 4.0.2
* handlebars_assets 0.11.0 -> 0.1.2.0
* jasmine 1.3.1 -> 1.3.2
* nokogiri 1.5.6 -> 1.5.9
* oauth2 0.8.0 -> 0.8.1
* omniauth 1.1.3 -> 1.1.4
* omniauth-twitter 0.0.14 -> 0.0.16
* pg 0.14.1 -> 0.15.1
* rack-piwik 0.1.3 -> 0.2.2
* rails-i18n 0.7.2 -> 0.7.3
* rails_admin 0.4.5 -> 0.4.7
* roxml git release -> 3.1.6
* rspec-rails 2.12.2 -> 2.13.0
* safe_yaml 0.8.0 -> 0.9.1
* selenium-webdriver 2.29.0 -> 2.32.1
* timecop 0.5.9.2 -> 0.6.1
* twitter 4.5.0 -> 4.6.2
* uglifier 1.3.0 -> 2.0.1
* unicorn 4.6.0 -> 4.6.2

# 0.0.3.4

* Bump Rails to 3.2.13, fixes CVE-2013-1854, CVE-2013-1855, CVE-2013-1856 and CVE-2013-1857. [Read more](http://weblog.rubyonrails.org/2013/3/18/SEC-ANN-Rails-3-2-13-3-1-12-and-2-3-18-have-been-released/)

# 0.0.3.3

* Switch Gemfile source to https to be compatible with bundler 1.3

# 0.0.3.2

* Fix XSS vulnerability in conversations#new [#4010](https://github.com/diaspora/diaspora/issues/4010)

# 0.0.3.1

* exec foreman in ./script/server to replace the process so that we can Ctrl+C it again.
* Include our custom fileuploader on the mobile site too. [#3994](https://github.com/diaspora/diaspora/pull/3994)
* Move custom splash page logic into the controller [#3991](https://github.com/diaspora/diaspora/issues/3991)
* Fixed removing images from publisher on the profile and tags pages. [#3995](https://github.com/diaspora/diaspora/pull/3995)
* Wrap text if too long in mobile notifications. [#3990](https://github.com/diaspora/diaspora/pull/3990)
* Sort tag followings alphabetically, not in reverse [#3986](https://github.com/diaspora/diaspora/issues/3986)

# 0.0.3.0

## Refactor

* Removed unused stuff [#3714](https://github.com/diaspora/diaspora/pull/3714), [#3754](https://github.com/diaspora/diaspora/pull/3754)
* Last post link isn't displayed anymore if there are no visible posts [#3750](https://github.com/diaspora/diaspora/issues/3750)
* Ported tag followings to backbone [#3713](https://github.com/diaspora/diaspora/pull/3713), [#3775](https://github.com/diaspora/diaspora/pull/3777)
* Extracted configuration system to a gem.
* Made number of unicorn workers configurable.
* Made loading of the configuration environment independent of Rails.
* Do not generate paths like `/a/b/c/config/boot.rb/../../Gemfile` to require and open things, create a proper path instead.
* Remove the hack for loading the entire lib folder with a proper solution. [#3809](https://github.com/diaspora/diaspora/issues/3750)
* Update and refactor the default public view `public/default.html` [#3811](https://github.com/diaspora/diaspora/issues/3811)
* Write unicorn stderr and stdout [#3785](https://github.com/diaspora/diaspora/pull/3785)
* Ported aspects to backbone [#3850](https://github.com/diaspora/diaspora/pull/3850)
* Join tagging's table instead of tags to improve a bit the query [#3932](https://github.com/diaspora/diaspora/pull/3932)
* Refactor contacts/index view [#3937](https://github.com/diaspora/diaspora/pull/3937)
* Ported aspect membership dropdown to backbone [#3864](https://github.com/diaspora/diaspora/pull/3864)

## Features

* Updates to oEmbed, added new providers and fixed photo display. [#3880](https://github.com/diaspora/diaspora/pull/3880)
* Add 'screenshot tool' for taking before/after images of stylesheet changes. [#3797](https://github.com/diaspora/diaspora/pull/3797)
* Add possibility to contact the administrator. [#3792](https://github.com/diaspora/diaspora/pull/3792)
* Add simple background for unread messages/conversations mobile. [#3724](https://github.com/diaspora/diaspora/pull/3724)
* Add flash warning to conversation mobile, unification of flash warning with login and register mobile, and add support for flash warning to Opera browser. [#3686](https://github.com/diaspora/diaspora/pull/3686)
* Add progress percentage to upload images. [#3740](https://github.com/diaspora/diaspora/pull/3740)
* Mark all unread post-related notifications as read, if one of this gets opened. [#3787](https://github.com/diaspora/diaspora/pull/3787)
* Add flash-notice when sending messages to non-contacts. [#3723](https://github.com/diaspora/diaspora/pull/3723)
* Re-add hovercards [#3802](https://github.com/diaspora/diaspora/pull/3802)
* Add images to notifications [#3821](https://github.com/diaspora/diaspora/pull/3821)
* Show pod version in footer and updated the link to the changelog [#3822](https://github.com/diaspora/diaspora/pull/3822)
* Footer links moved to sidebar [#3827](https://github.com/diaspora/diaspora/pull/3827)
* Changelog now points to correct revision if possible [#3921](https://github.com/diaspora/diaspora/pull/3921)
* User interface enhancements [#3832](https://github.com/diaspora/diaspora/pull/3832), [#3839](https://github.com/diaspora/diaspora/pull/3839), [#3834](https://github.com/diaspora/diaspora/pull/3834), [#3840](https://github.com/diaspora/diaspora/issues/3840), [#3846](https://github.com/diaspora/diaspora/issues/3846), [#3851](https://github.com/diaspora/diaspora/issues/3851), [#3828](https://github.com/diaspora/diaspora/issues/3828), [#3874](https://github.com/diaspora/diaspora/issues/3874), [#3806](https://github.com/diaspora/diaspora/issues/3806), [#3906](https://github.com/diaspora/diaspora/issues/3906).
* Add settings web mobile. [#3701](https://github.com/diaspora/diaspora/pull/3701)
* Stream form on profile page [#3910](https://github.com/diaspora/diaspora/issues/3910).
* Add Getting_Started page mobile. [#3949](https://github.com/diaspora/diaspora/issues/3949).
* Autoscroll to the first unread message in conversations. [#3216](https://github.com/diaspora/diaspora/issues/3216)
* Friendlier new-conversation mobile. [#3984](https://github.com/diaspora/diaspora/issues/3984)

## Bug Fixes

* Force Typhoeus/cURL to use the CA bundle we query via the config. Also add a setting for extra verbose output.
* Validate input on sending invitations, validate email format, send correct ones. [#3748](https://github.com/diaspora/diaspora/pull/3748), [#3271](https://github.com/diaspora/diaspora/issues/3271)
* moved Aspects JS initializer to the correct place so aspect selection / deselection works again. [#3737](https://github.com/diaspora/diaspora/pull/3737)
* Do not strip "markdown" in links when posting to services. [#3765](https://github.com/diaspora/diaspora/issues/3765)
* Renamed `server.db` to `server.database` to match the example configuration.
* Fix insecure image of cat on user edit page - New photo courtesy of [khanb1 on flickr](http://www.flickr.com/photos/albaraa/) under CC BY 2.0.
* Allow translation of "suggest member" of Community Spotlight. [#3791](https://github.com/diaspora/diaspora/issues/3791)
* Resize deletelabel and ignoreuser images to align them. [#3779](https://github.com/diaspora/diaspora/issues/3779)
* Patch in Armenian pluralization rule until CLDR provides it.
* Fix reshare a post multiple times. [#3831](https://github.com/diaspora/diaspora/issues/3671)
* Fix services index view. [#3884](https://github.com/diaspora/diaspora/issues/3884)
* Excessive padding with "user-controls" in single post view. [#3861](https://github.com/diaspora/diaspora/issues/3861)
* Resize full scaled image to a specific width. [#3818](https://github.com/diaspora/diaspora/issues/3818)
* Fix translation issue in contacts_helper [#3937](https://github.com/diaspora/diaspora/pull/3937)
* Show timestamp hovering a timeago string (stream) [#3149](https://github.com/diaspora/diaspora/issues/3149)
* Fix reshare and like a post on a single post view [#3672](https://github.com/diaspora/diaspora/issues/3672)
* Fix posting multiple times the same content [#3272](https://github.com/diaspora/diaspora/issues/3272)
* Excessive padding with select aspect in mobile publisher. [#3951](https://github.com/diaspora/diaspora/issues/3951)
* Adapt css for search mobile page. [#3953](https://github.com/diaspora/diaspora/issues/3953)
* Twitter/Facebook/Tumblr count down characters is hidden by the picture of the post. [#3963](https://github.com/diaspora/diaspora/issues/3963)
* Buttons on mobile are hard to click on. [#3973](https://github.com/diaspora/diaspora/issues/3973)
* RTL-language characters in usernames no longer overlay post dates [#2339](https://github.com/diaspora/diaspora/issues/2339)
* Overflow info author mobile web. [#3983](https://github.com/diaspora/diaspora/issues/3983)
* Overflow name author mobile post. [#3981](https://github.com/diaspora/diaspora/issues/3981)

## Gem Updates

* Removed `debugger` since it was causing bundle problems, and is not necessary given 1.9.3 has a built-in debugger.
* dropped unnecessary fastercsv
* markerb switched from git release to 1.0.1
* added rmagick as development dependency for making screenshot comparisons
* jasmine 1.2.1 -> 1.3.1 (+ remove useless spec)
* activerecord-import 0.2.11 -> 0.3.1
* asset_sync 0.5.0 -> 0.5.4
* bootstap-sass 2.1.1.0 -> 2.2.2.0
* carrierwave 0.7.1 -> 0.8.0
* configurate 0.0.1 -> 0.0.2
* factory_girl_rails 4.1.0 -> 4.2.0
* faraday 0.8.4 -> 0.8.5
* ffi 1.1.5 -> 1.4.0
* fixture_builder 0.3.4 -> 0.3.5
* fog 1.6.0 -> 1.9.0
* foreigner 1.2.1 -> 1.3.0
* foreman 0.60.2 -> 0.61
* gon 4.0.1 -> 4.0.2
* guard 1.5.4 -> 1.6.2
    * guard-cucumber 1.2.2 -> 1.3.2
    * guard-rspec 2.1.1 -> 2.4.0
    * guard-spork 1.2.3 -> 1.4.2
    * rb-fsevent 0.9.2 -> 0.9.3
    * rb-inotify 0.8.8 -> 0.9.0
* haml 3.1.7 -> 4.0.0
* handlebars_assets 0.6.6 -> 0.11.0
* jquery-rails 2.1.3 -> 2.1.4
* jquery-ui-rails 2.0.2 -> 3.0.1
* mini_magick 3.4 -> 3.5.0
* mobile-fu 1.1.0 -> 1.1.1
* multi_json 1.5.1 -> 1.6.1
* nokogiri 1.5.5 -> 1.5.6
* omniauth 1.1.1 -> 1.1.3
    * omniauth-twitter 0.0.13 -> 0.0.14
* rack-ssl 1.3.2 -> 1.3.3
* rack-rewrite 1.3.1 -> 1.3.3
* rails-i18n 0.7.0 -> 0.7.2
* rails_admin 0.2.0 -> 0.4.5
* remotipart 1.0.2 -> 1.0.5
* ruby-oembed 0.8.7 -> 0.8.8
* rspec 2.11.0 -> 2.12.0
* rspec-rails 2.11.4 -> 2.12.2
* sass-rails 3.2.5 -> 3.2.6
* selenium-webdriver 2.26.0 -> 2.29.0
* timecop 0.5.3 -> 0.5.9.2
* twitter 4.2.0 -> 4.5.0
* unicorn 4.4.0 -> 4.6.0
* will_paginate 3.0.3 -> 3.0.4


# 0.0.2.5

* Fix CVE-2013-0269 by updating the gems json to 1.7.7 and multi\_json to 1.5.1. [Read more](https://groups.google.com/forum/?fromgroups=#!topic/rubyonrails-security/4_YvCpLzL58)
* Additionally ensure can't affect us by bumping Rails to 3.2.12. [Read more](https://groups.google.com/forum/?fromgroups=#!topic/rubyonrails-security/AFBKNY7VSH8)
* And exclude CVE-2013-0262 and CVE-2013-0263 by updating rack to 1.4.5.

# 0.0.2.4

* Fix XSS vulnerabilities caused by not escaping a users name fields when loading it from JSON. [#3948](https://github.com/diaspora/diaspora/issues/3948)

# 0.0.2.3

* Upgrade to Devise 2.1.3 [Read more](http://blog.plataformatec.com.br/2013/01/security-announcement-devise-v2-2-3-v2-1-3-v2-0-5-and-v1-5-3-released/)

# 0.0.2.2

* Upgrade to Rails 3.2.11 (CVE-2012-0155, CVE-2012-0156). [Read more](http://weblog.rubyonrails.org/2013/1/8/Rails-3-2-11-3-1-10-3-0-19-and-2-3-15-have-been-released/)

# 0.0.2.1

* Upgrade to Rails 3.2.10 as per CVE-2012-5664. [Read more](https://groups.google.com/group/rubyonrails-security/browse_thread/thread/c2353369fea8c53)

# 0.0.2.0

## Refactor

### script/server

* Uses foreman now
* Reduce startup time by reducing calls to `script/get_config.rb`
* `config/script_server.yml` is removed and replaced by the `server` section in `config/diaspora.yml`
  Have a look at the updated example!
* Thin is dropped in favour of unicorn
* Already set versions of `RAILS_ENV` and `DB` are now prefered over those set in `config/diaspora.yml`
* **Heroku setups:** `ENVIRONMENT_UNICORN_EMBED_RESQUE_WORKER` got renamed to `SERVER_EMBED_RESQUE_WORKER`

### Other

* MessagesController. [#3657](https://github.com/diaspora/diaspora/pull/3657)
* **Fixed setting:** `follow_diasporahq` has now to be set to `true` to enable following the DiasporaHQ account. Was `false`
* Removal of some bash-/linux-isms from most of the scripts, rework of 'script/install.sh' output methods. [#3679](https://github.com/diaspora/diaspora/pull/3679)

## Features

* Add "My Activity" icon mobile -[Author Icon](http://www.gentleface.com/free_icon_set.html)-. [#3687](https://github.com/diaspora/diaspora/pull/3687)
* Add password_confirmation field to registration page. [#3647](https://github.com/diaspora/diaspora/pull/3647)
* When posting to Twitter, behaviour changed so that URL to post will only be added to the post when length exceeds 140 chars or post contains uploaded photos.
* Remove markdown formatting from post message when posting to Facebook or Twitter.

## Bug Fixes

* Fix missing X-Frame headers [#3739](https://github.com/diaspora/diaspora/pull/3739)
* Fix image path for padlocks [#3682](https://github.com/diaspora/diaspora/pull/3682)
* Fix posting to Facebook and Tumblr. Have a look at the updated [services guide](http://wiki.diasporafoundation.org/Integrating_Other_Social_Networks) for new Facebook instructions.
* Fix overflow button in mobile reset password. [#3697](https://github.com/diaspora/diaspora/pull/3697)
* Fix issue with interacted_at in post fetcher. [#3607](https://github.com/diaspora/diaspora/pull/3607)
* Fix error with show post Community Spotlight. [#3658](https://github.com/diaspora/diaspora/pull/3658)
* Fix javascripts problem with read/unread notifications. [#3656](https://github.com/diaspora/diaspora/pull/3656)
* Fix error with open/close registrations. [#3649](https://github.com/diaspora/diaspora/pull/3649)
* Fix javascripts error in invitations facebox. [#3638](https://github.com/diaspora/diaspora/pull/3638)
* Fix css overflow problem in aspect dropdown on welcome page. [#3637](https://github.com/diaspora/diaspora/pull/3637)
* Fix empty page after authenticating with other services. [#3693](https://github.com/diaspora/diaspora/pull/3693)
* Fix posting public posts to Facebook. [#2882](https://github.com/diaspora/diaspora/issues/2882), [#3650](https://github.com/diaspora/diaspora/issues/3650)
* Fix error with invite link box shows on search results page even if invites have been turned off. [#3708](https://github.com/diaspora/diaspora/pull/3708)
* Fix misconfiguration of Devise to allow the session to be remembered. [#3472](https://github.com/diaspora/diaspora/issues/3472)
* Fix problem with show reshares_count in stream. [#3700](https://github.com/diaspora/diaspora/pull/3700)
* Fix error with notifications count in mobile. [#3721](https://github.com/diaspora/diaspora/pull/3721)
* Fix conversation unread message count bug. [#2321](https://github.com/diaspora/diaspora/issues/2321)

## Gem updates

* bootstrap-sass 2.1.0.0 -> 2.1.1.0
* capybara 1.1.2 -> 1.1.3
* carrierwave 0.6.2 -> 0.7.1
* client\_side_validations 3.1.4 -> 3.2.1
* database_cleaner 0.8 -> 0.9.1
* faraday_middleware 0.8.8 -> 0.9.0
* foreman 0.59 -> 0.60.2
* fuubar 1.0.0 -> 1.1.0
* debugger 1.2.0 -> 1.2.1
* gon 4.0.0 -> 4.0.1
* guard
    * guard-cucumber 1.0.0 -> 1.2.2
    * guard-rspec 0.7.3 -> 2.1.1
    * guard-spork 0.8.0 -> 1.2.3
    * rb-inotify -> 0.8.8, new dependency
* handlebars_assets 0.6.5 -> 0.6.6
* omniauth-facebook 1.3.0 -> 1.4.1
* omniauth-twitter 0.0.11 -> 0.0.13
* rails_admin 0.1.1 -> 0.2.0
* rails-i18n -> 0.7.0
* rack-rewrite 1.2.1 -> 1.3.1
* redcarpet 2.1.1 -> 2.2.2
* resque 1.22.0 -> 1.23.0
* rspec-rails 2.11.0, 2.11.4
* selenium-webdriver 2.25.0 -> 2.26.0
* timecop 0.5.1 -> 0.5.3
* twitter 2.0.2 -> 4.2.0
* unicorn 4.3.1 -> 4.4.0, now default
* webmock 1.8.10 -> 1.8.11

And their dependencies.

# 0.0.1.2

Fix exception when the root of a reshare of a reshare got deleted [#3546](https://github.com/diaspora/diaspora/issues/3546)

# 0.0.1.1

* Fix syntax error in French Javascript pluralization rule.

# 0.0.1.0

## New configuration system!

Copy over config/diaspora.yml.example to config/diaspora.yml and migrate your settings! An updated Heroku guide including basic hints on howto migrate is [here](http://wiki.diasporafoundation.org/Installing_on_Heroku).

The new configuration system allows all possible settings to be overriden by environment variables. This makes it possible to deploy heroku without checking any credentials into git. Read the top of `config/diaspora.yml.example` for an explanation on how to convert the setting names to environment variables.

### Environment variable changes:

#### deprectated

* REDISTOGO_URL in favour of REDIS_URL or ENVIRONMENT_REDIS

#### removed

*  application_yml - Obsolete, all settings are settable via environment variables now

#### renamed

* SINGLE_PROCESS_MODE -> ENVIRONMENT_SINGLE_PROCESS_MODE
* SINGLE_PROCESS -> ENVIRONMENT_SINGLE_PROCESS_MODE
* NO_SSL -> ENVIRONMENT_REQUIRE_SSL
* ASSET_HOST -> ENVIRONMENT_ASSETS_HOST


## Gem changes

### Updated gems

* omniauth-tumblr 1.0 -> 1.1
* rails_admin git -> 0.1.1
* activerecord-import 0.2.10 -> 0.2.11
* fog 1.4.0 -> 1.6.0
* asset_sync 0.4.2 -> 0.5.0
* jquery-rails 2.0.2 -> 2.1.3

### Removed gems

The following gems and their related files were removed as they aren't widely enough used to justify maintenance for them by the core developers. If you use them please maintain them in your fork.

* airbrake
* newrelic_rpm
* rpm_contrib
* heroku_san

The following gems were removed because their are neither used in daily development or are just CLI tools that aren't required to be loaded from the code:

* heroku
* oink
* yard


## Publisher

Refactoring of the JavaScript code; it is now completely rewritten to make use of Backbone.js.
This paves the way for future improvements such as post preview or edit toolbar/help.


## Removal of 'beta' code

The feature-flag on users and all the code in connection with experimental UX changes got removed/reverted. Those are the parts that became Makr.io.
The single-post view will also be revamped/reverted, but that didn't make it into this release.


## JS lib updates


## Cleanup in maintenance scripts and automated build environment
<|MERGE_RESOLUTION|>--- conflicted
+++ resolved
@@ -9,12 +9,8 @@
 * Fix style of contacts in profile sidebar [#4451](https://github.com/diaspora/pull/4451)
 
 ## Features
-<<<<<<< HEAD
-Add oEmbed content to the mobile view [#4343](https://github.com/diaspora/diaspora/pull/4353)
-One click to select the invite URL [#4447](https://github.com/diaspora/diaspora/pull/4447)
-=======
 * Add oEmbed content to the mobile view [#4343](https://github.com/diaspora/diaspora/pull/4353)
->>>>>>> 7e3373a9
+* One click to select the invite URL [#4447](https://github.com/diaspora/diaspora/pull/4447)
 
 # 0.2.0.0
 
