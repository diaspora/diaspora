<<<<<<< HEAD
# 0.7.2.0

## Refactor

## Bug fixes
* Ignore invalid `diaspora://` links [#7652](https://github.com/diaspora/diaspora/pull/7652)

## Features
=======
# 0.7.1.1

Fixes an issue with installing and running diaspora\* with today released bundler v1.16.0.
>>>>>>> 2c9fec91

# 0.7.1.0

## Ensure account deletions are run

There were some issues causing accounts deletions to not properly perform in some cases, see
[#7631](https://github.com/diaspora/diaspora/issues/7631) and [#7639](https://github.com/diaspora/diaspora/pull/7639).
To ensure these are reexecuted properly, please run `RAILS_ENV=production bin/rake migrations:run_account_deletions`
after you've upgraded.

## Refactor
* Remove title from profile photo upload button [#7551](https://github.com/diaspora/diaspora/pull/7551)
* Remove Internet Explorer workarounds [#7557](https://github.com/diaspora/diaspora/pull/7557)
* Sort notifications by last interaction [#7568](https://github.com/diaspora/diaspora/pull/7568) [#7648](https://github.com/diaspora/diaspora/pull/7648)
* Remove tiff support from photos [#7576](https://github.com/diaspora/diaspora/pull/7576)
* Remove reference from reshares when original post is deleted [#7578](https://github.com/diaspora/diaspora/pull/7578)
* Merge migrations from before 0.6.0.0 to CreateSchema [#7580](https://github.com/diaspora/diaspora/pull/7580)
* Remove auto detection of languages with highlightjs [#7591](https://github.com/diaspora/diaspora/pull/7591)
* Move enable/disable notification icon [#7592](https://github.com/diaspora/diaspora/pull/7592)
* Use Bootstrap 3 progress-bar for polls [#7600](https://github.com/diaspora/diaspora/pull/7600)
* Enable frozen string literals [#7595](https://github.com/diaspora/diaspora/pull/7595)
* Remove `rails_admin_histories` table [#7597](https://github.com/diaspora/diaspora/pull/7597)
* Optimize memory usage on profile export [#7627](https://github.com/diaspora/diaspora/pull/7627)
* Limit the number of parallel exports [#7629](https://github.com/diaspora/diaspora/pull/7629)
* Reduce memory usage for account deletion [#7639](https://github.com/diaspora/diaspora/pull/7639)

## Bug fixes
* Fix displaying polls with long answers [#7579](https://github.com/diaspora/diaspora/pull/7579)
* Fix S3 support [#7566](https://github.com/diaspora/diaspora/pull/7566)
* Fix mixed username and timestamp with LTR/RTL scripts [#7575](https://github.com/diaspora/diaspora/pull/7575)
* Prevent users from zooming in IE Mobile [#7589](https://github.com/diaspora/diaspora/pull/7589)
* Fix recipient prefill on contacts and profile page [#7599](https://github.com/diaspora/diaspora/pull/7599)
* Display likes and reshares without login [#7583](https://github.com/diaspora/diaspora/pull/7583)
* Fix invalid data in the database for user data export [#7614](https://github.com/diaspora/diaspora/pull/7614)
* Fix local migration run without old private key [#7558](https://github.com/diaspora/diaspora/pull/7558)
* Fix export not downloadable because the filename was resetted on access [#7622](https://github.com/diaspora/diaspora/pull/7622)
* Delete invalid oEmbed caches with binary titles [#7620](https://github.com/diaspora/diaspora/pull/7620)
* Delete invalid diaspora IDs from friendica [#7630](https://github.com/diaspora/diaspora/pull/7630)
* Cleanup relayables where the signature is missing [#7637](https://github.com/diaspora/diaspora/pull/7637)
* Avoid page to jump to top after a post deletion [#7638](https://github.com/diaspora/diaspora/pull/7638)
* Handle duplicate account deletions [#7639](https://github.com/diaspora/diaspora/pull/7639)
* Handle duplicate account migrations [#7641](https://github.com/diaspora/diaspora/pull/7641)
* Handle bugs related to missing users [#7632](https://github.com/diaspora/diaspora/pull/7632)
* Cleanup empty signatures [#7644](https://github.com/diaspora/diaspora/pull/7644)

## Features
* Ask for confirmation when leaving a submittable comment field [#7530](https://github.com/diaspora/diaspora/pull/7530)
* Show users vote in polls [#7550](https://github.com/diaspora/diaspora/pull/7550)
* Add explanation of ignore function to in-app help section [#7585](https://github.com/diaspora/diaspora/pull/7585)
* Add camo information to NodeInfo [#7617](https://github.com/diaspora/diaspora/pull/7617)
* Add support for `diaspora://` links [#7625](https://github.com/diaspora/diaspora/pull/7625)
* Add support to relay likes for comments [#7625](https://github.com/diaspora/diaspora/pull/7625)
* Implement RFC 7033 WebFinger [#7625](https://github.com/diaspora/diaspora/pull/7625)

# 0.7.0.1

Update nokogiri to fix [multiple libxml2 vulnerabilities](https://usn.ubuntu.com/usn/usn-3424-1/).

# 0.7.0.0

## Supported Ruby versions

This release recommends using Ruby 2.4, while retaining Ruby 2.3 as an officially supported version.
Ruby 2.1 is no longer officially supported.

## Delete public/.well-known/

Before upgrading, please check if your `public/` folder contains a hidden `.well-known/` folder.
If so, please delete it since it will prevent the federation from working properly.

## Refactor

* Make the mention syntax more flexible [#7305](https://github.com/diaspora/diaspora/pull/7305)
* Display @ before mentions [#7324](https://github.com/diaspora/diaspora/pull/7324)
* Simplify mentions in the publisher [#7302](https://github.com/diaspora/diaspora/pull/7302)
* Remove chartbeat and mixpanel support [#7280](https://github.com/diaspora/diaspora/pull/7280)
* Upgrade to jQuery 3 [#7303](https://github.com/diaspora/diaspora/pull/7303)
* Add i18n for color themes [#7369](https://github.com/diaspora/diaspora/pull/7369)
* Remove deprecated statistics.json [#7399](https://github.com/diaspora/diaspora/pull/7399)
* Always link comment count text on mobile [#7483](https://github.com/diaspora/diaspora/pull/7483)
* Switch to new federation protocol [#7436](https://github.com/diaspora/diaspora/pull/7436)
* Send public profiles publicly [#7501](https://github.com/diaspora/diaspora/pull/7501)
* Change sender for mails [#7495](https://github.com/diaspora/diaspora/pull/7495)
* Move back to top to the right to avoid misclicks [#7516](https://github.com/diaspora/diaspora/pull/7516)
* Include count in mobile post action link [#7520](https://github.com/diaspora/diaspora/pull/7520)
* Update the user data export archive format [#6726](https://github.com/diaspora/diaspora/pull/6726)
* Use id as fallback when sorting posts [#7523](https://github.com/diaspora/diaspora/pull/7523)
* Remove no-posts-info when adding posts to the stream [#7523](https://github.com/diaspora/diaspora/pull/7523)
* Upgrade to rails 5.1 [#7514](https://github.com/diaspora/diaspora/pull/7514)
* Refactoring single post view interactions [#7182](https://github.com/diaspora/diaspora/pull/7182)
* Update help pages [#7528](https://github.com/diaspora/diaspora/pull/7528)
* Disable rendering logging in production [#7529](https://github.com/diaspora/diaspora/pull/7529)
* Add some missing indexes and cleanup the database if needed [#7533](https://github.com/diaspora/diaspora/pull/7533)
* Remove avatar, name, timestamp and interactions from publisher preview [#7536](https://github.com/diaspora/diaspora/pull/7536)

## Bug fixes

* Fix height too high on mobile SPV [#7480](https://github.com/diaspora/diaspora/pull/7480)
* Improve stream when ignoring a person who posts a lot of tagged posts [#7503](https://github.com/diaspora/diaspora/pull/7503)
* Fix order of comments across pods [#7436](https://github.com/diaspora/diaspora/pull/7436)
* Prevent publisher from closing in preview mode [#7518](https://github.com/diaspora/diaspora/pull/7518)
* Increase reshare counter after reshare on mobile [#7520](https://github.com/diaspora/diaspora/pull/7520)
* Reset stuck exports and handle errors [#7535](https://github.com/diaspora/diaspora/pull/7535)

## Features
* Add support for mentions in comments to the backend [#6818](https://github.com/diaspora/diaspora/pull/6818)
* Add support for new mention syntax [#7300](https://github.com/diaspora/diaspora/pull/7300) [#7394](https://github.com/diaspora/diaspora/pull/7394)
* Render mentions as links in comments [#7327](https://github.com/diaspora/diaspora/pull/7327)
* Add support for mentions in comments to the front-end [#7386](https://github.com/diaspora/diaspora/pull/7386)
* Support direct links to comments on mobile [#7508](https://github.com/diaspora/diaspora/pull/7508)
* Add inviter first and last name in the invitation e-mail [#7484](https://github.com/diaspora/diaspora/pull/7484)
* Add markdown editor for comments and conversations [#7482](https://github.com/diaspora/diaspora/pull/7482)
* Improve responsive header in desktop version [#7509](https://github.com/diaspora/diaspora/pull/7509)
* Support cmd+enter to submit posts, comments and conversations [#7524](https://github.com/diaspora/diaspora/pull/7524)
* Add markdown editor for posts, comments and conversations on mobile [#7235](https://github.com/diaspora/diaspora/pull/7235)
* Mark as "Mobile Web App Capable" on Android [#7534](https://github.com/diaspora/diaspora/pull/7534)
* Add support for receiving account migrations [#6750](https://github.com/diaspora/diaspora/pull/6750)

# 0.6.7.0

## Refactor
* Cleanup some translations [#7465](https://github.com/diaspora/diaspora/pull/7465)

## Features
* Change email without confirmation when mail is disabled [#7455](https://github.com/diaspora/diaspora/pull/7455)
* Warn users if they leave the profile editing page with unsaved changes [#7473](https://github.com/diaspora/diaspora/pull/7473)
* Add admin pages to the mobile interface [#7295](https://github.com/diaspora/diaspora/pull/7295)
* Add links to discourse to footer and sidebar [#7446](https://github.com/diaspora/diaspora/pull/7446)

# 0.6.6.0

## Refactor
* Remove rails\_admin [#7440](https://github.com/diaspora/diaspora/pull/7440)
* Use guid instead of id at permalink and in SPV [#7453](https://github.com/diaspora/diaspora/pull/7453)

## Bug fixes
* Make photo upload button hover text translatable [#7429](https://github.com/diaspora/diaspora/pull/7429)
* Fix first comment in mobile view with french locale [#7441](https://github.com/diaspora/diaspora/pull/7441)
* Use post page title and post author in atom feed [#7420](https://github.com/diaspora/diaspora/pull/7420)
* Handle broken public keys when receiving posts [#7448](https://github.com/diaspora/diaspora/pull/7448)
* Fix welcome message when podmin is set to an invalid username [#7452](https://github.com/diaspora/diaspora/pull/7452)

## Features
* Add support for Nodeinfo 2.0 [#7447](https://github.com/diaspora/diaspora/pull/7447)

# 0.6.5.0

## Refactor
* Remove unused setPreload function [#7354](https://github.com/diaspora/diaspora/pull/7354)
* Remove jQuery deprecations [#7356](https://github.com/diaspora/diaspora/pull/7356)
* Use empty selector where "#" was used as a selector before (prepare jQuery 3 upgrade) [#7372](https://github.com/diaspora/diaspora/pull/7372)
* Increase maximal height of large thumbnail on mobile [#7383](https://github.com/diaspora/diaspora/pull/7383)
* Reduce conversation recipient size [#7376](https://github.com/diaspora/diaspora/pull/7376)
* Cleanup rtl css [#7374](https://github.com/diaspora/diaspora/pull/7374)
* Increase visual spacing between list items [#7401](https://github.com/diaspora/diaspora/pull/7401)
* Remove unused gem and cucumber step [#7410](https://github.com/diaspora/diaspora/pull/7410)
* Disable CSP header when `report_only` and no `report_uri` is set [#7367](https://github.com/diaspora/diaspora/pull/7367)

## Bug fixes
* Don't hide posts when blocking someone from the profile [#7379](https://github.com/diaspora/diaspora/pull/7379)
* Disable autocomplete for the conversation form recipient input [#7375](https://github.com/diaspora/diaspora/pull/7375)
* Fix sharing indicator on profile page for blocked users [#7382](https://github.com/diaspora/diaspora/pull/7382)
* Remove post only after a successful deletion on the server [#7385](https://github.com/diaspora/diaspora/pull/7385)
* Fix an issue where pod admins could get logged out when using sidekiq-web [#7395](https://github.com/diaspora/diaspora/pull/7395)
* Add avatar fallback for typeahead and conversations [#7414](https://github.com/diaspora/diaspora/pull/7414)

## Features
* Add links to liked and commented pages [#5502](https://github.com/diaspora/diaspora/pull/5502)

# 0.6.4.1

Fixes a possible Remote Code Execution ([CVE-2016-4658](https://cve.mitre.org/cgi-bin/cvename.cgi?name=CVE-2016-4658)) and a possible DoS ([CVE-2016-5131](https://cve.mitre.org/cgi-bin/cvename.cgi?name=CVE-2016-5131)) by updating Nokogiri, which in turn updates libxml2.

# 0.6.4.0

## Refactor
* Unify link colors [#7318](https://github.com/diaspora/diaspora/pull/7318)
* Increase time to wait before showing the hovercard [#7319](https://github.com/diaspora/diaspora/pull/7319)
* Remove some unused color-theme overrides [#7325](https://github.com/diaspora/diaspora/pull/7325)
* Change color of author-name on hover [#7326](https://github.com/diaspora/diaspora/pull/7326)
* Add like and reshare services [#7337](https://github.com/diaspora/diaspora/pull/7337)

## Bug fixes
* Fix path to `bundle` in `script/server` [#7281](https://github.com/diaspora/diaspora/pull/7281)
* Update comment in database example config [#7282](https://github.com/diaspora/diaspora/pull/7282)
* Make the \#newhere post public again [#7311](https://github.com/diaspora/diaspora/pull/7311)
* Remove whitespace from author link [#7330](https://github.com/diaspora/diaspora/pull/7330)
* Fix autosize in modals [#7339](https://github.com/diaspora/diaspora/pull/7339)
* Only display invite link on contacts page if invitations are enabled [#7342](https://github.com/diaspora/diaspora/pull/7342)
* Fix regex for hashtags for some languages [#7350](https://github.com/diaspora/diaspora/pull/7350)
* Create asterisk.png without digest after precompile [#7322](https://github.com/diaspora/diaspora/pull/7322)

## Features
* Add support for [Liberapay](https://liberapay.com) donations [#7290](https://github.com/diaspora/diaspora/pull/7290)
* Added a link to the community guidelines :) [#7298](https://github.com/diaspora/diaspora/pull/7298)

# 0.6.3.0

## Refactor
* Increase the spacing above and below post contents [#7267](https://github.com/diaspora/diaspora/pull/7267)
* Replace fileuploader-custom with FineUploader [#7083](https://github.com/diaspora/diaspora/pull/7083)
* Always show mobile reaction counts [#7207](https://github.com/diaspora/diaspora/pull/7207)
* Refactor mobile alerts for error responses [#7227](https://github.com/diaspora/diaspora/pull/7227)
* Switch content and given reason in the reports overview [#7180](https://github.com/diaspora/diaspora/pull/7180)

## Bug fixes
* Fix background color of year on notifications page with dark theme [#7263](https://github.com/diaspora/diaspora/pull/7263)
* Fix jasmine tests in firefox [#7246](https://github.com/diaspora/diaspora/pull/7246)
* Prevent scroll to top when clicking 'mark all as read' in the notification dropdown [#7253](https://github.com/diaspora/diaspora/pull/7253)
* Update existing notifications in dropdown on fetch [#7270](https://github.com/diaspora/diaspora/pull/7270)
* Fix link to post on mobile photo page [#7274](https://github.com/diaspora/diaspora/pull/7274)
* Fix some background issues on dark mobile themes [#7278](https://github.com/diaspora/diaspora/pull/7278)

## Features
* Add links to the aspects and followed tags pages on mobile [#7265](https://github.com/diaspora/diaspora/pull/7265)
* diaspora\* is now available in Gàidhlig, Occitan, and Schwiizerdütsch

# 0.6.2.0

## Refactor
* Use string-direction gem for rtl detection [#7181](https://github.com/diaspora/diaspora/pull/7181)
* Reduce i18n.load side effects [#7184](https://github.com/diaspora/diaspora/pull/7184)
* Force jasmine fails on syntax errors [#7185](https://github.com/diaspora/diaspora/pull/7185)
* Don't display mail-related view content if it is disabled in the pod's config [#7190](https://github.com/diaspora/diaspora/pull/7190)
* Use typeahead.js from rails-assets.org [#7192](https://github.com/diaspora/diaspora/pull/7192)
* Refactor ShareVisibilitesController to use PostService [#7196](https://github.com/diaspora/diaspora/pull/7196)
* Unify desktop and mobile head elements [#7194](https://github.com/diaspora/diaspora/pull/7194) [#7209](https://github.com/diaspora/diaspora/pull/7209)
* Refactor flash messages on ajax errors for comments, likes, reshares and aspect memberships [#7202](https://github.com/diaspora/diaspora/pull/7202)
* Only require AWS-module for fog [#7201](https://github.com/diaspora/diaspora/pull/7201)
* Only show community spotlight links on the contacts page if community spotlight is enabled [#7213](https://github.com/diaspora/diaspora/pull/7213)
* Require spec\_helper in .rspec [#7223](https://github.com/diaspora/diaspora/pull/7223)
* Make the CSRF mail a bit more friendly [#7238](https://github.com/diaspora/diaspora/pull/7238) [#7241](https://github.com/diaspora/diaspora/pull/7241)

## Bug fixes
* Fix fetching comments after fetching likes [#7167](https://github.com/diaspora/diaspora/pull/7167)
* Hide 'reshare' button on already reshared posts [#7169](https://github.com/diaspora/diaspora/pull/7169)
* Only reload profile header when changing aspect memberships [#7183](https://github.com/diaspora/diaspora/pull/7183)
* Fix visiblity on invitation modal when opening it from the stream [#7191](https://github.com/diaspora/diaspora/pull/7191)
* Add avatar fallback on tags page [#7198](https://github.com/diaspora/diaspora/pull/7198)
* Update notifications when changing the stream [#7199](https://github.com/diaspora/diaspora/pull/7199)
* Fix 500 on mobile commented and liked streams [#7219](https://github.com/diaspora/diaspora/pull/7219)

## Features
* Show spinner when loading comments in the stream [#7170](https://github.com/diaspora/diaspora/pull/7170)
* Add a dark color theme [#7152](https://github.com/diaspora/diaspora/pull/7152)
* Added setting for custom changelog URL [#7166](https://github.com/diaspora/diaspora/pull/7166)
* Show more information of recipients on conversation creation [#7129](https://github.com/diaspora/diaspora/pull/7129)
* Update notifications every 5 minutes and when opening the notification dropdown [#6952](https://github.com/diaspora/diaspora/pull/6952)
* Show browser notifications when receiving new unread notifications [#6952](https://github.com/diaspora/diaspora/pull/6952)
* Only clear comment textarea when comment submission was successful [#7186](https://github.com/diaspora/diaspora/pull/7186)
* Add support for graceful unicorn restarts [#7217](https://github.com/diaspora/diaspora/pull/7217)

# 0.6.1.0

Note: Although this is a minor release, the configuration file changed because the old Mapbox implementation is no longer valid, and the current implementation requires additional fields. Chances are high that if you're using the old integration, it will be broken anyway. If you do use Mapbox, please check out the `diaspora.yml.example` for new parameters.

## Refactor
* Indicate proper way to report bugs in the sidebar [#7039](https://github.com/diaspora/diaspora/pull/7039)
* Remove text color from notification mails and fix sender avatar [#7054](https://github.com/diaspora/diaspora/pull/7054)
* Make the session cookies HttpOnly again [#7041](https://github.com/diaspora/diaspora/pull/7041)
* Invalidate sessions with invalid CSRF tokens [#7050](https://github.com/diaspora/diaspora/pull/7050)
* Liking a post will no longer update its interacted timestamp [#7030](https://github.com/diaspora/diaspora/pull/7030)
* Improve W3C compliance [#7068](https://github.com/diaspora/diaspora/pull/7068) [#7082](https://github.com/diaspora/diaspora/pull/7082) [#7091](https://github.com/diaspora/diaspora/pull/7091) [#7092](https://github.com/diaspora/diaspora/pull/7092)
* Load jQuery in the head on mobile [#7086](https://github.com/diaspora/diaspora/pull/7086)
* Use translation for NodeInfo services [#7102](https://github.com/diaspora/diaspora/pull/7102)
* Adopt new Mapbox tile URIs [#7066](https://github.com/diaspora/diaspora/pull/7066)
* Refactored post interactions on the single post view [#7089](https://github.com/diaspora/diaspora/pull/7089)
* Extract inline JavaScript [#7113](https://github.com/diaspora/diaspora/pull/7113)
* Port conversations inbox to backbone.js [#7108](https://github.com/diaspora/diaspora/pull/7108)
* Refactored stream shortcuts for more flexibility [#7127](https://github.com/diaspora/diaspora/pull/7127)
* Link to admin dashboard instead of admin panel from the podmin landing page [#7130](https://github.com/diaspora/diaspora/pull/7130)

## Bug fixes
* Post comments no longer get collapsed when interacting with a post [#7040](https://github.com/diaspora/diaspora/pull/7040)
* Closed accounts will no longer show up in the account search [#7042](https://github.com/diaspora/diaspora/pull/7042)
* Code blocks in conversations no longer overflow the content [#7055](https://github.com/diaspora/diaspora/pull/7055)
* More buttons in mobile streams are fixed [#7036](https://github.com/diaspora/diaspora/pull/7036)
* Fixed missing sidebar background in the contacts tab [#7064](https://github.com/diaspora/diaspora/pull/7064)
* Fix tags URLs in hovercards [#7075](https://github.com/diaspora/diaspora/pull/7075)
* Fix 500 in html requests for post interactions [#7085](https://github.com/diaspora/diaspora/pull/7085)
* Remove whitespaces next to like link in stream [#7088](https://github.com/diaspora/diaspora/pull/7088)
* Prevent overflow of interaction avatars in the single post view [#7070](https://github.com/diaspora/diaspora/pull/7070)
* Fix moving publisher on first click after page load [#7094](https://github.com/diaspora/diaspora/pull/7094)
* Fix link to comment on report page [#7105](https://github.com/diaspora/diaspora/pull/7105)
* Fix duplicate flash message on mobile profile edit [#7107](https://github.com/diaspora/diaspora/pull/7107)
* Clicking photos on mobile should no longer cause 404s [#7071](https://github.com/diaspora/diaspora/pull/7071)
* Fix avatar size on mobile privacy page for ignored people [#7148](https://github.com/diaspora/diaspora/pull/7148)
* Don't display tag following button when logged out [#7155](https://github.com/diaspora/diaspora/pull/7155)
* Fix message modal on profile page [#7137](https://github.com/diaspora/diaspora/pull/7137)
* Display error message when aspect membership changes fail [#7132](https://github.com/diaspora/diaspora/pull/7132)
* Avoid the creation of pod that are none [#7145](https://github.com/diaspora/diaspora/pull/7145)
* Fixed tag pages with alternate default aspect settings [#7262](https://github.com/diaspora/diaspora/pull/7162)
* Suppressed CSP related deprecation warnings [#7263](https://github.com/diaspora/diaspora/pull/7163)

## Features
* Deleted comments will be removed when loading more comments [#7045](https://github.com/diaspora/diaspora/pull/7045)
* The "subscribe" indicator on a post now gets toggled when you like or rehsare a post [#7040](https://github.com/diaspora/diaspora/pull/7040)
* Add OpenGraph video support [#7043](https://github.com/diaspora/diaspora/pull/7043)
* You'll now get redirected to the invites page if you follow an invitation but you're already logged in [#7061](https://github.com/diaspora/diaspora/pull/7061)
* Add support for setting BOSH access protocol via chat configuration [#7100](https://github.com/diaspora/diaspora/pull/7100)
* Add number of unreviewed reports to admin dashboard and admin sidebar [#7109](https://github.com/diaspora/diaspora/pull/7109)
* Don't federate to pods that have been offline for an extended period of time [#7120](https://github.com/diaspora/diaspora/pull/7120)
* Add In-Reply-To and References headers to notification mails [#7122](https://github.com/diaspora/diaspora/pull/7122)
* Directly link to a comment in commented notification mails [#7124](https://github.com/diaspora/diaspora/pull/7124)
* Add optional `Content-Security-Policy` header [#7128](https://github.com/diaspora/diaspora/pull/7128)
* Add links to main stream and public stream to the mobile drawer [#7144](https://github.com/diaspora/diaspora/pull/7144)
* Allow opening search results from the dropdown in a new tab [#7021](https://github.com/diaspora/diaspora/issues/7021)
* Add user setting for default post visibility [#7118](https://github.com/diaspora/diaspora/issues/7118)

# 0.6.0.1

Fixes an issue with installing an running diaspora\*, caused by a recent bundler update that fixes a bundler bug on which we depended on.

# 0.6.0.0

## Warning: This release contains long migrations

This diaspora\* releases comes with a few database cleanup migrations and they could possible take a while. While you should always do that, it is especially important this time to make sure you run the migrations inside a detachable environment like `screen` or `tmux`. A interrupted SSH session could possibly harm your database. Also, please make a backup.

## The DB environment variable is gone

With Bundler 1.10 supporting optional groups, we removed the DB environment variable. When updating to this release, please update
bundler and select the database support you want:

```sh
gem install bundler
bundle install --with mysql # For MySQL and MariaDB
bundle install --with postgresql # For PostgreSQL
```

For production setups we now additionally recommend adding the `--deployment` flag.
If you set the DB environment variable anywhere, that's no longer necessary.

## Supported Ruby versions

This release recommends using Ruby 2.3, while retaining Ruby 2.1 as an officially supported version.
Ruby 2.0 is no longer officially supported.

## Configuration changes

Please note that the default listen parameter for production setups got
changed. diaspora\* will no longer listen on `0.0.0.0:3000` as it will now
bind to an UNIX socket at `unix:tmp/diaspora.sock`. Please change your local
`diaspora.yml` if necessary.

## Redis namespace support dropped

We dropped support for Redis namespaces in this release. If you previously set
a custom namespace, please note that diaspora\* will no longer use the
configured value. By default, Redis supports up to 8 databases which can be
selected via the Redis URL in `diaspora.yml`. Please check the examples
provided in our configuration example file.

## Terms of Use design changes

With the port to Bootstrap 3, app/views/terms/default.haml has a new structure. If you have created a customised app/views/terms/terms.haml or app/views/terms/terms.erb file, you will need to edit those files to base your customisations on the new default.haml file.

## API authentication

This release makes diaspora\* a OpenID Connect provider. This means you can authenticate to third parties with your diaspora\* account and let
them act as your diaspora\* account on your behalf. This feature is still considered in early development, we still expect edge cases and advanced
features of the specificiation to not be handled correctly or be missing. But we expect a basic OpenID Connect compliant client to work. Please submit issues!
We will also most likely still change the authorization scopes we offer and started with a very minimal set.
Most work still required is on documentation as well as designing and implementing the data API for all of Diaspora's functionality.
Contributions are very welcome, the hard work is done!

## Vines got replaced by Prosody

Due to many issues with Vines, we decided to remove Vines and offer a Prosody
example configuration instead. [Check the
wiki](https://wiki.diasporafoundation.org/Integration/Chat#Vines_to_Prosody)
for more information on how to migrate to Prosody if you've been using Vines
before.

## Sidekiq queue changes

We've decreased the amount of sidekiq queues from 13 to 5 in PR [#6950](https://github.com/diaspora/diaspora/pull/6950).
The new queues are organized according to priority for the jobs they will process. When upgrading please make sure to
empty the sidekiq queues before shutting down the server for an update.

If you run your sidekiq with a custom queue configuration, please make sure to update that for the new queues.

The new queues are: `urgent, high, medium, low, default`.

When you upgrade to the new version, some jobs may persist in the old queues. To move them to the default queue,
so they're processed, run:

```
bin/rake migrations:legacy_queues
```

Note that this will retry all dead jobs, if you want to prevent that empty the dead queue first.

The command will report queues that still have jobs and launch sidekiq process for that queues.

## Refactor
* Improve bookmarklet [#5904](https://github.com/diaspora/diaspora/pull/5904)
* Update listen configuration to listen on unix sockets by default [#5974](https://github.com/diaspora/diaspora/pull/5974)
* Port to Bootstrap 3 [#6015](https://github.com/diaspora/diaspora/pull/6015)
* Use a fixed width for the mobile drawer [#6057](https://github.com/diaspora/diaspora/pull/6057)
* Replace jquery.autoresize with autosize [#6104](https://github.com/diaspora/diaspora/pull/6104)
* Improve mobile conversation design [#6087](https://github.com/diaspora/diaspora/pull/6087)
* Replace remaining faceboxes with Bootstrap modals [#6106](https://github.com/diaspora/diaspora/pull/6106) [#6161](https://github.com/diaspora/diaspora/pull/6161)
* Rewrite header using Bootstrap 3 [#6109](https://github.com/diaspora/diaspora/pull/6109) [#6130](https://github.com/diaspora/diaspora/pull/6130) [#6132](https://github.com/diaspora/diaspora/pull/6132)
* Use upstream CSS mappings for Entypo [#6158](https://github.com/diaspora/diaspora/pull/6158)
* Replace some mobile icons with Entypo [#6218](https://github.com/diaspora/diaspora/pull/6218)
* Refactor publisher backbone view [#6228](https://github.com/diaspora/diaspora/pull/6228)
* Replace MBP.autogrow with autosize on mobile [#6261](https://github.com/diaspora/diaspora/pull/6261)
* Improve mobile drawer transition [#6233](https://github.com/diaspora/diaspora/pull/6233)
* Remove unused header icons and an unused favicon  [#6283](https://github.com/diaspora/diaspora/pull/6283)
* Replace mobile icons for post interactions with Entypo icons [#6291](https://github.com/diaspora/diaspora/pull/6291)
* Replace jquery.autocomplete with typeahead.js [#6293](https://github.com/diaspora/diaspora/pull/6293)
* Redesign sidebars on stream pages [#6309](https://github.com/diaspora/diaspora/pull/6309)
* Improve ignored users styling [#6349](https://github.com/diaspora/diaspora/pull/6349)
* Use Blueimp image gallery instead of lightbox [#6301](https://github.com/diaspora/diaspora/pull/6301)
* Unify mobile and desktop header design [#6285](https://github.com/diaspora/diaspora/pull/6285)
* Add white background and box-shadow to stream elements [#6324](https://github.com/diaspora/diaspora/pull/6324)
* Override Bootstrap list group design [#6345](https://github.com/diaspora/diaspora/pull/6345)
* Clean up publisher code [#6336](https://github.com/diaspora/diaspora/pull/6336)
* Port conversations to new design [#6431](https://github.com/diaspora/diaspora/pull/6431)
* Hide cancel button in publisher on small screens [#6435](https://github.com/diaspora/diaspora/pull/6435)
* Replace mobile background with color [#6415](https://github.com/diaspora/diaspora/pull/6415)
* Port flash messages to backbone [#6395](https://github.com/diaspora/diaspora/pull/6395)
* Change login/registration/forgot password button color [#6504](https://github.com/diaspora/diaspora/pull/6504)
* A note regarding ignoring users was added to the failure messages on commenting/liking [#6646](https://github.com/diaspora/diaspora/pull/6646)
* Replace sidetiq with sidekiq-cron [#6616](https://github.com/diaspora/diaspora/pull/6616)
* Refactor mobile comment section [#6509](https://github.com/diaspora/diaspora/pull/6509)
* Set vertical resize as default for all textareas [#6654](https://github.com/diaspora/diaspora/pull/6654)
* Unifiy max-widths and page layouts [#6675](https://github.com/diaspora/diaspora/pull/6675)
* Enable autosizing for all textareas [#6674](https://github.com/diaspora/diaspora/pull/6674)
* Stream faces are gone [#6686](https://github.com/diaspora/diaspora/pull/6686)
* Refactor mobile javascript and add tests [#6394](https://github.com/diaspora/diaspora/pull/6394)
* Dropped `parent_author_signature` from relayables [#6586](https://github.com/diaspora/diaspora/pull/6586)
* Attached ShareVisibilities to the User, not the Contact [#6723](https://github.com/diaspora/diaspora/pull/6723)
* Refactor mentions input, now based on typeahead.js [#6728](https://github.com/diaspora/diaspora/pull/6728)
* Optimized the pod up checks [#6727](https://github.com/diaspora/diaspora/pull/6727)
* Prune and do not create aspect visibilities for public posts [#6732](https://github.com/diaspora/diaspora/pull/6732)
* Optimized mobile login and registration forms [#6764](https://github.com/diaspora/diaspora/pull/6764)
* Redesign stream pages [#6535](https://github.com/diaspora/diaspora/pull/6535)
* Improve search and mentions suggestions [#6788](https://github.com/diaspora/diaspora/pull/6788)
* Redesign back to top button [#6782](https://github.com/diaspora/diaspora/pull/6782)
* Adjusted Facebook integration for a successful review [#6778](https://github.com/diaspora/diaspora/pull/6778)
* Redirect to the sign-in page instead of the stream on account deletion [#6784](https://github.com/diaspora/diaspora/pull/6784)
* Removed own unicorn killer by a maintained third-party gem [#6792](https://github.com/diaspora/diaspora/pull/6792)
* Removed deprecated `REDISTOGO_URL` environment variable [#6863](https://github.com/diaspora/diaspora/pull/6863)
* Use Poltergeist instead of Selenium [#6768](https://github.com/diaspora/diaspora/pull/6768)
* Redesigned the landing page and added dedicated notes for podmins [#6268](https://github.com/diaspora/diaspora/pull/6268)
* Moved the entire federation implementation into its own gem. 🎉 [#6873](https://github.com/diaspora/diaspora/pull/6873)
* Remove `StatusMessage#raw_message` [#6921](https://github.com/diaspora/diaspora/pull/6921)
* Extract photo export into a service class [#6922](https://github.com/diaspora/diaspora/pull/6922)
* Use handlebars template for aspect membership dropdown [#6864](https://github.com/diaspora/diaspora/pull/6864)
* Extract relayable signatures into their own tables [#6932](https://github.com/diaspora/diaspora/pull/6932)
* Remove outdated columns from posts table [#6940](https://github.com/diaspora/diaspora/pull/6940)
* Remove some unused routes [#6781](https://github.com/diaspora/diaspora/pull/6781)
* Consolidate sidekiq queues [#6950](https://github.com/diaspora/diaspora/pull/6950)
* Don't re-render the whole comment stream when adding comments [#6406](https://github.com/diaspora/diaspora/pull/6406)
* Drop legacy invitation system [#6976](https://github.com/diaspora/diaspora/pull/6976)
* More consistent and updated meta tags throughout [#6998](https://github.com/diaspora/diaspora/pull/6998)

## Bug fixes
* Destroy Participation when removing interactions with a post [#5852](https://github.com/diaspora/diaspora/pull/5852)
* Improve accessibility of a couple pages [#6227](https://github.com/diaspora/diaspora/pull/6227)
* Capitalize "Powered by diaspora" [#6254](https://github.com/diaspora/diaspora/pull/6254)
* Display username and avatar for NSFW posts in mobile view [#6245](https://github.com/diaspora/diaspora/pull/6245)
* Prevent multiple comment boxes on mobile [#6363](https://github.com/diaspora/diaspora/pull/6363)
* Correctly display location in post preview [#6429](https://github.com/diaspora/diaspora/pull/6429)
* Do not fail when submitting an empty comment in the mobile view [#6543](https://github.com/diaspora/diaspora/pull/6543)
* Limit flash message width on small devices [#6529](https://github.com/diaspora/diaspora/pull/6529)
* Add navbar on mobile when not logged in [#6483](https://github.com/diaspora/diaspora/pull/6483)
* Fix timeago tooltips for reshares [#6648](https://github.com/diaspora/diaspora/pull/6648)
* "Getting started" is now turned off after first visit on mobile [#6681](https://github.com/diaspora/diaspora/pull/6681)
* Fixed a 500 when liking on mobile without JS enabled [#6683](https://github.com/diaspora/diaspora/pull/6683)
* Fixed profile image upload in the mobile UI [#6684](https://github.com/diaspora/diaspora/pull/6684)
* Fixed eye not stopping all processes when trying to exit `script/server` [#6693](https://github.com/diaspora/diaspora/pull/6693)
* Do not change contacts count when marking notifications on the contacts page as read [#6718](https://github.com/diaspora/diaspora/pull/6718)
* Fix typeahead for non-latin characters [#6741](https://github.com/diaspora/diaspora/pull/6741)
* Fix upload size error on mobile [#6803](https://github.com/diaspora/diaspora/pull/6803)
* Connection tester handles invalid NodeInfo implementations [#6890](https://github.com/diaspora/diaspora/pull/6890)
* Do not allow to change email to an already used one [#6905](https://github.com/diaspora/diaspora/pull/6905)
* Correctly filter mentions on the server side [#6902](https://github.com/diaspora/diaspora/pull/6902)
* Add aspects to the aspect membership dropdown when creating them on the getting started page [#6864](https://github.com/diaspora/diaspora/pull/6864)
* Strip markdown from message preview in conversations list [#6923](https://github.com/diaspora/diaspora/pull/6923)
* Improve tag stream performance [#6903](https://github.com/diaspora/diaspora/pull/6903)
* Only show mutual contacts in conversations auto suggestions [#7001](https://github.com/diaspora/diaspora/pull/7001)

## Features
* Support color themes [#6033](https://github.com/diaspora/diaspora/pull/6033)
* Add mobile services and privacy settings pages [#6086](https://github.com/diaspora/diaspora/pull/6086)
* Optionally make your extended profile details public [#6162](https://github.com/diaspora/diaspora/pull/6162)
* Add admin dashboard showing latest diaspora\* version [#6216](https://github.com/diaspora/diaspora/pull/6216)
* Display poll & location on mobile [#6238](https://github.com/diaspora/diaspora/pull/6238)
* Update counts on contacts page dynamically [#6240](https://github.com/diaspora/diaspora/pull/6240)
* Add support for relay based public post federation [#6207](https://github.com/diaspora/diaspora/pull/6207)
* Bigger mobile publisher [#6261](https://github.com/diaspora/diaspora/pull/6261)
* Backend information panel & health checks for known pods [#6290](https://github.com/diaspora/diaspora/pull/6290)
* Allow users to view a posts locations on an OpenStreetMap [#6256](https://github.com/diaspora/diaspora/pull/6256)
* Redesign and unify error pages [#6428](https://github.com/diaspora/diaspora/pull/6428)
* Redesign and refactor report admin interface [#6378](https://github.com/diaspora/diaspora/pull/6378)
* Add permalink icon to stream elements [#6457](https://github.com/diaspora/diaspora/pull/6457)
* Move reshare count to interactions for stream elements [#6487](https://github.com/diaspora/diaspora/pull/6487)
* Posts of ignored users are now visible on that profile page [#6617](https://github.com/diaspora/diaspora/pull/6617)
* Add white color theme [#6631](https://github.com/diaspora/diaspora/pull/6631)
* Add answer counts to poll [#6641](https://github.com/diaspora/diaspora/pull/6641)
* Check for collapsible posts after images in posts have loaded [#6671](https://github.com/diaspora/diaspora/pull/6671)
* Add reason for post report to email sent to admins [#6679](https://github.com/diaspora/diaspora/pull/6679)
* Add links to the single post view of the related post to photos in the photo stream [#6621](https://github.com/diaspora/diaspora/pull/6621)
* Add a note for people with disabled JavaScript [#6777](https://github.com/diaspora/diaspora/pull/6777)
* Do not include conversation subject in notification mail [#6910](https://github.com/diaspora/diaspora/pull/6910)
* Add 'Be excellent to each other!' to the sidebar [#6914](https://github.com/diaspora/diaspora/pull/6914)
* Expose Sidekiq dead queue configuration options
* Properly support pluralization in timeago strings [#6926](https://github.com/diaspora/diaspora/pull/6926)
* Return all contacts in people search [#6951](https://github.com/diaspora/diaspora/pull/6951)
* Make screenreaders read alerts [#6973](https://github.com/diaspora/diaspora/pull/6973)
* Display message when there are no posts in a stream [#6974](https://github.com/diaspora/diaspora/pull/6974)
* Add bootstrap-markdown editor to the publisher [#6551](https://github.com/diaspora/diaspora/pull/6551)
* Don't create notifications for ignored users [#6984](https://github.com/diaspora/diaspora/pull/6984)
* Fetch missing persons when receiving a mention for them [#6992](https://github.com/diaspora/diaspora/pull/6992)

# 0.5.10.2

Update to Rails 4.2.7.1 which fixes [CVE-2016-6316](https://groups.google.com/forum/#!topic/ruby-security-ann/8B2iV2tPRSE) and [CVE-2016-6317](https://groups.google.com/forum/#!topic/ruby-security-ann/WccgKSKiPZA).

# 0.5.10.1

We made a mistake and removed `mysql2` from the `Gemfile.lock` in a recent gem update. Since this could cause some issues for some installations, we decided to release a hotfix.

# 0.5.10.0

## Refactor

* Removed the publisher from a user's photo stream due to various issues [#6851](https://github.com/diaspora/diaspora/pull/6851)
* Don't implicitly ignore missing templateName in app.views.Base [#6877](https://github.com/diaspora/diaspora/pull/6877)

# 0.5.9.1

Update Nokogiri to 1.6.8, which in turn updates libxml2 to 2.9.4 and libxslt to 1.1.29,
addressing a range of security issues. See https://groups.google.com/forum/#!topic/ruby-security-ann/RCHyF5K9Lbc
for more details.

# 0.5.9.0

## Refactor
* Remove unused mentions regex [#6810](https://github.com/diaspora/diaspora/pull/6810)

## Bug fixes
* Fix back to top button not appearing on Webkit browsers [#6782](https://github.com/diaspora/diaspora/pull/6782)
* Don't reset the notification timestamp when marking them as read [#6821](https://github.com/diaspora/diaspora/pull/6821)

## Features

* The sender's diaspora-ID is now shown in invitation mails [#6817](https://github.com/diaspora/diaspora/pull/6817)

# 0.5.8.0

## Refactor
* Sort tag autocompletion by tag name [#6734](https://github.com/diaspora/diaspora/pull/6734)
* Make account deletions faster by adding an index [#6771](https://github.com/diaspora/diaspora/pull/6771)

## Bug fixes
* Fix empty name field when editing aspect names [#6706](https://github.com/diaspora/diaspora/pull/6706)
* Fix internal server error when trying to log out of an expired session [#6707](https://github.com/diaspora/diaspora/pull/6707)
* Only mark unread notifications as read [#6711](https://github.com/diaspora/diaspora/pull/6711)
* Use https for OEmbeds [#6748](https://github.com/diaspora/diaspora/pull/6748)
* Fix birthday issues on leap days [#6738](https://github.com/diaspora/diaspora/pull/6738)

## Features
* Added the footer to conversation pages [#6710](https://github.com/diaspora/diaspora/pull/6710)
* Drop ChromeFrame and display an error page on old IE versions instead [#6751](https://github.com/diaspora/diaspora/pull/6751)

# 0.5.7.1

This security release disables post fetching for relayables. Due to an insecure implementation, fetching of root posts for relayables could allow an attacker to distribute malicious/spoofed/modified posts for any person.

Disabling the fetching will make the current federation a bit less reliable, but for a hotfix, this is the best solution. We will re-enable the fetching in 0.6.0.0 when we moved out the federation into its own library and are able to implement further validation during fetches.

# 0.5.7.0

## Refactor
* Internationalize controller rescue\_from text [#6554](https://github.com/diaspora/diaspora/pull/6554)
* Make mention parsing a bit more robust [#6658](https://github.com/diaspora/diaspora/pull/6658)
* Remove unlicensed images [#6673](https://github.com/diaspora/diaspora/pull/6673)
* Removed unused contacts\_title [#6687](https://github.com/diaspora/diaspora/pull/6687)

## Bug fixes
* Fix plural rules handling more than wanted as "one" [#6630](https://github.com/diaspora/diaspora/pull/6630)
* Fix `suppress_annoying_errors` eating too much errors [#6653](https://github.com/diaspora/diaspora/pull/6653)
* Ensure the rubyzip gem is properly loaded [#6659](https://github.com/diaspora/diaspora/pull/6659)
* Fix mobile registration layout after failed registration [#6677](https://github.com/diaspora/diaspora/pull/6677)
* Fix mirrored names when using a RTL language [#6680](https://github.com/diaspora/diaspora/pull/6680)
* Disable submitting a post multiple times in the mobile UI [#6682](https://github.com/diaspora/diaspora/pull/6682)

## Features
* Keyboard shortcuts now do work on profile pages as well [#6647](https://github.com/diaspora/diaspora/pull/6647/files)
* Add the podmin email address to 500 errors [#6652](https://github.com/diaspora/diaspora/pull/6652)

# 0.5.6.3

Fix evil regression caused by Active Model no longer exposing
`include_root_in_json` in instances.

# 0.5.6.2

* Fix [CVE-2016-0751](https://groups.google.com/forum/#!topic/rubyonrails-security/9oLY_FCzvoc) - Possible Object Leak and Denial of Service attack in Action Pack
* Fix [CVE-2015-7581](https://groups.google.com/forum/#!topic/rubyonrails-security/dthJ5wL69JE) - Object leak vulnerability for wildcard controller routes in Action Pack
* Fix [CVE-2015-7576](https://groups.google.com/forum/#!topic/rubyonrails-security/ANv0HDHEC3k) - Timing attack vulnerability in basic authentication in Action Controller
* Fix [CVE-2016-0752](https://groups.google.com/forum/#!topic/rubyonrails-security/335P1DcLG00) - Possible Information Leak Vulnerability in Action View
* Fix [CVE-2016-0753](https://groups.google.com/forum/#!topic/rubyonrails-security/6jQVC1geukQ) - Possible Input Validation Circumvention in Active Model
* Fix [CVE-2015-7577](https://groups.google.com/forum/#!topic/rubyonrails-security/cawsWcQ6c8g) - Nested attributes rejection proc bypass in Active Record
* Fix [CVE-2015-7579](https://groups.google.com/forum/#!topic/rubyonrails-security/OU9ugTZcbjc) - XSS vulnerability in rails-html-sanitizer
* Fix [CVE-2015-7578](https://groups.google.com/forum/#!topic/rubyonrails-security/uh--W4TDwmI) - Possible XSS vulnerability in rails-html-sanitizer

# 0.5.6.1

* Fix Nokogiri CVE-2015-7499
* Fix unsafe "Remember me" cookies in Devise

# 0.5.6.0

## Refactor
* Add more integration tests with the help of the new diaspora-federation gem [#6539](https://github.com/diaspora/diaspora/pull/6539)

## Bug fixes
* Fix mention autocomplete when pasting the username [#6510](https://github.com/diaspora/diaspora/pull/6510)
* Use and update updated\_at for notifications [#6573](https://github.com/diaspora/diaspora/pull/6573)
* Ensure the author signature is checked when receiving a relayable [#6539](https://github.com/diaspora/diaspora/pull/6539)
* Do not try to display hovercards when logged out [#6587](https://github.com/diaspora/diaspora/pull/6587)

## Features

* Display hovercards without aspect dropdown when logged out [#6603](https://github.com/diaspora/diaspora/pull/6603)
* Add media.ccc.de as a trusted oEmbed endpoint

# 0.5.5.1

* Fix XSS on profile pages
* Bump nokogiri to fix several libxml2 CVEs, see http://www.ubuntu.com/usn/usn-2834-1/

# 0.5.5.0

## Bug fixes
* Redirect to sign in page when a background request fails with 401 [#6496](https://github.com/diaspora/diaspora/pull/6496)
* Correctly skip setting sidekiq logfile on Heroku [#6500](https://github.com/diaspora/diaspora/pull/6500)
* Fix notifications for interactions by non-contacts [#6498](https://github.com/diaspora/diaspora/pull/6498)
* Fix issue where the publisher was broken on profile pages [#6503](https://github.com/diaspora/diaspora/pull/6503)
* Prevent participations being created for invalid interactions [#6552](https://github.com/diaspora/diaspora/pull/6552)
* Improve federation for reshare related interactions [#6481](https://github.com/diaspora/diaspora/pull/6481)

# 0.5.4.0

## Refactor
*  Improve infinite scroll triggering [#6451](https://github.com/diaspora/diaspora/pull/6451)

## Bug fixes
* Skip first getting started step if it looks done already [#6456](https://github.com/diaspora/diaspora/pull/6456)
* Normalize new followed tags and insert them alphabetically [#6454](https://github.com/diaspora/diaspora/pull/6454)
* Add avatar fallback for notification dropdown [#6463](https://github.com/diaspora/diaspora/pull/6463)
* Improve handling of j/k hotkeys [#6462](https://github.com/diaspora/diaspora/pull/6462)
* Fix JS error caused by hovercards [6480](https://github.com/diaspora/diaspora/pull/6480)

## Features
* Show spinner on initial stream load [#6384](https://github.com/diaspora/diaspora/pull/6384)
* Add new moderator role. Moderators can view and act on reported posts [#6351](https://github.com/diaspora/diaspora/pull/6351)
* Only post to the primary tumblr blog [#6386](https://github.com/diaspora/diaspora/pull/6386)
* Always show public photos on profile page [#6398](https://github.com/diaspora/diaspora/pull/6398)
* Expose Unicorn's pid option to our configuration system [#6411](https://github.com/diaspora/diaspora/pull/6411)
* Add stream of all public posts [#6465](https://github.com/diaspora/diaspora/pull/6465)
* Reload stream when clicking on already active one [#6466](https://github.com/diaspora/diaspora/pull/6466)
* Sign in user before evaluating post visibility [#6490](https://github.com/diaspora/diaspora/pull/6490)

# 0.5.3.1

Fix a leak of potentially private profile data to unauthorized users who were sharing with the person
and on a pod that received that data.

# 0.5.3.0

## Refactor
* Drop broken correlations from the admin pages [#6223](https://github.com/diaspora/diaspora/pull/6223)
* Extract PostService from PostsController [#6208](https://github.com/diaspora/diaspora/pull/6208)
* Drop outdated/unused mbp-respond.min.js and mbp-modernizr-custom.js [#6257](https://github.com/diaspora/diaspora/pull/6257)
* Refactor ApplicationController#after\_sign\_out\_path\_for [#6258](https://github.com/diaspora/diaspora/pull/6258)
* Extract StatusMessageService from StatusMessagesController [#6280](https://github.com/diaspora/diaspora/pull/6280)
* Refactor HomeController#toggle\_mobile [#6260](https://github.com/diaspora/diaspora/pull/6260)
* Extract CommentService from CommentsController [#6307](https://github.com/diaspora/diaspora/pull/6307)
* Extract user/profile discovery into the diaspora\_federation-rails gem [#6310](https://github.com/diaspora/diaspora/pull/6310)
* Refactor PostPresenter [#6315](https://github.com/diaspora/diaspora/pull/6315)
* Convert BackToTop to a backbone view [#6279](https://github.com/diaspora/diaspora/pull/6279) and [#6360](https://github.com/diaspora/diaspora/pull/6360)
* Automatically follow the new HQ-Account [#6369](https://github.com/diaspora/diaspora/pull/6369)

## Bug fixes
* Fix indentation and a link title on the default home page [#6212](https://github.com/diaspora/diaspora/pull/6212)
* Bring peeping Tom on the 404 page back [#6226](https://github.com/diaspora/diaspora/pull/6226)
* Fix mobile photos index page [#6243](https://github.com/diaspora/diaspora/pull/6243)
* Fix conversations view with no contacts [#6266](https://github.com/diaspora/diaspora/pull/6266)
* Links in the left sidebar are now clickable on full width [#6267](https://github.com/diaspora/diaspora/pull/6267)
* Guard against passing nil into person\_image\_tag [#6286](https://github.com/diaspora/diaspora/pull/6286)
* Prevent Handlebars from messing up indentation of pre tags [#6339](https://github.com/diaspora/diaspora/pull/6339)
* Fix pagination design on notifications page [#6364](https://github.com/diaspora/diaspora/pull/6364)

## Features

* Implement NodeInfo [#6239](https://github.com/diaspora/diaspora/pull/6239)
* Display original author on reshares of NSFW posts [#6270](https://github.com/diaspora/diaspora/pull/6270)
* Use avatars in hovercards as links to the profile [#6297](https://github.com/diaspora/diaspora/pull/6297)
* Remove avatars of ignored users from stream faces [#6320](https://github.com/diaspora/diaspora/pull/6320)
* New /m route to force the mobile view [#6354](https://github.com/diaspora/diaspora/pull/6354)

# 0.5.2.0

## Refactor
* Update perfect-scrollbar [#6085](https://github.com/diaspora/diaspora/pull/6085)
* Remove top margin for first heading in a post [#6110](https://github.com/diaspora/diaspora/pull/6110)
* Add link to pod statistics in right navigation [#6117](https://github.com/diaspora/diaspora/pull/6117)
* Update to Rails 4.2.3 [#6140](https://github.com/diaspora/diaspora/pull/6140)
* Refactor person related URL generation [#6168](https://github.com/diaspora/diaspora/pull/6168)
* Move webfinger and HCard generation out of the core and embed the `diaspora_federation-rails` gem [#6151](https://github.com/diaspora/diaspora/pull/6151/)
* Refactor rspec tests to to use `let` instead of before blocks [#6199](https://github.com/diaspora/diaspora/pull/6199)
* Refactor tests for EXIF stripping [#6183](https://github.com/diaspora/diaspora/pull/6183)

## Bug fixes
* Precompile facebox images [#6105](https://github.com/diaspora/diaspora/pull/6105)
* Fix wrong closing a-tag [#6111](https://github.com/diaspora/diaspora/pull/6111)
* Fix mobile more-button wording when there are less than 15 posts [#6118](https://github.com/diaspora/diaspora/pull/6118)
* Fix reappearing flash boxes during sign-in [#6146](https://github.com/diaspora/diaspora/pull/6146)
* Capitalize Wiki link [#6193](https://github.com/diaspora/diaspora/pull/6193)

## Features
* Add configuration options for some debug logs [#6090](https://github.com/diaspora/diaspora/pull/6090)
* Send new users a welcome message from the podmin [#6128](https://github.com/diaspora/diaspora/pull/6128)
* Cleanup temporary upload files daily [#6147](https://github.com/diaspora/diaspora/pull/6147)
* Add guid to posts and comments in the user export [#6185](https://github.com/diaspora/diaspora/pull/6185)

# 0.5.1.2

diaspora\* versions prior 0.5.1.2 leaked potentially private profile data (namely the bio, birthday, gender and location fields) to
unauthorized users. While the frontend properly hid them, the backend missed a check to not include them in responses.
Thanks to @cmrd-senya for finding and reporting the issue.

# 0.5.1.1

Update rails to 4.2.2, rack to 1.6.2 and jquery-rails to 4.0.4. This fixes

* [CVE-2015-3226](https://groups.google.com/d/msg/rubyonrails-security/7VlB_pck3hU/3QZrGIaQW6cJ)
* [CVE-2015-3227](https://groups.google.com/d/msg/rubyonrails-security/bahr2JLnxvk/x4EocXnHPp8J)
* [CVE-2015-1840](https://groups.google.com/d/msg/rubyonrails-security/XIZPbobuwaY/fqnzzpuOlA4J)
* [CVE-2015-3225](https://groups.google.com/d/msg/rubyonrails-security/gcUbICUmKMc/qiCotVZwXrMJ)

# 0.5.1.0

## Refactor
* Use Bootstrap modal for new aspect pane [#5850](https://github.com/diaspora/diaspora/pull/5850)
* Use asset helper instead of .css.erb [#5886](https://github.com/diaspora/diaspora/pull/5886)
* Dropped db/seeds.rb [#5896](https://github.com/diaspora/diaspora/pull/5896)
* Drop broken install scripts [#5907](https://github.com/diaspora/diaspora/pull/5907)
* Improve invoking mobile site in the testsuite [#5915](https://github.com/diaspora/diaspora/pull/5915)
* Do not retry a couple of unrecoverable job failures [#5938](https://github.com/diaspora/diaspora/pull/5938) [#5942](https://github.com/diaspora/diaspora/pull/5943)
* Remove some old temporary workarounds [#5964](https://github.com/diaspora/diaspora/pull/5964)
* Remove unused `hasPhotos` and `hasText` functions [#5969](https://github.com/diaspora/diaspora/pull/5969)
* Replace foreman with eye [#5966](https://github.com/diaspora/diaspora/pull/5966)
* Improved handling of reshares with deleted roots [#5968](https://github.com/diaspora/diaspora/pull/5968)
* Remove two unused methods [#5970](https://github.com/diaspora/diaspora/pull/5970)
* Refactored the Logger to add basic logrotating and more useful timestamps [#5975](https://github.com/diaspora/diaspora/pull/5975)
* Gracefully handle mailer failures if a like is already deleted again [#5983](https://github.com/diaspora/diaspora/pull/5983)
* Ensure posts have an author [#5986](https://github.com/diaspora/diaspora/pull/5986)
* Improve the logging messages of Sidekiq messages [#5988](https://github.com/diaspora/diaspora/pull/5988)
* Improve the logging of Eyes output [#5989](https://github.com/diaspora/diaspora/pull/5989)
* Gracefully handle XML parse errors within federation [#5991](https://github.com/diaspora/diaspora/pull/5991)
* Remove zip-zip workaround gem [#6001](https://github.com/diaspora/diaspora/pull/6001)
* Cleanup and reorganize image assets [#6004](https://github.com/diaspora/diaspora/pull/6004)
* Replace vendored assets for facebox by gem [#6005](https://github.com/diaspora/diaspora/pull/6005)
* Improve styling of horizontal ruler in posts [#6016](https://github.com/diaspora/diaspora/pull/6016)
* Increase post titles length to 50 and use configured pod name as title in the atom feed [#6020](https://github.com/diaspora/diaspora/pull/6020)
* Remove deprecated Facebook permissions [#6019](https://github.com/diaspora/diaspora/pull/6019)
* Make used post title lengths more consistent [#6022](https://github.com/diaspora/diaspora/pull/6022)
* Improved logging source [#6041](https://github.com/diaspora/diaspora/pull/6041)
* Gracefully handle duplicate entry while receiving share-visibility in parallel [#6068](https://github.com/diaspora/diaspora/pull/6068)
* Update twitter gem to get rid of deprecation warnings [#6083](https://github.com/diaspora/diaspora/pull/6083)
* Refactor photos federation to get rid of some hacks [#6082](https://github.com/diaspora/diaspora/pull/6082)

## Bug fixes
* Disable auto follow back on aspect deletion [#5846](https://github.com/diaspora/diaspora/pull/5846)
* Fix only sharing flag for contacts that are receiving [#5848](https://github.com/diaspora/diaspora/pull/5848)
* Return 406 when requesting a JSON representation of people/:guid/contacts [#5849](https://github.com/diaspora/diaspora/pull/5849)
* Hide manage services link in the publisher on certain pages [#5854](https://github.com/diaspora/diaspora/pull/5854)
* Fix notification mails for limited posts [#5877](https://github.com/diaspora/diaspora/pull/5877)
* Fix medium and small avatar URLs when using Camo [#5883](https://github.com/diaspora/diaspora/pull/5883)
* Improve output of script/server [#5885](https://github.com/diaspora/diaspora/pull/5885)
* Fix CSS for bold links [#5887](https://github.com/diaspora/diaspora/pull/5887)
* Correctly handle IE8 in the chrome frame middleware [#5878](https://github.com/diaspora/diaspora/pull/5878)
* Fix code reloading for PostPresenter [#5888](https://github.com/diaspora/diaspora/pull/5888)
* Fix closing account from mobile view [#5913](https://github.com/diaspora/diaspora/pull/5913)
* Allow using common custom template for desktop & mobile landing page [#5915](https://github.com/diaspora/diaspora/pull/5915)
* Use correct branding in Atom feed [#5929](https://github.com/diaspora/diaspora/pull/5929)
* Update the configurate gem to avoid issues by missed missing settings keys [#5934](https://github.com/diaspora/diaspora/pull/5934)
* ContactPresenter#full_hash_with_person did not contain relationship information [#5936](https://github.com/diaspora/diaspora/pull/5936)
* Fix inactive user removal not respecting configuration for daily limits [#5953](https://github.com/diaspora/diaspora/pull/5953)
* Fix missing localization of inactive user removal warning emails [#5950](https://github.com/diaspora/diaspora/issues/5950)
* Fix fetching for public post while Webfingering [#5958](https://github.com/diaspora/diaspora/pull/5958)
* Handle empty searchable in HCard gracefully [#5962](https://github.com/diaspora/diaspora/pull/5962)
* Fix a freeze in new post parsing [#5965](https://github.com/diaspora/diaspora/pull/5965)
* Add case insensitive unconfirmed email addresses as authentication key [#5967](https://github.com/diaspora/diaspora/pull/5967)
* Fix liking on single post views when accessed via GUID [#5978](https://github.com/diaspora/diaspora/pull/5978)
* Only return the current_users participation for post interactions [#6007](https://github.com/diaspora/diaspora/pull/6007)
* Fix tag rendering in emails [#6009](https://github.com/diaspora/diaspora/pull/6009)
* Fix the logo in emails [#6013](https://github.com/diaspora/diaspora/pull/6013)
* Disable autocorrect for username on mobile sign in [#6028](https://github.com/diaspora/diaspora/pull/6028)
* Fix broken default avatars in the database [#6014](https://github.com/diaspora/diaspora/pull/6014)
* Only strip text direction codepoints around hashtags [#6067](https://github.com/diaspora/diaspora/issues/6067)
* Fix selected week on admin weekly stats page [#6079](https://github.com/diaspora/diaspora/pull/6079)
* Fix that some unread conversations may be hidden [#6060](https://github.com/diaspora/diaspora/pull/6060)
* Fix photo links in the mobile interface [#6082](https://github.com/diaspora/diaspora/pull/6082)

## Features
* Hide post title of limited post in comment notification email [#5843](https://github.com/diaspora/diaspora/pull/5843)
* More and better environment checks in script/server [#5891](https://github.com/diaspora/diaspora/pull/5891)
* Enable aspect sorting again [#5559](https://github.com/diaspora/diaspora/pull/5559)
* Submit messages in conversations with Ctrl+Enter [#5910](https://github.com/diaspora/diaspora/pull/5910)
* Support syntax highlighting for fenced code blocks [#5908](https://github.com/diaspora/diaspora/pull/5908)
* Added link to diasporafoundation.org to invitation email [#5893](https://github.com/diaspora/diaspora/pull/5893)
* Gracefully handle missing `og:url`s [#5926](https://github.com/diaspora/diaspora/pull/5926)
* Remove private post content from "also commented" mails [#5931](https://github.com/diaspora/diaspora/pull/5931)
* Add a button to follow/unfollow tags to the mobile interface [#5941](https://github.com/diaspora/diaspora/pull/5941)
* Add a "Manage followed tags" page to mass unfollow tags in the mobile interface [#5945](https://github.com/diaspora/diaspora/pull/5945)
* Add popover/tooltip about email visibility to registration/settings page [#5956](https://github.com/diaspora/diaspora/pull/5956)
* Fetch person posts on sharing request [#5960](https://github.com/diaspora/diaspora/pull/5960)
* Introduce 'authorized' configuration option for services [#5985](https://github.com/diaspora/diaspora/pull/5985)
* Added configuration options for log rotating [#5994](https://github.com/diaspora/diaspora/pull/5994)

# 0.5.0.1

Use the correct setting for captcha length instead of defaulting to 1 always.

# 0.5.0.0

## Major Sidekiq update
This release includes a major upgrade of the background processing system Sidekiq. To upgrade cleanly:

1. Stop diaspora*
2. Run `RAILS_ENV=production bundle exec sidekiq` and wait 5-10 minutes, then stop it again (hit `CTRL+C`)
3. Do a normal upgrade of diaspora*
4. Start diaspora*

## Rails 4 - Manual action required
Please edit `config/initializers/secret_token.rb`, replacing `secret_token` with
`secret_key_base`.

```ruby
# Old
Rails.application.config.secret_token = '***********...'

# New
Diaspora::Application.config.secret_key_base = '*************...'
```

You also need to take care to set `RAILS_ENV` and to clear the cache while precompiling assets: `RAILS_ENV=production bundle exec rake tmp:cache:clear assets:precompile`

## Supported Ruby versions
This release drops official support for the Ruby 1.9 series. This means we will no longer test against this Ruby version or take care to choose libraries
that work with it. However that doesn't mean we won't accept patches that improve running diaspora* on it.

At the same time we adopt support for the Ruby 2.1 series and recommend running on the latest Ruby version of that branch. We continue to support the Ruby 2.0
series and run our comprehensive test suite against it.

## Change in defaults.yml
The default for including jQuery from a CDN has changed. If you want to continue to include it from a CDN, please explicitly set the `jquery_cdn` setting to `true` in diaspora.yml.

## Change in database.yml
For MySQL databases, replace `charset: utf8` with `encoding: utf8mb4` and  change `collation` from `utf8_bin` to `utf8mb4_bin` in the file `config/database.yml`.
This is enables full UTF8 support (4bytes characters), including standard emoji characters.
See `database.yml.example` for reference.
Please make sure to stop Diaspora prior running this migration!

## Experimental chat feature
This release adds experimental integration with XMPP for real-time chat. Please see  [our wiki](https://wiki.diasporafoundation.org/Vines) for further informations.

## Change in statistics.json schema
The way services are shown in the `statistics.json` route is changing. The keys relating to showing whether services are enabled or not are moving to their own container as `"services": {....}`, instead of having them all in the root level of the JSON.

The keys will still be available in the root level within the 0.5 release. The old keys will be removed in the 0.6 release.

## New maintenance feature to automatically expire inactive accounts
Removing of old inactive users can now be done automatically by background processing. The amount of inactivity is set by `after_days`. A warning email will be sent to the user and after an additional `warn_days`, the account will be automatically closed.

This maintenance is not enabled by default. Podmins can enable it by for example copying over the new settings under `settings.maintenance` to their `diaspora.yml` file and setting it enabled. The default setting is to expire accounts that have been inactive for 2 years (no login).

## Camo integration to proxy external assets
It is now possible to enable an automatic proxying of external assets, for example images embedded via Markdown or OpenGraph thumbnails loaded from insecure third party servers through a [Camo proxy](https://github.com/atmos/camo).

This is disabled by default since it requires the installation of additional packages and might cause some traffic. Check the [wiki page](https://wiki.diasporafoundation.org/Installation/Camo) for more information and detailed installation instructions.

## Paypal unhosted button and currency
Podmins can now set the currency for donations, and use an unhosted button if they can't use
a hosted one. Note: you need to **copy the new settings from diaspora.yml.example to your
diaspora.yml file**. The existing settings from 0.4.x and before will not work any more.

## Custom splash page changes
diaspora* no longer adds a `div.container` to wrap custom splash pages. This adds the ability for podmins to write home pages using Bootstrap's fluid design. Podmins who added a custom splash page in `app/views/home/_show.{html,mobile}.haml` need to wrap the contents into a `div.container` to keep the old design. You will find updated examples [in our wiki](https://wiki.diasporafoundation.org/Custom_splash_page).

## Refactor
* Redesign contacts page [#5153](https://github.com/diaspora/diaspora/pull/5153)
* Improve profile page design on mobile [#5084](https://github.com/diaspora/diaspora/pull/5084)
* Port test suite to RSpec 3 [#5170](https://github.com/diaspora/diaspora/pull/5170)
* Port tag stream to Bootstrap [#5138](https://github.com/diaspora/diaspora/pull/5138)
* Consolidate migrations, if you need a migration prior 2013, checkout the latest release in the 0.4.x series first [#5173](https://github.com/diaspora/diaspora/pull/5173)
* Add tests for mobile sign up [#5185](https://github.com/diaspora/diaspora/pull/5185)
* Display new conversation form on conversations/index [#5178](https://github.com/diaspora/diaspora/pull/5178)
* Port profile page to Backbone [#5180](https://github.com/diaspora/diaspora/pull/5180)
* Pull punycode.js from rails-assets.org [#5263](https://github.com/diaspora/diaspora/pull/5263)
* Redesign profile page and port to Bootstrap [#4657](https://github.com/diaspora/diaspora/pull/4657)
* Unify stream selection links in the left sidebar [#5271](https://github.com/diaspora/diaspora/pull/5271)
* Refactor schema of statistics.json regarding services [#5296](https://github.com/diaspora/diaspora/pull/5296)
* Pull jquery.idle-timer.js from rails-assets.org [#5310](https://github.com/diaspora/diaspora/pull/5310)
* Pull jquery.placeholder.js from rails-assets.org [#5299](https://github.com/diaspora/diaspora/pull/5299)
* Pull jquery.textchange.js from rails-assets.org [#5297](https://github.com/diaspora/diaspora/pull/5297)
* Pull jquery.hotkeys.js from rails-assets.org [#5368](https://github.com/diaspora/diaspora/pull/5368)
* Reduce amount of useless background job retries and pull public posts when missing [#5209](https://github.com/diaspora/diaspora/pull/5209)
* Updated Weekly User Stats admin page to show data for the most recent week including reversing the order of the weeks in the drop down to show the most recent. [#5331](https://github.com/diaspora/diaspora/pull/5331)
* Convert some cukes to RSpec tests [#5289](https://github.com/diaspora/diaspora/pull/5289)
* Hidden overflow for long names on tag pages [#5279](https://github.com/diaspora/diaspora/pull/5279)
* Always reshare absolute root of a post [#5276](https://github.com/diaspora/diaspora/pull/5276)
* Convert remaining SASS stylesheets to SCSS [#5342](https://github.com/diaspora/diaspora/pull/5342)
* Update rack-protection [#5403](https://github.com/diaspora/diaspora/pull/5403)
* Cleanup diaspora.yml [#5426](https://github.com/diaspora/diaspora/pull/5426)
* Replace `opengraph_parser` with `open_graph_reader` [#5462](https://github.com/diaspora/diaspora/pull/5462)
* Make sure conversations without any visibilities left are deleted [#5478](https://github.com/diaspora/diaspora/pull/5478)
* Change tooltip for delete button in conversations view [#5477](https://github.com/diaspora/diaspora/pull/5477)
* Replace a modifier-rescue with a specific rescue [#5491](https://github.com/diaspora/diaspora/pull/5491)
* Port contacts page to backbone [#5473](https://github.com/diaspora/diaspora/pull/5473)
* Replace CSS vendor prefixes automatically [#5532](https://github.com/diaspora/diaspora/pull/5532)
* Use sentence case consistently throughout UI [#5588](https://github.com/diaspora/diaspora/pull/5588)
* Hide sign up button when registrations are disabled [#5612](https://github.com/diaspora/diaspora/pull/5612)
* Standardize capitalization throughout the UI [#5588](https://github.com/diaspora/diaspora/pull/5588)
* Display photos on the profile page as thumbnails [#5521](https://github.com/diaspora/diaspora/pull/5521)
* Unify not connected pages (sign in, sign up, forgot password) [#5391](https://github.com/diaspora/diaspora/pull/5391)
* Port remaining stream pages to Bootstrap [#5715](https://github.com/diaspora/diaspora/pull/5715)
* Port notification dropdown to Backbone [#5707](https://github.com/diaspora/diaspora/pull/5707) [#5761](https://github.com/diaspora/diaspora/pull/5761)
* Add rounded corners for avatars [#5733](https://github.com/diaspora/diaspora/pull/5733)
* Move registration form to a partial [#5764](https://github.com/diaspora/diaspora/pull/5764)
* Add tests for liking and unliking posts [#5741](https://github.com/diaspora/diaspora/pull/5741)
* Rewrite slide effect in conversations as css transition for better performance [#5776](https://github.com/diaspora/diaspora/pull/5776)
* Various cleanups and improvements in the frontend code [#5781](https://github.com/diaspora/diaspora/pull/5781) [#5769](https://github.com/diaspora/diaspora/pull/5769) [#5763](https://github.com/diaspora/diaspora/pull/5763) [#5762](https://github.com/diaspora/diaspora/pull/5762) [#5758](https://github.com/diaspora/diaspora/pull/5758) [#5755](https://github.com/diaspora/diaspora/pull/5755) [#5747](https://github.com/diaspora/diaspora/pull/5747) [#5734](https://github.com/diaspora/diaspora/pull/5734) [#5786](https://github.com/diaspora/diaspora/pull/5786) [#5768](https://github.com/diaspora/diaspora/pull/5798)
* Add specs and validations to the role model [#5792](https://github.com/diaspora/diaspora/pull/5792)
* Replace 'Make something' text by diaspora ball logo on registration page [#5743](https://github.com/diaspora/diaspora/pull/5743)

## Bug fixes
* orca cannot see 'Add Contact' button [#5158](https://github.com/diaspora/diaspora/pull/5158)
* Move submit button to the right in conversations view [#4960](https://github.com/diaspora/diaspora/pull/4960)
* Handle long URLs and titles in OpenGraph descriptions [#5208](https://github.com/diaspora/diaspora/pull/5208)
* Fix deformed getting started popover [#5227](https://github.com/diaspora/diaspora/pull/5227)
* Use correct locale for invitation subject [#5232](https://github.com/diaspora/diaspora/pull/5232)
* Initial support for IDN emails
* Fix services settings reported by statistics.json [#5256](https://github.com/diaspora/diaspora/pull/5256)
* Only collapse empty comment box [#5328](https://github.com/diaspora/diaspora/pull/5328)
* Fix pagination for people/guid/contacts [#5304](https://github.com/diaspora/diaspora/pull/5304)
* Fix poll creation on Bootstrap pages [#5334](https://github.com/diaspora/diaspora/pull/5334)
* Show error message on invalid reset password attempt [#5325](https://github.com/diaspora/diaspora/pull/5325)
* Fix translations on mobile password reset pages [#5318](https://github.com/diaspora/diaspora/pull/5318)
* Handle unset user agent when signing out [#5316](https://github.com/diaspora/diaspora/pull/5316)
* More robust URL parsing for oEmbed and OpenGraph [#5347](https://github.com/diaspora/diaspora/pull/5347)
* Fix Publisher doesn't expand while uploading images [#3098](https://github.com/diaspora/diaspora/issues/3098)
* Drop unneeded and too open crossdomain.xml
* Fix hidden aspect dropdown on getting started page [#5407](https://github.com/diaspora/diaspora/pulls/5407)
* Fix a few issues on Bootstrap pages [#5401](https://github.com/diaspora/diaspora/pull/5401)
* Improve handling of the `more` link on mobile stream pages [#5400](https://github.com/diaspora/diaspora/pull/5400)
* Fix prefilling publisher after getting started [#5442](https://github.com/diaspora/diaspora/pull/5442)
* Fix overflow in profile sidebar [#5450](https://github.com/diaspora/diaspora/pull/5450)
* Fix code overflow in SPV and improve styling for code tags [#5422](https://github.com/diaspora/diaspora/pull/5422)
* Correctly validate if local recipients actually want to receive a conversation [#5449](https://github.com/diaspora/diaspora/pull/5449)
* Improve consistency of poll answer ordering [#5471](https://github.com/diaspora/diaspora/pull/5471)
* Fix broken aspect selectbox on asynchronous search results [#5488](https://github.com/diaspora/diaspora/pull/5488)
* Replace %{third_party_tools} by the appropriate hyperlink in tags FAQ [#5509](https://github.com/diaspora/diaspora/pull/5509)
* Repair downloading the profile image from Facebook [#5493](https://github.com/diaspora/diaspora/pull/5493)
* Fix localization of post and comment timestamps on mobile [#5482](https://github.com/diaspora/diaspora/issues/5482)
* Fix mobile JS loading to quieten errors. Fixes also service buttons on mobile bookmarklet.
* Don't error out when adding a too long location to the profile [#5614](https://github.com/diaspora/diaspora/pull/5614)
* Correctly decrease unread count for conversations [#5646](https://github.com/diaspora/diaspora/pull/5646)
* Fix automatic scroll for conversations [#5646](https://github.com/diaspora/diaspora/pull/5646)
* Fix missing translation on privacy settings page [#5671](https://github.com/diaspora/diaspora/pull/5671)
* Fix code overflow for the mobile website [#5675](https://github.com/diaspora/diaspora/pull/5675)
* Strip Unicode format characters prior post processing [#5680](https://github.com/diaspora/diaspora/pull/5680)
* Disable email notifications for closed user accounts [#5640](https://github.com/diaspora/diaspora/pull/5640)
* Total user statistic no longer includes closed accounts [#5041](https://github.com/diaspora/diaspora/pull/5041)
* Don't add a space when rendering a mention [#5711](https://github.com/diaspora/diaspora/pull/5711)
* Fix flickering hovercards [#5714](https://github.com/diaspora/diaspora/pull/5714) [#5876](https://github.com/diaspora/diaspora/pull/5876)
* Improved stripping markdown in post titles [#5730](https://github.com/diaspora/diaspora/pull/5730)
* Remove border from reply form for conversations [#5744](https://github.com/diaspora/diaspora/pull/5744)
* Fix overflow for headings, blockquotes and other elements [#5731](https://github.com/diaspora/diaspora/pull/5731)
* Correct photo count on profile page [#5751](https://github.com/diaspora/diaspora/pull/5751)
* Fix mobile sign up from an invitation [#5754](https://github.com/diaspora/diaspora/pull/5754)
* Set max-width for tag following button on tag page [#5752](https://github.com/diaspora/diaspora/pull/5752)
* Display error messages for failed password change [#5580](https://github.com/diaspora/diaspora/pull/5580)
* Display correct error message for too long tags [#5783](https://github.com/diaspora/diaspora/pull/5783)
* Fix displaying reshares in the stream on mobile [#5790](https://github.com/diaspora/diaspora/pull/5790)
* Remove bottom margin from lists that are the last element of a post. [#5721](https://github.com/diaspora/diaspora/pull/5721)
* Fix pagination design on conversations page [#5791](https://github.com/diaspora/diaspora/pull/5791)
* Prevent inserting posts into the wrong stream [#5838](https://github.com/diaspora/diaspora/pull/5838)
* Update help section [#5857](https://github.com/diaspora/diaspora/pull/5857) [#5859](https://github.com/diaspora/diaspora/pull/5859)
* Fix asset precompilation check in script/server [#5863](https://github.com/diaspora/diaspora/pull/5863)
* Convert MySQL databases to utf8mb4 [#5530](https://github.com/diaspora/diaspora/pull/5530) [#5624](https://github.com/diaspora/diaspora/pull/5624) [#5865](https://github.com/diaspora/diaspora/pull/5865)
* Don't upcase labels on mobile sign up/sign in [#5872](https://github.com/diaspora/diaspora/pull/5872)

## Features
* Don't pull jQuery from a CDN by default [#5105](https://github.com/diaspora/diaspora/pull/5105)
* Better character limit message [#5151](https://github.com/diaspora/diaspora/pull/5151)
* Remember whether a AccountDeletion was performed [#5156](https://github.com/diaspora/diaspora/pull/5156)
* Increased the number of notifications shown in drop down bar to 15 [#5129](https://github.com/diaspora/diaspora/pull/5129)
* Increase possible captcha length [#5169](https://github.com/diaspora/diaspora/pull/5169)
* Display visibility icon in publisher aspects dropdown [#4982](https://github.com/diaspora/diaspora/pull/4982)
* Add a link to the reported comment in the admin panel [#5337](https://github.com/diaspora/diaspora/pull/5337)
* Strip search query from leading and trailing whitespace [#5317](https://github.com/diaspora/diaspora/pull/5317)
* Add the "network" key to statistics.json and set it to "Diaspora" [#5308](https://github.com/diaspora/diaspora/pull/5308)
* Infinite scrolling in the notifications dropdown [#5237](https://github.com/diaspora/diaspora/pull/5237)
* Maintenance feature to automatically expire inactive accounts [#5288](https://github.com/diaspora/diaspora/pull/5288)
* Add LibreJS markers to JavaScript [5320](https://github.com/diaspora/diaspora/pull/5320)
* Ask for confirmation when leaving a submittable publisher [#5309](https://github.com/diaspora/diaspora/pull/5309)
* Allow page-specific styling via individual CSS classes [#5282](https://github.com/diaspora/diaspora/pull/5282)
* Change diaspora logo in the header on hover [#5355](https://github.com/diaspora/diaspora/pull/5355)
* Display diaspora handle in search results [#5419](https://github.com/diaspora/diaspora/pull/5419)
* Show a message on the ignored users page when there are none [#5434](https://github.com/diaspora/diaspora/pull/5434)
* Truncate too long OpenGraph descriptions [#5387](https://github.com/diaspora/diaspora/pull/5387)
* Make the source code URL configurable [#5410](https://github.com/diaspora/diaspora/pull/5410)
* Prefill publisher on the tag pages [#5442](https://github.com/diaspora/diaspora/pull/5442)
* Don't include the content of non-public posts into notification mails [#5494](https://github.com/diaspora/diaspora/pull/5494)
* Allow to set unhosted button and currency for paypal donation [#5452](https://github.com/diaspora/diaspora/pull/5452)
* Add followed tags in the mobile menu [#5468](https://github.com/diaspora/diaspora/pull/5468)
* Replace Pagedown with markdown-it [#5526](https://github.com/diaspora/diaspora/pull/5526)
* Do not truncate notification emails anymore [#4342](https://github.com/diaspora/diaspora/issues/4342)
* Allows users to export their data in gzipped JSON format from their user settings page [#5499](https://github.com/diaspora/diaspora/pull/5499)
* Strip EXIF data from newly uploaded images [#5510](https://github.com/diaspora/diaspora/pull/5510)
* Hide user setting if the community spotlight is not enabled on the pod [#5562](https://github.com/diaspora/diaspora/pull/5562)
* Add HTML view for pod statistics [#5464](https://github.com/diaspora/diaspora/pull/5464)
* Added/Moved hide, block user, report and delete button in SPV [#5547](https://github.com/diaspora/diaspora/pull/5547)
* Added keyboard shortcuts r(reshare), m(expand Post), o(open first link in post) [#5602](https://github.com/diaspora/diaspora/pull/5602)
* Added dropdown to add/remove people from/to aspects in mobile view [#5594](https://github.com/diaspora/diaspora/pull/5594)
* Dynamically compute minimum and maximum valid year for birthday field [#5639](https://github.com/diaspora/diaspora/pull/5639)
* Show hovercard on mentions [#5652](https://github.com/diaspora/diaspora/pull/5652)
* Make help sections linkable [#5667](https://github.com/diaspora/diaspora/pull/5667)
* Add invitation link to contacts page [#5655](https://github.com/diaspora/diaspora/pull/5655)
* Add year to notifications page [#5676](https://github.com/diaspora/diaspora/pull/5676)
* Give admins the ability to lock & unlock accounts [#5643](https://github.com/diaspora/diaspora/pull/5643)
* Add reshares to the stream view immediately [#5699](https://github.com/diaspora/diaspora/pull/5699)
* Update and improve help section [#5665](https://github.com/diaspora/diaspora/pull/5665), [#5706](https://github.com/diaspora/diaspora/pull/5706)
* Expose participation controls in the stream view [#5511](https://github.com/diaspora/diaspora/pull/5511)
* Reimplement photo export [#5685](https://github.com/diaspora/diaspora/pull/5685)
* Add participation controls in the single post view [#5722](https://github.com/diaspora/diaspora/pull/5722)
* Display polls on reshares [#5782](https://github.com/diaspora/diaspora/pull/5782)
* Remove footer from stream pages [#5816](https://github.com/diaspora/diaspora/pull/5816)

# 0.4.1.3

* Update Redcarped, fixes [OSVDB-120415](http://osvdb.org/show/osvdb/120415).

# 0.4.1.2

* Update Rails, fixes [CVE-2014-7818](https://groups.google.com/forum/#!topic/rubyonrails-security/dCp7duBiQgo).

# 0.4.1.1

* Fix XSS issue in poll questions [#5274](https://github.com/diaspora/diaspora/issues/5274)

# 0.4.1.0

## New 'Terms of Service' feature and template

This release brings a new ToS feature that allows pods to easily display to users the terms of service they are operating on. This feature is not enabled by default. If you want to enable it, please add under `settings` in `config/diaspora.yml` the following and restart diaspora. If in doubt see `config/diaspora.yml.example`:

    terms:
      enable: true

When enabled, the footer and sidebar will have a link to terms page, and sign up will have a disclaimer indicating that creating an account means the user accepts the terms of use.

While the project itself doesn't restrict what kind of terms pods run on, we realize not all podmins want to spend time writing them from scratch. Thus there is a basic ToS template included that will be used unless a custom one available.

To modify (or completely rewrite) the terms template, create a file called `app/views/terms/terms.haml` or `app/views/terms/terms.erb` and it will automatically replace the default template, which you can find at `app/views/terms/default.haml`.

There are also two configuration settings to customize the terms (when using the default template). These are optional.

* `settings.terms.jurisdiction` - indicate here in which country or state any legal disputes are handled.
* `settings.terms.minimum_age` - indicate here if you want to show a minimum required age for creating an account.

## Rake task to email users

There is a new Rake task `podmin:admin_mail` available to allow podmins to easily send news and notices to users. The rake task triggers emails via the normal diaspora mailer mechanism (so they are embedded in the standard template) and takes the following parameters:

1) Users definition

* `all` - all users in the database (except deleted)
* `active_yearly` - users logged in within the last year
* `active_monthly` - users logged in within the last month
* `active_halfyear` - users logged in within the last 6 months

2) Path to message file

* Give here a path to a HTML or plain text file that contains the message.

3) Subject

* A subject for the email

Example shell command (depending on your environment);

`RAILS_ENV=production bundle exec rake podmin:admin_mail['active_monthly','./message.html','Important message from pod']`

Read more about [specifying arguments to Rake tasks](http://stackoverflow.com/a/825832/1489738).

## Refactor
* Port help pages to Bootstrap [#5050](https://github.com/diaspora/diaspora/pull/5050)
* Refactor Notification#notify [#4945](https://github.com/diaspora/diaspora/pull/4945)
* Port getting started to Bootstrap [#5057](https://github.com/diaspora/diaspora/pull/5057)
* Port people search page to Bootstrap [#5077](https://github.com/diaspora/diaspora/pull/5077)
* Clarify explanations and defaults in diaspora.yml.example [#5088](https://github.com/diaspora/diaspora/pull/5088)
* Consistent header spacing on Bootstrap pages [#5108](https://github.com/diaspora/diaspora/pull/5108)
* Port settings pages (account, profile, privacy, services) to Bootstrap [#5039](https://github.com/diaspora/diaspora/pull/5039)
* Port contacts and community spotlight pages to Bootstrap [#5118](https://github.com/diaspora/diaspora/pull/5118)
* Redesign login page [#5112](https://github.com/diaspora/diaspora/pull/5112)
* Change mark read link on notifications page [#5141](https://github.com/diaspora/diaspora/pull/5141)

## Bug fixes
* Fix hiding of poll publisher on close [#5029](https://github.com/diaspora/diaspora/issues/5029)
* Fix padding in user menu [#5047](https://github.com/diaspora/diaspora/pull/5047)
* Fix self-XSS when renaming an aspect [#5048](https://github.com/diaspora/diaspora/pull/5048)
* Fix live updating when renaming an aspect [#5049](https://github.com/diaspora/diaspora/pull/5049)
* Use double quotes when embedding translations into Javascript [#5055](https://github.com/diaspora/diaspora/issues/5055)
* Fix regression in mobile sign-in ([commit](https://github.com/diaspora/diaspora/commit/4a2836b108f8a9eb6f46ca58cfcb7b23f40bb076))
* Set mention notification as read when viewing post [#5006](https://github.com/diaspora/diaspora/pull/5006)
* Set sharing notification as read when viewing profile [#5009](https://github.com/diaspora/diaspora/pull/5009)
* Ensure a consistent border on text input elements [#5069](https://github.com/diaspora/diaspora/pull/5069)
* Escape person name in contacts json returned by Conversations#new
* Make sure all parts of the hovercard are always in front [#5188](https://github.com/diaspora/diaspora/pull/5188)

## Features
* Port admin pages to bootstrap, polish user search results, allow accounts to be closed from the backend [#5046](https://github.com/diaspora/diaspora/pull/5046)
* Reference Salmon endpoint in Webfinger XRD to aid discovery by alternative implementations [#5062](https://github.com/diaspora/diaspora/pull/5062)
* Change minimal birth year for the birthday field to 1910 [#5083](https://github.com/diaspora/diaspora/pull/5083)
* Add scrolling thumbnail switcher in the lightbox [#5102](https://github.com/diaspora/diaspora/pull/5102)
* Add help section about keyboard shortcuts [#5100](https://github.com/diaspora/diaspora/pull/5100)
* Automatically add poll answers as needed [#5109](https://github.com/diaspora/diaspora/pull/5109)
* Add Terms of Service as an option for podmins, includes base template [#5104](https://github.com/diaspora/diaspora/pull/5104)
* Add rake task to send a mail to all users [#5111](https://github.com/diaspora/diaspora/pull/5111)
* Expose which services are configured in /statistics.json [#5121](https://github.com/diaspora/diaspora/pull/5121)
* In filtered notification views, replace "Mark all as read" with "Mark shown as read" [#5122](https://github.com/diaspora/diaspora/pull/5122)
* When ignoring a user remove his posts from the stream instantly [#5127](https://github.com/diaspora/diaspora/pull/5127)
* Allow to delete photos from the pictures stream [#5131](https://github.com/diaspora/diaspora/pull/5131)

# 0.4.0.1

## Bug fixes

* Fix performance regression on stream loading with MySQL/MariaDB database backends [#5014](https://github.com/diaspora/diaspora/issues/5014)
* Fix issue with post reporting [#5017](https://github.com/diaspora/diaspora/issues/5017)

# 0.4.0.0

## Ensure account deletions are run

A regression caused accounts deletions to not properly perform in some cases, see [#4792](https://github.com/diaspora/diaspora/issues/4792).
To ensure these are reexecuted properly, please run `RAILS_ENV=production bundle exec rake accounts:run_deletions`
after you've upgraded.

## Change in guid generation

This version will break federation to pods running on versions prior 0.1.1.0.

Read more in [#4249](https://github.com/diaspora/diaspora/pull/4249) and [#4883](https://github.com/diaspora/diaspora/pull/4883)

## Refactor
* Drop number of followers from tags page [#4717](https://github.com/diaspora/diaspora/pull/4717)
* Remove some unused beta code [#4738](https://github.com/diaspora/diaspora/pull/4738)
* Style improvements for SPV, use original author's avatar for reshares [#4754](https://github.com/diaspora/diaspora/pull/4754)
* Update image branding to the new decided standard [#4702](https://github.com/diaspora/diaspora/pull/4702)
* Consistent naming of conversations and messages [#4756](https://github.com/diaspora/diaspora/pull/4756)
* Improve stream generation time [#4769](https://github.com/diaspora/diaspora/pull/4769)
* Port help pages to backbone [#4768](https://github.com/diaspora/diaspora/pull/4768)
* Add participants to conversations menu [#4656](https://github.com/diaspora/diaspora/pull/4656)
* Update forgot_password and reset_password pages [#4707](https://github.com/diaspora/diaspora/pull/4707)
* Change jQuery CDN to jquery.com from googleapis.com [#4765](https://github.com/diaspora/diaspora/pull/4765)
* Update to jQuery 10
* Port publisher and bookmarklet to Bootstrap [#4678](https://github.com/diaspora/diaspora/pull/4678)
* Improve search page, add better indications [#4794](https://github.com/diaspora/diaspora/pull/4794)
* Port notifications and hovercards to Bootstrap [#4814](https://github.com/diaspora/diaspora/pull/4814)
* Replace .rvmrc by .ruby-version and .ruby-gemset [#4854](https://github.com/diaspora/diaspora/pull/4855)
* Reorder and reword items on user settings page [#4912](https://github.com/diaspora/diaspora/pull/4912)
* SPV: Improve padding and interaction counts [#4426](https://github.com/diaspora/diaspora/pull/4426)
* Remove auto 'mark as read' for notifications [#4810](https://github.com/diaspora/diaspora/pull/4810)
* Improve set read/unread in notifications dropdown [#4869](https://github.com/diaspora/diaspora/pull/4869)
* Refactor publisher: trigger events for certain actions, introduce 'disabled' state [#4932](https://github.com/diaspora/diaspora/pull/4932)

## Bug fixes
* Fix user account deletion [#4953](https://github.com/diaspora/diaspora/pull/4953) and [#4963](https://github.com/diaspora/diaspora/pull/4963)
* Fix email body language when invite a friend [#4832](https://github.com/diaspora/diaspora/issues/4832)
* Improve time agos by updating the plugin [#4281](https://github.com/diaspora/diaspora/pull/4281)
* Do not add a space after adding a mention [#4767](https://github.com/diaspora/diaspora/issues/4767)
* Fix active user statistics by saving a last seen timestamp for users [#4802](https://github.com/diaspora/diaspora/pull/4802)
* Render HTML in atom user feed [#4835](https://github.com/diaspora/diaspora/pull/4835)
* Fix plaintext mode of Mentionable [#4831](https://github.com/diaspora/diaspora/pull/4831)
* Fixed Atom Feed Error if reshared Post is deleted [#4841](https://github.com/diaspora/diaspora/pull/4841)
* Show hovercards in the notification drop-down for users on the same pod [#4843](https://github.com/diaspora/diaspora/pull/4843)
* The photo stream no longer repeats after the last photo [#4787](https://github.com/diaspora/diaspora/pull/4787)
* Fix avatar alignment for hovercards in the notifications dropdown [#4853](https://github.com/diaspora/diaspora/pull/4853)
* Do not parse hashtags inside Markdown links [#4856](https://github.com/diaspora/diaspora/pull/4856)
* Restore comment textarea content after revealing more comments [#4858](https://github.com/diaspora/diaspora/pull/4858)
* OpenGraph: don't make description into links [#4708](https://github.com/diaspora/diaspora/pull/4708)
* Don't cut off long tags in stream posts [#4878](https://github.com/diaspora/diaspora/pull/4878)
* Do not replace earlier appearances of the name while mentioning somebody [#4882](https://github.com/diaspora/diaspora/pull/4882)
* Catch exceptions when trying to decode an invalid URI [#4889](https://github.com/diaspora/diaspora/pull/4889)
* Redirect to the stream when switching the mobile publisher to desktop [#4917](https://github.com/diaspora/diaspora/pull/4917)
* Parsing mention witch contain in username special characters [#4919](https://github.com/diaspora/diaspora/pull/4919)
* Do not show your own hovercard [#4758](https://github.com/diaspora/diaspora/pull/4758)
* Hit Nominatim via https [#4968](https://github.com/diaspora/diaspora/pull/4968)

## Features
* You can report a single post or comment by clicking the correct icon in the controler section [#4517](https://github.com/diaspora/diaspora/pull/4517) [#4781](https://github.com/diaspora/diaspora/pull/4781)
* Add permalinks for comments [#4577](https://github.com/diaspora/diaspora/pull/4577)
* New menu for the mobile version [#4673](https://github.com/diaspora/diaspora/pull/4673)
* Added comment count to statistic to enable calculations of posts/comments ratios [#4799](https://github.com/diaspora/diaspora/pull/4799)
* Add filters to notifications controller [#4814](https://github.com/diaspora/diaspora/pull/4814)
* Activate hovercards in SPV and conversations [#4870](https://github.com/diaspora/diaspora/pull/4870)
* Added possibility to conduct polls [#4861](https://github.com/diaspora/diaspora/pull/4861) [#4894](https://github.com/diaspora/diaspora/pull/4894) [#4897](https://github.com/diaspora/diaspora/pull/4897) [#4899](https://github.com/diaspora/diaspora/pull/4899)

# 0.3.0.3

* Bump Rails to 3.2.17, fixes CVE-2014-0081, CVE-2014-0082. For more information see http://weblog.rubyonrails.org/2014/2/18/Rails_3_2_17_4_0_3_and_4_1_0_beta2_have_been_released/

# 0.3.0.2

## Bug fixes
* Use youtube HTTPS scheme for oEmbed [#4743](https://github.com/diaspora/diaspora/pull/4743)
* Fix infinite scroll on aspect streams [#4747](https://github.com/diaspora/diaspora/pull/4747)
* Fix hovercards [#4782](https://github.com/diaspora/diaspora/pull/4782)
* Bump kaminari to fix admin panel [#4714](https://github.com/diaspora/diaspora/issues/4714)

# 0.3.0.1

## Bug fixes
* Fix regression caused by using after_commit with nested '#save' which lead to an infinite recursion [#4715](https://github.com/diaspora/diaspora/issues/4715)
* Save textarea value before rendering comments when clicked 'show more...' [#4858](https://github.com/diaspora/diaspora/pull/4858)

# 0.3.0.0

## Pod statistics
A new feature [has been added](https://github.com/diaspora/diaspora/pull/4602) to allow pods to report extra statistics. Automatically after this code change, the route /statistics.json contains some basic data that was also available before via page headers (pod name, version, status of signups). But also, optionally podmins can enable user and post counts in the diaspora.yml configuration file. The counts are by default switched off, so if you want to report the total user, active user and local post counts, please edit your diaspora.yml configuration with the example values in diaspora.yml.example and uncomment the required lines as indicated.

## Ruby 2.0

We now recommend using Ruby 2.0 with Diaspora. If you're using RVM make sure to run:
```bash
rvm get stable
rvm install 2.0.0
cd ~/diaspora
git pull
cd - && cd ..
```

For more details see https://wiki.diasporafoundation.org/Updating

## Refactor
* Remove old SPV code [#4612](https://github.com/diaspora/diaspora/pull/4612)
* Move non-model federation stuff into lib/ [#4363](https://github.com/diaspora/diaspora/pull/4363)
* Build a color palette to uniform color usage [#4437](https://github.com/diaspora/diaspora/pull/4437) [#4469](https://github.com/diaspora/diaspora/pull/4469) [#4479](https://github.com/diaspora/diaspora/pull/4479)
* Rename bitcoin_wallet_id setting to bitcoin_address [#4485](https://github.com/diaspora/diaspora/pull/4485)
* Batch insert posts into stream collection for a small speedup [#4341](https://github.com/diaspora/diaspora/pull/4351)
* Ported fileuploader to Backbone and refactored publisher views [#4480](https://github.com/diaspora/diaspora/pull/4480)
* Refactor 404.html, fix [#4078](https://github.com/diaspora/diaspora/issues/4078)
* Remove the (now useless) last post link from the user profile. [#4540](https://github.com/diaspora/diaspora/pull/4540)
* Refactor ConversationsController, move query building to User model. [#4547](https://github.com/diaspora/diaspora/pull/4547)
* Refactor the Twitter service model [#4387](https://github.com/diaspora/diaspora/pull/4387)
* Refactor ConversationsController#create, move more stuff to User model [#4551](https://github.com/diaspora/diaspora/pull/4551)
* Refactor MessagesController#create, move stuff to User model [#4556](https://github.com/diaspora/diaspora/pull/4556)
* Reorder the left bar side menu to put the stream first [#4569](https://github.com/diaspora/diaspora/pull/4569)
* Improve notifications and conversations views design on mobile [#4593](https://github.com/diaspora/diaspora/pull/4593)
* Slight redesign of mobile publisher [#4604](https://github.com/diaspora/diaspora/pull/4604)
* Port conversations to Bootstrap [#4622](https://github.com/diaspora/diaspora/pull/4622)
* Remove participants popover and improve conversations menu [#4644](https://github.com/diaspora/diaspora/pull/4644)
* Refactor right side bar [#4793](https://github.com/diaspora/diaspora/pull/4793)

## Bug fixes
* Highlight down arrow at the user menu on hover [#4441](https://github.com/diaspora/diaspora/pull/4441)
* Make invite code input width consistent across browsers [#4448](https://github.com/diaspora/diaspora/pull/4448)
* Fix style of contacts in profile sidebar [#4451](https://github.com/diaspora/diaspora/pull/4451)
* Fix profile mobile when logged out [#4464](https://github.com/diaspora/diaspora/pull/4464)
* Fix preview with more than one mention [#4450](https://github.com/diaspora/diaspora/issues/4450)
* Fix size of images in the SPV [#4471](https://github.com/diaspora/diaspora/pull/4471)
* Adjust 404 message description to not leak logged out users if a post exists or not [#4477](https://github.com/diaspora/diaspora/pull/4477)
* Make I18n system more robust against missing keys in pluralization data
* Prevent overflow of too long strings in the single post view [#4487](https://github.com/diaspora/diaspora/pull/4487)
* Disable submit button in sign up form after submission to avoid email already exists error [#4506](https://github.com/diaspora/diaspora/issues/4506)
* Do not pull the 404 pages assets from Amazon S3 [#4501](https://github.com/diaspora/diaspora/pull/4501)
* Fix counter background does not cover more than 2 digits on profile [#4499](https://github.com/diaspora/diaspora/issues/4499)
* Fix commenting upon submission fail [#4005] (https://github.com/diaspora/diaspora/issues/4005)
* Fix date color and alignment in the notifications dropdown [#4502](https://github.com/diaspora/diaspora/issues/4502)
* Add a white background to images shown in the lightbox [#4475](https://github.com/diaspora/diaspora/issues/4475)
* Refactor getting_started page, test if facebook is available, fix [#4520](https://github.com/diaspora/diaspora/issues/4520)
* Avoid publishing empty posts [#4542](https://github.com/diaspora/diaspora/pull/4542)
* Force comments sort order in mobile spv [#4578](https://github.com/diaspora/diaspora/pull/4578)
* Fix getting started page for mobile [#4536](https://github.com/diaspora/diaspora/pull/4536)
* Refactor mobile header, fix [#4579](https://github.com/diaspora/diaspora/issues/4579)
* Fix avatar display on mobile profile [#4591](https://github.com/diaspora/diaspora/pull/4591)
* Add lightbox to unauthenticated header, fix [#4432](https://github.com/diaspora/diaspora/issues/4432)
* Fix "more picture" indication (+n) on mobile by adding a link on the indication [#4592](https://github.com/diaspora/diaspora/pull/4592)
* Display errors when photo upload fails [#4509](https://github.com/diaspora/diaspora/issues/4509)
* Fix posting to Twitter by correctly catching exception [#4627](https://github.com/diaspora/diaspora/issues/4627)
* Change "Show n more comments"-link, fix [#3119](https://github.com/diaspora/diaspora/issues/3119)
* Specify Firefox version for Travis-CI [#4623](https://github.com/diaspora/diaspora/pull/4623)
* Remove location when publisher is cleared by user
* On signup form errors, don't empty previous values by user, fix [#4663](https://github.com/diaspora/diaspora/issues/4663)
* Remove background from badges in header [#4692](https://github.com/diaspora/diaspora/issues/4692)

## Features
* Add oEmbed content to the mobile view [#4343](https://github.com/diaspora/diaspora/pull/4353)
* One click to select the invite URL [#4447](https://github.com/diaspora/diaspora/pull/4447)
* Disable "mark all as read" link if all notifications are read [#4463](https://github.com/diaspora/diaspora/pull/4463)
* Collapse aspect list and tag followings list when switching to other views [#4462](https://github.com/diaspora/diaspora/pull/4462)
* Highlight current stream in left sidebar [#4445](https://github.com/diaspora/diaspora/pull/4445)
* Added ignore user icon on user profile [#4417](https://github.com/diaspora/diaspora/pull/4417)
* Improve the management of the contacts visibility settings in an aspect [#4567](https://github.com/diaspora/diaspora/pull/4567)
* Add actions on aspects on the contact page [#4570](https://github.com/diaspora/diaspora/pull/4570)
* Added a statistics route with general pod information, and if enabled in pod settings, total user, half year/monthly active users and local post counts [#4602](https://github.com/diaspora/diaspora/pull/4602)
* Add indication about markdown formatting in the publisher [#4589](https://github.com/diaspora/diaspora/pull/4589)
* Add captcha to signup form [#4659](https://github.com/diaspora/diaspora/pull/4659)
* Update Underscore.js 1.3.1 to 1.5.2, update Backbone.js 0.9.2 to 1.1.0 [#4662](https://github.com/diaspora/diaspora/pull/4662)
* Display more than 8 pictures on a post [#4796](https://github.com/diaspora/diaspora/pull/4796)

## Gem updates
Added:
* atomic (1.1.14)
* bcrypt-ruby (3.1.2)
* backbone-on-rails (1.1.0.0)
* devise thread_safe (0.1)
* eco (1.0.0)
* eco-source (1.1.0.rc.1)
* ejs (1.1.1)
* galetahub-simple_captcha (0.1.5)
* thread_safe (0.1.3)
* zip-zip (0.2)

Removed:
* bcrypt-ruby
* rb-kqueue
* slim
* temple

Updated:
* acts_as_api 0.4.1 -> 0.4.2
* capybara 2.1.0 -> 2.2.1
* celluloid (0.13.0 -> 0.15.2
* chunky_png 1.2.8 -> 1.2.9
* client_side_validations 3.2.5 -> 3.2.6
* coderay 1.0.9 -> 1.1.0
* connection_pool 1.0.0 -> 1.2.0
* crack 0.4.0 -> 0.4.1
* cucumber 1.3.5 -> 1.3.10
* cucumber-rails 1.3.1 -> 1.4.0
* database_cleaner 1.1.0 -> 1.2.0
* devise 3.0.2 -> 3.2.2
* diff-lcs 1.2.4 -> 1.2.5
* ethon 0.5.12 -> 0.6.2
* excon 0.25.3 -> 0.31.0
* factory_girl 4.2.0 -> 4.3.0
* factory_girl_rails 4.2.0 -> 4.3.0
* faraday 0.8.8 -> 0.8.9
* ffi 1.9.0 -> 1.9.3
* fog 1.14.0 -> 1.19.0
* foreigner 1.4.2 -> 1.6.1
* fuubar 1.1.1 -> 1.3.2
* gherkin 2.12.0 -> 2.12.2
* guard 1.8.2 -> 2.2.5
* guard-cucumber 1.4.0 -> 1.4.1
* guard-rspec 3.0.2 -> 4.2.4
* haml 4.0.3 -> 4.0.5
* i18n-inflector-rails 1.0.6 -> 1.0.7
* json 1.8.0 -> 1.8.1
* jwt 0.1.8 -> 0.1.10
* kaminari 0.14.1 -> 0.15.0
* kgio 2.8.0 -> 2.8.1
* listen 1.2.2 -> 2.4.0
* mini_magick 3.6.0 -> 3.7.0
* mini_profile 0.5.1 -> 0.5.2
* mobile-fu 1.2.1 -> 1.2.2
* multi_json 1.7.9 -> 1.8.4
* multi_test 0.0.2 -> 0.0.3
* mysql2 0.3.13 -> 0.3.14
* net-ssh 2.6.8 -> 2.7.0
* nokogiri 1.6.0 -> 1.6.1
* omniauth-facebook 1.4.1 -> 1.6.0
* omniauth-twitter 1.0.0 -> 1.0.1
* orm_adapter 0.4.0 -> 0.5.0
* pry 0.9.12.2 -> 0.9.12.4
* rack-google-analytics 0.11.0 -> 0.14.0
* rack-rewrite 1.3.3 -> 1.5.0
* rails_autolink 1.1.0 -> 1.1.5
* raindrops 0.11.0 -> 0.12.0
* rake 10.1.0 -> 10.1.1
* rb-fsevent 0.9.3 -> 0.9.4
* rb-inotify 0.9.0 -> 0.9.3
* redis 3.0.4 -> 3.0.6
* redis-namespace 1.3.0 -> 1.4.1
* rspec 2.13.0 -> 2.14.1
* rspec-core 2.13.1 -> 2.14.7
* rspec-expectations 2.13.0 -> 2.14.4
* rspec-mocks 2.13.1 -> 2.14.4
* rspec-rails 2.13.2 -> 2.14.1
* ruby-oembed 0.8.8 -> 0.8.9
* ruby-progressbar 1.1.1 -> 1.4.0
* selenium-webdriver 2.34.0 -> 2.39.0
* sidekiq 2.11.1 -> 2.17.2
* slop 3.4.6 -> 3.4.7
* spork 1.0.0rc3 -> 1.0.0rc4
* strong_parameters 0.2.1 -> 0.2.2
* test_after_commit 0.2.0 -> 0.2.2
* timers 1.0.0 -> 1.1.0
* timecop 0.6.1 -> 0.7.1
* typhoeus 0.6.3 -> 0.6.7
* unicorn 4.6.3 -> 4.8.0
* webmock 1.13.0 -> 1.16.1
* will_paginate 3.0.4 -> 3.0.5

# 0.2.0.1

* Bump rails to version 3.2.16, fixes several security issues, see http://weblog.rubyonrails.org/2013/12/3/Rails_3_2_16_and_4_0_2_have_been_released/
* Bump recommended Ruby version to 1.9.3-p484, see https://www.ruby-lang.org/en/news/2013/11/22/heap-overflow-in-floating-point-parsing-cve-2013-4164/

# 0.2.0.0

**Attention:** This release includes a potentially long running migration! However it should be safe to run this while keeping your application servers on.

## Refactor
* Service and ServiceController, general code reorg to make it cleaner/+ testable/+ extensible [#4344](https://github.com/diaspora/diaspora/pull/4344)
* Background actual mailing when sending invitations [#4069](https://github.com/diaspora/diaspora/issues/4069)
* Set the current user on the client side through gon [#4028](https://github.com/diaspora/diaspora/issues/4028)
* Update sign out route to a DELETE request [#4068](https://github.com/diaspora/diaspora/issues/4068)
* Convert all ActivityStreams::Photo to StatusMessages and drop ActivityStreams::Photo [#4144](https://github.com/diaspora/diaspora/issues/4144)
* Port the Rails application to strong_parameters in preparation to the upgrade to Rails 4 [#4143](https://github.com/diaspora/diaspora/issues/4143)
* Refactor left bar side menu, improve tag autosuggestion design [#4271](https://github.com/diaspora/diaspora/issues/4271), [#4316](https://github.com/diaspora/diaspora/pull/4316)
* Extract and factorize the header css in a new file, fix ugly header in registration [#4389](https://github.com/diaspora/diaspora/pull/4389)
* Move contact list on profile to profile information, show user his own contacts on profile [#4360](https://github.com/diaspora/diaspora/pull/4360)
* Refactor metas, HTML is now valid [#4356](https://github.com/diaspora/diaspora/pull/4356)
* Improve sharing message and mention/message buttons on profile [#4374](https://github.com/diaspora/diaspora/pull/4374)

## Bug fixes
* Check twitter write access before adding/authorizing it for a user. [#4124](https://github.com/diaspora/diaspora/issues/4124)
* Don't focus comment form on 'show n more comments' [#4265](https://github.com/diaspora/diaspora/issues/4265)
* Do not render mobile photo view for none-existing photos [#4194](https://github.com/diaspora/diaspora/issues/4194)
* Render markdown content for prettier email subjects and titles [#4182](https://github.com/diaspora/diaspora/issues/4182)
* Disable invite button after sending invite [#4173](https://github.com/diaspora/diaspora/issues/4173)
* Fix pagination for people list on the tag stream page [#4245](https://github.com/diaspora/diaspora/pull/4245)
* Fix missing timeago tooltip in conversations [#4257](https://github.com/diaspora/diaspora/issues/4257)
* Fix link to background image [#4289](https://github.com/diaspora/diaspora/pull/4289)
* Fix Facebox icons 404s when called from Backbone
* Fix deleting a post from Facebook [#4290](https://github.com/diaspora/diaspora/pull/4290)
* Display notices a little bit longer to help on sign up errors [#4274](https://github.com/diaspora/diaspora/issues/4274)
* Fix user contact sharing/receiving [#4163](https://github.com/diaspora/diaspora/issues/4163)
* Change image to ajax-loader when closing lightbox [#3229](https://github.com/diaspora/diaspora/issues/3229)
* Fix pointer cursor on the file upload button [#4349](https://github.com/diaspora/diaspora/pull/4349)
* Resize preview button [#4355](https://github.com/diaspora/diaspora/pull/4355)
* Fix compability problem with MySQL 5.6 [#4312](https://github.com/diaspora/diaspora/issues/4312)
* Don't collapse the post preview [#4346](https://github.com/diaspora/diaspora/issues/4346)
* Improve mobile usability [#4354](https://github.com/diaspora/diaspora/pull/4354)
* Descending text is no longer cut off in orange welcome banner [#4377](https://github.com/diaspora/diaspora/issues/4377)
* Adjust Facebook character limit to reality [#4380](https://github.com/diaspora/diaspora/issues/4380)
* Restore truncated URLs when posting to Twitter [#4211](https://github.com/diaspora/diaspora/issues/4211)
* Fix mobile search tags [#4392](https://github.com/diaspora/diaspora/issues/4392)
* Remove placeholders for name fields in settings (no more Sofaer) [#4385](https://github.com/diaspora/diaspora/pull/4385)
* Problems with layout the registration page for mobile. [#4396](https://github.com/diaspora/diaspora/issues/4396)
* Do not display photos in the background in the SPV [#4407](https://github.com/diaspora/diaspora/pull/4407)
* Fix mobile view of deleted reshares [#4397](https://github.com/diaspora/diaspora/issues/4397)
* Fix the overlapping of embedded youtube videos [#2943](https://github.com/diaspora/diaspora/issues/2943)
* Fix opacity of control icons [#4414](https://github.com/diaspora/diaspora/issues/4414/)
* Add hover state to header icons [#4436](https://github.com/diaspora/diaspora/pull/4436)
* Fix check icon regression on contacts page [#4440](https://github.com/diaspora/diaspora/pull/4440)
* Do not leak non public photos
* Fix check icon alignment in aspect dropdown [#4443](https://github.com/diaspora/diaspora/pull/4443)

## Features
* Admin: add option to find users under 13 (COPPA) [#4252](https://github.com/diaspora/diaspora/pull/4252)
* Show the user if a contact is sharing with them when viewing their profile page [#2948](https://github.com/diaspora/diaspora/issues/2948)
* Made Unicorn timeout configurable and increased the default to 90 seconds
* Follow DiasporaHQ upon account creation is now configurable to another account [#4278](https://github.com/diaspora/diaspora/pull/4278)
* Use first header as title in the single post view, when possible [#4256](https://github.com/diaspora/diaspora/pull/4256)
* Close publisher when clicking on the page outside of it [#4282](https://github.com/diaspora/diaspora/pull/4282)
* Deleting a post deletes it from Tumblr too [#4331](https://github.com/diaspora/diaspora/pull/4331)
* OpenGraph support [#4215](https://github.com/diaspora/diaspora/pull/4215)
* Added Wordpress service ability for posts. [#4321](https://github.com/diaspora/diaspora/pull/4321)
* Implement tag search autocomplete in header search box [#4169](https://github.com/diaspora/diaspora/issues/4169)
* Uncheck 'make contacts visible to each other' by default when adding new aspect. [#4343](https://github.com/diaspora/diaspora/issues/4343)
* Add possibility to ask for Bitcoin donations [#4375](https://github.com/diaspora/diaspora/pull/4375)
* Remove posts, comments and private conversations from the mobile site. [#4408](https://github.com/diaspora/diaspora/pull/4408) [#4409](https://github.com/diaspora/diaspora/pull/4409)
* Added a link to user photos and thumbnails are shown in the left side bar [#4347](https://github.com/diaspora/diaspora/issues/4347)
* Rework the single post view [#4410](https://github.com/diaspora/diaspora/pull/4410)
* Add aspect modification on contacts page, close [#4397](https://github.com/diaspora/diaspora/issues/4397)
* Add help page [#4405](https://github.com/diaspora/diaspora/issues/4405)

## Gem updates

* Added entypo-rails, mini_portile, multi_test, omniauth-wordpress, opengraph_parser, strong_parameters, test_after_commit
* addressable 2.3.4 -> 2.3.5
* asset_sync 0.5.4 -> 1.0.0
* bcrypt-ruby 3.0.1 -> 3.1.1
* capybara 1.1.3 -> 2.1.0
* carrierwave 0.8.0 -> 0.9.0
* coffee-script-source 1.6.2 -> 1.6.3
* cucumber 1.3.2 -> 1.3.5
* database_cleaner 1.0.1 -> 1.1.0
* devise 2.1.3 -> 3.0.2
* excon 0.23.0 -> 0.25.3
* faraday 0.8.7 -> 0.8.8
* fixture_builder 0.3.5 -> 0.3.6
* fog 1.12.1 -> 1.14.0
* font-awesome-rails 3.1.1.3 -> 3.2.1.2
* foreigner 1.4.1 -> 1.4.2
* guard 1.8.0 -> 1.8.2
* guard-rspec 3.0.1 -> 3.0.2
* guard-spork 1.5.0 -> 1.5.1
* i18n-inflector 2.6.6 -> 2.6.7
* listen 1.2.0 -> 1.2.2
* lumberjack 1.0.3 -> 1.0.4
* method_source 0.8.1 -> 0.8.2
* multi_json 1.7.6 -> 1.7.8
* mysql2 0.3.11 -> 0.3.13
* net-scp 1.1.1 -> 1.1.2
* net-ssh 2.6.7 -> 2.6.8
* nokogiri 1.5.9 -> 1.6.0
* omniauth-twitter 0.0.16 -> 1.0.0
* pg 0.15.1 -> 0.16.0
* rails-i18n 0.7.3 -> 0.7.4
* rake 10.0.4 -> 10.1.0
* redcarpet 2.3.0 -> 3.0.0
* remotipart 1.0.5 -> 1.2.1
* safe_yaml 0.9.3 -> 0.9.5
* sass 3.2.9 -> 3.2.10
* selenium-webdriver 2.32.1 -> 2.34.0
* sinon-rails 1.4.2.1 -> 1.7.3
* slop 3.4.5 -> 3.4.6
* temple 0.6.5 -> 0.6.6
* twitter 4.7.0 -> 4.8.1
* uglifier 2.1.1 -> 2.1.2
* unicorn 4.6.2 -> 4.6.3
* warden 1.2.1 -> 1.2.3
* webmock 1.11.0 -> 1.13.0
* xpath 0.1.4 -> 2.0.0

# 0.1.1.0

## Refactor

* Refactored config/ directory [#4144](https://github.com/diaspora/diaspora/pull/4145).
* Drop misleading fallback donation form. [Proposal](https://www.loomio.org/discussions/1045?proposal=2722)
* Update Typhoeus to 0.6.3 and refactor HydraWrapper. [#4162](https://github.com/diaspora/diaspora/pull/4162)
* Bump recomended Ruby version to 1.9.3-p448, see [Ruby news](http://www.ruby-lang.org/en/news/2013/06/27/hostname-check-bypassing-vulnerability-in-openssl-client-cve-2013-4073/).
* Remove length restriciton on GUIDs in the database schema [#4249](https://github.com/diaspora/diaspora/pull/4249)

## Bug fixes

* Fix deletelabel icon size regression after sprites [$4180](https://github.com/diaspora/diaspora/issues/4180)
* Don't use Pathname early to circumvent some rare initialization errors [#3816](https://github.com/diaspora/diaspora/issues/3816)
* Don't error out in script/server if git is unavailable.
* Fix post preview from tag pages [#4157](https://github.com/diaspora/diaspora/issues/4157)
* Fix tags ordering in chrome [#4133](https://github.com/diaspora/diaspora/issues/4133)
* Fix src URL for oEmbed iFrame [#4178](https://github.com/diaspora/diaspora/pull/4178)
* Add back-to-top button on tag and user pages [#4185](https://github.com/diaspora/diaspora/issues/4185)
* Fix reopened issue by changing the comment/post submit keyboard sortcut to ctrl+enter from shift+enter [#3897](https://github.com/diaspora/diaspora/issues/3897)
* Show medium avatar in hovercard [#4203](https://github.com/diaspora/diaspora/pull/4203)
* Fix posting to Twitter [#2758](https://github.com/diaspora/diaspora/issues/2758)
* Don't show hovercards for current user in comments [#3999](https://github.com/diaspora/diaspora/issues/3999)
* Replace mentions of out-of-aspect people with markdown links [#4161](https://github.com/diaspora/diaspora/pull/4161)
* Unify hide and ignore [#3828](https://github.com/diaspora/diaspora/issues/3828)
* Remove alpha branding [#4196](https://github.com/diaspora/diaspora/issues/4196)
* Fix dynamic loading of asset_sync
* Fix login for short passwords [#4123](https://github.com/diaspora/diaspora/issues/4123)
* Add loading indicator on tag pages, remove the second one from the profile page [#4041](https://github.com/diaspora/diaspora/issues/4041)
* Leaving the `to` field blank when sending a private message causes a server error [#4227](https://github.com/diaspora/diaspora/issues/4227)
* Fix hashtags that start a line when posting to Facebook or Twitter [#3768](https://github.com/diaspora/diaspora/issues/3768) [#4154](https://github.com/diaspora/diaspora/issues/4154)
* Show avatar of recent user in conversation list [#4237](https://github.com/diaspora/diaspora/issues/4237)
* Private message fails if contact not entered correctly [#4210](https://github.com/diaspora/diaspora/issues/4210)

## Features

* Deleting a post that was shared to Twitter now deletes it from Twitter too [#4156](https://github.com/diaspora/diaspora/pull/4156)
* Improvement on how participants are displayed on each conversation without opening it [#4149](https://github.com/diaspora/diaspora/pull/4149)

## Gem updates

* acts-as-taggable-on 2.4.0 -> 2.4.1
* configurate 0.0.7 -> 0.0.8
* database_cleaner 0.9.1 -> 1.0.1
* fog 1.10.1 -> 1.12.1
* fuubar 1.10 -> 1.1.1
* gon 4.1.0 -> 4.1.1
* guard-rspec 2.5.3 -> 3.0.1
* haml 4.0.2 -> 4.0.3
* json 1.7.7 -> 1.8.0
* mini_magick 3.5 -> 3.6.0
* mobile-fu 1.1.1 -> 1.2.1
* rack-cors 0.2.7 -> 0.2.8
* rails_admin 0.4.7 -> 0.4.9
* rails_autolink 1.0.9 -> 1.1.0
* redcarpet 2.2.2 -> 2.3.0
* rspec-rails 2.13.0 -> 2.13.2
* slim 1.3.8 -> 1.3.9
* twitter 4.6.2 -> 4.7.0
* typhoeus 0.3.3 -> 0.6.3
* uglifier 2.0.1 -> 2.1.1
* webmock 1.8.11 -> 1.11.0


# 0.1.0.1

* Regression fix: 500 for deleted reshares introduced by the locator
* Federate locations

# 0.1.0.0

## Refactor

### Replaced Resque with Sidekiq - Migration guide - [#3993](https://github.com/diaspora/diaspora/pull/3993)

We replaced our queue system with Sidekiq. You might know that Resque needs Redis.
Sidekiq does too, so don't remove it, it's still required. Sidekiq uses a threaded
model so you'll need far less processes than with Resque to do the same amount
of work.

To update do the following:

1. Before updating (even before the `git pull`!) stop your application
   server (Unicorn by default, started through Foreman).
2. In case you did already run `git pull` checkout v0.0.3.4:

   ```
   git fetch origin
   git checkout v0.0.3.4
   bundle
   ```

3. Start Resque web (you'll need temporary access to port 5678, check
   your Firewall if needed!):

   ```
   bundle exec resque-web
   ```

   In case you need it you can adjust the port with the `-p` flag.
4. One last time, start a Resque worker:

   ```
   RAILS_ENV=production QUEUE=* bundle exec rake resque:work
   ```

   Visit Resque web via http://your_host:5678, wait until all queues but the
   failed one are empty (show 0 jobs).
5. Kill the Resque worker by hitting Ctrl+C. Kill Resque web with:

   ```
   bundle exec resque-web -k
   ```

   Don't forget to close the port on the Firewall again, if you had to open it.
6. In case you needed to do step 2., run:

   ```
   git checkout master
   bundle
   ```

7. Proceed with the update as normal (migrate database, precompile assets).
8. Before starting Diaspora again ensure that you reviewed the new
   `environment.sidekiq` section in `config/diaspora.yml.example` and,
   if wanted, transfered it to your `config/diaspora.yml` and made any
   needed changes. In particular increase the `environment.sidekiq.concurrency`
   setting on any medium sized pod. If you do change that value, edit
   your `config/database.yml` and add a matching `pool: n` to your database
   configuration. n should be equal or higher than the amount of
   threads per Sidekiq worker. This sets how many concurrent
   connections to the database ActiveRecord allows.


If you aren't using `script/server` but for example passenger, you no
longer need to start a Resque worker, but a Sidekiq worker now. The
command for that is:

```
bundle exec sidekiq
```


#### Heroku

The only gotcha for Heroku single gear setups is that the setting name
to spawn a background worker from the unicorn process changed. Run

```
heroku config:remove SERVER_EMBED_RESQUE_WORKER
heroku config:set SERVER_EMBED_SIDEKIQ_WORKER=true
```

We're automatically adjusting the ActiveRecord connection pool size for you.

Larger Heroku setups should have enough expertise to figure out what to do
by them self.

### Removal of Capistrano

The Capistrano deployment scripts were removed from the main source code
repository, since they were no longer working.
They will be moved into their own repository with a new maintainer,
you'll be able to find them under the Diaspora* Github organization once
everything is set up.

### Other

* Cleaned up requires of our own libraries [#3993](https://github.com/diaspora/diaspora/pull/3993)
* Refactor people_controller#show and photos_controller#index [#4002](https://github.com/diaspora/diaspora/issues/4002)
* Modularize layout [#3944](https://github.com/diaspora/diaspora/pull/3944)
* Add header to the sign up page [#3944](https://github.com/diaspora/diaspora/pull/3944)
* Add a configuration entry to set max-age header to Amazon S3 resources. [#4048](https://github.com/diaspora/diaspora/pull/4048)
* Load images via sprites [#4039](https://github.com/diaspora/diaspora/pull/4039)
* Delete unnecessary javascript views. [#4059](https://github.com/diaspora/diaspora/pull/4059)
* Cleanup of script/server
* Attempt to stabilize federation of attached photos (fix [#3033](https://github.com/diaspora/diaspora/issues/3033)  [#3940](https://github.com/diaspora/diaspora/pull/3940) )
* Refactor develop install script [#4111](https://github.com/diaspora/diaspora/pull/4111)
* Remove special hacks for supporting Ruby 1.8 [#4113](https://github.com/diaspora/diaspora/pull/4139)
* Moved custom oEmbed providers to config/oembed_providers.yml [#4131](https://github.com/diaspora/diaspora/pull/4131)
* Add specs for Post#find_by_guid_or_id_with_user

## Bug fixes

* Fix mass aspect selection [#4127](https://github.com/diaspora/diaspora/pull/4127)
* Fix posting functionality on tags show view [#4112](https://github.com/diaspora/diaspora/pull/4112)
* Fix cancel button on getting_started confirmation box [#4073](https://github.com/diaspora/diaspora/issues/4073)
* Reset comment box height after posting a comment. [#4030](https://github.com/diaspora/diaspora/issues/4030)
* Fade long tag names. [#3899](https://github.com/diaspora/diaspora/issues/3899)
* Avoid posting empty comments. [#3836](https://github.com/diaspora/diaspora/issues/3836)
* Delegate parent_author to the target of a RelayableRetraction
* Do not fail on receiving a SignedRetraction via the public route
* Pass the real values to stderr_path and stdout_path in unicorn.rb since it runs a case statement on them.
* Decode tag name before passing it into a TagFollowingAction [#4027](https://github.com/diaspora/diaspora/issues/4027)
* Fix reshares in single post-view [#4056](https://github.com/diaspora/diaspora/issues/4056)
* Fix mobile view of deleted reshares. [#4063](https://github.com/diaspora/diaspora/issues/4063)
* Hide comment button in the mobile view when not signed in. [#4065](https://github.com/diaspora/diaspora/issues/4065)
* Send profile alongside notification [#3976](https://github.com/diaspora/diaspora/issues/3976)
* Fix off-center close button image on intro popovers [#3841](https://github.com/diaspora/diaspora/pull/3841)
* Remove unnecessary dotted CSS borders. [#2940](https://github.com/diaspora/diaspora/issues/2940)
* Fix default image url in profiles table. [#3795](https://github.com/diaspora/diaspora/issues/3795)
* Fix mobile buttons are only clickable when scrolled to the top. [#4102](https://github.com/diaspora/diaspora/issues/4102)
* Fix regression in bookmarklet causing uneditable post contents. [#4057](https://github.com/diaspora/diaspora/issues/4057)
* Redirect all mixed case tags to the lower case equivalents [#4058](https://github.com/diaspora/diaspora/issues/4058)
* Fix wrong message on infinite scroll on contacts page [#3681](https://github.com/diaspora/diaspora/issues/3681)
* My Activity mobile doesn't show second page when clicking "more". [#4109](https://github.com/diaspora/diaspora/issues/4109)
* Remove unnecessary navigation bar to access mobile site and re-add flash warning to mobile registrations. [#4085](https://github.com/diaspora/diaspora/pull/4085)
* Fix broken reactions link on mobile page [#4125](https://github.com/diaspora/diaspora/pull/4125)
* Missing translation "Back to top". [#4138](https://github.com/diaspora/diaspora/pull/4138)
* Fix preview with locator feature. [#4147](https://github.com/diaspora/diaspora/pull/4147)
* Fix mentions at end of post. [#3746](https://github.com/diaspora/diaspora/issues/3746)
* Fix missing indent to correct logged-out-header container relative positioning [#4134](https://github.com/diaspora/diaspora/pull/4134)
* Private post dont show error 404 when you are not authorized on mobile page [#4129](https://github.com/diaspora/diaspora/issues/4129)
* Show 404 instead of 500 if a not signed in user wants to see a non public or non existing post.

## Features

* Deleting a post that was shared to Facebook now deletes it from Facebook too [#3980]( https://github.com/diaspora/diaspora/pull/3980)
* Include reshares in a users public atom feed [#1781](https://github.com/diaspora/diaspora/issues/1781)
* Add the ability to upload photos from the mobile site. [#4004](https://github.com/diaspora/diaspora/issues/4004)
* Show timestamp when hovering on comment time-ago string. [#4042](https://github.com/diaspora/diaspora/issues/4042)
* If sharing a post with photos to Facebook, always include URL to post [#3706](https://github.com/diaspora/diaspora/issues/3706)
* Add possibiltiy to upload multiple photos from mobile. [#4067](https://github.com/diaspora/diaspora/issues/4067)
* Add hotkeys to navigate in stream [#4089](https://github.com/diaspora/diaspora/pull/4089)
* Add a brief explanatory text about external services connections to services index page [#3064](https://github.com/diaspora/diaspora/issues/3064)
* Add a preview for posts in the stream [#4099](https://github.com/diaspora/diaspora/issues/4099)
* Add shortcut key Shift to submit comments and publish posts. [#4096](https://github.com/diaspora/diaspora/pull/4096)
* Show the service username in a tooltip next to the publisher icons [#4126](https://github.com/diaspora/diaspora/pull/4126)
* Ability to add location when creating a post [#3803](https://github.com/diaspora/diaspora/pull/3803)
* Added oEmbed provider for MixCloud. [#4131](https://github.com/diaspora/diaspora/pull/4131)

## Gem updates

* Dropped everything related to Capistrano in preparation for maintaining it in a separate repository
* Replaced Resque with Sidekiq, see above. Added Sinatra and Slim for the Sidekiq  Monitor interface
* Added sinon-rails, compass-rails
* acts-as-taggable-on 2.3.3 -> 2.4.0
* addressable 2.3.2 -> 2.3.4
* client_side_validations 3.2.1 -> 3.2.5
* configurate 0.0.2 -> 0.0.7
* cucumber-rails 1.3.0 -> 1.3.1
* faraday 0.8.5 -> 0.8.7
* fog 1.9.0 -> 1.10.1
* foreigner 1.3.0 -> 1.4.1
* foreman 0.61 -> 0.62
* gon 4.0.2 -> 4.1.0
* guard 1.6.2 -> 1.7.0
* guard-cucumber 1.3.2 -> 1.4.0
* guard-rspec 2.4.0 -> 2.5.3
* guard-spork 1.4.2 -> 1.5.0
* haml 4.0.0 -> 4.0.2
* handlebars_assets 0.11.0 -> 0.1.2.0
* jasmine 1.3.1 -> 1.3.2
* nokogiri 1.5.6 -> 1.5.9
* oauth2 0.8.0 -> 0.8.1
* omniauth 1.1.3 -> 1.1.4
* omniauth-twitter 0.0.14 -> 0.0.16
* pg 0.14.1 -> 0.15.1
* rack-piwik 0.1.3 -> 0.2.2
* rails-i18n 0.7.2 -> 0.7.3
* rails_admin 0.4.5 -> 0.4.7
* roxml git release -> 3.1.6
* rspec-rails 2.12.2 -> 2.13.0
* safe_yaml 0.8.0 -> 0.9.1
* selenium-webdriver 2.29.0 -> 2.32.1
* timecop 0.5.9.2 -> 0.6.1
* twitter 4.5.0 -> 4.6.2
* uglifier 1.3.0 -> 2.0.1
* unicorn 4.6.0 -> 4.6.2

# 0.0.3.4

* Bump Rails to 3.2.13, fixes CVE-2013-1854, CVE-2013-1855, CVE-2013-1856 and CVE-2013-1857. [Read more](http://weblog.rubyonrails.org/2013/3/18/SEC-ANN-Rails-3-2-13-3-1-12-and-2-3-18-have-been-released/)

# 0.0.3.3

* Switch Gemfile source to https to be compatible with bundler 1.3

# 0.0.3.2

* Fix XSS vulnerability in conversations#new [#4010](https://github.com/diaspora/diaspora/issues/4010)

# 0.0.3.1

* exec foreman in ./script/server to replace the process so that we can Ctrl+C it again.
* Include our custom fileuploader on the mobile site too. [#3994](https://github.com/diaspora/diaspora/pull/3994)
* Move custom splash page logic into the controller [#3991](https://github.com/diaspora/diaspora/issues/3991)
* Fixed removing images from publisher on the profile and tags pages. [#3995](https://github.com/diaspora/diaspora/pull/3995)
* Wrap text if too long in mobile notifications. [#3990](https://github.com/diaspora/diaspora/pull/3990)
* Sort tag followings alphabetically, not in reverse [#3986](https://github.com/diaspora/diaspora/issues/3986)

# 0.0.3.0

## Refactor

* Removed unused stuff [#3714](https://github.com/diaspora/diaspora/pull/3714), [#3754](https://github.com/diaspora/diaspora/pull/3754)
* Last post link isn't displayed anymore if there are no visible posts [#3750](https://github.com/diaspora/diaspora/issues/3750)
* Ported tag followings to backbone [#3713](https://github.com/diaspora/diaspora/pull/3713), [#3775](https://github.com/diaspora/diaspora/pull/3777)
* Extracted configuration system to a gem.
* Made number of unicorn workers configurable.
* Made loading of the configuration environment independent of Rails.
* Do not generate paths like `/a/b/c/config/boot.rb/../../Gemfile` to require and open things, create a proper path instead.
* Remove the hack for loading the entire lib folder with a proper solution. [#3809](https://github.com/diaspora/diaspora/issues/3750)
* Update and refactor the default public view `public/default.html` [#3811](https://github.com/diaspora/diaspora/issues/3811)
* Write unicorn stderr and stdout [#3785](https://github.com/diaspora/diaspora/pull/3785)
* Ported aspects to backbone [#3850](https://github.com/diaspora/diaspora/pull/3850)
* Join tagging's table instead of tags to improve a bit the query [#3932](https://github.com/diaspora/diaspora/pull/3932)
* Refactor contacts/index view [#3937](https://github.com/diaspora/diaspora/pull/3937)
* Ported aspect membership dropdown to backbone [#3864](https://github.com/diaspora/diaspora/pull/3864)

## Features

* Updates to oEmbed, added new providers and fixed photo display. [#3880](https://github.com/diaspora/diaspora/pull/3880)
* Add 'screenshot tool' for taking before/after images of stylesheet changes. [#3797](https://github.com/diaspora/diaspora/pull/3797)
* Add possibility to contact the administrator. [#3792](https://github.com/diaspora/diaspora/pull/3792)
* Add simple background for unread messages/conversations mobile. [#3724](https://github.com/diaspora/diaspora/pull/3724)
* Add flash warning to conversation mobile, unification of flash warning with login and register mobile, and add support for flash warning to Opera browser. [#3686](https://github.com/diaspora/diaspora/pull/3686)
* Add progress percentage to upload images. [#3740](https://github.com/diaspora/diaspora/pull/3740)
* Mark all unread post-related notifications as read, if one of this gets opened. [#3787](https://github.com/diaspora/diaspora/pull/3787)
* Add flash-notice when sending messages to non-contacts. [#3723](https://github.com/diaspora/diaspora/pull/3723)
* Re-add hovercards [#3802](https://github.com/diaspora/diaspora/pull/3802)
* Add images to notifications [#3821](https://github.com/diaspora/diaspora/pull/3821)
* Show pod version in footer and updated the link to the changelog [#3822](https://github.com/diaspora/diaspora/pull/3822)
* Footer links moved to sidebar [#3827](https://github.com/diaspora/diaspora/pull/3827)
* Changelog now points to correct revision if possible [#3921](https://github.com/diaspora/diaspora/pull/3921)
* User interface enhancements [#3832](https://github.com/diaspora/diaspora/pull/3832), [#3839](https://github.com/diaspora/diaspora/pull/3839), [#3834](https://github.com/diaspora/diaspora/pull/3834), [#3840](https://github.com/diaspora/diaspora/issues/3840), [#3846](https://github.com/diaspora/diaspora/issues/3846), [#3851](https://github.com/diaspora/diaspora/issues/3851), [#3828](https://github.com/diaspora/diaspora/issues/3828), [#3874](https://github.com/diaspora/diaspora/issues/3874), [#3806](https://github.com/diaspora/diaspora/issues/3806), [#3906](https://github.com/diaspora/diaspora/issues/3906).
* Add settings web mobile. [#3701](https://github.com/diaspora/diaspora/pull/3701)
* Stream form on profile page [#3910](https://github.com/diaspora/diaspora/issues/3910).
* Add Getting_Started page mobile. [#3949](https://github.com/diaspora/diaspora/issues/3949).
* Autoscroll to the first unread message in conversations. [#3216](https://github.com/diaspora/diaspora/issues/3216)
* Friendlier new-conversation mobile. [#3984](https://github.com/diaspora/diaspora/issues/3984)

## Bug Fixes

* Force Typhoeus/cURL to use the CA bundle we query via the config. Also add a setting for extra verbose output.
* Validate input on sending invitations, validate email format, send correct ones. [#3748](https://github.com/diaspora/diaspora/pull/3748), [#3271](https://github.com/diaspora/diaspora/issues/3271)
* moved Aspects JS initializer to the correct place so aspect selection / deselection works again. [#3737](https://github.com/diaspora/diaspora/pull/3737)
* Do not strip "markdown" in links when posting to services. [#3765](https://github.com/diaspora/diaspora/issues/3765)
* Renamed `server.db` to `server.database` to match the example configuration.
* Fix insecure image of cat on user edit page - New photo courtesy of [khanb1 on flickr](http://www.flickr.com/photos/albaraa/) under CC BY 2.0.
* Allow translation of "suggest member" of Community Spotlight. [#3791](https://github.com/diaspora/diaspora/issues/3791)
* Resize deletelabel and ignoreuser images to align them. [#3779](https://github.com/diaspora/diaspora/issues/3779)
* Patch in Armenian pluralization rule until CLDR provides it.
* Fix reshare a post multiple times. [#3831](https://github.com/diaspora/diaspora/issues/3671)
* Fix services index view. [#3884](https://github.com/diaspora/diaspora/issues/3884)
* Excessive padding with "user-controls" in single post view. [#3861](https://github.com/diaspora/diaspora/issues/3861)
* Resize full scaled image to a specific width. [#3818](https://github.com/diaspora/diaspora/issues/3818)
* Fix translation issue in contacts_helper [#3937](https://github.com/diaspora/diaspora/pull/3937)
* Show timestamp hovering a timeago string (stream) [#3149](https://github.com/diaspora/diaspora/issues/3149)
* Fix reshare and like a post on a single post view [#3672](https://github.com/diaspora/diaspora/issues/3672)
* Fix posting multiple times the same content [#3272](https://github.com/diaspora/diaspora/issues/3272)
* Excessive padding with select aspect in mobile publisher. [#3951](https://github.com/diaspora/diaspora/issues/3951)
* Adapt css for search mobile page. [#3953](https://github.com/diaspora/diaspora/issues/3953)
* Twitter/Facebook/Tumblr count down characters is hidden by the picture of the post. [#3963](https://github.com/diaspora/diaspora/issues/3963)
* Buttons on mobile are hard to click on. [#3973](https://github.com/diaspora/diaspora/issues/3973)
* RTL-language characters in usernames no longer overlay post dates [#2339](https://github.com/diaspora/diaspora/issues/2339)
* Overflow info author mobile web. [#3983](https://github.com/diaspora/diaspora/issues/3983)
* Overflow name author mobile post. [#3981](https://github.com/diaspora/diaspora/issues/3981)

## Gem Updates

* Removed `debugger` since it was causing bundle problems, and is not necessary given 1.9.3 has a built-in debugger.
* dropped unnecessary fastercsv
* markerb switched from git release to 1.0.1
* added rmagick as development dependency for making screenshot comparisons
* jasmine 1.2.1 -> 1.3.1 (+ remove useless spec)
* activerecord-import 0.2.11 -> 0.3.1
* asset_sync 0.5.0 -> 0.5.4
* bootstap-sass 2.1.1.0 -> 2.2.2.0
* carrierwave 0.7.1 -> 0.8.0
* configurate 0.0.1 -> 0.0.2
* factory_girl_rails 4.1.0 -> 4.2.0
* faraday 0.8.4 -> 0.8.5
* ffi 1.1.5 -> 1.4.0
* fixture_builder 0.3.4 -> 0.3.5
* fog 1.6.0 -> 1.9.0
* foreigner 1.2.1 -> 1.3.0
* foreman 0.60.2 -> 0.61
* gon 4.0.1 -> 4.0.2
* guard 1.5.4 -> 1.6.2
    * guard-cucumber 1.2.2 -> 1.3.2
    * guard-rspec 2.1.1 -> 2.4.0
    * guard-spork 1.2.3 -> 1.4.2
    * rb-fsevent 0.9.2 -> 0.9.3
    * rb-inotify 0.8.8 -> 0.9.0
* haml 3.1.7 -> 4.0.0
* handlebars_assets 0.6.6 -> 0.11.0
* jquery-rails 2.1.3 -> 2.1.4
* jquery-ui-rails 2.0.2 -> 3.0.1
* mini_magick 3.4 -> 3.5.0
* mobile-fu 1.1.0 -> 1.1.1
* multi_json 1.5.1 -> 1.6.1
* nokogiri 1.5.5 -> 1.5.6
* omniauth 1.1.1 -> 1.1.3
    * omniauth-twitter 0.0.13 -> 0.0.14
* rack-ssl 1.3.2 -> 1.3.3
* rack-rewrite 1.3.1 -> 1.3.3
* rails-i18n 0.7.0 -> 0.7.2
* rails_admin 0.2.0 -> 0.4.5
* remotipart 1.0.2 -> 1.0.5
* ruby-oembed 0.8.7 -> 0.8.8
* rspec 2.11.0 -> 2.12.0
* rspec-rails 2.11.4 -> 2.12.2
* sass-rails 3.2.5 -> 3.2.6
* selenium-webdriver 2.26.0 -> 2.29.0
* timecop 0.5.3 -> 0.5.9.2
* twitter 4.2.0 -> 4.5.0
* unicorn 4.4.0 -> 4.6.0
* will_paginate 3.0.3 -> 3.0.4


# 0.0.2.5

* Fix CVE-2013-0269 by updating the gems json to 1.7.7 and multi\_json to 1.5.1. [Read more](https://groups.google.com/forum/?fromgroups=#!topic/rubyonrails-security/4_YvCpLzL58)
* Additionally ensure can't affect us by bumping Rails to 3.2.12. [Read more](https://groups.google.com/forum/?fromgroups=#!topic/rubyonrails-security/AFBKNY7VSH8)
* And exclude CVE-2013-0262 and CVE-2013-0263 by updating rack to 1.4.5.

# 0.0.2.4

* Fix XSS vulnerabilities caused by not escaping a users name fields when loading it from JSON. [#3948](https://github.com/diaspora/diaspora/issues/3948)

# 0.0.2.3

* Upgrade to Devise 2.1.3 [Read more](http://blog.plataformatec.com.br/2013/01/security-announcement-devise-v2-2-3-v2-1-3-v2-0-5-and-v1-5-3-released/)

# 0.0.2.2

* Upgrade to Rails 3.2.11 (CVE-2012-0155, CVE-2012-0156). [Read more](http://weblog.rubyonrails.org/2013/1/8/Rails-3-2-11-3-1-10-3-0-19-and-2-3-15-have-been-released/)

# 0.0.2.1

* Upgrade to Rails 3.2.10 as per CVE-2012-5664. [Read more](https://groups.google.com/group/rubyonrails-security/browse_thread/thread/c2353369fea8c53)

# 0.0.2.0

## Refactor

### script/server

* Uses foreman now
* Reduce startup time by reducing calls to `script/get_config.rb`
* `config/script_server.yml` is removed and replaced by the `server` section in `config/diaspora.yml`
  Have a look at the updated example!
* Thin is dropped in favour of unicorn
* Already set versions of `RAILS_ENV` and `DB` are now prefered over those set in `config/diaspora.yml`
* **Heroku setups:** `ENVIRONMENT_UNICORN_EMBED_RESQUE_WORKER` got renamed to `SERVER_EMBED_RESQUE_WORKER`

### Other

* MessagesController. [#3657](https://github.com/diaspora/diaspora/pull/3657)
* **Fixed setting:** `follow_diasporahq` has now to be set to `true` to enable following the DiasporaHQ account. Was `false`
* Removal of some bash-/linux-isms from most of the scripts, rework of 'script/install.sh' output methods. [#3679](https://github.com/diaspora/diaspora/pull/3679)

## Features

* Add "My Activity" icon mobile -[Author Icon](http://www.gentleface.com/free_icon_set.html)-. [#3687](https://github.com/diaspora/diaspora/pull/3687)
* Add password_confirmation field to registration page. [#3647](https://github.com/diaspora/diaspora/pull/3647)
* When posting to Twitter, behaviour changed so that URL to post will only be added to the post when length exceeds 140 chars or post contains uploaded photos.
* Remove markdown formatting from post message when posting to Facebook or Twitter.

## Bug Fixes

* Fix missing X-Frame headers [#3739](https://github.com/diaspora/diaspora/pull/3739)
* Fix image path for padlocks [#3682](https://github.com/diaspora/diaspora/pull/3682)
* Fix posting to Facebook and Tumblr. Have a look at the updated [services guide](http://wiki.diasporafoundation.org/Integrating_Other_Social_Networks) for new Facebook instructions.
* Fix overflow button in mobile reset password. [#3697](https://github.com/diaspora/diaspora/pull/3697)
* Fix issue with interacted_at in post fetcher. [#3607](https://github.com/diaspora/diaspora/pull/3607)
* Fix error with show post Community Spotlight. [#3658](https://github.com/diaspora/diaspora/pull/3658)
* Fix javascripts problem with read/unread notifications. [#3656](https://github.com/diaspora/diaspora/pull/3656)
* Fix error with open/close registrations. [#3649](https://github.com/diaspora/diaspora/pull/3649)
* Fix javascripts error in invitations facebox. [#3638](https://github.com/diaspora/diaspora/pull/3638)
* Fix css overflow problem in aspect dropdown on welcome page. [#3637](https://github.com/diaspora/diaspora/pull/3637)
* Fix empty page after authenticating with other services. [#3693](https://github.com/diaspora/diaspora/pull/3693)
* Fix posting public posts to Facebook. [#2882](https://github.com/diaspora/diaspora/issues/2882), [#3650](https://github.com/diaspora/diaspora/issues/3650)
* Fix error with invite link box shows on search results page even if invites have been turned off. [#3708](https://github.com/diaspora/diaspora/pull/3708)
* Fix misconfiguration of Devise to allow the session to be remembered. [#3472](https://github.com/diaspora/diaspora/issues/3472)
* Fix problem with show reshares_count in stream. [#3700](https://github.com/diaspora/diaspora/pull/3700)
* Fix error with notifications count in mobile. [#3721](https://github.com/diaspora/diaspora/pull/3721)
* Fix conversation unread message count bug. [#2321](https://github.com/diaspora/diaspora/issues/2321)

## Gem updates

* bootstrap-sass 2.1.0.0 -> 2.1.1.0
* capybara 1.1.2 -> 1.1.3
* carrierwave 0.6.2 -> 0.7.1
* client\_side_validations 3.1.4 -> 3.2.1
* database_cleaner 0.8 -> 0.9.1
* faraday_middleware 0.8.8 -> 0.9.0
* foreman 0.59 -> 0.60.2
* fuubar 1.0.0 -> 1.1.0
* debugger 1.2.0 -> 1.2.1
* gon 4.0.0 -> 4.0.1
* guard
    * guard-cucumber 1.0.0 -> 1.2.2
    * guard-rspec 0.7.3 -> 2.1.1
    * guard-spork 0.8.0 -> 1.2.3
    * rb-inotify -> 0.8.8, new dependency
* handlebars_assets 0.6.5 -> 0.6.6
* omniauth-facebook 1.3.0 -> 1.4.1
* omniauth-twitter 0.0.11 -> 0.0.13
* rails_admin 0.1.1 -> 0.2.0
* rails-i18n -> 0.7.0
* rack-rewrite 1.2.1 -> 1.3.1
* redcarpet 2.1.1 -> 2.2.2
* resque 1.22.0 -> 1.23.0
* rspec-rails 2.11.0, 2.11.4
* selenium-webdriver 2.25.0 -> 2.26.0
* timecop 0.5.1 -> 0.5.3
* twitter 2.0.2 -> 4.2.0
* unicorn 4.3.1 -> 4.4.0, now default
* webmock 1.8.10 -> 1.8.11

And their dependencies.

# 0.0.1.2

Fix exception when the root of a reshare of a reshare got deleted [#3546](https://github.com/diaspora/diaspora/issues/3546)

# 0.0.1.1

* Fix syntax error in French Javascript pluralization rule.

# 0.0.1.0

## New configuration system!

Copy over config/diaspora.yml.example to config/diaspora.yml and migrate your settings! An updated Heroku guide including basic hints on howto migrate is [here](http://wiki.diasporafoundation.org/Installing_on_Heroku).

The new configuration system allows all possible settings to be overriden by environment variables. This makes it possible to deploy heroku without checking any credentials into git. Read the top of `config/diaspora.yml.example` for an explanation on how to convert the setting names to environment variables.

### Environment variable changes:

#### deprecated

* REDISTOGO_URL in favour of REDIS_URL or ENVIRONMENT_REDIS

#### removed

*  application_yml - Obsolete, all settings are settable via environment variables now

#### renamed

* SINGLE_PROCESS_MODE -> ENVIRONMENT_SINGLE_PROCESS_MODE
* SINGLE_PROCESS -> ENVIRONMENT_SINGLE_PROCESS_MODE
* NO_SSL -> ENVIRONMENT_REQUIRE_SSL
* ASSET_HOST -> ENVIRONMENT_ASSETS_HOST


## Gem changes

### Updated gems

* omniauth-tumblr 1.0 -> 1.1
* rails_admin git -> 0.1.1
* activerecord-import 0.2.10 -> 0.2.11
* fog 1.4.0 -> 1.6.0
* asset_sync 0.4.2 -> 0.5.0
* jquery-rails 2.0.2 -> 2.1.3

### Removed gems

The following gems and their related files were removed as they aren't widely enough used to justify maintenance for them by the core developers. If you use them please maintain them in your fork.

* airbrake
* newrelic_rpm
* rpm_contrib
* heroku_san

The following gems were removed because their are neither used in daily development or are just CLI tools that aren't required to be loaded from the code:

* heroku
* oink
* yard


## Publisher

Refactoring of the JavaScript code; it is now completely rewritten to make use of Backbone.js.
This paves the way for future improvements such as post preview or edit toolbar/help.


## Removal of 'beta' code

The feature-flag on users and all the code in connection with experimental UX changes got removed/reverted. Those are the parts that became Makr.io.
The single-post view will also be revamped/reverted, but that didn't make it into this release.


## JS lib updates


## Cleanup in maintenance scripts and automated build environment<|MERGE_RESOLUTION|>--- conflicted
+++ resolved
@@ -1,4 +1,3 @@
-<<<<<<< HEAD
 # 0.7.2.0
 
 ## Refactor
@@ -7,11 +6,10 @@
 * Ignore invalid `diaspora://` links [#7652](https://github.com/diaspora/diaspora/pull/7652)
 
 ## Features
-=======
+
 # 0.7.1.1
 
 Fixes an issue with installing and running diaspora\* with today released bundler v1.16.0.
->>>>>>> 2c9fec91
 
 # 0.7.1.0
 
