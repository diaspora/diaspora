# Head

## Major Sidekiq update
This release includes a major upgrade of the background processing system Sidekiq. To upgrade cleanly:

1. Stop diaspora*
2. Run `RAILS_ENV=production bundle exec sidekiq` and wait 5-10 minutes, then stop it again (hit `CTRL+C`)
3. Do a normal upgrade of diaspora*
4. Start diaspora*

## Rails 4 - Manual action required
Please edit `config/initializers/secret_token.rb`, replacing `secret_token` with
`secret_key_base`.

```ruby
# Old
Rails.application.config.secret_token = '***********...'

# New
Diaspora::Application.config.secret_key_base = '*************...'
```

You also need to take care to set `RAILS_ENV` and to clear the cache while precompiling assets: `RAILS_ENV=production bundle exec rake tmp:cache:clear assets:precompile`

## Supported Ruby versions
This release drops official support for the Ruby 1.9 series. This means we will no longer test against this Ruby version or take care to choose libraries
that work with it. However that doesn't mean we won't accept patches that improve running diaspora* on it.

At the same time we adopt support for the Ruby 2.1 series and recommend running on the latest Ruby version of that branch. We continue to support the Ruby 2.0
series and run our comprehensive test suite against it.

## Change in defaults.yml
The default for including jQuery from a CDN has changed. If you want to continue to include it from a CDN, please explicitly set the `jquery_cdn` setting to `true` in diaspora.yml.

## Experimental chat feature
This release adds experimental integration with XMPP for real-time chat. Please see  [our wiki](https://wiki.diasporafoundation.org/Vines) for further informations.

## Change in statistics.json schema
The way services are shown in the `statistics.json` route is changing. The keys relating to showing whether services are enabled or not are moving to their own container as `"services": {....}`, instead of having them all in the root level of the JSON.

The keys will still be available in the root level within the 0.5 release. The old keys will be removed in the 0.6 release.

## New maintenance feature to automatically expire inactive accounts
Removing of old inactive users can now be done automatically by background processing. The amount of inactivity is set by `after_days`. A warning email will be sent to the user and after an additional `warn_days`, the account will be automatically closed.

This maintenance is not enabled by default. Podmins can enable it by for example copying over the new settings under `settings.maintenance` to their `diaspora.yml` file and setting it enabled. The default setting is to expire accounts that have been inactive for 2 years (no login).

## Camo integration to proxy external assets
It is now possible to enable an automatic proxying of external assets, for example images embedded via Markdown or OpenGraph thumbnails loaded from insecure third party servers through a [Camo proxy](https://github.com/atmos/camo).

This is disabled by default since it requires the installation of additional packages and might cause some traffic. Check the [wiki page](https://wiki.diasporafoundation.org/Installation/Camo) for more information and detailed installation instructions.

## Paypal unhosted button and currency
Podmins can now set the currency for donations, and use an unhosted button if they can't use
a hosted one. Note: you need to **copy the new settings from diaspora.yml.example to your
diaspora.yml file**. The existing settings from 0.4.x and before will not work any more.

## Refactor
* Redesign contacts page [#5153](https://github.com/diaspora/diaspora/pull/5153)
* Improve profile page design on mobile [#5084](https://github.com/diaspora/diaspora/pull/5084)
* Port test suite to RSpec 3 [#5170](https://github.com/diaspora/diaspora/pull/5170)
* Port tag stream to Bootstrap [#5138](https://github.com/diaspora/diaspora/pull/5138)
* Consolidate migrations, if you need a migration prior 2013, checkout the latest release in the 0.4.x series first [#5173](https://github.com/diaspora/diaspora/pull/5173)
* Add tests for mobile sign up [#5185](https://github.com/diaspora/diaspora/pull/5185)
* Display new conversation form on conversations/index [#5178](https://github.com/diaspora/diaspora/pull/5178)
* Port profile page to Backbone [#5180](https://github.com/diaspora/diaspora/pull/5180)
* Pull punycode.js from rails-assets.org [#5263](https://github.com/diaspora/diaspora/pull/5263)
* Redesign profile page and port to Bootstrap [#4657](https://github.com/diaspora/diaspora/pull/4657)
* Unify stream selection links in the left sidebar [#5271](https://github.com/diaspora/diaspora/pull/5271)
* Refactor schema of statistics.json regarding services [#5296](https://github.com/diaspora/diaspora/pull/5296)
* Pull jquery.idle-timer.js from rails-assets.org [#5310](https://github.com/diaspora/diaspora/pull/5310)
* Pull jquery.placeholder.js from rails-assets.org [#5299](https://github.com/diaspora/diaspora/pull/5299)
* Pull jquery.textchange.js from rails-assets.org [#5297](https://github.com/diaspora/diaspora/pull/5297)
* Pull jquery.hotkeys.js from rails-assets.org [#5368](https://github.com/diaspora/diaspora/pull/5368)
* Reduce amount of useless background job retries and pull public posts when missing [#5209](https://github.com/diaspora/diaspora/pull/5209)
* Updated Weekly User Stats admin page to show data for the most recent week including reversing the order of the weeks in the drop down to show the most recent. [#5331](https://github.com/diaspora/diaspora/pull/5331)
* Convert some cukes to RSpec tests [#5289](https://github.com/diaspora/diaspora/pull/5289)
* Hidden overflow for long names on tag pages [#5279](https://github.com/diaspora/diaspora/pull/5279)
* Always reshare absolute root of a post [#5276](https://github.com/diaspora/diaspora/pull/5276)
* Convert remaining SASS stylesheets to SCSS [#5342](https://github.com/diaspora/diaspora/pull/5342)
* Update rack-protection [#5403](https://github.com/diaspora/diaspora/pull/5403)
* Cleanup diaspora.yml [#5426](https://github.com/diaspora/diaspora/pull/5426)
* Replace `opengraph_parser` with `open_graph_reader` [#5462](https://github.com/diaspora/diaspora/pull/5462)
* Make sure conversations without any visibilities left are deleted [#5478](https://github.com/diaspora/diaspora/pull/5478)
* Change tooltip for delete button in conversations view [#5477](https://github.com/diaspora/diaspora/pull/5477)
* Replace a modifier-rescue with a specific rescue [#5491](https://github.com/diaspora/diaspora/pull/5491)

## Bug fixes
* orca cannot see 'Add Contact' button [#5158](https://github.com/diaspora/diaspora/pull/5158)
* Move submit button to the right in conversations view [#4960](https://github.com/diaspora/diaspora/pull/4960)
* Handle long URLs and titles in OpenGraph descriptions [#5208](https://github.com/diaspora/diaspora/pull/5208)
* Fix deformed getting started popover [#5227](https://github.com/diaspora/diaspora/pull/5227)
* Use correct locale for invitation subject [#5232](https://github.com/diaspora/diaspora/pull/5232)
* Initial support for IDN emails
* Fix services settings reported by statistics.json [#5256](https://github.com/diaspora/diaspora/pull/5256)
* Only collapse empty comment box [#5328](https://github.com/diaspora/diaspora/pull/5328)
* Fix pagination for people/guid/contacts [#5304](https://github.com/diaspora/diaspora/pull/5304)
* Fix poll creation on Bootstrap pages [#5334](https://github.com/diaspora/diaspora/pull/5334)
* Show error message on invalid reset password attempt [#5325](https://github.com/diaspora/diaspora/pull/5325)
* Fix translations on mobile password reset pages [#5318](https://github.com/diaspora/diaspora/pull/5318)
* Handle unset user agent when signing out [#5316](https://github.com/diaspora/diaspora/pull/5316)
* More robust URL parsing for oEmbed and OpenGraph [#5347](https://github.com/diaspora/diaspora/pull/5347)
* Fix Publisher doesn't expand while uploading images [#3098](https://github.com/diaspora/diaspora/issues/3098)
* Drop unneeded and too open crossdomain.xml
* Fix hidden aspect dropdown on getting started page [#5407](https://github.com/diaspora/diaspora/pulls/5407)
* Fix a few issues on Bootstrap pages [#5401](https://github.com/diaspora/diaspora/pull/5401)
* Improve handling of the `more` link on mobile stream pages [#5400](https://github.com/diaspora/diaspora/pull/5400)
* Fix prefilling publisher after getting started [#5442](https://github.com/diaspora/diaspora/pull/5442)
* Fix overflow in profile sidebar [#5450](https://github.com/diaspora/diaspora/pull/5450)
* Fix code overflow in SPV and improve styling for code tags [#5422](https://github.com/diaspora/diaspora/pull/5422)
* Correctly validate if local recipients actually want to receive a conversation [#5449](https://github.com/diaspora/diaspora/pull/5449)
* Improve consistency of poll answer ordering [#5471](https://github.com/diaspora/diaspora/pull/5471)
* Fix broken aspect selectbox on asynchronous search results [#5488](https://github.com/diaspora/diaspora/pull/5488)
* Replace %{third_party_tools} by the appropriate hyperlink in tags FAQ [#5509](https://github.com/diaspora/diaspora/pull/5509)

## Features
* Don't pull jQuery from a CDN by default [#5105](https://github.com/diaspora/diaspora/pull/5105)
* Better character limit message [#5151](https://github.com/diaspora/diaspora/pull/5151)
* Remember whether a AccountDeletion was performed [#5156](https://github.com/diaspora/diaspora/pull/5156)
* Increased the number of notifications shown in drop down bar to 15 [#5129](https://github.com/diaspora/diaspora/pull/5129)
* Increase possible captcha length [#5169](https://github.com/diaspora/diaspora/pull/5169)
* Display visibility icon in publisher aspects dropdown [#4982](https://github.com/diaspora/diaspora/pull/4982)
* Add a link to the reported comment in the admin panel [#5337](https://github.com/diaspora/diaspora/pull/5337)
* Strip search query from leading and trailing whitespace [#5317](https://github.com/diaspora/diaspora/pull/5317)
* Add the "network" key to statistics.json and set it to "Diaspora" [#5308](https://github.com/diaspora/diaspora/pull/5308)
* Infinite scrolling in the notifications dropdown [#5237](https://github.com/diaspora/diaspora/pull/5237)
* Maintenance feature to automatically expire inactive accounts [#5288](https://github.com/diaspora/diaspora/pull/5288)
* Add LibreJS markers to JavaScript [5320](https://github.com/diaspora/diaspora/pull/5320)
* Ask for confirmation when leaving a submittable publisher [#5309](https://github.com/diaspora/diaspora/pull/5309)
* Allow page-specific styling via individual CSS classes [#5282](https://github.com/diaspora/diaspora/pull/5282)
* Change diaspora logo in the header on hover [#5355](https://github.com/diaspora/diaspora/pull/5355)
* Display diaspora handle in search results [#5419](https://github.com/diaspora/diaspora/pull/5419)
* Show a message on the ignored users page when there are none [#5434](https://github.com/diaspora/diaspora/pull/5434)
* Truncate too long OpenGraph descriptions [#5387](https://github.com/diaspora/diaspora/pull/5387)
* Make the source code URL configurable [#5410](https://github.com/diaspora/diaspora/pull/5410)
* Prefill publisher on the tag pages [#5442](https://github.com/diaspora/diaspora/pull/5442)
* Allows users to export their data in JSON format from their user settings page [#5354](https://github.com/diaspora/diaspora/pull/5354)
<<<<<<< HEAD
* Don't include the content of non-public posts into notification mails [#5494](https://github.com/diaspora/diaspora/pull/5494)
* Allow to set unhosted button and currency for paypal donation [#5452](https://github.com/diaspora/diaspora/pull/5452)
=======
* Add followed tags in the mobile menu [#5468](https://github.com/diaspora/diaspora/pull/5468)
>>>>>>> 3ff29860

# 0.4.1.2

* Update Rails, fixes [CVE-2014-7818](https://groups.google.com/forum/#!topic/rubyonrails-security/dCp7duBiQgo).

# 0.4.1.1

* Fix XSS issue in poll questions [#5274](https://github.com/diaspora/diaspora/issues/5274)

# 0.4.1.0

## New 'Terms of Service' feature and template

This release brings a new ToS feature that allows pods to easily display to users the terms of service they are operating on. This feature is not enabled by default. If you want to enable it, please add under `settings` in `config/diaspora.yml` the following and restart diaspora. If in doubt see `config/diaspora.yml.example`:

    terms:
      enable: true

When enabled, the footer and sidebar will have a link to terms page, and sign up will have a disclaimer indicating that creating an account means the user accepts the terms of use.

While the project itself doesn't restrict what kind of terms pods run on, we realize not all podmins want to spend time writing them from scratch. Thus there is a basic ToS template included that will be used unless a custom one available.

To modify (or completely rewrite) the terms template, create a file called `app/views/terms/terms.haml` or `app/views/terms/terms.erb` and it will automatically replace the default template, which you can find at `app/views/terms/default.haml`.

There are also two configuration settings to customize the terms (when using the default template). These are optional.

* `settings.terms.jurisdiction` - indicate here in which country or state any legal disputes are handled.
* `settings.terms.minimum_age` - indicate here if you want to show a minimum required age for creating an account.

## Rake task to email users

There is a new Rake task `podmin:admin_mail` available to allow podmins to easily send news and notices to users. The rake task triggers emails via the normal diaspora mailer mechanism (so they are embedded in the standard template) and takes the following parameters:

1) Users definition

* `all` - all users in the database (except deleted)
* `active_yearly` - users logged in within the last year
* `active_monthly` - users logged in within the last month
* `active_halfyear` - users logged in within the last 6 months

2) Path to message file

* Give here a path to a HTML or plain text file that contains the message.

3) Subject

* A subject for the email

Example shell command (depending on your environment);

`RAILS_ENV=production bundle exec rake podmin:admin_mail['active_monthly','./message.html','Important message from pod']`

Read more about [specifying arguments to Rake tasks](http://stackoverflow.com/a/825832/1489738).

## Refactor
* Port help pages to Bootstrap [#5050](https://github.com/diaspora/diaspora/pull/5050)
* Refactor Notification#notify [#4945](https://github.com/diaspora/diaspora/pull/4945)
* Port getting started to Bootstrap [#5057](https://github.com/diaspora/diaspora/pull/5057)
* Port people search page to Bootstrap [#5077](https://github.com/diaspora/diaspora/pull/5077)
* Clarify explanations and defaults in diaspora.yml.example [#5088](https://github.com/diaspora/diaspora/pull/5088)
* Consistent header spacing on Bootstrap pages [#5108](https://github.com/diaspora/diaspora/pull/5108)
* Port settings pages (account, profile, privacy, services) to Bootstrap [#5039](https://github.com/diaspora/diaspora/pull/5039)
* Port contacts and community spotlight pages to Bootstrap [#5118](https://github.com/diaspora/diaspora/pull/5118)
* Redesign login page [#5112](https://github.com/diaspora/diaspora/pull/5112)
* Change mark read link on notifications page [#5141](https://github.com/diaspora/diaspora/pull/5141)

## Bug fixes
* Fix hiding of poll publisher on close [#5029](https://github.com/diaspora/diaspora/issues/5029)
* Fix padding in user menu [#5047](https://github.com/diaspora/diaspora/pull/5047)
* Fix self-XSS when renaming an aspect [#5048](https://github.com/diaspora/diaspora/pull/5048)
* Fix live updating when renaming an aspect [#5049](https://github.com/diaspora/diaspora/pull/5049)
* Use double quotes when embedding translations into Javascript [#5055](https://github.com/diaspora/diaspora/issues/5055)
* Fix regression in mobile sign-in ([commit](https://github.com/diaspora/diaspora/commit/4a2836b108f8a9eb6f46ca58cfcb7b23f40bb076))
* Set mention notification as read when viewing post [#5006](https://github.com/diaspora/diaspora/pull/5006)
* Set sharing notification as read when viewing profile [#5009](https://github.com/diaspora/diaspora/pull/5009)
* Ensure a consistent border on text input elements [#5069](https://github.com/diaspora/diaspora/pull/5069)
* Escape person name in contacts json returned by Conversations#new
* Make sure all parts of the hovercard are always in front [#5188](https://github.com/diaspora/diaspora/pull/5188)

## Features
* Port admin pages to bootstrap, polish user search results, allow accounts to be closed from the backend [#5046](https://github.com/diaspora/diaspora/pull/5046)
* Reference Salmon endpoint in Webfinger XRD to aid discovery by alternative implementations [#5062](https://github.com/diaspora/diaspora/pull/5062)
* Change minimal birth year for the birthday field to 1910 [#5083](https://github.com/diaspora/diaspora/pull/5083)
* Add scrolling thumbnail switcher in the lightbox [#5102](https://github.com/diaspora/diaspora/pull/5102)
* Add help section about keyboard shortcuts [#5100](https://github.com/diaspora/diaspora/pull/5100)
* Automatically add poll answers as needed [#5109](https://github.com/diaspora/diaspora/pull/5109)
* Add Terms of Service as an option for podmins, includes base template [#5104](https://github.com/diaspora/diaspora/pull/5104)
* Add rake task to send a mail to all users [#5111](https://github.com/diaspora/diaspora/pull/5111)
* Expose which services are configured in /statistics.json [#5121](https://github.com/diaspora/diaspora/pull/5121)
* In filtered notification views, replace "Mark all as read" with "Mark shown as read" [#5122](https://github.com/diaspora/diaspora/pull/5122)
* When ignoring a user remove his posts from the stream instantly [#5127](https://github.com/diaspora/diaspora/pull/5127)
* Allow to delete photos from the pictures stream [#5131](https://github.com/diaspora/diaspora/pull/5131)

# 0.4.0.1

## Bug fixes

* Fix performance regression on stream loading with MySQL/MariaDB database backends [#5014](https://github.com/diaspora/diaspora/issues/5014)
* Fix issue with post reporting [#5017](https://github.com/diaspora/diaspora/issues/5017)

# 0.4.0.0

## Ensure account deletions are run

A regression caused accounts deletions to not properly perform in some cases, see [#4792](https://github.com/diaspora/diaspora/issues/4792).
To ensure these are reexecuted properly, please run `RAILS_ENV=production bundle exec rake accounts:run_deletions`
after you've upgraded.

## Change in guid generation

This version will break federation to pods running on versions prior 0.1.1.0.

Read more in [#4249](https://github.com/diaspora/diaspora/pull/4249) and [#4883](https://github.com/diaspora/diaspora/pull/4883)

## Refactor
* Drop number of followers from tags page [#4717](https://github.com/diaspora/diaspora/pull/4717)
* Remove some unused beta code [#4738](https://github.com/diaspora/diaspora/pull/4738)
* Style improvements for SPV, use original author's avatar for reshares [#4754](https://github.com/diaspora/diaspora/pull/4754)
* Update image branding to the new decided standard [#4702](https://github.com/diaspora/diaspora/pull/4702)
* Consistent naming of conversations and messages [#4756](https://github.com/diaspora/diaspora/pull/4756)
* Improve stream generation time [#4769](https://github.com/diaspora/diaspora/pull/4769)
* Port help pages to backbone [#4768](https://github.com/diaspora/diaspora/pull/4768)
* Add participants to conversations menu [#4656](https://github.com/diaspora/diaspora/pull/4656)
* Update forgot_password and reset_password pages [#4707](https://github.com/diaspora/diaspora/pull/4707)
* Change jQuery CDN to jquery.com from googleapis.com [#4765](https://github.com/diaspora/diaspora/pull/4765)
* Update to jQuery 10
* Port publisher and bookmarklet to Bootstrap [#4678](https://github.com/diaspora/diaspora/pull/4678)
* Improve search page, add better indications [#4794](https://github.com/diaspora/diaspora/pull/4794)
* Port notifications and hovercards to Bootstrap [#4814](https://github.com/diaspora/diaspora/pull/4814)
* Replace .rvmrc by .ruby-version and .ruby-gemset [#4854](https://github.com/diaspora/diaspora/pull/4855)
* Reorder and reword items on user settings page [#4912](https://github.com/diaspora/diaspora/pull/4912)
* SPV: Improve padding and interaction counts [#4426](https://github.com/diaspora/diaspora/pull/4426)
* Remove auto 'mark as read' for notifications [#4810](https://github.com/diaspora/diaspora/pull/4810)
* Improve set read/unread in notifications dropdown [#4869](https://github.com/diaspora/diaspora/pull/4869)
* Refactor publisher: trigger events for certain actions, introduce 'disabled' state [#4932](https://github.com/diaspora/diaspora/pull/4932)

## Bug fixes
* Fix user account deletion [#4953](https://github.com/diaspora/diaspora/pull/4953) and [#4963](https://github.com/diaspora/diaspora/pull/4963)
* Fix email body language when invite a friend [#4832](https://github.com/diaspora/diaspora/issues/4832)
* Improve time agos by updating the plugin [#4281](https://github.com/diaspora/diaspora/pull/4281)
* Do not add a space after adding a mention [#4767](https://github.com/diaspora/diaspora/issues/4767)
* Fix active user statistics by saving a last seen timestamp for users [#4802](https://github.com/diaspora/diaspora/pull/4802)
* Render HTML in atom user feed [#4835](https://github.com/diaspora/diaspora/pull/4835)
* Fix plaintext mode of Mentionable [#4831](https://github.com/diaspora/diaspora/pull/4831)
* Fixed Atom Feed Error if reshared Post is deleted [#4841](https://github.com/diaspora/diaspora/pull/4841)
* Show hovercards in the notification drop-down for users on the same pod [#4843](https://github.com/diaspora/diaspora/pull/4843)
* The photo stream no longer repeats after the last photo [#4787](https://github.com/diaspora/diaspora/pull/4787)
* Fix avatar alignment for hovercards in the notifications dropdown [#4853](https://github.com/diaspora/diaspora/pull/4853)
* Do not parse hashtags inside Markdown links [#4856](https://github.com/diaspora/diaspora/pull/4856)
* Restore comment textarea content after revealing more comments [#4858](https://github.com/diaspora/diaspora/pull/4858)
* OpenGraph: don't make description into links [#4708](https://github.com/diaspora/diaspora/pull/4708)
* Don't cut off long tags in stream posts [#4878](https://github.com/diaspora/diaspora/pull/4878)
* Do not replace earlier appearances of the name while mentioning somebody [#4882](https://github.com/diaspora/diaspora/pull/4882)
* Catch exceptions when trying to decode an invalid URI [#4889](https://github.com/diaspora/diaspora/pull/4889)
* Redirect to the stream when switching the mobile publisher to desktop [#4917](https://github.com/diaspora/diaspora/pull/4917)
* Parsing mention witch contain in username special characters [#4919](https://github.com/diaspora/diaspora/pull/4919)
* Do not show your own hovercard [#4758](https://github.com/diaspora/diaspora/pull/4758)
* Hit Nominatim via https [#4968](https://github.com/diaspora/diaspora/pull/4968)

## Features
* You can report a single post or comment by clicking the correct icon in the controler section [#4517](https://github.com/diaspora/diaspora/pull/4517) [#4781](https://github.com/diaspora/diaspora/pull/4781)
* Add permalinks for comments [#4577](https://github.com/diaspora/diaspora/pull/4577)
* New menu for the mobile version [#4673](https://github.com/diaspora/diaspora/pull/4673)
* Added comment count to statistic to enable calculations of posts/comments ratios [#4799](https://github.com/diaspora/diaspora/pull/4799)
* Add filters to notifications controller [#4814](https://github.com/diaspora/diaspora/pull/4814)
* Activate hovercards in SPV and conversations [#4870](https://github.com/diaspora/diaspora/pull/4870)
* Added possibility to conduct polls [#4861](https://github.com/diaspora/diaspora/pull/4861) [#4894](https://github.com/diaspora/diaspora/pull/4894) [#4897](https://github.com/diaspora/diaspora/pull/4897) [#4899](https://github.com/diaspora/diaspora/pull/4899)

# 0.3.0.3

* Bump Rails to 3.2.17, fixes CVE-2014-0081, CVE-2014-0082. For more information see http://weblog.rubyonrails.org/2014/2/18/Rails_3_2_17_4_0_3_and_4_1_0_beta2_have_been_released/

# 0.3.0.2

## Bug fixes
* Use youtube HTTPS scheme for oEmbed [#4743](https://github.com/diaspora/diaspora/pull/4743)
* Fix infinite scroll on aspect streams [#4747](https://github.com/diaspora/diaspora/pull/4747)
* Fix hovercards [#4782](https://github.com/diaspora/diaspora/pull/4782)
* Bump kaminari to fix admin panel [#4714](https://github.com/diaspora/diaspora/issues/4714)

# 0.3.0.1

## Bug fixes
* Fix regression caused by using after_commit with nested '#save' which lead to an infinite recursion [#4715](https://github.com/diaspora/diaspora/issues/4715)
* Save textarea value before rendering comments when clicked 'show more...' [#4858](https://github.com/diaspora/diaspora/pull/4858)

# 0.3.0.0

## Pod statistics
A new feature [has been added](https://github.com/diaspora/diaspora/pull/4602) to allow pods to report extra statistics. Automatically after this code change, the route /statistics.json contains some basic data that was also available before via page headers (pod name, version, status of signups). But also, optionally podmins can enable user and post counts in the diaspora.yml configuration file. The counts are by default switched off, so if you want to report the total user, active user and local post counts, please edit your diaspora.yml configuration with the example values in diaspora.yml.example and uncomment the required lines as indicated.

## Ruby 2.0

We now recommend using Ruby 2.0 with Diaspora. If you're using RVM make sure to run:
```bash
rvm get stable
rvm install 2.0.0
cd ~/diaspora
git pull
cd - && cd ..
```

For more details see https://wiki.diasporafoundation.org/Updating

## Refactor
* Remove old SPV code [#4612](https://github.com/diaspora/diaspora/pull/4612)
* Move non-model federation stuff into lib/ [#4363](https://github.com/diaspora/diaspora/pull/4363)
* Build a color palette to uniform color usage [#4437](https://github.com/diaspora/diaspora/pull/4437) [#4469](https://github.com/diaspora/diaspora/pull/4469) [#4479](https://github.com/diaspora/diaspora/pull/4479)
* Rename bitcoin_wallet_id setting to bitcoin_address [#4485](https://github.com/diaspora/diaspora/pull/4485)
* Batch insert posts into stream collection for a small speedup [#4341](https://github.com/diaspora/diaspora/pull/4351)
* Ported fileuploader to Backbone and refactored publisher views [#4480](https://github.com/diaspora/diaspora/pull/4480)
* Refactor 404.html, fix [#4078](https://github.com/diaspora/diaspora/issues/4078)
* Remove the (now useless) last post link from the user profile. [#4540](https://github.com/diaspora/diaspora/pull/4540)
* Refactor ConversationsController, move query building to User model. [#4547](https://github.com/diaspora/diaspora/pull/4547)
* Refactor the Twitter service model [#4387](https://github.com/diaspora/diaspora/pull/4387)
* Refactor ConversationsController#create, move more stuff to User model [#4551](https://github.com/diaspora/diaspora/pull/4551)
* Refactor MessagesController#create, move stuff to User model [#4556](https://github.com/diaspora/diaspora/pull/4556)
* Reorder the left bar side menu to put the stream first [#4569](https://github.com/diaspora/diaspora/pull/4569)
* Improve notifications and conversations views design on mobile [#4593](https://github.com/diaspora/diaspora/pull/4593)
* Slight redesign of mobile publisher [#4604](https://github.com/diaspora/diaspora/pull/4604)
* Port conversations to Bootstrap [#4622](https://github.com/diaspora/diaspora/pull/4622)
* Remove participants popover and improve conversations menu [#4644](https://github.com/diaspora/diaspora/pull/4644)
* Refactor right side bar [#4793](https://github.com/diaspora/diaspora/pull/4793)

## Bug fixes
* Highlight down arrow at the user menu on hover [#4441](https://github.com/diaspora/diaspora/pull/4441)
* Make invite code input width consistent across browsers [#4448](https://github.com/diaspora/diaspora/pull/4448)
* Fix style of contacts in profile sidebar [#4451](https://github.com/diaspora/diaspora/pull/4451)
* Fix profile mobile when logged out [#4464](https://github.com/diaspora/diaspora/pull/4464)
* Fix preview with more than one mention [#4450](https://github.com/diaspora/diaspora/issues/4450)
* Fix size of images in the SPV [#4471](https://github.com/diaspora/diaspora/pull/4471)
* Adjust 404 message description to not leak logged out users if a post exists or not [#4477](https://github.com/diaspora/diaspora/pull/4477)
* Make I18n system more robust against missing keys in pluralization data
* Prevent overflow of too long strings in the single post view [#4487](https://github.com/diaspora/diaspora/pull/4487)
* Disable submit button in sign up form after submission to avoid email already exists error [#4506](https://github.com/diaspora/diaspora/issues/4506)
* Do not pull the 404 pages assets from Amazon S3 [#4501](https://github.com/diaspora/diaspora/pull/4501)
* Fix counter background does not cover more than 2 digits on profile [#4499](https://github.com/diaspora/diaspora/issues/4499)
* Fix commenting upon submission fail [#4005] (https://github.com/diaspora/diaspora/issues/4005)
* Fix date color and alignment in the notifications dropdown [#4502](https://github.com/diaspora/diaspora/issues/4502)
* Add a white background to images shown in the lightbox [#4475](https://github.com/diaspora/diaspora/issues/4475)
* Refactor getting_started page, test if facebook is available, fix [#4520](https://github.com/diaspora/diaspora/issues/4520)
* Avoid publishing empty posts [#4542](https://github.com/diaspora/diaspora/pull/4542)
* Force comments sort order in mobile spv [#4578](https://github.com/diaspora/diaspora/pull/4578)
* Fix getting started page for mobile [#4536](https://github.com/diaspora/diaspora/pull/4536)
* Refactor mobile header, fix [#4579](https://github.com/diaspora/diaspora/issues/4579)
* Fix avatar display on mobile profile [#4591](https://github.com/diaspora/diaspora/pull/4591)
* Add lightbox to unauthenticated header, fix [#4432](https://github.com/diaspora/diaspora/issues/4432)
* Fix "more picture" indication (+n) on mobile by adding a link on the indication [#4592](https://github.com/diaspora/diaspora/pull/4592)
* Display errors when photo upload fails [#4509](https://github.com/diaspora/diaspora/issues/4509)
* Fix posting to Twitter by correctly catching exception [#4627](https://github.com/diaspora/diaspora/issues/4627)
* Change "Show n more comments"-link, fix [#3119](https://github.com/diaspora/diaspora/issues/3119)
* Specify Firefox version for Travis-CI [#4623](https://github.com/diaspora/diaspora/pull/4623)
* Remove location when publisher is cleared by user
* On signup form errors, don't empty previous values by user, fix [#4663](https://github.com/diaspora/diaspora/issues/4663)
* Remove background from badges in header [#4692](https://github.com/diaspora/diaspora/issues/4692)

## Features
* Add oEmbed content to the mobile view [#4343](https://github.com/diaspora/diaspora/pull/4353)
* One click to select the invite URL [#4447](https://github.com/diaspora/diaspora/pull/4447)
* Disable "mark all as read" link if all notifications are read [#4463](https://github.com/diaspora/diaspora/pull/4463)
* Collapse aspect list and tag followings list when switching to other views [#4462](https://github.com/diaspora/diaspora/pull/4462)
* Highlight current stream in left sidebar [#4445](https://github.com/diaspora/diaspora/pull/4445)
* Added ignore user icon on user profile [#4417](https://github.com/diaspora/diaspora/pull/4417)
* Improve the management of the contacts visibility settings in an aspect [#4567](https://github.com/diaspora/diaspora/pull/4567)
* Add actions on aspects on the contact page [#4570](https://github.com/diaspora/diaspora/pull/4570)
* Added a statistics route with general pod information, and if enabled in pod settings, total user, half year/monthly active users and local post counts [#4602](https://github.com/diaspora/diaspora/pull/4602)
* Add indication about markdown formatting in the publisher [#4589](https://github.com/diaspora/diaspora/pull/4589)
* Add captcha to signup form [#4659](https://github.com/diaspora/diaspora/pull/4659)
* Update Underscore.js 1.3.1 to 1.5.2, update Backbone.js 0.9.2 to 1.1.0 [#4662](https://github.com/diaspora/diaspora/pull/4662)
* Display more than 8 pictures on a post [#4796](https://github.com/diaspora/diaspora/pull/4796)

## Gem updates
Added:
* atomic (1.1.14)
* bcrypt-ruby (3.1.2)
* backbone-on-rails (1.1.0.0)
* devise thread_safe (0.1)
* eco (1.0.0)
* eco-source (1.1.0.rc.1)
* ejs (1.1.1)
* galetahub-simple_captcha (0.1.5)
* thread_safe (0.1.3)
* zip-zip (0.2)

Removed:
* bcrypt-ruby
* rb-kqueue
* slim
* temple

Updated:
* acts_as_api 0.4.1 -> 0.4.2
* capybara 2.1.0 -> 2.2.1
* celluloid (0.13.0 -> 0.15.2
* chunky_png 1.2.8 -> 1.2.9
* client_side_validations 3.2.5 -> 3.2.6
* coderay 1.0.9 -> 1.1.0
* connection_pool 1.0.0 -> 1.2.0
* crack 0.4.0 -> 0.4.1
* cucumber 1.3.5 -> 1.3.10
* cucumber-rails 1.3.1 -> 1.4.0
* database_cleaner 1.1.0 -> 1.2.0
* devise 3.0.2 -> 3.2.2
* diff-lcs 1.2.4 -> 1.2.5
* ethon 0.5.12 -> 0.6.2
* excon 0.25.3 -> 0.31.0
* factory_girl 4.2.0 -> 4.3.0
* factory_girl_rails 4.2.0 -> 4.3.0
* faraday 0.8.8 -> 0.8.9
* ffi 1.9.0 -> 1.9.3
* fog 1.14.0 -> 1.19.0
* foreigner 1.4.2 -> 1.6.1
* fuubar 1.1.1 -> 1.3.2
* gherkin 2.12.0 -> 2.12.2
* guard 1.8.2 -> 2.2.5
* guard-cucumber 1.4.0 -> 1.4.1
* guard-rspec 3.0.2 -> 4.2.4
* haml 4.0.3 -> 4.0.5
* i18n-inflector-rails 1.0.6 -> 1.0.7
* json 1.8.0 -> 1.8.1
* jwt 0.1.8 -> 0.1.10
* kaminari 0.14.1 -> 0.15.0
* kgio 2.8.0 -> 2.8.1
* listen 1.2.2 -> 2.4.0
* mini_magick 3.6.0 -> 3.7.0
* mini_profile 0.5.1 -> 0.5.2
* mobile-fu 1.2.1 -> 1.2.2
* multi_json 1.7.9 -> 1.8.4
* multi_test 0.0.2 -> 0.0.3
* mysql2 0.3.13 -> 0.3.14
* net-ssh 2.6.8 -> 2.7.0
* nokogiri 1.6.0 -> 1.6.1
* omniauth-facebook 1.4.1 -> 1.6.0
* omniauth-twitter 1.0.0 -> 1.0.1
* orm_adapter 0.4.0 -> 0.5.0
* pry 0.9.12.2 -> 0.9.12.4
* rack-google-analytics 0.11.0 -> 0.14.0
* rack-rewrite 1.3.3 -> 1.5.0
* rails_autolink 1.1.0 -> 1.1.5
* raindrops 0.11.0 -> 0.12.0
* rake 10.1.0 -> 10.1.1
* rb-fsevent 0.9.3 -> 0.9.4
* rb-inotify 0.9.0 -> 0.9.3
* redis 3.0.4 -> 3.0.6
* redis-namespace 1.3.0 -> 1.4.1
* rspec 2.13.0 -> 2.14.1
* rspec-core 2.13.1 -> 2.14.7
* rspec-expectations 2.13.0 -> 2.14.4
* rspec-mocks 2.13.1 -> 2.14.4
* rspec-rails 2.13.2 -> 2.14.1
* ruby-oembed 0.8.8 -> 0.8.9
* ruby-progressbar 1.1.1 -> 1.4.0
* selenium-webdriver 2.34.0 -> 2.39.0
* sidekiq 2.11.1 -> 2.17.2
* slop 3.4.6 -> 3.4.7
* spork 1.0.0rc3 -> 1.0.0rc4
* strong_parameters 0.2.1 -> 0.2.2
* test_after_commit 0.2.0 -> 0.2.2
* timers 1.0.0 -> 1.1.0
* timecop 0.6.1 -> 0.7.1
* typhoeus 0.6.3 -> 0.6.7
* unicorn 4.6.3 -> 4.8.0
* webmock 1.13.0 -> 1.16.1
* will_paginate 3.0.4 -> 3.0.5

# 0.2.0.1

* Bump rails to version 3.2.16, fixes several security issues, see http://weblog.rubyonrails.org/2013/12/3/Rails_3_2_16_and_4_0_2_have_been_released/
* Bump recommended Ruby version to 1.9.3-p484, see https://www.ruby-lang.org/en/news/2013/11/22/heap-overflow-in-floating-point-parsing-cve-2013-4164/

# 0.2.0.0

**Attention:** This release includes a potentially long running migration! However it should be safe to run this while keeping your application servers on.

## Refactor
* Service and ServiceController, general code reorg to make it cleaner/+ testable/+ extensible [#4344](https://github.com/diaspora/diaspora/pull/4344)
* Background actual mailing when sending invitations [#4069](https://github.com/diaspora/diaspora/issues/4069)
* Set the current user on the client side through gon [#4028](https://github.com/diaspora/diaspora/issues/4028)
* Update sign out route to a DELETE request [#4068](https://github.com/diaspora/diaspora/issues/4068)
* Convert all ActivityStreams::Photo to StatusMessages and drop ActivityStreams::Photo [#4144](https://github.com/diaspora/diaspora/issues/4144)
* Port the Rails application to strong_parameters in preparation to the upgrade to Rails 4 [#4143](https://github.com/diaspora/diaspora/issues/4143)
* Refactor left bar side menu, improve tag autosuggestion design [#4271](https://github.com/diaspora/diaspora/issues/4271), [#4316](https://github.com/diaspora/diaspora/pull/4316)
* Extract and factorize the header css in a new file, fix ugly header in registration [#4389](https://github.com/diaspora/diaspora/pull/4389)
* Move contact list on profile to profile information, show user his own contacts on profile [#4360](https://github.com/diaspora/diaspora/pull/4360)
* Refactor metas, HTML is now valid [#4356](https://github.com/diaspora/diaspora/pull/4356)
* Improve sharing message and mention/message buttons on profile [#4374](https://github.com/diaspora/diaspora/pull/4374)

## Bug fixes
* Check twitter write access before adding/authorizing it for a user. [#4124](https://github.com/diaspora/diaspora/issues/4124)
* Don't focus comment form on 'show n more comments' [#4265](https://github.com/diaspora/diaspora/issues/4265)
* Do not render mobile photo view for none-existing photos [#4194](https://github.com/diaspora/diaspora/issues/4194)
* Render markdown content for prettier email subjects and titles [#4182](https://github.com/diaspora/diaspora/issues/4182)
* Disable invite button after sending invite [#4173](https://github.com/diaspora/diaspora/issues/4173)
* Fix pagination for people list on the tag stream page [#4245](https://github.com/diaspora/diaspora/pull/4245)
* Fix missing timeago tooltip in conversations [#4257](https://github.com/diaspora/diaspora/issues/4257)
* Fix link to background image [#4289](https://github.com/diaspora/diaspora/pull/4289)
* Fix Facebox icons 404s when called from Backbone
* Fix deleting a post from Facebook [#4290](https://github.com/diaspora/diaspora/pull/4290)
* Display notices a little bit longer to help on sign up errors [#4274](https://github.com/diaspora/diaspora/issues/4274)
* Fix user contact sharing/receiving [#4163](https://github.com/diaspora/diaspora/issues/4163)
* Change image to ajax-loader when closing lightbox [#3229](https://github.com/diaspora/diaspora/issues/3229)
* Fix pointer cursor on the file upload button [#4349](https://github.com/diaspora/diaspora/pull/4349)
* Resize preview button [#4355](https://github.com/diaspora/diaspora/pull/4355)
* Fix compability problem with MySQL 5.6 [#4312](https://github.com/diaspora/diaspora/issues/4312)
* Don't collapse the post preview [#4346](https://github.com/diaspora/diaspora/issues/4346)
* Improve mobile usability [#4354](https://github.com/diaspora/diaspora/pull/4354)
* Descending text is no longer cut off in orange welcome banner [#4377](https://github.com/diaspora/diaspora/issues/4377)
* Adjust Facebook character limit to reality [#4380](https://github.com/diaspora/diaspora/issues/4380)
* Restore truncated URLs when posting to Twitter [#4211](https://github.com/diaspora/diaspora/issues/4211)
* Fix mobile search tags [#4392](https://github.com/diaspora/diaspora/issues/4392)
* Remove placeholders for name fields in settings (no more Sofaer) [#4385](https://github.com/diaspora/diaspora/pull/4385)
* Problems with layout the registration page for mobile. [#4396](https://github.com/diaspora/diaspora/issues/4396)
* Do not display photos in the background in the SPV [#4407](https://github.com/diaspora/diaspora/pull/4407)
* Fix mobile view of deleted reshares [#4397](https://github.com/diaspora/diaspora/issues/4397)
* Fix the overlapping of embedded youtube videos [#2943](https://github.com/diaspora/diaspora/issues/2943)
* Fix opacity of control icons [#4414](https://github.com/diaspora/diaspora/issues/4414/)
* Add hover state to header icons [#4436](https://github.com/diaspora/diaspora/pull/4436)
* Fix check icon regression on contacts page [#4440](https://github.com/diaspora/diaspora/pull/4440)
* Do not leak non public photos
* Fix check icon alignment in aspect dropdown [#4443](https://github.com/diaspora/diaspora/pull/4443)

## Features
* Admin: add option to find users under 13 (COPPA) [#4252](https://github.com/diaspora/diaspora/pull/4252)
* Show the user if a contact is sharing with them when viewing their profile page [#2948](https://github.com/diaspora/diaspora/issues/2948)
* Made Unicorn timeout configurable and increased the default to 90 seconds
* Follow DiasporaHQ upon account creation is now configurable to another account [#4278](https://github.com/diaspora/diaspora/pull/4278)
* Use first header as title in the single post view, when possible [#4256](https://github.com/diaspora/diaspora/pull/4256)
* Close publisher when clicking on the page outside of it [#4282](https://github.com/diaspora/diaspora/pull/4282)
* Deleting a post deletes it from Tumblr too [#4331](https://github.com/diaspora/diaspora/pull/4331)
* OpenGraph support [#4215](https://github.com/diaspora/diaspora/pull/4215)
* Added Wordpress service ability for posts. [#4321](https://github.com/diaspora/diaspora/pull/4321)
* Implement tag search autocomplete in header search box [#4169](https://github.com/diaspora/diaspora/issues/4169)
* Uncheck 'make contacts visible to each other' by default when adding new aspect. [#4343](https://github.com/diaspora/diaspora/issues/4343)
* Add possibility to ask for Bitcoin donations [#4375](https://github.com/diaspora/diaspora/pull/4375)
* Remove posts, comments and private conversations from the mobile site. [#4408](https://github.com/diaspora/diaspora/pull/4408) [#4409](https://github.com/diaspora/diaspora/pull/4409)
* Added a link to user photos and thumbnails are shown in the left side bar [#4347](https://github.com/diaspora/diaspora/issues/4347)
* Rework the single post view [#4410](https://github.com/diaspora/diaspora/pull/4410)
* Add aspect modification on contacts page, close [#4397](https://github.com/diaspora/diaspora/issues/4397)
* Add help page [#4405](https://github.com/diaspora/diaspora/issues/4405)

## Gem updates

* Added entypo-rails, mini_portile, multi_test, omniauth-wordpress, opengraph_parser, strong_parameters, test_after_commit
* addressable 2.3.4 -> 2.3.5
* asset_sync 0.5.4 -> 1.0.0
* bcrypt-ruby 3.0.1 -> 3.1.1
* capybara 1.1.3 -> 2.1.0
* carrierwave 0.8.0 -> 0.9.0
* coffee-script-source 1.6.2 -> 1.6.3
* cucumber 1.3.2 -> 1.3.5
* database_cleaner 1.0.1 -> 1.1.0
* devise 2.1.3 -> 3.0.2
* excon 0.23.0 -> 0.25.3
* faraday 0.8.7 -> 0.8.8
* fixture_builder 0.3.5 -> 0.3.6
* fog 1.12.1 -> 1.14.0
* font-awesome-rails 3.1.1.3 -> 3.2.1.2
* foreigner 1.4.1 -> 1.4.2
* guard 1.8.0 -> 1.8.2
* guard-rspec 3.0.1 -> 3.0.2
* guard-spork 1.5.0 -> 1.5.1
* i18n-inflector 2.6.6 -> 2.6.7
* listen 1.2.0 -> 1.2.2
* lumberjack 1.0.3 -> 1.0.4
* method_source 0.8.1 -> 0.8.2
* multi_json 1.7.6 -> 1.7.8
* mysql2 0.3.11 -> 0.3.13
* net-scp 1.1.1 -> 1.1.2
* net-ssh 2.6.7 -> 2.6.8
* nokogiri 1.5.9 -> 1.6.0
* omniauth-twitter 0.0.16 -> 1.0.0
* pg 0.15.1 -> 0.16.0
* rails-i18n 0.7.3 -> 0.7.4
* rake 10.0.4 -> 10.1.0
* redcarpet 2.3.0 -> 3.0.0
* remotipart 1.0.5 -> 1.2.1
* safe_yaml 0.9.3 -> 0.9.5
* sass 3.2.9 -> 3.2.10
* selenium-webdriver 2.32.1 -> 2.34.0
* sinon-rails 1.4.2.1 -> 1.7.3
* slop 3.4.5 -> 3.4.6
* temple 0.6.5 -> 0.6.6
* twitter 4.7.0 -> 4.8.1
* uglifier 2.1.1 -> 2.1.2
* unicorn 4.6.2 -> 4.6.3
* warden 1.2.1 -> 1.2.3
* webmock 1.11.0 -> 1.13.0
* xpath 0.1.4 -> 2.0.0

# 0.1.1.0

## Refactor

* Refactored config/ directory [#4144](https://github.com/diaspora/diaspora/pull/4145).
* Drop misleading fallback donation form. [Proposal](https://www.loomio.org/discussions/1045?proposal=2722)
* Update Typhoeus to 0.6.3 and refactor HydraWrapper. [#4162](https://github.com/diaspora/diaspora/pull/4162)
* Bump recomended Ruby version to 1.9.3-p448, see [Ruby news](http://www.ruby-lang.org/en/news/2013/06/27/hostname-check-bypassing-vulnerability-in-openssl-client-cve-2013-4073/).
* Remove length restriciton on GUIDs in the database schema [#4249](https://github.com/diaspora/diaspora/pull/4249)

## Bug fixes

* Fix deletelabel icon size regression after sprites [$4180](https://github.com/diaspora/diaspora/issues/4180)
* Don't use Pathname early to circumvent some rare initialization errors [#3816](https://github.com/diaspora/diaspora/issues/3816)
* Don't error out in script/server if git is unavailable.
* Fix post preview from tag pages [#4157](https://github.com/diaspora/diaspora/issues/4157)
* Fix tags ordering in chrome [#4133](https://github.com/diaspora/diaspora/issues/4133)
* Fix src URL for oEmbed iFrame [#4178](https://github.com/diaspora/diaspora/pull/4178)
* Add back-to-top button on tag and user pages [#4185](https://github.com/diaspora/diaspora/issues/4185)
* Fix reopened issue by changing the comment/post submit keyboard sortcut to ctrl+enter from shift+enter [#3897](https://github.com/diaspora/diaspora/issues/3897)
* Show medium avatar in hovercard [#4203](https://github.com/diaspora/diaspora/pull/4203)
* Fix posting to Twitter [#2758](https://github.com/diaspora/diaspora/issues/2758)
* Don't show hovercards for current user in comments [#3999](https://github.com/diaspora/diaspora/issues/3999)
* Replace mentions of out-of-aspect people with markdown links [#4161](https://github.com/diaspora/diaspora/pull/4161)
* Unify hide and ignore [#3828](https://github.com/diaspora/diaspora/issues/3828)
* Remove alpha branding [#4196](https://github.com/diaspora/diaspora/issues/4196)
* Fix dynamic loading of asset_sync
* Fix login for short passwords [#4123](https://github.com/diaspora/diaspora/issues/4123)
* Add loading indicator on tag pages, remove the second one from the profile page [#4041](https://github.com/diaspora/diaspora/issues/4041)
* Leaving the `to` field blank when sending a private message causes a server error [#4227](https://github.com/diaspora/diaspora/issues/4227)
* Fix hashtags that start a line when posting to Facebook or Twitter [#3768](https://github.com/diaspora/diaspora/issues/3768) [#4154](https://github.com/diaspora/diaspora/issues/4154)
* Show avatar of recent user in conversation list [#4237](https://github.com/diaspora/diaspora/issues/4237)
* Private message fails if contact not entered correctly [#4210](https://github.com/diaspora/diaspora/issues/4210)

## Features

* Deleting a post that was shared to Twitter now deletes it from Twitter too [#4156](https://github.com/diaspora/diaspora/pull/4156)
* Improvement on how participants are displayed on each conversation without opening it [#4149](https://github.com/diaspora/diaspora/pull/4149)

## Gem updates

* acts-as-taggable-on 2.4.0 -> 2.4.1
* configurate 0.0.7 -> 0.0.8
* database_cleaner 0.9.1 -> 1.0.1
* fog 1.10.1 -> 1.12.1
* fuubar 1.10 -> 1.1.1
* gon 4.1.0 -> 4.1.1
* guard-rspec 2.5.3 -> 3.0.1
* haml 4.0.2 -> 4.0.3
* json 1.7.7 -> 1.8.0
* mini_magick 3.5 -> 3.6.0
* mobile-fu 1.1.1 -> 1.2.1
* rack-cors 0.2.7 -> 0.2.8
* rails_admin 0.4.7 -> 0.4.9
* rails_autolink 1.0.9 -> 1.1.0
* redcarpet 2.2.2 -> 2.3.0
* rspec-rails 2.13.0 -> 2.13.2
* slim 1.3.8 -> 1.3.9
* twitter 4.6.2 -> 4.7.0
* typhoeus 0.3.3 -> 0.6.3
* uglifier 2.0.1 -> 2.1.1
* webmock 1.8.11 -> 1.11.0


# 0.1.0.1

* Regression fix: 500 for deleted reshares introduced by the locator
* Federate locations

# 0.1.0.0

## Refactor

### Replaced Resque with Sidekiq - Migration guide - [#3993](https://github.com/diaspora/diaspora/pull/3993)

We replaced our queue system with Sidekiq. You might know that Resque needs Redis.
Sidekiq does too, so don't remove it, it's still required. Sidekiq uses a threaded
model so you'll need far less processes than with Resque to do the same amount
of work.

To update do the following:

1. Before updating (even before the `git pull`!) stop your application
   server (Unicorn by default, started through Foreman).
2. In case you did already run `git pull` checkout v0.0.3.4:

   ```
   git fetch origin
   git checkout v0.0.3.4
   bundle
   ```

3. Start Resque web (you'll need temporary access to port 5678, check
   your Firewall if needed!):

   ```
   bundle exec resque-web
   ```

   In case you need it you can adjust the port with the `-p` flag.
4. One last time, start a Resque worker:

   ```
   RAILS_ENV=production QUEUE=* bundle exec rake resque:work
   ```

   Visit Resque web via http://your_host:5678, wait until all queues but the
   failed one are empty (show 0 jobs).
5. Kill the Resque worker by hitting Ctrl+C. Kill Resque web with:

   ```
   bundle exec resque-web -k
   ```

   Don't forget to close the port on the Firewall again, if you had to open it.
6. In case you needed to do step 2., run:

   ```
   git checkout master
   bundle
   ```

7. Proceed with the update as normal (migrate database, precompile assets).
8. Before starting Diaspora again ensure that you reviewed the new
   `environment.sidekiq` section in `config/diaspora.yml.example` and,
   if wanted, transfered it to your `config/diaspora.yml` and made any
   needed changes. In particular increase the `environment.sidekiq.concurrency`
   setting on any medium sized pod. If you do change that value, edit
   your `config/database.yml` and add a matching `pool: n` to your database
   configuration. n should be equal or higher than the amount of
   threads per Sidekiq worker. This sets how many concurrent
   connections to the database ActiveRecord allows.


If you aren't using `script/server` but for example passenger, you no
longer need to start a Resque worker, but a Sidekiq worker now. The
command for that is:

```
bundle exec sidekiq
```


#### Heroku

The only gotcha for Heroku single gear setups is that the setting name
to spawn a background worker from the unicorn process changed. Run

```
heroku config:remove SERVER_EMBED_RESQUE_WORKER
heroku config:set SERVER_EMBED_SIDEKIQ_WORKER=true
```

We're automatically adjusting the ActiveRecord connection pool size for you.

Larger Heroku setups should have enough expertise to figure out what to do
by them self.

### Removal of Capistrano

The Capistrano deployment scripts were removed from the main source code
repository, since they were no longer working.
They will be moved into their own repository with a new maintainer,
you'll be able to find them under the Diaspora* Github organization once
everything is set up.

### Other

* Cleaned up requires of our own libraries [#3993](https://github.com/diaspora/diaspora/pull/3993)
* Refactor people_controller#show and photos_controller#index [#4002](https://github.com/diaspora/diaspora/issues/4002)
* Modularize layout [#3944](https://github.com/diaspora/diaspora/pull/3944)
* Add header to the sign up page [#3944](https://github.com/diaspora/diaspora/pull/3944)
* Add a configuration entry to set max-age header to Amazon S3 resources. [#4048](https://github.com/diaspora/diaspora/pull/4048)
* Load images via sprites [#4039](https://github.com/diaspora/diaspora/pull/4039)
* Delete unnecessary javascript views. [#4059](https://github.com/diaspora/diaspora/pull/4059)
* Cleanup of script/server
* Attempt to stabilize federation of attached photos (fix [#3033](https://github.com/diaspora/diaspora/issues/3033)  [#3940](https://github.com/diaspora/diaspora/pull/3940) )
* Refactor develop install script [#4111](https://github.com/diaspora/diaspora/pull/4111)
* Remove special hacks for supporting Ruby 1.8 [#4113](https://github.com/diaspora/diaspora/pull/4139)
* Moved custom oEmbed providers to config/oembed_providers.yml [#4131](https://github.com/diaspora/diaspora/pull/4131)
* Add specs for Post#find_by_guid_or_id_with_user

## Bug fixes

* Fix mass aspect selection [#4127](https://github.com/diaspora/diaspora/pull/4127)
* Fix posting functionality on tags show view [#4112](https://github.com/diaspora/diaspora/pull/4112)
* Fix cancel button on getting_started confirmation box [#4073](https://github.com/diaspora/diaspora/issues/4073)
* Reset comment box height after posting a comment. [#4030](https://github.com/diaspora/diaspora/issues/4030)
* Fade long tag names. [#3899](https://github.com/diaspora/diaspora/issues/3899)
* Avoid posting empty comments. [#3836](https://github.com/diaspora/diaspora/issues/3836)
* Delegate parent_author to the target of a RelayableRetraction
* Do not fail on receiving a SignedRetraction via the public route
* Pass the real values to stderr_path and stdout_path in unicorn.rb since it runs a case statement on them.
* Decode tag name before passing it into a TagFollowingAction [#4027](https://github.com/diaspora/diaspora/issues/4027)
* Fix reshares in single post-view [#4056](https://github.com/diaspora/diaspora/issues/4056)
* Fix mobile view of deleted reshares. [#4063](https://github.com/diaspora/diaspora/issues/4063)
* Hide comment button in the mobile view when not signed in. [#4065](https://github.com/diaspora/diaspora/issues/4065)
* Send profile alongside notification [#3976](https://github.com/diaspora/diaspora/issues/3976)
* Fix off-center close button image on intro popovers [#3841](https://github.com/diaspora/diaspora/pull/3841)
* Remove unnecessary dotted CSS borders. [#2940](https://github.com/diaspora/diaspora/issues/2940)
* Fix default image url in profiles table. [#3795](https://github.com/diaspora/diaspora/issues/3795)
* Fix mobile buttons are only clickable when scrolled to the top. [#4102](https://github.com/diaspora/diaspora/issues/4102)
* Fix regression in bookmarklet causing uneditable post contents. [#4057](https://github.com/diaspora/diaspora/issues/4057)
* Redirect all mixed case tags to the lower case equivalents [#4058](https://github.com/diaspora/diaspora/issues/4058)
* Fix wrong message on infinite scroll on contacts page [#3681](https://github.com/diaspora/diaspora/issues/3681)
* My Activity mobile doesn't show second page when clicking "more". [#4109](https://github.com/diaspora/diaspora/issues/4109)
* Remove unnecessary navigation bar to access mobile site and re-add flash warning to mobile registrations. [#4085](https://github.com/diaspora/diaspora/pull/4085)
* Fix broken reactions link on mobile page [#4125](https://github.com/diaspora/diaspora/pull/4125)
* Missing translation "Back to top". [#4138](https://github.com/diaspora/diaspora/pull/4138)
* Fix preview with locator feature. [#4147](https://github.com/diaspora/diaspora/pull/4147)
* Fix mentions at end of post. [#3746](https://github.com/diaspora/diaspora/issues/3746)
* Fix missing indent to correct logged-out-header container relative positioning [#4134](https://github.com/diaspora/diaspora/pull/4134)
* Private post dont show error 404 when you are not authorized on mobile page [#4129](https://github.com/diaspora/diaspora/issues/4129)
* Show 404 instead of 500 if a not signed in user wants to see a non public or non existing post.

## Features

* Deleting a post that was shared to Facebook now deletes it from Facebook too [#3980]( https://github.com/diaspora/diaspora/pull/3980)
* Include reshares in a users public atom feed [#1781](https://github.com/diaspora/diaspora/issues/1781)
* Add the ability to upload photos from the mobile site. [#4004](https://github.com/diaspora/diaspora/issues/4004)
* Show timestamp when hovering on comment time-ago string. [#4042](https://github.com/diaspora/diaspora/issues/4042)
* If sharing a post with photos to Facebook, always include URL to post [#3706](https://github.com/diaspora/diaspora/issues/3706)
* Add possibiltiy to upload multiple photos from mobile. [#4067](https://github.com/diaspora/diaspora/issues/4067)
* Add hotkeys to navigate in stream [#4089](https://github.com/diaspora/diaspora/pull/4089)
* Add a brief explanatory text about external services connections to services index page [#3064](https://github.com/diaspora/diaspora/issues/3064)
* Add a preview for posts in the stream [#4099](https://github.com/diaspora/diaspora/issues/4099)
* Add shortcut key Shift to submit comments and publish posts. [#4096](https://github.com/diaspora/diaspora/pull/4096)
* Show the service username in a tooltip next to the publisher icons [#4126](https://github.com/diaspora/diaspora/pull/4126)
* Ability to add location when creating a post [#3803](https://github.com/diaspora/diaspora/pull/3803)
* Added oEmbed provider for MixCloud. [#4131](https://github.com/diaspora/diaspora/pull/4131)

## Gem updates

* Dropped everything related to Capistrano in preparation for maintaining it in a separate repository
* Replaced Resque with Sidekiq, see above. Added Sinatra and Slim for the Sidekiq  Monitor interface
* Added sinon-rails, compass-rails
* acts-as-taggable-on 2.3.3 -> 2.4.0
* addressable 2.3.2 -> 2.3.4
* client_side_validations 3.2.1 -> 3.2.5
* configurate 0.0.2 -> 0.0.7
* cucumber-rails 1.3.0 -> 1.3.1
* faraday 0.8.5 -> 0.8.7
* fog 1.9.0 -> 1.10.1
* foreigner 1.3.0 -> 1.4.1
* foreman 0.61 -> 0.62
* gon 4.0.2 -> 4.1.0
* guard 1.6.2 -> 1.7.0
* guard-cucumber 1.3.2 -> 1.4.0
* guard-rspec 2.4.0 -> 2.5.3
* guard-spork 1.4.2 -> 1.5.0
* haml 4.0.0 -> 4.0.2
* handlebars_assets 0.11.0 -> 0.1.2.0
* jasmine 1.3.1 -> 1.3.2
* nokogiri 1.5.6 -> 1.5.9
* oauth2 0.8.0 -> 0.8.1
* omniauth 1.1.3 -> 1.1.4
* omniauth-twitter 0.0.14 -> 0.0.16
* pg 0.14.1 -> 0.15.1
* rack-piwik 0.1.3 -> 0.2.2
* rails-i18n 0.7.2 -> 0.7.3
* rails_admin 0.4.5 -> 0.4.7
* roxml git release -> 3.1.6
* rspec-rails 2.12.2 -> 2.13.0
* safe_yaml 0.8.0 -> 0.9.1
* selenium-webdriver 2.29.0 -> 2.32.1
* timecop 0.5.9.2 -> 0.6.1
* twitter 4.5.0 -> 4.6.2
* uglifier 1.3.0 -> 2.0.1
* unicorn 4.6.0 -> 4.6.2

# 0.0.3.4

* Bump Rails to 3.2.13, fixes CVE-2013-1854, CVE-2013-1855, CVE-2013-1856 and CVE-2013-1857. [Read more](http://weblog.rubyonrails.org/2013/3/18/SEC-ANN-Rails-3-2-13-3-1-12-and-2-3-18-have-been-released/)

# 0.0.3.3

* Switch Gemfile source to https to be compatible with bundler 1.3

# 0.0.3.2

* Fix XSS vulnerability in conversations#new [#4010](https://github.com/diaspora/diaspora/issues/4010)

# 0.0.3.1

* exec foreman in ./script/server to replace the process so that we can Ctrl+C it again.
* Include our custom fileuploader on the mobile site too. [#3994](https://github.com/diaspora/diaspora/pull/3994)
* Move custom splash page logic into the controller [#3991](https://github.com/diaspora/diaspora/issues/3991)
* Fixed removing images from publisher on the profile and tags pages. [#3995](https://github.com/diaspora/diaspora/pull/3995)
* Wrap text if too long in mobile notifications. [#3990](https://github.com/diaspora/diaspora/pull/3990)
* Sort tag followings alphabetically, not in reverse [#3986](https://github.com/diaspora/diaspora/issues/3986)

# 0.0.3.0

## Refactor

* Removed unused stuff [#3714](https://github.com/diaspora/diaspora/pull/3714), [#3754](https://github.com/diaspora/diaspora/pull/3754)
* Last post link isn't displayed anymore if there are no visible posts [#3750](https://github.com/diaspora/diaspora/issues/3750)
* Ported tag followings to backbone [#3713](https://github.com/diaspora/diaspora/pull/3713), [#3775](https://github.com/diaspora/diaspora/pull/3777)
* Extracted configuration system to a gem.
* Made number of unicorn workers configurable.
* Made loading of the configuration environment independent of Rails.
* Do not generate paths like `/a/b/c/config/boot.rb/../../Gemfile` to require and open things, create a proper path instead.
* Remove the hack for loading the entire lib folder with a proper solution. [#3809](https://github.com/diaspora/diaspora/issues/3750)
* Update and refactor the default public view `public/default.html` [#3811](https://github.com/diaspora/diaspora/issues/3811)
* Write unicorn stderr and stdout [#3785](https://github.com/diaspora/diaspora/pull/3785)
* Ported aspects to backbone [#3850](https://github.com/diaspora/diaspora/pull/3850)
* Join tagging's table instead of tags to improve a bit the query [#3932](https://github.com/diaspora/diaspora/pull/3932)
* Refactor contacts/index view [#3937](https://github.com/diaspora/diaspora/pull/3937)
* Ported aspect membership dropdown to backbone [#3864](https://github.com/diaspora/diaspora/pull/3864)

## Features

* Updates to oEmbed, added new providers and fixed photo display. [#3880](https://github.com/diaspora/diaspora/pull/3880)
* Add 'screenshot tool' for taking before/after images of stylesheet changes. [#3797](https://github.com/diaspora/diaspora/pull/3797)
* Add possibility to contact the administrator. [#3792](https://github.com/diaspora/diaspora/pull/3792)
* Add simple background for unread messages/conversations mobile. [#3724](https://github.com/diaspora/diaspora/pull/3724)
* Add flash warning to conversation mobile, unification of flash warning with login and register mobile, and add support for flash warning to Opera browser. [#3686](https://github.com/diaspora/diaspora/pull/3686)
* Add progress percentage to upload images. [#3740](https://github.com/diaspora/diaspora/pull/3740)
* Mark all unread post-related notifications as read, if one of this gets opened. [#3787](https://github.com/diaspora/diaspora/pull/3787)
* Add flash-notice when sending messages to non-contacts. [#3723](https://github.com/diaspora/diaspora/pull/3723)
* Re-add hovercards [#3802](https://github.com/diaspora/diaspora/pull/3802)
* Add images to notifications [#3821](https://github.com/diaspora/diaspora/pull/3821)
* Show pod version in footer and updated the link to the changelog [#3822](https://github.com/diaspora/diaspora/pull/3822)
* Footer links moved to sidebar [#3827](https://github.com/diaspora/diaspora/pull/3827)
* Changelog now points to correct revision if possible [#3921](https://github.com/diaspora/diaspora/pull/3921)
* User interface enhancements [#3832](https://github.com/diaspora/diaspora/pull/3832), [#3839](https://github.com/diaspora/diaspora/pull/3839), [#3834](https://github.com/diaspora/diaspora/pull/3834), [#3840](https://github.com/diaspora/diaspora/issues/3840), [#3846](https://github.com/diaspora/diaspora/issues/3846), [#3851](https://github.com/diaspora/diaspora/issues/3851), [#3828](https://github.com/diaspora/diaspora/issues/3828), [#3874](https://github.com/diaspora/diaspora/issues/3874), [#3806](https://github.com/diaspora/diaspora/issues/3806), [#3906](https://github.com/diaspora/diaspora/issues/3906).
* Add settings web mobile. [#3701](https://github.com/diaspora/diaspora/pull/3701)
* Stream form on profile page [#3910](https://github.com/diaspora/diaspora/issues/3910).
* Add Getting_Started page mobile. [#3949](https://github.com/diaspora/diaspora/issues/3949).
* Autoscroll to the first unread message in conversations. [#3216](https://github.com/diaspora/diaspora/issues/3216)
* Friendlier new-conversation mobile. [#3984](https://github.com/diaspora/diaspora/issues/3984)

## Bug Fixes

* Force Typhoeus/cURL to use the CA bundle we query via the config. Also add a setting for extra verbose output.
* Validate input on sending invitations, validate email format, send correct ones. [#3748](https://github.com/diaspora/diaspora/pull/3748), [#3271](https://github.com/diaspora/diaspora/issues/3271)
* moved Aspects JS initializer to the correct place so aspect selection / deselection works again. [#3737](https://github.com/diaspora/diaspora/pull/3737)
* Do not strip "markdown" in links when posting to services. [#3765](https://github.com/diaspora/diaspora/issues/3765)
* Renamed `server.db` to `server.database` to match the example configuration.
* Fix insecure image of cat on user edit page - New photo courtesy of [khanb1 on flickr](http://www.flickr.com/photos/albaraa/) under CC BY 2.0.
* Allow translation of "suggest member" of Community Spotlight. [#3791](https://github.com/diaspora/diaspora/issues/3791)
* Resize deletelabel and ignoreuser images to align them. [#3779](https://github.com/diaspora/diaspora/issues/3779)
* Patch in Armenian pluralization rule until CLDR provides it.
* Fix reshare a post multiple times. [#3831](https://github.com/diaspora/diaspora/issues/3671)
* Fix services index view. [#3884](https://github.com/diaspora/diaspora/issues/3884)
* Excessive padding with "user-controls" in single post view. [#3861](https://github.com/diaspora/diaspora/issues/3861)
* Resize full scaled image to a specific width. [#3818](https://github.com/diaspora/diaspora/issues/3818)
* Fix translation issue in contacts_helper [#3937](https://github.com/diaspora/diaspora/pull/3937)
* Show timestamp hovering a timeago string (stream) [#3149](https://github.com/diaspora/diaspora/issues/3149)
* Fix reshare and like a post on a single post view [#3672](https://github.com/diaspora/diaspora/issues/3672)
* Fix posting multiple times the same content [#3272](https://github.com/diaspora/diaspora/issues/3272)
* Excessive padding with select aspect in mobile publisher. [#3951](https://github.com/diaspora/diaspora/issues/3951)
* Adapt css for search mobile page. [#3953](https://github.com/diaspora/diaspora/issues/3953)
* Twitter/Facebook/Tumblr count down characters is hidden by the picture of the post. [#3963](https://github.com/diaspora/diaspora/issues/3963)
* Buttons on mobile are hard to click on. [#3973](https://github.com/diaspora/diaspora/issues/3973)
* RTL-language characters in usernames no longer overlay post dates [#2339](https://github.com/diaspora/diaspora/issues/2339)
* Overflow info author mobile web. [#3983](https://github.com/diaspora/diaspora/issues/3983)
* Overflow name author mobile post. [#3981](https://github.com/diaspora/diaspora/issues/3981)

## Gem Updates

* Removed `debugger` since it was causing bundle problems, and is not necessary given 1.9.3 has a built-in debugger.
* dropped unnecessary fastercsv
* markerb switched from git release to 1.0.1
* added rmagick as development dependency for making screenshot comparisons
* jasmine 1.2.1 -> 1.3.1 (+ remove useless spec)
* activerecord-import 0.2.11 -> 0.3.1
* asset_sync 0.5.0 -> 0.5.4
* bootstap-sass 2.1.1.0 -> 2.2.2.0
* carrierwave 0.7.1 -> 0.8.0
* configurate 0.0.1 -> 0.0.2
* factory_girl_rails 4.1.0 -> 4.2.0
* faraday 0.8.4 -> 0.8.5
* ffi 1.1.5 -> 1.4.0
* fixture_builder 0.3.4 -> 0.3.5
* fog 1.6.0 -> 1.9.0
* foreigner 1.2.1 -> 1.3.0
* foreman 0.60.2 -> 0.61
* gon 4.0.1 -> 4.0.2
* guard 1.5.4 -> 1.6.2
    * guard-cucumber 1.2.2 -> 1.3.2
    * guard-rspec 2.1.1 -> 2.4.0
    * guard-spork 1.2.3 -> 1.4.2
    * rb-fsevent 0.9.2 -> 0.9.3
    * rb-inotify 0.8.8 -> 0.9.0
* haml 3.1.7 -> 4.0.0
* handlebars_assets 0.6.6 -> 0.11.0
* jquery-rails 2.1.3 -> 2.1.4
* jquery-ui-rails 2.0.2 -> 3.0.1
* mini_magick 3.4 -> 3.5.0
* mobile-fu 1.1.0 -> 1.1.1
* multi_json 1.5.1 -> 1.6.1
* nokogiri 1.5.5 -> 1.5.6
* omniauth 1.1.1 -> 1.1.3
    * omniauth-twitter 0.0.13 -> 0.0.14
* rack-ssl 1.3.2 -> 1.3.3
* rack-rewrite 1.3.1 -> 1.3.3
* rails-i18n 0.7.0 -> 0.7.2
* rails_admin 0.2.0 -> 0.4.5
* remotipart 1.0.2 -> 1.0.5
* ruby-oembed 0.8.7 -> 0.8.8
* rspec 2.11.0 -> 2.12.0
* rspec-rails 2.11.4 -> 2.12.2
* sass-rails 3.2.5 -> 3.2.6
* selenium-webdriver 2.26.0 -> 2.29.0
* timecop 0.5.3 -> 0.5.9.2
* twitter 4.2.0 -> 4.5.0
* unicorn 4.4.0 -> 4.6.0
* will_paginate 3.0.3 -> 3.0.4


# 0.0.2.5

* Fix CVE-2013-0269 by updating the gems json to 1.7.7 and multi\_json to 1.5.1. [Read more](https://groups.google.com/forum/?fromgroups=#!topic/rubyonrails-security/4_YvCpLzL58)
* Additionally ensure can't affect us by bumping Rails to 3.2.12. [Read more](https://groups.google.com/forum/?fromgroups=#!topic/rubyonrails-security/AFBKNY7VSH8)
* And exclude CVE-2013-0262 and CVE-2013-0263 by updating rack to 1.4.5.

# 0.0.2.4

* Fix XSS vulnerabilities caused by not escaping a users name fields when loading it from JSON. [#3948](https://github.com/diaspora/diaspora/issues/3948)

# 0.0.2.3

* Upgrade to Devise 2.1.3 [Read more](http://blog.plataformatec.com.br/2013/01/security-announcement-devise-v2-2-3-v2-1-3-v2-0-5-and-v1-5-3-released/)

# 0.0.2.2

* Upgrade to Rails 3.2.11 (CVE-2012-0155, CVE-2012-0156). [Read more](http://weblog.rubyonrails.org/2013/1/8/Rails-3-2-11-3-1-10-3-0-19-and-2-3-15-have-been-released/)

# 0.0.2.1

* Upgrade to Rails 3.2.10 as per CVE-2012-5664. [Read more](https://groups.google.com/group/rubyonrails-security/browse_thread/thread/c2353369fea8c53)

# 0.0.2.0

## Refactor

### script/server

* Uses foreman now
* Reduce startup time by reducing calls to `script/get_config.rb`
* `config/script_server.yml` is removed and replaced by the `server` section in `config/diaspora.yml`
  Have a look at the updated example!
* Thin is dropped in favour of unicorn
* Already set versions of `RAILS_ENV` and `DB` are now prefered over those set in `config/diaspora.yml`
* **Heroku setups:** `ENVIRONMENT_UNICORN_EMBED_RESQUE_WORKER` got renamed to `SERVER_EMBED_RESQUE_WORKER`

### Other

* MessagesController. [#3657](https://github.com/diaspora/diaspora/pull/3657)
* **Fixed setting:** `follow_diasporahq` has now to be set to `true` to enable following the DiasporaHQ account. Was `false`
* Removal of some bash-/linux-isms from most of the scripts, rework of 'script/install.sh' output methods. [#3679](https://github.com/diaspora/diaspora/pull/3679)

## Features

* Add "My Activity" icon mobile -[Author Icon](http://www.gentleface.com/free_icon_set.html)-. [#3687](https://github.com/diaspora/diaspora/pull/3687)
* Add password_confirmation field to registration page. [#3647](https://github.com/diaspora/diaspora/pull/3647)
* When posting to Twitter, behaviour changed so that URL to post will only be added to the post when length exceeds 140 chars or post contains uploaded photos.
* Remove markdown formatting from post message when posting to Facebook or Twitter.

## Bug Fixes

* Fix missing X-Frame headers [#3739](https://github.com/diaspora/diaspora/pull/3739)
* Fix image path for padlocks [#3682](https://github.com/diaspora/diaspora/pull/3682)
* Fix posting to Facebook and Tumblr. Have a look at the updated [services guide](http://wiki.diasporafoundation.org/Integrating_Other_Social_Networks) for new Facebook instructions.
* Fix overflow button in mobile reset password. [#3697](https://github.com/diaspora/diaspora/pull/3697)
* Fix issue with interacted_at in post fetcher. [#3607](https://github.com/diaspora/diaspora/pull/3607)
* Fix error with show post Community Spotlight. [#3658](https://github.com/diaspora/diaspora/pull/3658)
* Fix javascripts problem with read/unread notifications. [#3656](https://github.com/diaspora/diaspora/pull/3656)
* Fix error with open/close registrations. [#3649](https://github.com/diaspora/diaspora/pull/3649)
* Fix javascripts error in invitations facebox. [#3638](https://github.com/diaspora/diaspora/pull/3638)
* Fix css overflow problem in aspect dropdown on welcome page. [#3637](https://github.com/diaspora/diaspora/pull/3637)
* Fix empty page after authenticating with other services. [#3693](https://github.com/diaspora/diaspora/pull/3693)
* Fix posting public posts to Facebook. [#2882](https://github.com/diaspora/diaspora/issues/2882), [#3650](https://github.com/diaspora/diaspora/issues/3650)
* Fix error with invite link box shows on search results page even if invites have been turned off. [#3708](https://github.com/diaspora/diaspora/pull/3708)
* Fix misconfiguration of Devise to allow the session to be remembered. [#3472](https://github.com/diaspora/diaspora/issues/3472)
* Fix problem with show reshares_count in stream. [#3700](https://github.com/diaspora/diaspora/pull/3700)
* Fix error with notifications count in mobile. [#3721](https://github.com/diaspora/diaspora/pull/3721)
* Fix conversation unread message count bug. [#2321](https://github.com/diaspora/diaspora/issues/2321)

## Gem updates

* bootstrap-sass 2.1.0.0 -> 2.1.1.0
* capybara 1.1.2 -> 1.1.3
* carrierwave 0.6.2 -> 0.7.1
* client\_side_validations 3.1.4 -> 3.2.1
* database_cleaner 0.8 -> 0.9.1
* faraday_middleware 0.8.8 -> 0.9.0
* foreman 0.59 -> 0.60.2
* fuubar 1.0.0 -> 1.1.0
* debugger 1.2.0 -> 1.2.1
* gon 4.0.0 -> 4.0.1
* guard
    * guard-cucumber 1.0.0 -> 1.2.2
    * guard-rspec 0.7.3 -> 2.1.1
    * guard-spork 0.8.0 -> 1.2.3
    * rb-inotify -> 0.8.8, new dependency
* handlebars_assets 0.6.5 -> 0.6.6
* omniauth-facebook 1.3.0 -> 1.4.1
* omniauth-twitter 0.0.11 -> 0.0.13
* rails_admin 0.1.1 -> 0.2.0
* rails-i18n -> 0.7.0
* rack-rewrite 1.2.1 -> 1.3.1
* redcarpet 2.1.1 -> 2.2.2
* resque 1.22.0 -> 1.23.0
* rspec-rails 2.11.0, 2.11.4
* selenium-webdriver 2.25.0 -> 2.26.0
* timecop 0.5.1 -> 0.5.3
* twitter 2.0.2 -> 4.2.0
* unicorn 4.3.1 -> 4.4.0, now default
* webmock 1.8.10 -> 1.8.11

And their dependencies.

# 0.0.1.2

Fix exception when the root of a reshare of a reshare got deleted [#3546](https://github.com/diaspora/diaspora/issues/3546)

# 0.0.1.1

* Fix syntax error in French Javascript pluralization rule.

# 0.0.1.0

## New configuration system!

Copy over config/diaspora.yml.example to config/diaspora.yml and migrate your settings! An updated Heroku guide including basic hints on howto migrate is [here](http://wiki.diasporafoundation.org/Installing_on_Heroku).

The new configuration system allows all possible settings to be overriden by environment variables. This makes it possible to deploy heroku without checking any credentials into git. Read the top of `config/diaspora.yml.example` for an explanation on how to convert the setting names to environment variables.

### Environment variable changes:

#### deprectated

* REDISTOGO_URL in favour of REDIS_URL or ENVIRONMENT_REDIS

#### removed

*  application_yml - Obsolete, all settings are settable via environment variables now

#### renamed

* SINGLE_PROCESS_MODE -> ENVIRONMENT_SINGLE_PROCESS_MODE
* SINGLE_PROCESS -> ENVIRONMENT_SINGLE_PROCESS_MODE
* NO_SSL -> ENVIRONMENT_REQUIRE_SSL
* ASSET_HOST -> ENVIRONMENT_ASSETS_HOST


## Gem changes

### Updated gems

* omniauth-tumblr 1.0 -> 1.1
* rails_admin git -> 0.1.1
* activerecord-import 0.2.10 -> 0.2.11
* fog 1.4.0 -> 1.6.0
* asset_sync 0.4.2 -> 0.5.0
* jquery-rails 2.0.2 -> 2.1.3

### Removed gems

The following gems and their related files were removed as they aren't widely enough used to justify maintenance for them by the core developers. If you use them please maintain them in your fork.

* airbrake
* newrelic_rpm
* rpm_contrib
* heroku_san

The following gems were removed because their are neither used in daily development or are just CLI tools that aren't required to be loaded from the code:

* heroku
* oink
* yard


## Publisher

Refactoring of the JavaScript code; it is now completely rewritten to make use of Backbone.js.
This paves the way for future improvements such as post preview or edit toolbar/help.


## Removal of 'beta' code

The feature-flag on users and all the code in connection with experimental UX changes got removed/reverted. Those are the parts that became Makr.io.
The single-post view will also be revamped/reverted, but that didn't make it into this release.


## JS lib updates


## Cleanup in maintenance scripts and automated build environment
<|MERGE_RESOLUTION|>--- conflicted
+++ resolved
@@ -135,12 +135,9 @@
 * Make the source code URL configurable [#5410](https://github.com/diaspora/diaspora/pull/5410)
 * Prefill publisher on the tag pages [#5442](https://github.com/diaspora/diaspora/pull/5442)
 * Allows users to export their data in JSON format from their user settings page [#5354](https://github.com/diaspora/diaspora/pull/5354)
-<<<<<<< HEAD
 * Don't include the content of non-public posts into notification mails [#5494](https://github.com/diaspora/diaspora/pull/5494)
 * Allow to set unhosted button and currency for paypal donation [#5452](https://github.com/diaspora/diaspora/pull/5452)
-=======
 * Add followed tags in the mobile menu [#5468](https://github.com/diaspora/diaspora/pull/5468)
->>>>>>> 3ff29860
 
 # 0.4.1.2
 
