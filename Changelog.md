<<<<<<< HEAD
# 0.6.0.0

## The DB environment variable is gone

With Bundler 1.10 supporting optional groups, we removed the DB environment variable. When updating to this release, please update
bundler and select the database support you want:

```sh
gem install bundler
bundle install --with mysql # For MySQL and MariaDB
bundle install --with postgresql # For PostgreSQL
```

For production setups we now additionally recommend adding the `--deployment` flag.
If you set the DB environment variable anywhere, that's no longer necessary.

## Supported Ruby versions

This release recommends using Ruby 2.2, while retaining Ruby 2.1 as an officially supported version.
Ruby 2.0 is no longer officially supported.

## Configuration changes

Please note that the default listen parameter for production setups got
changed. diaspora\* will no longer listen on `0.0.0.0:3000` as it will now
bind to an UNIX socket at `unix:tmp/diaspora.sock`. Please change your local
`diaspora.yml` if necessary.

## Terms of Use design changes

With the port to Bootstrap 3, app/views/terms/default.haml has a new structure. If you have created a customised app/views/terms/terms.haml or app/views/terms/terms.erb file, you will need to edit those files to base your customisations on the new default.haml file.

## Refactor
* Improve bookmarklet [#5904](https://github.com/diaspora/diaspora/pull/5904)
* Update listen configuration to listen on unix sockets by default [#5974](https://github.com/diaspora/diaspora/pull/5974)
* Port to Bootstrap 3 [#6015](https://github.com/diaspora/diaspora/pull/6015)
* Use a fixed width for the mobile drawer [#6057](https://github.com/diaspora/diaspora/pull/6057)
* Replace jquery.autoresize with autosize [#6104](https://github.com/diaspora/diaspora/pull/6104)
* Improve mobile conversation design [#6087](https://github.com/diaspora/diaspora/pull/6087)
* Replace remaining faceboxes with Bootstrap modals [#6106](https://github.com/diaspora/diaspora/pull/6106) [#6161](https://github.com/diaspora/diaspora/pull/6161)
* Rewrite header using Bootstrap 3 [#6109](https://github.com/diaspora/diaspora/pull/6109) [#6130](https://github.com/diaspora/diaspora/pull/6130) [#6132](https://github.com/diaspora/diaspora/pull/6132)
* Use upstream CSS mappings for Entypo [#6158](https://github.com/diaspora/diaspora/pull/6158)

## Bug fixes
* Destroy Participation when removing interactions with a post [#5852](https://github.com/diaspora/diaspora/pull/5852)

## Features
* Support color themes [#6033](https://github.com/diaspora/diaspora/pull/6033)
* Add mobile services and privacy settings pages [#6086](https://github.com/diaspora/diaspora/pull/6086)
* Optionally make your extended profile details public [#6162](https://github.com/diaspora/diaspora/pull/6162)
=======
# 0.5.3.0

## Refactor

## Bug fixes

## Features
>>>>>>> ccf2fad9

# 0.5.2.0

## Refactor
* Update perfect-scrollbar [#6085](https://github.com/diaspora/diaspora/pull/6085)
* Remove top margin for first heading in a post [#6110](https://github.com/diaspora/diaspora/pull/6110)
* Add link to pod statistics in right navigation [#6117](https://github.com/diaspora/diaspora/pull/6117)
* Update to Rails 4.2.3 [#6140](https://github.com/diaspora/diaspora/pull/6140)
* Refactor person related URL generation [#6168](https://github.com/diaspora/diaspora/pull/6168)
* Move webfinger and HCard generation out of the core and embed the `diaspora_federation-rails` gem [#6151](https://github.com/diaspora/diaspora/pull/6151/)
* Refactor rspec tests to to use `let` instead of before blocks [#6199](https://github.com/diaspora/diaspora/pull/6199)
* Refactor tests for EXIF stripping [#6183](https://github.com/diaspora/diaspora/pull/6183)

## Bug fixes
* Precompile facebox images [#6105](https://github.com/diaspora/diaspora/pull/6105)
* Fix wrong closing a-tag [#6111](https://github.com/diaspora/diaspora/pull/6111)
* Fix mobile more-button wording when there are less than 15 posts [#6118](https://github.com/diaspora/diaspora/pull/6118)
* Fix reappearing flash boxes during sign-in [#6146](https://github.com/diaspora/diaspora/pull/6146)
* Capitalize Wiki link [#6193](https://github.com/diaspora/diaspora/pull/6193)

## Features
* Add configuration options for some debug logs [#6090](https://github.com/diaspora/diaspora/pull/6090)
* Send new users a welcome message from the podmin [#6128](https://github.com/diaspora/diaspora/pull/6128)
* Cleanup temporary upload files daily [#6147](https://github.com/diaspora/diaspora/pull/6147)
* Add guid to posts and comments in the user export [#6185](https://github.com/diaspora/diaspora/pull/6185)

# 0.5.1.2

diaspora\* versions prior 0.5.1.2 leaked potentially private profile data (namely the bio, birthday, gender and location fields) to
unauthorized users. While the frontend properly hid them, the backend missed a check to not include them in responses.
Thanks to @cmrd-senya for finding and reporting the issue.

# 0.5.1.1

Update rails to 4.2.2, rack to 1.6.2 and jquery-rails to 4.0.4. This fixes

* [CVE-2015-3226](https://groups.google.com/d/msg/rubyonrails-security/7VlB_pck3hU/3QZrGIaQW6cJ)
* [CVE-2015-3227](https://groups.google.com/d/msg/rubyonrails-security/bahr2JLnxvk/x4EocXnHPp8J)
* [CVE-2015-1840](https://groups.google.com/d/msg/rubyonrails-security/XIZPbobuwaY/fqnzzpuOlA4J)
* [CVE-2015-3225](https://groups.google.com/d/msg/rubyonrails-security/gcUbICUmKMc/qiCotVZwXrMJ)

# 0.5.1.0

## Refactor
* Use Bootstrap modal for new aspect pane [#5850](https://github.com/diaspora/diaspora/pull/5850)
* Use asset helper instead of .css.erb [#5886](https://github.com/diaspora/diaspora/pull/5886)
* Dropped db/seeds.rb [#5896](https://github.com/diaspora/diaspora/pull/5896)
* Drop broken install scripts [#5907](https://github.com/diaspora/diaspora/pull/5907)
* Improve invoking mobile site in the testsuite [#5915](https://github.com/diaspora/diaspora/pull/5915)
* Do not retry a couple of unrecoverable job failures [#5938](https://github.com/diaspora/diaspora/pull/5938) [#5942](https://github.com/diaspora/diaspora/pull/5943)
* Remove some old temporary workarounds [#5964](https://github.com/diaspora/diaspora/pull/5964)
* Remove unused `hasPhotos` and `hasText` functions [#5969](https://github.com/diaspora/diaspora/pull/5969)
* Replace foreman with eye [#5966](https://github.com/diaspora/diaspora/pull/5966)
* Improved handling of reshares with deleted roots [#5968](https://github.com/diaspora/diaspora/pull/5968)
* Remove two unused methods [#5970](https://github.com/diaspora/diaspora/pull/5970)
* Refactored the Logger to add basic logrotating and more useful timestamps [#5975](https://github.com/diaspora/diaspora/pull/5975)
* Gracefully handle mailer failures if a like is already deleted again [#5983](https://github.com/diaspora/diaspora/pull/5983)
* Ensure posts have an author [#5986](https://github.com/diaspora/diaspora/pull/5986)
* Improve the logging messages of Sidekiq messages [#5988](https://github.com/diaspora/diaspora/pull/5988)
* Improve the logging of Eyes output [#5989](https://github.com/diaspora/diaspora/pull/5989)
* Gracefully handle XML parse errors within federation [#5991](https://github.com/diaspora/diaspora/pull/5991)
* Remove zip-zip workaround gem [#6001](https://github.com/diaspora/diaspora/pull/6001)
* Cleanup and reorganize image assets [#6004](https://github.com/diaspora/diaspora/pull/6004)
* Replace vendored assets for facebox by gem [#6005](https://github.com/diaspora/diaspora/pull/6005)
* Improve styling of horizontal ruler in posts [#6016](https://github.com/diaspora/diaspora/pull/6016)
* Increase post titles length to 50 and use configured pod name as title in the atom feed [#6020](https://github.com/diaspora/diaspora/pull/6020)
* Remove deprecated Facebook permissions [#6019](https://github.com/diaspora/diaspora/pull/6019)
* Make used post title lengths more consistent [#6022](https://github.com/diaspora/diaspora/pull/6022)
* Improved logging source [#6041](https://github.com/diaspora/diaspora/pull/6041)
* Gracefully handle duplicate entry while receiving share-visibility in parallel [#6068](https://github.com/diaspora/diaspora/pull/6068)
* Update twitter gem to get rid of deprecation warnings [#6083](https://github.com/diaspora/diaspora/pull/6083)
* Refactor photos federation to get rid of some hacks [#6082](https://github.com/diaspora/diaspora/pull/6082)

## Bug fixes
* Disable auto follow back on aspect deletion [#5846](https://github.com/diaspora/diaspora/pull/5846)
* Fix only sharing flag for contacts that are receiving [#5848](https://github.com/diaspora/diaspora/pull/5848)
* Return 406 when requesting a JSON representation of people/:guid/contacts [#5849](https://github.com/diaspora/diaspora/pull/5849)
* Hide manage services link in the publisher on certain pages [#5854](https://github.com/diaspora/diaspora/pull/5854)
* Fix notification mails for limited posts [#5877](https://github.com/diaspora/diaspora/pull/5877)
* Fix medium and small avatar URLs when using Camo [#5883](https://github.com/diaspora/diaspora/pull/5883)
* Improve output of script/server [#5885](https://github.com/diaspora/diaspora/pull/5885)
* Fix CSS for bold links [#5887](https://github.com/diaspora/diaspora/pull/5887)
* Correctly handle IE8 in the chrome frame middleware [#5878](https://github.com/diaspora/diaspora/pull/5878)
* Fix code reloading for PostPresenter [#5888](https://github.com/diaspora/diaspora/pull/5888)
* Fix closing account from mobile view [#5913](https://github.com/diaspora/diaspora/pull/5913)
* Allow using common custom template for desktop & mobile landing page [#5915](https://github.com/diaspora/diaspora/pull/5915)
* Use correct branding in Atom feed [#5929](https://github.com/diaspora/diaspora/pull/5929)
* Update the configurate gem to avoid issues by missed missing settings keys [#5934](https://github.com/diaspora/diaspora/pull/5934)
* ContactPresenter#full_hash_with_person did not contain relationship information [#5936](https://github.com/diaspora/diaspora/pull/5936)
* Fix inactive user removal not respecting configuration for daily limits [#5953](https://github.com/diaspora/diaspora/pull/5953)
* Fix missing localization of inactive user removal warning emails [#5950](https://github.com/diaspora/diaspora/issues/5950)
* Fix fetching for public post while Webfingering [#5958](https://github.com/diaspora/diaspora/pull/5958)
* Handle empty searchable in HCard gracefully [#5962](https://github.com/diaspora/diaspora/pull/5962)
* Fix a freeze in new post parsing [#5965](https://github.com/diaspora/diaspora/pull/5965)
* Add case insensitive unconfirmed email addresses as authentication key [#5967](https://github.com/diaspora/diaspora/pull/5967)
* Fix liking on single post views when accessed via GUID [#5978](https://github.com/diaspora/diaspora/pull/5978)
* Only return the current_users participation for post interactions [#6007](https://github.com/diaspora/diaspora/pull/6007)
* Fix tag rendering in emails [#6009](https://github.com/diaspora/diaspora/pull/6009)
* Fix the logo in emails [#6013](https://github.com/diaspora/diaspora/pull/6013)
* Disable autocorrect for username on mobile sign in [#6028](https://github.com/diaspora/diaspora/pull/6028)
* Fix broken default avatars in the database [#6014](https://github.com/diaspora/diaspora/pull/6014)
* Only strip text direction codepoints around hashtags [#6067](https://github.com/diaspora/diaspora/issues/6067)
* Fix selected week on admin weekly stats page [#6079](https://github.com/diaspora/diaspora/pull/6079)
* Fix that some unread conversations may be hidden [#6060](https://github.com/diaspora/diaspora/pull/6060)
* Fix photo links in the mobile interface [#6082](https://github.com/diaspora/diaspora/pull/6082)

## Features
* Hide post title of limited post in comment notification email [#5843](https://github.com/diaspora/diaspora/pull/5843)
* More and better environment checks in script/server [#5891](https://github.com/diaspora/diaspora/pull/5891)
* Enable aspect sorting again [#5559](https://github.com/diaspora/diaspora/pull/5559)
* Submit messages in conversations with Ctrl+Enter [#5910](https://github.com/diaspora/diaspora/pull/5910)
* Support syntax highlighting for fenced code blocks [#5908](https://github.com/diaspora/diaspora/pull/5908)
* Added link to diasporafoundation.org to invitation email [#5893](https://github.com/diaspora/diaspora/pull/5893)
* Gracefully handle missing `og:url`s [#5926](https://github.com/diaspora/diaspora/pull/5926)
* Remove private post content from "also commented" mails [#5931](https://github.com/diaspora/diaspora/pull/5931)
* Add a button to follow/unfollow tags to the mobile interface [#5941](https://github.com/diaspora/diaspora/pull/5941)
* Add a "Manage followed tags" page to mass unfollow tags in the mobile interface [#5945](https://github.com/diaspora/diaspora/pull/5945)
* Add popover/tooltip about email visibility to registration/settings page [#5956](https://github.com/diaspora/diaspora/pull/5956)
* Fetch person posts on sharing request [#5960](https://github.com/diaspora/diaspora/pull/5960)
* Introduce 'authorized' configuration option for services [#5985](https://github.com/diaspora/diaspora/pull/5985)
* Added configuration options for log rotating [#5994](https://github.com/diaspora/diaspora/pull/5994)

# 0.5.0.1

Use the correct setting for captcha length instead of defaulting to 1 always.

# 0.5.0.0

## Major Sidekiq update
This release includes a major upgrade of the background processing system Sidekiq. To upgrade cleanly:

1. Stop diaspora*
2. Run `RAILS_ENV=production bundle exec sidekiq` and wait 5-10 minutes, then stop it again (hit `CTRL+C`)
3. Do a normal upgrade of diaspora*
4. Start diaspora*

## Rails 4 - Manual action required
Please edit `config/initializers/secret_token.rb`, replacing `secret_token` with
`secret_key_base`.

```ruby
# Old
Rails.application.config.secret_token = '***********...'

# New
Diaspora::Application.config.secret_key_base = '*************...'
```

You also need to take care to set `RAILS_ENV` and to clear the cache while precompiling assets: `RAILS_ENV=production bundle exec rake tmp:cache:clear assets:precompile`

## Supported Ruby versions
This release drops official support for the Ruby 1.9 series. This means we will no longer test against this Ruby version or take care to choose libraries
that work with it. However that doesn't mean we won't accept patches that improve running diaspora* on it.

At the same time we adopt support for the Ruby 2.1 series and recommend running on the latest Ruby version of that branch. We continue to support the Ruby 2.0
series and run our comprehensive test suite against it.

## Change in defaults.yml
The default for including jQuery from a CDN has changed. If you want to continue to include it from a CDN, please explicitly set the `jquery_cdn` setting to `true` in diaspora.yml.

## Change in database.yml
For MySQL databases, replace `charset: utf8` with `encoding: utf8mb4` and  change `collation` from `utf8_bin` to `utf8mb4_bin` in the file `config/database.yml`.
This is enables full UTF8 support (4bytes characters), including standard emoji characters.
See `database.yml.example` for reference.
Please make sure to stop Diaspora prior running this migration!

## Experimental chat feature
This release adds experimental integration with XMPP for real-time chat. Please see  [our wiki](https://wiki.diasporafoundation.org/Vines) for further informations.

## Change in statistics.json schema
The way services are shown in the `statistics.json` route is changing. The keys relating to showing whether services are enabled or not are moving to their own container as `"services": {....}`, instead of having them all in the root level of the JSON.

The keys will still be available in the root level within the 0.5 release. The old keys will be removed in the 0.6 release.

## New maintenance feature to automatically expire inactive accounts
Removing of old inactive users can now be done automatically by background processing. The amount of inactivity is set by `after_days`. A warning email will be sent to the user and after an additional `warn_days`, the account will be automatically closed.

This maintenance is not enabled by default. Podmins can enable it by for example copying over the new settings under `settings.maintenance` to their `diaspora.yml` file and setting it enabled. The default setting is to expire accounts that have been inactive for 2 years (no login).

## Camo integration to proxy external assets
It is now possible to enable an automatic proxying of external assets, for example images embedded via Markdown or OpenGraph thumbnails loaded from insecure third party servers through a [Camo proxy](https://github.com/atmos/camo).

This is disabled by default since it requires the installation of additional packages and might cause some traffic. Check the [wiki page](https://wiki.diasporafoundation.org/Installation/Camo) for more information and detailed installation instructions.

## Paypal unhosted button and currency
Podmins can now set the currency for donations, and use an unhosted button if they can't use
a hosted one. Note: you need to **copy the new settings from diaspora.yml.example to your
diaspora.yml file**. The existing settings from 0.4.x and before will not work any more.

## Custom splash page changes
diaspora* no longer adds a `div.container` to wrap custom splash pages. This adds the ability for podmins to write home pages using Bootstrap's fluid design. Podmins who added a custom splash page in `app/views/home/_show.{html,mobile}.haml` need to wrap the contents into a `div.container` to keep the old design. You will find updated examples [in our wiki](https://wiki.diasporafoundation.org/Custom_splash_page).

## Refactor
* Redesign contacts page [#5153](https://github.com/diaspora/diaspora/pull/5153)
* Improve profile page design on mobile [#5084](https://github.com/diaspora/diaspora/pull/5084)
* Port test suite to RSpec 3 [#5170](https://github.com/diaspora/diaspora/pull/5170)
* Port tag stream to Bootstrap [#5138](https://github.com/diaspora/diaspora/pull/5138)
* Consolidate migrations, if you need a migration prior 2013, checkout the latest release in the 0.4.x series first [#5173](https://github.com/diaspora/diaspora/pull/5173)
* Add tests for mobile sign up [#5185](https://github.com/diaspora/diaspora/pull/5185)
* Display new conversation form on conversations/index [#5178](https://github.com/diaspora/diaspora/pull/5178)
* Port profile page to Backbone [#5180](https://github.com/diaspora/diaspora/pull/5180)
* Pull punycode.js from rails-assets.org [#5263](https://github.com/diaspora/diaspora/pull/5263)
* Redesign profile page and port to Bootstrap [#4657](https://github.com/diaspora/diaspora/pull/4657)
* Unify stream selection links in the left sidebar [#5271](https://github.com/diaspora/diaspora/pull/5271)
* Refactor schema of statistics.json regarding services [#5296](https://github.com/diaspora/diaspora/pull/5296)
* Pull jquery.idle-timer.js from rails-assets.org [#5310](https://github.com/diaspora/diaspora/pull/5310)
* Pull jquery.placeholder.js from rails-assets.org [#5299](https://github.com/diaspora/diaspora/pull/5299)
* Pull jquery.textchange.js from rails-assets.org [#5297](https://github.com/diaspora/diaspora/pull/5297)
* Pull jquery.hotkeys.js from rails-assets.org [#5368](https://github.com/diaspora/diaspora/pull/5368)
* Reduce amount of useless background job retries and pull public posts when missing [#5209](https://github.com/diaspora/diaspora/pull/5209)
* Updated Weekly User Stats admin page to show data for the most recent week including reversing the order of the weeks in the drop down to show the most recent. [#5331](https://github.com/diaspora/diaspora/pull/5331)
* Convert some cukes to RSpec tests [#5289](https://github.com/diaspora/diaspora/pull/5289)
* Hidden overflow for long names on tag pages [#5279](https://github.com/diaspora/diaspora/pull/5279)
* Always reshare absolute root of a post [#5276](https://github.com/diaspora/diaspora/pull/5276)
* Convert remaining SASS stylesheets to SCSS [#5342](https://github.com/diaspora/diaspora/pull/5342)
* Update rack-protection [#5403](https://github.com/diaspora/diaspora/pull/5403)
* Cleanup diaspora.yml [#5426](https://github.com/diaspora/diaspora/pull/5426)
* Replace `opengraph_parser` with `open_graph_reader` [#5462](https://github.com/diaspora/diaspora/pull/5462)
* Make sure conversations without any visibilities left are deleted [#5478](https://github.com/diaspora/diaspora/pull/5478)
* Change tooltip for delete button in conversations view [#5477](https://github.com/diaspora/diaspora/pull/5477)
* Replace a modifier-rescue with a specific rescue [#5491](https://github.com/diaspora/diaspora/pull/5491)
* Port contacts page to backbone [#5473](https://github.com/diaspora/diaspora/pull/5473)
* Replace CSS vendor prefixes automatically [#5532](https://github.com/diaspora/diaspora/pull/5532)
* Use sentence case consistently throughout UI [#5588](https://github.com/diaspora/diaspora/pull/5588)
* Hide sign up button when registrations are disabled [#5612](https://github.com/diaspora/diaspora/pull/5612)
* Standardize capitalization throughout the UI [#5588](https://github.com/diaspora/diaspora/pull/5588)
* Display photos on the profile page as thumbnails [#5521](https://github.com/diaspora/diaspora/pull/5521)
* Unify not connected pages (sign in, sign up, forgot password) [#5391](https://github.com/diaspora/diaspora/pull/5391)
* Port remaining stream pages to Bootstrap [#5715](https://github.com/diaspora/diaspora/pull/5715)
* Port notification dropdown to Backbone [#5707](https://github.com/diaspora/diaspora/pull/5707) [#5761](https://github.com/diaspora/diaspora/pull/5761)
* Add rounded corners for avatars [#5733](https://github.com/diaspora/diaspora/pull/5733)
* Move registration form to a partial [#5764](https://github.com/diaspora/diaspora/pull/5764)
* Add tests for liking and unliking posts [#5741](https://github.com/diaspora/diaspora/pull/5741)
* Rewrite slide effect in conversations as css transition for better performance [#5776](https://github.com/diaspora/diaspora/pull/5776)
* Various cleanups and improvements in the frontend code [#5781](https://github.com/diaspora/diaspora/pull/5781) [#5769](https://github.com/diaspora/diaspora/pull/5769) [#5763](https://github.com/diaspora/diaspora/pull/5763) [#5762](https://github.com/diaspora/diaspora/pull/5762) [#5758](https://github.com/diaspora/diaspora/pull/5758) [#5755](https://github.com/diaspora/diaspora/pull/5755) [#5747](https://github.com/diaspora/diaspora/pull/5747) [#5734](https://github.com/diaspora/diaspora/pull/5734) [#5786](https://github.com/diaspora/diaspora/pull/5786) [#5768](https://github.com/diaspora/diaspora/pull/5798)
* Add specs and validations to the role model [#5792](https://github.com/diaspora/diaspora/pull/5792)
* Replace 'Make something' text by diaspora ball logo on registration page [#5743](https://github.com/diaspora/diaspora/pull/5743)

## Bug fixes
* orca cannot see 'Add Contact' button [#5158](https://github.com/diaspora/diaspora/pull/5158)
* Move submit button to the right in conversations view [#4960](https://github.com/diaspora/diaspora/pull/4960)
* Handle long URLs and titles in OpenGraph descriptions [#5208](https://github.com/diaspora/diaspora/pull/5208)
* Fix deformed getting started popover [#5227](https://github.com/diaspora/diaspora/pull/5227)
* Use correct locale for invitation subject [#5232](https://github.com/diaspora/diaspora/pull/5232)
* Initial support for IDN emails
* Fix services settings reported by statistics.json [#5256](https://github.com/diaspora/diaspora/pull/5256)
* Only collapse empty comment box [#5328](https://github.com/diaspora/diaspora/pull/5328)
* Fix pagination for people/guid/contacts [#5304](https://github.com/diaspora/diaspora/pull/5304)
* Fix poll creation on Bootstrap pages [#5334](https://github.com/diaspora/diaspora/pull/5334)
* Show error message on invalid reset password attempt [#5325](https://github.com/diaspora/diaspora/pull/5325)
* Fix translations on mobile password reset pages [#5318](https://github.com/diaspora/diaspora/pull/5318)
* Handle unset user agent when signing out [#5316](https://github.com/diaspora/diaspora/pull/5316)
* More robust URL parsing for oEmbed and OpenGraph [#5347](https://github.com/diaspora/diaspora/pull/5347)
* Fix Publisher doesn't expand while uploading images [#3098](https://github.com/diaspora/diaspora/issues/3098)
* Drop unneeded and too open crossdomain.xml
* Fix hidden aspect dropdown on getting started page [#5407](https://github.com/diaspora/diaspora/pulls/5407)
* Fix a few issues on Bootstrap pages [#5401](https://github.com/diaspora/diaspora/pull/5401)
* Improve handling of the `more` link on mobile stream pages [#5400](https://github.com/diaspora/diaspora/pull/5400)
* Fix prefilling publisher after getting started [#5442](https://github.com/diaspora/diaspora/pull/5442)
* Fix overflow in profile sidebar [#5450](https://github.com/diaspora/diaspora/pull/5450)
* Fix code overflow in SPV and improve styling for code tags [#5422](https://github.com/diaspora/diaspora/pull/5422)
* Correctly validate if local recipients actually want to receive a conversation [#5449](https://github.com/diaspora/diaspora/pull/5449)
* Improve consistency of poll answer ordering [#5471](https://github.com/diaspora/diaspora/pull/5471)
* Fix broken aspect selectbox on asynchronous search results [#5488](https://github.com/diaspora/diaspora/pull/5488)
* Replace %{third_party_tools} by the appropriate hyperlink in tags FAQ [#5509](https://github.com/diaspora/diaspora/pull/5509)
* Repair downloading the profile image from Facebook [#5493](https://github.com/diaspora/diaspora/pull/5493)
* Fix localization of post and comment timestamps on mobile [#5482](https://github.com/diaspora/diaspora/issues/5482)
* Fix mobile JS loading to quieten errors. Fixes also service buttons on mobile bookmarklet.
* Don't error out when adding a too long location to the profile [#5614](https://github.com/diaspora/diaspora/pull/5614)
* Correctly decrease unread count for conversations [#5646](https://github.com/diaspora/diaspora/pull/5646)
* Fix automatic scroll for conversations [#5646](https://github.com/diaspora/diaspora/pull/5646)
* Fix missing translation on privacy settings page [#5671](https://github.com/diaspora/diaspora/pull/5671)
* Fix code overflow for the mobile website [#5675](https://github.com/diaspora/diaspora/pull/5675)
* Strip Unicode format characters prior post processing [#5680](https://github.com/diaspora/diaspora/pull/5680)
* Disable email notifications for closed user accounts [#5640](https://github.com/diaspora/diaspora/pull/5640)
* Total user statistic no longer includes closed accounts [#5041](https://github.com/diaspora/diaspora/pull/5041)
* Don't add a space when rendering a mention [#5711](https://github.com/diaspora/diaspora/pull/5711)
* Fix flickering hovercards [#5714](https://github.com/diaspora/diaspora/pull/5714) [#5876](https://github.com/diaspora/diaspora/pull/5876)
* Improved stripping markdown in post titles [#5730](https://github.com/diaspora/diaspora/pull/5730)
* Remove border from reply form for conversations [#5744](https://github.com/diaspora/diaspora/pull/5744)
* Fix overflow for headings, blockquotes and other elements [#5731](https://github.com/diaspora/diaspora/pull/5731)
* Correct photo count on profile page [#5751](https://github.com/diaspora/diaspora/pull/5751)
* Fix mobile sign up from an invitation [#5754](https://github.com/diaspora/diaspora/pull/5754)
* Set max-width for tag following button on tag page [#5752](https://github.com/diaspora/diaspora/pull/5752)
* Display error messages for failed password change [#5580](https://github.com/diaspora/diaspora/pull/5580)
* Display correct error message for too long tags [#5783](https://github.com/diaspora/diaspora/pull/5783)
* Fix displaying reshares in the stream on mobile [#5790](https://github.com/diaspora/diaspora/pull/5790)
* Remove bottom margin from lists that are the last element of a post. [#5721](https://github.com/diaspora/diaspora/pull/5721)
* Fix pagination design on conversations page [#5791](https://github.com/diaspora/diaspora/pull/5791)
* Prevent inserting posts into the wrong stream [#5838](https://github.com/diaspora/diaspora/pull/5838)
* Update help section [#5857](https://github.com/diaspora/diaspora/pull/5857) [#5859](https://github.com/diaspora/diaspora/pull/5859)
* Fix asset precompilation check in script/server [#5863](https://github.com/diaspora/diaspora/pull/5863)
* Convert MySQL databases to utf8mb4 [#5530](https://github.com/diaspora/diaspora/pull/5530) [#5624](https://github.com/diaspora/diaspora/pull/5624) [#5865](https://github.com/diaspora/diaspora/pull/5865)
* Don't upcase labels on mobile sign up/sign in [#5872](https://github.com/diaspora/diaspora/pull/5872)

## Features
* Don't pull jQuery from a CDN by default [#5105](https://github.com/diaspora/diaspora/pull/5105)
* Better character limit message [#5151](https://github.com/diaspora/diaspora/pull/5151)
* Remember whether a AccountDeletion was performed [#5156](https://github.com/diaspora/diaspora/pull/5156)
* Increased the number of notifications shown in drop down bar to 15 [#5129](https://github.com/diaspora/diaspora/pull/5129)
* Increase possible captcha length [#5169](https://github.com/diaspora/diaspora/pull/5169)
* Display visibility icon in publisher aspects dropdown [#4982](https://github.com/diaspora/diaspora/pull/4982)
* Add a link to the reported comment in the admin panel [#5337](https://github.com/diaspora/diaspora/pull/5337)
* Strip search query from leading and trailing whitespace [#5317](https://github.com/diaspora/diaspora/pull/5317)
* Add the "network" key to statistics.json and set it to "Diaspora" [#5308](https://github.com/diaspora/diaspora/pull/5308)
* Infinite scrolling in the notifications dropdown [#5237](https://github.com/diaspora/diaspora/pull/5237)
* Maintenance feature to automatically expire inactive accounts [#5288](https://github.com/diaspora/diaspora/pull/5288)
* Add LibreJS markers to JavaScript [5320](https://github.com/diaspora/diaspora/pull/5320)
* Ask for confirmation when leaving a submittable publisher [#5309](https://github.com/diaspora/diaspora/pull/5309)
* Allow page-specific styling via individual CSS classes [#5282](https://github.com/diaspora/diaspora/pull/5282)
* Change diaspora logo in the header on hover [#5355](https://github.com/diaspora/diaspora/pull/5355)
* Display diaspora handle in search results [#5419](https://github.com/diaspora/diaspora/pull/5419)
* Show a message on the ignored users page when there are none [#5434](https://github.com/diaspora/diaspora/pull/5434)
* Truncate too long OpenGraph descriptions [#5387](https://github.com/diaspora/diaspora/pull/5387)
* Make the source code URL configurable [#5410](https://github.com/diaspora/diaspora/pull/5410)
* Prefill publisher on the tag pages [#5442](https://github.com/diaspora/diaspora/pull/5442)
* Don't include the content of non-public posts into notification mails [#5494](https://github.com/diaspora/diaspora/pull/5494)
* Allow to set unhosted button and currency for paypal donation [#5452](https://github.com/diaspora/diaspora/pull/5452)
* Add followed tags in the mobile menu [#5468](https://github.com/diaspora/diaspora/pull/5468)
* Replace Pagedown with markdown-it [#5526](https://github.com/diaspora/diaspora/pull/5526)
* Do not truncate notification emails anymore [#4342](https://github.com/diaspora/diaspora/issues/4342)
* Allows users to export their data in gzipped JSON format from their user settings page [#5499](https://github.com/diaspora/diaspora/pull/5499)
* Strip EXIF data from newly uploaded images [#5510](https://github.com/diaspora/diaspora/pull/5510)
* Hide user setting if the community spotlight is not enabled on the pod [#5562](https://github.com/diaspora/diaspora/pull/5562)
* Add HTML view for pod statistics [#5464](https://github.com/diaspora/diaspora/pull/5464)
* Added/Moved hide, block user, report and delete button in SPV [#5547](https://github.com/diaspora/diaspora/pull/5547)
* Added keyboard shortcuts r(reshare), m(expand Post), o(open first link in post) [#5602](https://github.com/diaspora/diaspora/pull/5602)
* Added dropdown to add/remove people from/to aspects in mobile view [#5594](https://github.com/diaspora/diaspora/pull/5594)
* Dynamically compute minimum and maximum valid year for birthday field [#5639](https://github.com/diaspora/diaspora/pull/5639)
* Show hovercard on mentions [#5652](https://github.com/diaspora/diaspora/pull/5652)
* Make help sections linkable [#5667](https://github.com/diaspora/diaspora/pull/5667)
* Add invitation link to contacts page [#5655](https://github.com/diaspora/diaspora/pull/5655)
* Add year to notifications page [#5676](https://github.com/diaspora/diaspora/pull/5676)
* Give admins the ability to lock & unlock accounts [#5643](https://github.com/diaspora/diaspora/pull/5643)
* Add reshares to the stream view immediately [#5699](https://github.com/diaspora/diaspora/pull/5699)
* Update and improve help section [#5665](https://github.com/diaspora/diaspora/pull/5665), [#5706](https://github.com/diaspora/diaspora/pull/5706)
* Expose participation controls in the stream view [#5511](https://github.com/diaspora/diaspora/pull/5511)
* Reimplement photo export [#5685](https://github.com/diaspora/diaspora/pull/5685)
* Add participation controls in the single post view [#5722](https://github.com/diaspora/diaspora/pull/5722)
* Display polls on reshares [#5782](https://github.com/diaspora/diaspora/pull/5782)
* Remove footer from stream pages [#5816](https://github.com/diaspora/diaspora/pull/5816)

# 0.4.1.3

* Update Redcarped, fixes [OSVDB-120415](http://osvdb.org/show/osvdb/120415).

# 0.4.1.2

* Update Rails, fixes [CVE-2014-7818](https://groups.google.com/forum/#!topic/rubyonrails-security/dCp7duBiQgo).

# 0.4.1.1

* Fix XSS issue in poll questions [#5274](https://github.com/diaspora/diaspora/issues/5274)

# 0.4.1.0

## New 'Terms of Service' feature and template

This release brings a new ToS feature that allows pods to easily display to users the terms of service they are operating on. This feature is not enabled by default. If you want to enable it, please add under `settings` in `config/diaspora.yml` the following and restart diaspora. If in doubt see `config/diaspora.yml.example`:

    terms:
      enable: true

When enabled, the footer and sidebar will have a link to terms page, and sign up will have a disclaimer indicating that creating an account means the user accepts the terms of use.

While the project itself doesn't restrict what kind of terms pods run on, we realize not all podmins want to spend time writing them from scratch. Thus there is a basic ToS template included that will be used unless a custom one available.

To modify (or completely rewrite) the terms template, create a file called `app/views/terms/terms.haml` or `app/views/terms/terms.erb` and it will automatically replace the default template, which you can find at `app/views/terms/default.haml`.

There are also two configuration settings to customize the terms (when using the default template). These are optional.

* `settings.terms.jurisdiction` - indicate here in which country or state any legal disputes are handled.
* `settings.terms.minimum_age` - indicate here if you want to show a minimum required age for creating an account.

## Rake task to email users

There is a new Rake task `podmin:admin_mail` available to allow podmins to easily send news and notices to users. The rake task triggers emails via the normal diaspora mailer mechanism (so they are embedded in the standard template) and takes the following parameters:

1) Users definition

* `all` - all users in the database (except deleted)
* `active_yearly` - users logged in within the last year
* `active_monthly` - users logged in within the last month
* `active_halfyear` - users logged in within the last 6 months

2) Path to message file

* Give here a path to a HTML or plain text file that contains the message.

3) Subject

* A subject for the email

Example shell command (depending on your environment);

`RAILS_ENV=production bundle exec rake podmin:admin_mail['active_monthly','./message.html','Important message from pod']`

Read more about [specifying arguments to Rake tasks](http://stackoverflow.com/a/825832/1489738).

## Refactor
* Port help pages to Bootstrap [#5050](https://github.com/diaspora/diaspora/pull/5050)
* Refactor Notification#notify [#4945](https://github.com/diaspora/diaspora/pull/4945)
* Port getting started to Bootstrap [#5057](https://github.com/diaspora/diaspora/pull/5057)
* Port people search page to Bootstrap [#5077](https://github.com/diaspora/diaspora/pull/5077)
* Clarify explanations and defaults in diaspora.yml.example [#5088](https://github.com/diaspora/diaspora/pull/5088)
* Consistent header spacing on Bootstrap pages [#5108](https://github.com/diaspora/diaspora/pull/5108)
* Port settings pages (account, profile, privacy, services) to Bootstrap [#5039](https://github.com/diaspora/diaspora/pull/5039)
* Port contacts and community spotlight pages to Bootstrap [#5118](https://github.com/diaspora/diaspora/pull/5118)
* Redesign login page [#5112](https://github.com/diaspora/diaspora/pull/5112)
* Change mark read link on notifications page [#5141](https://github.com/diaspora/diaspora/pull/5141)

## Bug fixes
* Fix hiding of poll publisher on close [#5029](https://github.com/diaspora/diaspora/issues/5029)
* Fix padding in user menu [#5047](https://github.com/diaspora/diaspora/pull/5047)
* Fix self-XSS when renaming an aspect [#5048](https://github.com/diaspora/diaspora/pull/5048)
* Fix live updating when renaming an aspect [#5049](https://github.com/diaspora/diaspora/pull/5049)
* Use double quotes when embedding translations into Javascript [#5055](https://github.com/diaspora/diaspora/issues/5055)
* Fix regression in mobile sign-in ([commit](https://github.com/diaspora/diaspora/commit/4a2836b108f8a9eb6f46ca58cfcb7b23f40bb076))
* Set mention notification as read when viewing post [#5006](https://github.com/diaspora/diaspora/pull/5006)
* Set sharing notification as read when viewing profile [#5009](https://github.com/diaspora/diaspora/pull/5009)
* Ensure a consistent border on text input elements [#5069](https://github.com/diaspora/diaspora/pull/5069)
* Escape person name in contacts json returned by Conversations#new
* Make sure all parts of the hovercard are always in front [#5188](https://github.com/diaspora/diaspora/pull/5188)

## Features
* Port admin pages to bootstrap, polish user search results, allow accounts to be closed from the backend [#5046](https://github.com/diaspora/diaspora/pull/5046)
* Reference Salmon endpoint in Webfinger XRD to aid discovery by alternative implementations [#5062](https://github.com/diaspora/diaspora/pull/5062)
* Change minimal birth year for the birthday field to 1910 [#5083](https://github.com/diaspora/diaspora/pull/5083)
* Add scrolling thumbnail switcher in the lightbox [#5102](https://github.com/diaspora/diaspora/pull/5102)
* Add help section about keyboard shortcuts [#5100](https://github.com/diaspora/diaspora/pull/5100)
* Automatically add poll answers as needed [#5109](https://github.com/diaspora/diaspora/pull/5109)
* Add Terms of Service as an option for podmins, includes base template [#5104](https://github.com/diaspora/diaspora/pull/5104)
* Add rake task to send a mail to all users [#5111](https://github.com/diaspora/diaspora/pull/5111)
* Expose which services are configured in /statistics.json [#5121](https://github.com/diaspora/diaspora/pull/5121)
* In filtered notification views, replace "Mark all as read" with "Mark shown as read" [#5122](https://github.com/diaspora/diaspora/pull/5122)
* When ignoring a user remove his posts from the stream instantly [#5127](https://github.com/diaspora/diaspora/pull/5127)
* Allow to delete photos from the pictures stream [#5131](https://github.com/diaspora/diaspora/pull/5131)

# 0.4.0.1

## Bug fixes

* Fix performance regression on stream loading with MySQL/MariaDB database backends [#5014](https://github.com/diaspora/diaspora/issues/5014)
* Fix issue with post reporting [#5017](https://github.com/diaspora/diaspora/issues/5017)

# 0.4.0.0

## Ensure account deletions are run

A regression caused accounts deletions to not properly perform in some cases, see [#4792](https://github.com/diaspora/diaspora/issues/4792).
To ensure these are reexecuted properly, please run `RAILS_ENV=production bundle exec rake accounts:run_deletions`
after you've upgraded.

## Change in guid generation

This version will break federation to pods running on versions prior 0.1.1.0.

Read more in [#4249](https://github.com/diaspora/diaspora/pull/4249) and [#4883](https://github.com/diaspora/diaspora/pull/4883)

## Refactor
* Drop number of followers from tags page [#4717](https://github.com/diaspora/diaspora/pull/4717)
* Remove some unused beta code [#4738](https://github.com/diaspora/diaspora/pull/4738)
* Style improvements for SPV, use original author's avatar for reshares [#4754](https://github.com/diaspora/diaspora/pull/4754)
* Update image branding to the new decided standard [#4702](https://github.com/diaspora/diaspora/pull/4702)
* Consistent naming of conversations and messages [#4756](https://github.com/diaspora/diaspora/pull/4756)
* Improve stream generation time [#4769](https://github.com/diaspora/diaspora/pull/4769)
* Port help pages to backbone [#4768](https://github.com/diaspora/diaspora/pull/4768)
* Add participants to conversations menu [#4656](https://github.com/diaspora/diaspora/pull/4656)
* Update forgot_password and reset_password pages [#4707](https://github.com/diaspora/diaspora/pull/4707)
* Change jQuery CDN to jquery.com from googleapis.com [#4765](https://github.com/diaspora/diaspora/pull/4765)
* Update to jQuery 10
* Port publisher and bookmarklet to Bootstrap [#4678](https://github.com/diaspora/diaspora/pull/4678)
* Improve search page, add better indications [#4794](https://github.com/diaspora/diaspora/pull/4794)
* Port notifications and hovercards to Bootstrap [#4814](https://github.com/diaspora/diaspora/pull/4814)
* Replace .rvmrc by .ruby-version and .ruby-gemset [#4854](https://github.com/diaspora/diaspora/pull/4855)
* Reorder and reword items on user settings page [#4912](https://github.com/diaspora/diaspora/pull/4912)
* SPV: Improve padding and interaction counts [#4426](https://github.com/diaspora/diaspora/pull/4426)
* Remove auto 'mark as read' for notifications [#4810](https://github.com/diaspora/diaspora/pull/4810)
* Improve set read/unread in notifications dropdown [#4869](https://github.com/diaspora/diaspora/pull/4869)
* Refactor publisher: trigger events for certain actions, introduce 'disabled' state [#4932](https://github.com/diaspora/diaspora/pull/4932)

## Bug fixes
* Fix user account deletion [#4953](https://github.com/diaspora/diaspora/pull/4953) and [#4963](https://github.com/diaspora/diaspora/pull/4963)
* Fix email body language when invite a friend [#4832](https://github.com/diaspora/diaspora/issues/4832)
* Improve time agos by updating the plugin [#4281](https://github.com/diaspora/diaspora/pull/4281)
* Do not add a space after adding a mention [#4767](https://github.com/diaspora/diaspora/issues/4767)
* Fix active user statistics by saving a last seen timestamp for users [#4802](https://github.com/diaspora/diaspora/pull/4802)
* Render HTML in atom user feed [#4835](https://github.com/diaspora/diaspora/pull/4835)
* Fix plaintext mode of Mentionable [#4831](https://github.com/diaspora/diaspora/pull/4831)
* Fixed Atom Feed Error if reshared Post is deleted [#4841](https://github.com/diaspora/diaspora/pull/4841)
* Show hovercards in the notification drop-down for users on the same pod [#4843](https://github.com/diaspora/diaspora/pull/4843)
* The photo stream no longer repeats after the last photo [#4787](https://github.com/diaspora/diaspora/pull/4787)
* Fix avatar alignment for hovercards in the notifications dropdown [#4853](https://github.com/diaspora/diaspora/pull/4853)
* Do not parse hashtags inside Markdown links [#4856](https://github.com/diaspora/diaspora/pull/4856)
* Restore comment textarea content after revealing more comments [#4858](https://github.com/diaspora/diaspora/pull/4858)
* OpenGraph: don't make description into links [#4708](https://github.com/diaspora/diaspora/pull/4708)
* Don't cut off long tags in stream posts [#4878](https://github.com/diaspora/diaspora/pull/4878)
* Do not replace earlier appearances of the name while mentioning somebody [#4882](https://github.com/diaspora/diaspora/pull/4882)
* Catch exceptions when trying to decode an invalid URI [#4889](https://github.com/diaspora/diaspora/pull/4889)
* Redirect to the stream when switching the mobile publisher to desktop [#4917](https://github.com/diaspora/diaspora/pull/4917)
* Parsing mention witch contain in username special characters [#4919](https://github.com/diaspora/diaspora/pull/4919)
* Do not show your own hovercard [#4758](https://github.com/diaspora/diaspora/pull/4758)
* Hit Nominatim via https [#4968](https://github.com/diaspora/diaspora/pull/4968)

## Features
* You can report a single post or comment by clicking the correct icon in the controler section [#4517](https://github.com/diaspora/diaspora/pull/4517) [#4781](https://github.com/diaspora/diaspora/pull/4781)
* Add permalinks for comments [#4577](https://github.com/diaspora/diaspora/pull/4577)
* New menu for the mobile version [#4673](https://github.com/diaspora/diaspora/pull/4673)
* Added comment count to statistic to enable calculations of posts/comments ratios [#4799](https://github.com/diaspora/diaspora/pull/4799)
* Add filters to notifications controller [#4814](https://github.com/diaspora/diaspora/pull/4814)
* Activate hovercards in SPV and conversations [#4870](https://github.com/diaspora/diaspora/pull/4870)
* Added possibility to conduct polls [#4861](https://github.com/diaspora/diaspora/pull/4861) [#4894](https://github.com/diaspora/diaspora/pull/4894) [#4897](https://github.com/diaspora/diaspora/pull/4897) [#4899](https://github.com/diaspora/diaspora/pull/4899)

# 0.3.0.3

* Bump Rails to 3.2.17, fixes CVE-2014-0081, CVE-2014-0082. For more information see http://weblog.rubyonrails.org/2014/2/18/Rails_3_2_17_4_0_3_and_4_1_0_beta2_have_been_released/

# 0.3.0.2

## Bug fixes
* Use youtube HTTPS scheme for oEmbed [#4743](https://github.com/diaspora/diaspora/pull/4743)
* Fix infinite scroll on aspect streams [#4747](https://github.com/diaspora/diaspora/pull/4747)
* Fix hovercards [#4782](https://github.com/diaspora/diaspora/pull/4782)
* Bump kaminari to fix admin panel [#4714](https://github.com/diaspora/diaspora/issues/4714)

# 0.3.0.1

## Bug fixes
* Fix regression caused by using after_commit with nested '#save' which lead to an infinite recursion [#4715](https://github.com/diaspora/diaspora/issues/4715)
* Save textarea value before rendering comments when clicked 'show more...' [#4858](https://github.com/diaspora/diaspora/pull/4858)

# 0.3.0.0

## Pod statistics
A new feature [has been added](https://github.com/diaspora/diaspora/pull/4602) to allow pods to report extra statistics. Automatically after this code change, the route /statistics.json contains some basic data that was also available before via page headers (pod name, version, status of signups). But also, optionally podmins can enable user and post counts in the diaspora.yml configuration file. The counts are by default switched off, so if you want to report the total user, active user and local post counts, please edit your diaspora.yml configuration with the example values in diaspora.yml.example and uncomment the required lines as indicated.

## Ruby 2.0

We now recommend using Ruby 2.0 with Diaspora. If you're using RVM make sure to run:
```bash
rvm get stable
rvm install 2.0.0
cd ~/diaspora
git pull
cd - && cd ..
```

For more details see https://wiki.diasporafoundation.org/Updating

## Refactor
* Remove old SPV code [#4612](https://github.com/diaspora/diaspora/pull/4612)
* Move non-model federation stuff into lib/ [#4363](https://github.com/diaspora/diaspora/pull/4363)
* Build a color palette to uniform color usage [#4437](https://github.com/diaspora/diaspora/pull/4437) [#4469](https://github.com/diaspora/diaspora/pull/4469) [#4479](https://github.com/diaspora/diaspora/pull/4479)
* Rename bitcoin_wallet_id setting to bitcoin_address [#4485](https://github.com/diaspora/diaspora/pull/4485)
* Batch insert posts into stream collection for a small speedup [#4341](https://github.com/diaspora/diaspora/pull/4351)
* Ported fileuploader to Backbone and refactored publisher views [#4480](https://github.com/diaspora/diaspora/pull/4480)
* Refactor 404.html, fix [#4078](https://github.com/diaspora/diaspora/issues/4078)
* Remove the (now useless) last post link from the user profile. [#4540](https://github.com/diaspora/diaspora/pull/4540)
* Refactor ConversationsController, move query building to User model. [#4547](https://github.com/diaspora/diaspora/pull/4547)
* Refactor the Twitter service model [#4387](https://github.com/diaspora/diaspora/pull/4387)
* Refactor ConversationsController#create, move more stuff to User model [#4551](https://github.com/diaspora/diaspora/pull/4551)
* Refactor MessagesController#create, move stuff to User model [#4556](https://github.com/diaspora/diaspora/pull/4556)
* Reorder the left bar side menu to put the stream first [#4569](https://github.com/diaspora/diaspora/pull/4569)
* Improve notifications and conversations views design on mobile [#4593](https://github.com/diaspora/diaspora/pull/4593)
* Slight redesign of mobile publisher [#4604](https://github.com/diaspora/diaspora/pull/4604)
* Port conversations to Bootstrap [#4622](https://github.com/diaspora/diaspora/pull/4622)
* Remove participants popover and improve conversations menu [#4644](https://github.com/diaspora/diaspora/pull/4644)
* Refactor right side bar [#4793](https://github.com/diaspora/diaspora/pull/4793)

## Bug fixes
* Highlight down arrow at the user menu on hover [#4441](https://github.com/diaspora/diaspora/pull/4441)
* Make invite code input width consistent across browsers [#4448](https://github.com/diaspora/diaspora/pull/4448)
* Fix style of contacts in profile sidebar [#4451](https://github.com/diaspora/diaspora/pull/4451)
* Fix profile mobile when logged out [#4464](https://github.com/diaspora/diaspora/pull/4464)
* Fix preview with more than one mention [#4450](https://github.com/diaspora/diaspora/issues/4450)
* Fix size of images in the SPV [#4471](https://github.com/diaspora/diaspora/pull/4471)
* Adjust 404 message description to not leak logged out users if a post exists or not [#4477](https://github.com/diaspora/diaspora/pull/4477)
* Make I18n system more robust against missing keys in pluralization data
* Prevent overflow of too long strings in the single post view [#4487](https://github.com/diaspora/diaspora/pull/4487)
* Disable submit button in sign up form after submission to avoid email already exists error [#4506](https://github.com/diaspora/diaspora/issues/4506)
* Do not pull the 404 pages assets from Amazon S3 [#4501](https://github.com/diaspora/diaspora/pull/4501)
* Fix counter background does not cover more than 2 digits on profile [#4499](https://github.com/diaspora/diaspora/issues/4499)
* Fix commenting upon submission fail [#4005] (https://github.com/diaspora/diaspora/issues/4005)
* Fix date color and alignment in the notifications dropdown [#4502](https://github.com/diaspora/diaspora/issues/4502)
* Add a white background to images shown in the lightbox [#4475](https://github.com/diaspora/diaspora/issues/4475)
* Refactor getting_started page, test if facebook is available, fix [#4520](https://github.com/diaspora/diaspora/issues/4520)
* Avoid publishing empty posts [#4542](https://github.com/diaspora/diaspora/pull/4542)
* Force comments sort order in mobile spv [#4578](https://github.com/diaspora/diaspora/pull/4578)
* Fix getting started page for mobile [#4536](https://github.com/diaspora/diaspora/pull/4536)
* Refactor mobile header, fix [#4579](https://github.com/diaspora/diaspora/issues/4579)
* Fix avatar display on mobile profile [#4591](https://github.com/diaspora/diaspora/pull/4591)
* Add lightbox to unauthenticated header, fix [#4432](https://github.com/diaspora/diaspora/issues/4432)
* Fix "more picture" indication (+n) on mobile by adding a link on the indication [#4592](https://github.com/diaspora/diaspora/pull/4592)
* Display errors when photo upload fails [#4509](https://github.com/diaspora/diaspora/issues/4509)
* Fix posting to Twitter by correctly catching exception [#4627](https://github.com/diaspora/diaspora/issues/4627)
* Change "Show n more comments"-link, fix [#3119](https://github.com/diaspora/diaspora/issues/3119)
* Specify Firefox version for Travis-CI [#4623](https://github.com/diaspora/diaspora/pull/4623)
* Remove location when publisher is cleared by user
* On signup form errors, don't empty previous values by user, fix [#4663](https://github.com/diaspora/diaspora/issues/4663)
* Remove background from badges in header [#4692](https://github.com/diaspora/diaspora/issues/4692)

## Features
* Add oEmbed content to the mobile view [#4343](https://github.com/diaspora/diaspora/pull/4353)
* One click to select the invite URL [#4447](https://github.com/diaspora/diaspora/pull/4447)
* Disable "mark all as read" link if all notifications are read [#4463](https://github.com/diaspora/diaspora/pull/4463)
* Collapse aspect list and tag followings list when switching to other views [#4462](https://github.com/diaspora/diaspora/pull/4462)
* Highlight current stream in left sidebar [#4445](https://github.com/diaspora/diaspora/pull/4445)
* Added ignore user icon on user profile [#4417](https://github.com/diaspora/diaspora/pull/4417)
* Improve the management of the contacts visibility settings in an aspect [#4567](https://github.com/diaspora/diaspora/pull/4567)
* Add actions on aspects on the contact page [#4570](https://github.com/diaspora/diaspora/pull/4570)
* Added a statistics route with general pod information, and if enabled in pod settings, total user, half year/monthly active users and local post counts [#4602](https://github.com/diaspora/diaspora/pull/4602)
* Add indication about markdown formatting in the publisher [#4589](https://github.com/diaspora/diaspora/pull/4589)
* Add captcha to signup form [#4659](https://github.com/diaspora/diaspora/pull/4659)
* Update Underscore.js 1.3.1 to 1.5.2, update Backbone.js 0.9.2 to 1.1.0 [#4662](https://github.com/diaspora/diaspora/pull/4662)
* Display more than 8 pictures on a post [#4796](https://github.com/diaspora/diaspora/pull/4796)

## Gem updates
Added:
* atomic (1.1.14)
* bcrypt-ruby (3.1.2)
* backbone-on-rails (1.1.0.0)
* devise thread_safe (0.1)
* eco (1.0.0)
* eco-source (1.1.0.rc.1)
* ejs (1.1.1)
* galetahub-simple_captcha (0.1.5)
* thread_safe (0.1.3)
* zip-zip (0.2)

Removed:
* bcrypt-ruby
* rb-kqueue
* slim
* temple

Updated:
* acts_as_api 0.4.1 -> 0.4.2
* capybara 2.1.0 -> 2.2.1
* celluloid (0.13.0 -> 0.15.2
* chunky_png 1.2.8 -> 1.2.9
* client_side_validations 3.2.5 -> 3.2.6
* coderay 1.0.9 -> 1.1.0
* connection_pool 1.0.0 -> 1.2.0
* crack 0.4.0 -> 0.4.1
* cucumber 1.3.5 -> 1.3.10
* cucumber-rails 1.3.1 -> 1.4.0
* database_cleaner 1.1.0 -> 1.2.0
* devise 3.0.2 -> 3.2.2
* diff-lcs 1.2.4 -> 1.2.5
* ethon 0.5.12 -> 0.6.2
* excon 0.25.3 -> 0.31.0
* factory_girl 4.2.0 -> 4.3.0
* factory_girl_rails 4.2.0 -> 4.3.0
* faraday 0.8.8 -> 0.8.9
* ffi 1.9.0 -> 1.9.3
* fog 1.14.0 -> 1.19.0
* foreigner 1.4.2 -> 1.6.1
* fuubar 1.1.1 -> 1.3.2
* gherkin 2.12.0 -> 2.12.2
* guard 1.8.2 -> 2.2.5
* guard-cucumber 1.4.0 -> 1.4.1
* guard-rspec 3.0.2 -> 4.2.4
* haml 4.0.3 -> 4.0.5
* i18n-inflector-rails 1.0.6 -> 1.0.7
* json 1.8.0 -> 1.8.1
* jwt 0.1.8 -> 0.1.10
* kaminari 0.14.1 -> 0.15.0
* kgio 2.8.0 -> 2.8.1
* listen 1.2.2 -> 2.4.0
* mini_magick 3.6.0 -> 3.7.0
* mini_profile 0.5.1 -> 0.5.2
* mobile-fu 1.2.1 -> 1.2.2
* multi_json 1.7.9 -> 1.8.4
* multi_test 0.0.2 -> 0.0.3
* mysql2 0.3.13 -> 0.3.14
* net-ssh 2.6.8 -> 2.7.0
* nokogiri 1.6.0 -> 1.6.1
* omniauth-facebook 1.4.1 -> 1.6.0
* omniauth-twitter 1.0.0 -> 1.0.1
* orm_adapter 0.4.0 -> 0.5.0
* pry 0.9.12.2 -> 0.9.12.4
* rack-google-analytics 0.11.0 -> 0.14.0
* rack-rewrite 1.3.3 -> 1.5.0
* rails_autolink 1.1.0 -> 1.1.5
* raindrops 0.11.0 -> 0.12.0
* rake 10.1.0 -> 10.1.1
* rb-fsevent 0.9.3 -> 0.9.4
* rb-inotify 0.9.0 -> 0.9.3
* redis 3.0.4 -> 3.0.6
* redis-namespace 1.3.0 -> 1.4.1
* rspec 2.13.0 -> 2.14.1
* rspec-core 2.13.1 -> 2.14.7
* rspec-expectations 2.13.0 -> 2.14.4
* rspec-mocks 2.13.1 -> 2.14.4
* rspec-rails 2.13.2 -> 2.14.1
* ruby-oembed 0.8.8 -> 0.8.9
* ruby-progressbar 1.1.1 -> 1.4.0
* selenium-webdriver 2.34.0 -> 2.39.0
* sidekiq 2.11.1 -> 2.17.2
* slop 3.4.6 -> 3.4.7
* spork 1.0.0rc3 -> 1.0.0rc4
* strong_parameters 0.2.1 -> 0.2.2
* test_after_commit 0.2.0 -> 0.2.2
* timers 1.0.0 -> 1.1.0
* timecop 0.6.1 -> 0.7.1
* typhoeus 0.6.3 -> 0.6.7
* unicorn 4.6.3 -> 4.8.0
* webmock 1.13.0 -> 1.16.1
* will_paginate 3.0.4 -> 3.0.5

# 0.2.0.1

* Bump rails to version 3.2.16, fixes several security issues, see http://weblog.rubyonrails.org/2013/12/3/Rails_3_2_16_and_4_0_2_have_been_released/
* Bump recommended Ruby version to 1.9.3-p484, see https://www.ruby-lang.org/en/news/2013/11/22/heap-overflow-in-floating-point-parsing-cve-2013-4164/

# 0.2.0.0

**Attention:** This release includes a potentially long running migration! However it should be safe to run this while keeping your application servers on.

## Refactor
* Service and ServiceController, general code reorg to make it cleaner/+ testable/+ extensible [#4344](https://github.com/diaspora/diaspora/pull/4344)
* Background actual mailing when sending invitations [#4069](https://github.com/diaspora/diaspora/issues/4069)
* Set the current user on the client side through gon [#4028](https://github.com/diaspora/diaspora/issues/4028)
* Update sign out route to a DELETE request [#4068](https://github.com/diaspora/diaspora/issues/4068)
* Convert all ActivityStreams::Photo to StatusMessages and drop ActivityStreams::Photo [#4144](https://github.com/diaspora/diaspora/issues/4144)
* Port the Rails application to strong_parameters in preparation to the upgrade to Rails 4 [#4143](https://github.com/diaspora/diaspora/issues/4143)
* Refactor left bar side menu, improve tag autosuggestion design [#4271](https://github.com/diaspora/diaspora/issues/4271), [#4316](https://github.com/diaspora/diaspora/pull/4316)
* Extract and factorize the header css in a new file, fix ugly header in registration [#4389](https://github.com/diaspora/diaspora/pull/4389)
* Move contact list on profile to profile information, show user his own contacts on profile [#4360](https://github.com/diaspora/diaspora/pull/4360)
* Refactor metas, HTML is now valid [#4356](https://github.com/diaspora/diaspora/pull/4356)
* Improve sharing message and mention/message buttons on profile [#4374](https://github.com/diaspora/diaspora/pull/4374)

## Bug fixes
* Check twitter write access before adding/authorizing it for a user. [#4124](https://github.com/diaspora/diaspora/issues/4124)
* Don't focus comment form on 'show n more comments' [#4265](https://github.com/diaspora/diaspora/issues/4265)
* Do not render mobile photo view for none-existing photos [#4194](https://github.com/diaspora/diaspora/issues/4194)
* Render markdown content for prettier email subjects and titles [#4182](https://github.com/diaspora/diaspora/issues/4182)
* Disable invite button after sending invite [#4173](https://github.com/diaspora/diaspora/issues/4173)
* Fix pagination for people list on the tag stream page [#4245](https://github.com/diaspora/diaspora/pull/4245)
* Fix missing timeago tooltip in conversations [#4257](https://github.com/diaspora/diaspora/issues/4257)
* Fix link to background image [#4289](https://github.com/diaspora/diaspora/pull/4289)
* Fix Facebox icons 404s when called from Backbone
* Fix deleting a post from Facebook [#4290](https://github.com/diaspora/diaspora/pull/4290)
* Display notices a little bit longer to help on sign up errors [#4274](https://github.com/diaspora/diaspora/issues/4274)
* Fix user contact sharing/receiving [#4163](https://github.com/diaspora/diaspora/issues/4163)
* Change image to ajax-loader when closing lightbox [#3229](https://github.com/diaspora/diaspora/issues/3229)
* Fix pointer cursor on the file upload button [#4349](https://github.com/diaspora/diaspora/pull/4349)
* Resize preview button [#4355](https://github.com/diaspora/diaspora/pull/4355)
* Fix compability problem with MySQL 5.6 [#4312](https://github.com/diaspora/diaspora/issues/4312)
* Don't collapse the post preview [#4346](https://github.com/diaspora/diaspora/issues/4346)
* Improve mobile usability [#4354](https://github.com/diaspora/diaspora/pull/4354)
* Descending text is no longer cut off in orange welcome banner [#4377](https://github.com/diaspora/diaspora/issues/4377)
* Adjust Facebook character limit to reality [#4380](https://github.com/diaspora/diaspora/issues/4380)
* Restore truncated URLs when posting to Twitter [#4211](https://github.com/diaspora/diaspora/issues/4211)
* Fix mobile search tags [#4392](https://github.com/diaspora/diaspora/issues/4392)
* Remove placeholders for name fields in settings (no more Sofaer) [#4385](https://github.com/diaspora/diaspora/pull/4385)
* Problems with layout the registration page for mobile. [#4396](https://github.com/diaspora/diaspora/issues/4396)
* Do not display photos in the background in the SPV [#4407](https://github.com/diaspora/diaspora/pull/4407)
* Fix mobile view of deleted reshares [#4397](https://github.com/diaspora/diaspora/issues/4397)
* Fix the overlapping of embedded youtube videos [#2943](https://github.com/diaspora/diaspora/issues/2943)
* Fix opacity of control icons [#4414](https://github.com/diaspora/diaspora/issues/4414/)
* Add hover state to header icons [#4436](https://github.com/diaspora/diaspora/pull/4436)
* Fix check icon regression on contacts page [#4440](https://github.com/diaspora/diaspora/pull/4440)
* Do not leak non public photos
* Fix check icon alignment in aspect dropdown [#4443](https://github.com/diaspora/diaspora/pull/4443)

## Features
* Admin: add option to find users under 13 (COPPA) [#4252](https://github.com/diaspora/diaspora/pull/4252)
* Show the user if a contact is sharing with them when viewing their profile page [#2948](https://github.com/diaspora/diaspora/issues/2948)
* Made Unicorn timeout configurable and increased the default to 90 seconds
* Follow DiasporaHQ upon account creation is now configurable to another account [#4278](https://github.com/diaspora/diaspora/pull/4278)
* Use first header as title in the single post view, when possible [#4256](https://github.com/diaspora/diaspora/pull/4256)
* Close publisher when clicking on the page outside of it [#4282](https://github.com/diaspora/diaspora/pull/4282)
* Deleting a post deletes it from Tumblr too [#4331](https://github.com/diaspora/diaspora/pull/4331)
* OpenGraph support [#4215](https://github.com/diaspora/diaspora/pull/4215)
* Added Wordpress service ability for posts. [#4321](https://github.com/diaspora/diaspora/pull/4321)
* Implement tag search autocomplete in header search box [#4169](https://github.com/diaspora/diaspora/issues/4169)
* Uncheck 'make contacts visible to each other' by default when adding new aspect. [#4343](https://github.com/diaspora/diaspora/issues/4343)
* Add possibility to ask for Bitcoin donations [#4375](https://github.com/diaspora/diaspora/pull/4375)
* Remove posts, comments and private conversations from the mobile site. [#4408](https://github.com/diaspora/diaspora/pull/4408) [#4409](https://github.com/diaspora/diaspora/pull/4409)
* Added a link to user photos and thumbnails are shown in the left side bar [#4347](https://github.com/diaspora/diaspora/issues/4347)
* Rework the single post view [#4410](https://github.com/diaspora/diaspora/pull/4410)
* Add aspect modification on contacts page, close [#4397](https://github.com/diaspora/diaspora/issues/4397)
* Add help page [#4405](https://github.com/diaspora/diaspora/issues/4405)

## Gem updates

* Added entypo-rails, mini_portile, multi_test, omniauth-wordpress, opengraph_parser, strong_parameters, test_after_commit
* addressable 2.3.4 -> 2.3.5
* asset_sync 0.5.4 -> 1.0.0
* bcrypt-ruby 3.0.1 -> 3.1.1
* capybara 1.1.3 -> 2.1.0
* carrierwave 0.8.0 -> 0.9.0
* coffee-script-source 1.6.2 -> 1.6.3
* cucumber 1.3.2 -> 1.3.5
* database_cleaner 1.0.1 -> 1.1.0
* devise 2.1.3 -> 3.0.2
* excon 0.23.0 -> 0.25.3
* faraday 0.8.7 -> 0.8.8
* fixture_builder 0.3.5 -> 0.3.6
* fog 1.12.1 -> 1.14.0
* font-awesome-rails 3.1.1.3 -> 3.2.1.2
* foreigner 1.4.1 -> 1.4.2
* guard 1.8.0 -> 1.8.2
* guard-rspec 3.0.1 -> 3.0.2
* guard-spork 1.5.0 -> 1.5.1
* i18n-inflector 2.6.6 -> 2.6.7
* listen 1.2.0 -> 1.2.2
* lumberjack 1.0.3 -> 1.0.4
* method_source 0.8.1 -> 0.8.2
* multi_json 1.7.6 -> 1.7.8
* mysql2 0.3.11 -> 0.3.13
* net-scp 1.1.1 -> 1.1.2
* net-ssh 2.6.7 -> 2.6.8
* nokogiri 1.5.9 -> 1.6.0
* omniauth-twitter 0.0.16 -> 1.0.0
* pg 0.15.1 -> 0.16.0
* rails-i18n 0.7.3 -> 0.7.4
* rake 10.0.4 -> 10.1.0
* redcarpet 2.3.0 -> 3.0.0
* remotipart 1.0.5 -> 1.2.1
* safe_yaml 0.9.3 -> 0.9.5
* sass 3.2.9 -> 3.2.10
* selenium-webdriver 2.32.1 -> 2.34.0
* sinon-rails 1.4.2.1 -> 1.7.3
* slop 3.4.5 -> 3.4.6
* temple 0.6.5 -> 0.6.6
* twitter 4.7.0 -> 4.8.1
* uglifier 2.1.1 -> 2.1.2
* unicorn 4.6.2 -> 4.6.3
* warden 1.2.1 -> 1.2.3
* webmock 1.11.0 -> 1.13.0
* xpath 0.1.4 -> 2.0.0

# 0.1.1.0

## Refactor

* Refactored config/ directory [#4144](https://github.com/diaspora/diaspora/pull/4145).
* Drop misleading fallback donation form. [Proposal](https://www.loomio.org/discussions/1045?proposal=2722)
* Update Typhoeus to 0.6.3 and refactor HydraWrapper. [#4162](https://github.com/diaspora/diaspora/pull/4162)
* Bump recomended Ruby version to 1.9.3-p448, see [Ruby news](http://www.ruby-lang.org/en/news/2013/06/27/hostname-check-bypassing-vulnerability-in-openssl-client-cve-2013-4073/).
* Remove length restriciton on GUIDs in the database schema [#4249](https://github.com/diaspora/diaspora/pull/4249)

## Bug fixes

* Fix deletelabel icon size regression after sprites [$4180](https://github.com/diaspora/diaspora/issues/4180)
* Don't use Pathname early to circumvent some rare initialization errors [#3816](https://github.com/diaspora/diaspora/issues/3816)
* Don't error out in script/server if git is unavailable.
* Fix post preview from tag pages [#4157](https://github.com/diaspora/diaspora/issues/4157)
* Fix tags ordering in chrome [#4133](https://github.com/diaspora/diaspora/issues/4133)
* Fix src URL for oEmbed iFrame [#4178](https://github.com/diaspora/diaspora/pull/4178)
* Add back-to-top button on tag and user pages [#4185](https://github.com/diaspora/diaspora/issues/4185)
* Fix reopened issue by changing the comment/post submit keyboard sortcut to ctrl+enter from shift+enter [#3897](https://github.com/diaspora/diaspora/issues/3897)
* Show medium avatar in hovercard [#4203](https://github.com/diaspora/diaspora/pull/4203)
* Fix posting to Twitter [#2758](https://github.com/diaspora/diaspora/issues/2758)
* Don't show hovercards for current user in comments [#3999](https://github.com/diaspora/diaspora/issues/3999)
* Replace mentions of out-of-aspect people with markdown links [#4161](https://github.com/diaspora/diaspora/pull/4161)
* Unify hide and ignore [#3828](https://github.com/diaspora/diaspora/issues/3828)
* Remove alpha branding [#4196](https://github.com/diaspora/diaspora/issues/4196)
* Fix dynamic loading of asset_sync
* Fix login for short passwords [#4123](https://github.com/diaspora/diaspora/issues/4123)
* Add loading indicator on tag pages, remove the second one from the profile page [#4041](https://github.com/diaspora/diaspora/issues/4041)
* Leaving the `to` field blank when sending a private message causes a server error [#4227](https://github.com/diaspora/diaspora/issues/4227)
* Fix hashtags that start a line when posting to Facebook or Twitter [#3768](https://github.com/diaspora/diaspora/issues/3768) [#4154](https://github.com/diaspora/diaspora/issues/4154)
* Show avatar of recent user in conversation list [#4237](https://github.com/diaspora/diaspora/issues/4237)
* Private message fails if contact not entered correctly [#4210](https://github.com/diaspora/diaspora/issues/4210)

## Features

* Deleting a post that was shared to Twitter now deletes it from Twitter too [#4156](https://github.com/diaspora/diaspora/pull/4156)
* Improvement on how participants are displayed on each conversation without opening it [#4149](https://github.com/diaspora/diaspora/pull/4149)

## Gem updates

* acts-as-taggable-on 2.4.0 -> 2.4.1
* configurate 0.0.7 -> 0.0.8
* database_cleaner 0.9.1 -> 1.0.1
* fog 1.10.1 -> 1.12.1
* fuubar 1.10 -> 1.1.1
* gon 4.1.0 -> 4.1.1
* guard-rspec 2.5.3 -> 3.0.1
* haml 4.0.2 -> 4.0.3
* json 1.7.7 -> 1.8.0
* mini_magick 3.5 -> 3.6.0
* mobile-fu 1.1.1 -> 1.2.1
* rack-cors 0.2.7 -> 0.2.8
* rails_admin 0.4.7 -> 0.4.9
* rails_autolink 1.0.9 -> 1.1.0
* redcarpet 2.2.2 -> 2.3.0
* rspec-rails 2.13.0 -> 2.13.2
* slim 1.3.8 -> 1.3.9
* twitter 4.6.2 -> 4.7.0
* typhoeus 0.3.3 -> 0.6.3
* uglifier 2.0.1 -> 2.1.1
* webmock 1.8.11 -> 1.11.0


# 0.1.0.1

* Regression fix: 500 for deleted reshares introduced by the locator
* Federate locations

# 0.1.0.0

## Refactor

### Replaced Resque with Sidekiq - Migration guide - [#3993](https://github.com/diaspora/diaspora/pull/3993)

We replaced our queue system with Sidekiq. You might know that Resque needs Redis.
Sidekiq does too, so don't remove it, it's still required. Sidekiq uses a threaded
model so you'll need far less processes than with Resque to do the same amount
of work.

To update do the following:

1. Before updating (even before the `git pull`!) stop your application
   server (Unicorn by default, started through Foreman).
2. In case you did already run `git pull` checkout v0.0.3.4:

   ```
   git fetch origin
   git checkout v0.0.3.4
   bundle
   ```

3. Start Resque web (you'll need temporary access to port 5678, check
   your Firewall if needed!):

   ```
   bundle exec resque-web
   ```

   In case you need it you can adjust the port with the `-p` flag.
4. One last time, start a Resque worker:

   ```
   RAILS_ENV=production QUEUE=* bundle exec rake resque:work
   ```

   Visit Resque web via http://your_host:5678, wait until all queues but the
   failed one are empty (show 0 jobs).
5. Kill the Resque worker by hitting Ctrl+C. Kill Resque web with:

   ```
   bundle exec resque-web -k
   ```

   Don't forget to close the port on the Firewall again, if you had to open it.
6. In case you needed to do step 2., run:

   ```
   git checkout master
   bundle
   ```

7. Proceed with the update as normal (migrate database, precompile assets).
8. Before starting Diaspora again ensure that you reviewed the new
   `environment.sidekiq` section in `config/diaspora.yml.example` and,
   if wanted, transfered it to your `config/diaspora.yml` and made any
   needed changes. In particular increase the `environment.sidekiq.concurrency`
   setting on any medium sized pod. If you do change that value, edit
   your `config/database.yml` and add a matching `pool: n` to your database
   configuration. n should be equal or higher than the amount of
   threads per Sidekiq worker. This sets how many concurrent
   connections to the database ActiveRecord allows.


If you aren't using `script/server` but for example passenger, you no
longer need to start a Resque worker, but a Sidekiq worker now. The
command for that is:

```
bundle exec sidekiq
```


#### Heroku

The only gotcha for Heroku single gear setups is that the setting name
to spawn a background worker from the unicorn process changed. Run

```
heroku config:remove SERVER_EMBED_RESQUE_WORKER
heroku config:set SERVER_EMBED_SIDEKIQ_WORKER=true
```

We're automatically adjusting the ActiveRecord connection pool size for you.

Larger Heroku setups should have enough expertise to figure out what to do
by them self.

### Removal of Capistrano

The Capistrano deployment scripts were removed from the main source code
repository, since they were no longer working.
They will be moved into their own repository with a new maintainer,
you'll be able to find them under the Diaspora* Github organization once
everything is set up.

### Other

* Cleaned up requires of our own libraries [#3993](https://github.com/diaspora/diaspora/pull/3993)
* Refactor people_controller#show and photos_controller#index [#4002](https://github.com/diaspora/diaspora/issues/4002)
* Modularize layout [#3944](https://github.com/diaspora/diaspora/pull/3944)
* Add header to the sign up page [#3944](https://github.com/diaspora/diaspora/pull/3944)
* Add a configuration entry to set max-age header to Amazon S3 resources. [#4048](https://github.com/diaspora/diaspora/pull/4048)
* Load images via sprites [#4039](https://github.com/diaspora/diaspora/pull/4039)
* Delete unnecessary javascript views. [#4059](https://github.com/diaspora/diaspora/pull/4059)
* Cleanup of script/server
* Attempt to stabilize federation of attached photos (fix [#3033](https://github.com/diaspora/diaspora/issues/3033)  [#3940](https://github.com/diaspora/diaspora/pull/3940) )
* Refactor develop install script [#4111](https://github.com/diaspora/diaspora/pull/4111)
* Remove special hacks for supporting Ruby 1.8 [#4113](https://github.com/diaspora/diaspora/pull/4139)
* Moved custom oEmbed providers to config/oembed_providers.yml [#4131](https://github.com/diaspora/diaspora/pull/4131)
* Add specs for Post#find_by_guid_or_id_with_user

## Bug fixes

* Fix mass aspect selection [#4127](https://github.com/diaspora/diaspora/pull/4127)
* Fix posting functionality on tags show view [#4112](https://github.com/diaspora/diaspora/pull/4112)
* Fix cancel button on getting_started confirmation box [#4073](https://github.com/diaspora/diaspora/issues/4073)
* Reset comment box height after posting a comment. [#4030](https://github.com/diaspora/diaspora/issues/4030)
* Fade long tag names. [#3899](https://github.com/diaspora/diaspora/issues/3899)
* Avoid posting empty comments. [#3836](https://github.com/diaspora/diaspora/issues/3836)
* Delegate parent_author to the target of a RelayableRetraction
* Do not fail on receiving a SignedRetraction via the public route
* Pass the real values to stderr_path and stdout_path in unicorn.rb since it runs a case statement on them.
* Decode tag name before passing it into a TagFollowingAction [#4027](https://github.com/diaspora/diaspora/issues/4027)
* Fix reshares in single post-view [#4056](https://github.com/diaspora/diaspora/issues/4056)
* Fix mobile view of deleted reshares. [#4063](https://github.com/diaspora/diaspora/issues/4063)
* Hide comment button in the mobile view when not signed in. [#4065](https://github.com/diaspora/diaspora/issues/4065)
* Send profile alongside notification [#3976](https://github.com/diaspora/diaspora/issues/3976)
* Fix off-center close button image on intro popovers [#3841](https://github.com/diaspora/diaspora/pull/3841)
* Remove unnecessary dotted CSS borders. [#2940](https://github.com/diaspora/diaspora/issues/2940)
* Fix default image url in profiles table. [#3795](https://github.com/diaspora/diaspora/issues/3795)
* Fix mobile buttons are only clickable when scrolled to the top. [#4102](https://github.com/diaspora/diaspora/issues/4102)
* Fix regression in bookmarklet causing uneditable post contents. [#4057](https://github.com/diaspora/diaspora/issues/4057)
* Redirect all mixed case tags to the lower case equivalents [#4058](https://github.com/diaspora/diaspora/issues/4058)
* Fix wrong message on infinite scroll on contacts page [#3681](https://github.com/diaspora/diaspora/issues/3681)
* My Activity mobile doesn't show second page when clicking "more". [#4109](https://github.com/diaspora/diaspora/issues/4109)
* Remove unnecessary navigation bar to access mobile site and re-add flash warning to mobile registrations. [#4085](https://github.com/diaspora/diaspora/pull/4085)
* Fix broken reactions link on mobile page [#4125](https://github.com/diaspora/diaspora/pull/4125)
* Missing translation "Back to top". [#4138](https://github.com/diaspora/diaspora/pull/4138)
* Fix preview with locator feature. [#4147](https://github.com/diaspora/diaspora/pull/4147)
* Fix mentions at end of post. [#3746](https://github.com/diaspora/diaspora/issues/3746)
* Fix missing indent to correct logged-out-header container relative positioning [#4134](https://github.com/diaspora/diaspora/pull/4134)
* Private post dont show error 404 when you are not authorized on mobile page [#4129](https://github.com/diaspora/diaspora/issues/4129)
* Show 404 instead of 500 if a not signed in user wants to see a non public or non existing post.

## Features

* Deleting a post that was shared to Facebook now deletes it from Facebook too [#3980]( https://github.com/diaspora/diaspora/pull/3980)
* Include reshares in a users public atom feed [#1781](https://github.com/diaspora/diaspora/issues/1781)
* Add the ability to upload photos from the mobile site. [#4004](https://github.com/diaspora/diaspora/issues/4004)
* Show timestamp when hovering on comment time-ago string. [#4042](https://github.com/diaspora/diaspora/issues/4042)
* If sharing a post with photos to Facebook, always include URL to post [#3706](https://github.com/diaspora/diaspora/issues/3706)
* Add possibiltiy to upload multiple photos from mobile. [#4067](https://github.com/diaspora/diaspora/issues/4067)
* Add hotkeys to navigate in stream [#4089](https://github.com/diaspora/diaspora/pull/4089)
* Add a brief explanatory text about external services connections to services index page [#3064](https://github.com/diaspora/diaspora/issues/3064)
* Add a preview for posts in the stream [#4099](https://github.com/diaspora/diaspora/issues/4099)
* Add shortcut key Shift to submit comments and publish posts. [#4096](https://github.com/diaspora/diaspora/pull/4096)
* Show the service username in a tooltip next to the publisher icons [#4126](https://github.com/diaspora/diaspora/pull/4126)
* Ability to add location when creating a post [#3803](https://github.com/diaspora/diaspora/pull/3803)
* Added oEmbed provider for MixCloud. [#4131](https://github.com/diaspora/diaspora/pull/4131)

## Gem updates

* Dropped everything related to Capistrano in preparation for maintaining it in a separate repository
* Replaced Resque with Sidekiq, see above. Added Sinatra and Slim for the Sidekiq  Monitor interface
* Added sinon-rails, compass-rails
* acts-as-taggable-on 2.3.3 -> 2.4.0
* addressable 2.3.2 -> 2.3.4
* client_side_validations 3.2.1 -> 3.2.5
* configurate 0.0.2 -> 0.0.7
* cucumber-rails 1.3.0 -> 1.3.1
* faraday 0.8.5 -> 0.8.7
* fog 1.9.0 -> 1.10.1
* foreigner 1.3.0 -> 1.4.1
* foreman 0.61 -> 0.62
* gon 4.0.2 -> 4.1.0
* guard 1.6.2 -> 1.7.0
* guard-cucumber 1.3.2 -> 1.4.0
* guard-rspec 2.4.0 -> 2.5.3
* guard-spork 1.4.2 -> 1.5.0
* haml 4.0.0 -> 4.0.2
* handlebars_assets 0.11.0 -> 0.1.2.0
* jasmine 1.3.1 -> 1.3.2
* nokogiri 1.5.6 -> 1.5.9
* oauth2 0.8.0 -> 0.8.1
* omniauth 1.1.3 -> 1.1.4
* omniauth-twitter 0.0.14 -> 0.0.16
* pg 0.14.1 -> 0.15.1
* rack-piwik 0.1.3 -> 0.2.2
* rails-i18n 0.7.2 -> 0.7.3
* rails_admin 0.4.5 -> 0.4.7
* roxml git release -> 3.1.6
* rspec-rails 2.12.2 -> 2.13.0
* safe_yaml 0.8.0 -> 0.9.1
* selenium-webdriver 2.29.0 -> 2.32.1
* timecop 0.5.9.2 -> 0.6.1
* twitter 4.5.0 -> 4.6.2
* uglifier 1.3.0 -> 2.0.1
* unicorn 4.6.0 -> 4.6.2

# 0.0.3.4

* Bump Rails to 3.2.13, fixes CVE-2013-1854, CVE-2013-1855, CVE-2013-1856 and CVE-2013-1857. [Read more](http://weblog.rubyonrails.org/2013/3/18/SEC-ANN-Rails-3-2-13-3-1-12-and-2-3-18-have-been-released/)

# 0.0.3.3

* Switch Gemfile source to https to be compatible with bundler 1.3

# 0.0.3.2

* Fix XSS vulnerability in conversations#new [#4010](https://github.com/diaspora/diaspora/issues/4010)

# 0.0.3.1

* exec foreman in ./script/server to replace the process so that we can Ctrl+C it again.
* Include our custom fileuploader on the mobile site too. [#3994](https://github.com/diaspora/diaspora/pull/3994)
* Move custom splash page logic into the controller [#3991](https://github.com/diaspora/diaspora/issues/3991)
* Fixed removing images from publisher on the profile and tags pages. [#3995](https://github.com/diaspora/diaspora/pull/3995)
* Wrap text if too long in mobile notifications. [#3990](https://github.com/diaspora/diaspora/pull/3990)
* Sort tag followings alphabetically, not in reverse [#3986](https://github.com/diaspora/diaspora/issues/3986)

# 0.0.3.0

## Refactor

* Removed unused stuff [#3714](https://github.com/diaspora/diaspora/pull/3714), [#3754](https://github.com/diaspora/diaspora/pull/3754)
* Last post link isn't displayed anymore if there are no visible posts [#3750](https://github.com/diaspora/diaspora/issues/3750)
* Ported tag followings to backbone [#3713](https://github.com/diaspora/diaspora/pull/3713), [#3775](https://github.com/diaspora/diaspora/pull/3777)
* Extracted configuration system to a gem.
* Made number of unicorn workers configurable.
* Made loading of the configuration environment independent of Rails.
* Do not generate paths like `/a/b/c/config/boot.rb/../../Gemfile` to require and open things, create a proper path instead.
* Remove the hack for loading the entire lib folder with a proper solution. [#3809](https://github.com/diaspora/diaspora/issues/3750)
* Update and refactor the default public view `public/default.html` [#3811](https://github.com/diaspora/diaspora/issues/3811)
* Write unicorn stderr and stdout [#3785](https://github.com/diaspora/diaspora/pull/3785)
* Ported aspects to backbone [#3850](https://github.com/diaspora/diaspora/pull/3850)
* Join tagging's table instead of tags to improve a bit the query [#3932](https://github.com/diaspora/diaspora/pull/3932)
* Refactor contacts/index view [#3937](https://github.com/diaspora/diaspora/pull/3937)
* Ported aspect membership dropdown to backbone [#3864](https://github.com/diaspora/diaspora/pull/3864)

## Features

* Updates to oEmbed, added new providers and fixed photo display. [#3880](https://github.com/diaspora/diaspora/pull/3880)
* Add 'screenshot tool' for taking before/after images of stylesheet changes. [#3797](https://github.com/diaspora/diaspora/pull/3797)
* Add possibility to contact the administrator. [#3792](https://github.com/diaspora/diaspora/pull/3792)
* Add simple background for unread messages/conversations mobile. [#3724](https://github.com/diaspora/diaspora/pull/3724)
* Add flash warning to conversation mobile, unification of flash warning with login and register mobile, and add support for flash warning to Opera browser. [#3686](https://github.com/diaspora/diaspora/pull/3686)
* Add progress percentage to upload images. [#3740](https://github.com/diaspora/diaspora/pull/3740)
* Mark all unread post-related notifications as read, if one of this gets opened. [#3787](https://github.com/diaspora/diaspora/pull/3787)
* Add flash-notice when sending messages to non-contacts. [#3723](https://github.com/diaspora/diaspora/pull/3723)
* Re-add hovercards [#3802](https://github.com/diaspora/diaspora/pull/3802)
* Add images to notifications [#3821](https://github.com/diaspora/diaspora/pull/3821)
* Show pod version in footer and updated the link to the changelog [#3822](https://github.com/diaspora/diaspora/pull/3822)
* Footer links moved to sidebar [#3827](https://github.com/diaspora/diaspora/pull/3827)
* Changelog now points to correct revision if possible [#3921](https://github.com/diaspora/diaspora/pull/3921)
* User interface enhancements [#3832](https://github.com/diaspora/diaspora/pull/3832), [#3839](https://github.com/diaspora/diaspora/pull/3839), [#3834](https://github.com/diaspora/diaspora/pull/3834), [#3840](https://github.com/diaspora/diaspora/issues/3840), [#3846](https://github.com/diaspora/diaspora/issues/3846), [#3851](https://github.com/diaspora/diaspora/issues/3851), [#3828](https://github.com/diaspora/diaspora/issues/3828), [#3874](https://github.com/diaspora/diaspora/issues/3874), [#3806](https://github.com/diaspora/diaspora/issues/3806), [#3906](https://github.com/diaspora/diaspora/issues/3906).
* Add settings web mobile. [#3701](https://github.com/diaspora/diaspora/pull/3701)
* Stream form on profile page [#3910](https://github.com/diaspora/diaspora/issues/3910).
* Add Getting_Started page mobile. [#3949](https://github.com/diaspora/diaspora/issues/3949).
* Autoscroll to the first unread message in conversations. [#3216](https://github.com/diaspora/diaspora/issues/3216)
* Friendlier new-conversation mobile. [#3984](https://github.com/diaspora/diaspora/issues/3984)

## Bug Fixes

* Force Typhoeus/cURL to use the CA bundle we query via the config. Also add a setting for extra verbose output.
* Validate input on sending invitations, validate email format, send correct ones. [#3748](https://github.com/diaspora/diaspora/pull/3748), [#3271](https://github.com/diaspora/diaspora/issues/3271)
* moved Aspects JS initializer to the correct place so aspect selection / deselection works again. [#3737](https://github.com/diaspora/diaspora/pull/3737)
* Do not strip "markdown" in links when posting to services. [#3765](https://github.com/diaspora/diaspora/issues/3765)
* Renamed `server.db` to `server.database` to match the example configuration.
* Fix insecure image of cat on user edit page - New photo courtesy of [khanb1 on flickr](http://www.flickr.com/photos/albaraa/) under CC BY 2.0.
* Allow translation of "suggest member" of Community Spotlight. [#3791](https://github.com/diaspora/diaspora/issues/3791)
* Resize deletelabel and ignoreuser images to align them. [#3779](https://github.com/diaspora/diaspora/issues/3779)
* Patch in Armenian pluralization rule until CLDR provides it.
* Fix reshare a post multiple times. [#3831](https://github.com/diaspora/diaspora/issues/3671)
* Fix services index view. [#3884](https://github.com/diaspora/diaspora/issues/3884)
* Excessive padding with "user-controls" in single post view. [#3861](https://github.com/diaspora/diaspora/issues/3861)
* Resize full scaled image to a specific width. [#3818](https://github.com/diaspora/diaspora/issues/3818)
* Fix translation issue in contacts_helper [#3937](https://github.com/diaspora/diaspora/pull/3937)
* Show timestamp hovering a timeago string (stream) [#3149](https://github.com/diaspora/diaspora/issues/3149)
* Fix reshare and like a post on a single post view [#3672](https://github.com/diaspora/diaspora/issues/3672)
* Fix posting multiple times the same content [#3272](https://github.com/diaspora/diaspora/issues/3272)
* Excessive padding with select aspect in mobile publisher. [#3951](https://github.com/diaspora/diaspora/issues/3951)
* Adapt css for search mobile page. [#3953](https://github.com/diaspora/diaspora/issues/3953)
* Twitter/Facebook/Tumblr count down characters is hidden by the picture of the post. [#3963](https://github.com/diaspora/diaspora/issues/3963)
* Buttons on mobile are hard to click on. [#3973](https://github.com/diaspora/diaspora/issues/3973)
* RTL-language characters in usernames no longer overlay post dates [#2339](https://github.com/diaspora/diaspora/issues/2339)
* Overflow info author mobile web. [#3983](https://github.com/diaspora/diaspora/issues/3983)
* Overflow name author mobile post. [#3981](https://github.com/diaspora/diaspora/issues/3981)

## Gem Updates

* Removed `debugger` since it was causing bundle problems, and is not necessary given 1.9.3 has a built-in debugger.
* dropped unnecessary fastercsv
* markerb switched from git release to 1.0.1
* added rmagick as development dependency for making screenshot comparisons
* jasmine 1.2.1 -> 1.3.1 (+ remove useless spec)
* activerecord-import 0.2.11 -> 0.3.1
* asset_sync 0.5.0 -> 0.5.4
* bootstap-sass 2.1.1.0 -> 2.2.2.0
* carrierwave 0.7.1 -> 0.8.0
* configurate 0.0.1 -> 0.0.2
* factory_girl_rails 4.1.0 -> 4.2.0
* faraday 0.8.4 -> 0.8.5
* ffi 1.1.5 -> 1.4.0
* fixture_builder 0.3.4 -> 0.3.5
* fog 1.6.0 -> 1.9.0
* foreigner 1.2.1 -> 1.3.0
* foreman 0.60.2 -> 0.61
* gon 4.0.1 -> 4.0.2
* guard 1.5.4 -> 1.6.2
    * guard-cucumber 1.2.2 -> 1.3.2
    * guard-rspec 2.1.1 -> 2.4.0
    * guard-spork 1.2.3 -> 1.4.2
    * rb-fsevent 0.9.2 -> 0.9.3
    * rb-inotify 0.8.8 -> 0.9.0
* haml 3.1.7 -> 4.0.0
* handlebars_assets 0.6.6 -> 0.11.0
* jquery-rails 2.1.3 -> 2.1.4
* jquery-ui-rails 2.0.2 -> 3.0.1
* mini_magick 3.4 -> 3.5.0
* mobile-fu 1.1.0 -> 1.1.1
* multi_json 1.5.1 -> 1.6.1
* nokogiri 1.5.5 -> 1.5.6
* omniauth 1.1.1 -> 1.1.3
    * omniauth-twitter 0.0.13 -> 0.0.14
* rack-ssl 1.3.2 -> 1.3.3
* rack-rewrite 1.3.1 -> 1.3.3
* rails-i18n 0.7.0 -> 0.7.2
* rails_admin 0.2.0 -> 0.4.5
* remotipart 1.0.2 -> 1.0.5
* ruby-oembed 0.8.7 -> 0.8.8
* rspec 2.11.0 -> 2.12.0
* rspec-rails 2.11.4 -> 2.12.2
* sass-rails 3.2.5 -> 3.2.6
* selenium-webdriver 2.26.0 -> 2.29.0
* timecop 0.5.3 -> 0.5.9.2
* twitter 4.2.0 -> 4.5.0
* unicorn 4.4.0 -> 4.6.0
* will_paginate 3.0.3 -> 3.0.4


# 0.0.2.5

* Fix CVE-2013-0269 by updating the gems json to 1.7.7 and multi\_json to 1.5.1. [Read more](https://groups.google.com/forum/?fromgroups=#!topic/rubyonrails-security/4_YvCpLzL58)
* Additionally ensure can't affect us by bumping Rails to 3.2.12. [Read more](https://groups.google.com/forum/?fromgroups=#!topic/rubyonrails-security/AFBKNY7VSH8)
* And exclude CVE-2013-0262 and CVE-2013-0263 by updating rack to 1.4.5.

# 0.0.2.4

* Fix XSS vulnerabilities caused by not escaping a users name fields when loading it from JSON. [#3948](https://github.com/diaspora/diaspora/issues/3948)

# 0.0.2.3

* Upgrade to Devise 2.1.3 [Read more](http://blog.plataformatec.com.br/2013/01/security-announcement-devise-v2-2-3-v2-1-3-v2-0-5-and-v1-5-3-released/)

# 0.0.2.2

* Upgrade to Rails 3.2.11 (CVE-2012-0155, CVE-2012-0156). [Read more](http://weblog.rubyonrails.org/2013/1/8/Rails-3-2-11-3-1-10-3-0-19-and-2-3-15-have-been-released/)

# 0.0.2.1

* Upgrade to Rails 3.2.10 as per CVE-2012-5664. [Read more](https://groups.google.com/group/rubyonrails-security/browse_thread/thread/c2353369fea8c53)

# 0.0.2.0

## Refactor

### script/server

* Uses foreman now
* Reduce startup time by reducing calls to `script/get_config.rb`
* `config/script_server.yml` is removed and replaced by the `server` section in `config/diaspora.yml`
  Have a look at the updated example!
* Thin is dropped in favour of unicorn
* Already set versions of `RAILS_ENV` and `DB` are now prefered over those set in `config/diaspora.yml`
* **Heroku setups:** `ENVIRONMENT_UNICORN_EMBED_RESQUE_WORKER` got renamed to `SERVER_EMBED_RESQUE_WORKER`

### Other

* MessagesController. [#3657](https://github.com/diaspora/diaspora/pull/3657)
* **Fixed setting:** `follow_diasporahq` has now to be set to `true` to enable following the DiasporaHQ account. Was `false`
* Removal of some bash-/linux-isms from most of the scripts, rework of 'script/install.sh' output methods. [#3679](https://github.com/diaspora/diaspora/pull/3679)

## Features

* Add "My Activity" icon mobile -[Author Icon](http://www.gentleface.com/free_icon_set.html)-. [#3687](https://github.com/diaspora/diaspora/pull/3687)
* Add password_confirmation field to registration page. [#3647](https://github.com/diaspora/diaspora/pull/3647)
* When posting to Twitter, behaviour changed so that URL to post will only be added to the post when length exceeds 140 chars or post contains uploaded photos.
* Remove markdown formatting from post message when posting to Facebook or Twitter.

## Bug Fixes

* Fix missing X-Frame headers [#3739](https://github.com/diaspora/diaspora/pull/3739)
* Fix image path for padlocks [#3682](https://github.com/diaspora/diaspora/pull/3682)
* Fix posting to Facebook and Tumblr. Have a look at the updated [services guide](http://wiki.diasporafoundation.org/Integrating_Other_Social_Networks) for new Facebook instructions.
* Fix overflow button in mobile reset password. [#3697](https://github.com/diaspora/diaspora/pull/3697)
* Fix issue with interacted_at in post fetcher. [#3607](https://github.com/diaspora/diaspora/pull/3607)
* Fix error with show post Community Spotlight. [#3658](https://github.com/diaspora/diaspora/pull/3658)
* Fix javascripts problem with read/unread notifications. [#3656](https://github.com/diaspora/diaspora/pull/3656)
* Fix error with open/close registrations. [#3649](https://github.com/diaspora/diaspora/pull/3649)
* Fix javascripts error in invitations facebox. [#3638](https://github.com/diaspora/diaspora/pull/3638)
* Fix css overflow problem in aspect dropdown on welcome page. [#3637](https://github.com/diaspora/diaspora/pull/3637)
* Fix empty page after authenticating with other services. [#3693](https://github.com/diaspora/diaspora/pull/3693)
* Fix posting public posts to Facebook. [#2882](https://github.com/diaspora/diaspora/issues/2882), [#3650](https://github.com/diaspora/diaspora/issues/3650)
* Fix error with invite link box shows on search results page even if invites have been turned off. [#3708](https://github.com/diaspora/diaspora/pull/3708)
* Fix misconfiguration of Devise to allow the session to be remembered. [#3472](https://github.com/diaspora/diaspora/issues/3472)
* Fix problem with show reshares_count in stream. [#3700](https://github.com/diaspora/diaspora/pull/3700)
* Fix error with notifications count in mobile. [#3721](https://github.com/diaspora/diaspora/pull/3721)
* Fix conversation unread message count bug. [#2321](https://github.com/diaspora/diaspora/issues/2321)

## Gem updates

* bootstrap-sass 2.1.0.0 -> 2.1.1.0
* capybara 1.1.2 -> 1.1.3
* carrierwave 0.6.2 -> 0.7.1
* client\_side_validations 3.1.4 -> 3.2.1
* database_cleaner 0.8 -> 0.9.1
* faraday_middleware 0.8.8 -> 0.9.0
* foreman 0.59 -> 0.60.2
* fuubar 1.0.0 -> 1.1.0
* debugger 1.2.0 -> 1.2.1
* gon 4.0.0 -> 4.0.1
* guard
    * guard-cucumber 1.0.0 -> 1.2.2
    * guard-rspec 0.7.3 -> 2.1.1
    * guard-spork 0.8.0 -> 1.2.3
    * rb-inotify -> 0.8.8, new dependency
* handlebars_assets 0.6.5 -> 0.6.6
* omniauth-facebook 1.3.0 -> 1.4.1
* omniauth-twitter 0.0.11 -> 0.0.13
* rails_admin 0.1.1 -> 0.2.0
* rails-i18n -> 0.7.0
* rack-rewrite 1.2.1 -> 1.3.1
* redcarpet 2.1.1 -> 2.2.2
* resque 1.22.0 -> 1.23.0
* rspec-rails 2.11.0, 2.11.4
* selenium-webdriver 2.25.0 -> 2.26.0
* timecop 0.5.1 -> 0.5.3
* twitter 2.0.2 -> 4.2.0
* unicorn 4.3.1 -> 4.4.0, now default
* webmock 1.8.10 -> 1.8.11

And their dependencies.

# 0.0.1.2

Fix exception when the root of a reshare of a reshare got deleted [#3546](https://github.com/diaspora/diaspora/issues/3546)

# 0.0.1.1

* Fix syntax error in French Javascript pluralization rule.

# 0.0.1.0

## New configuration system!

Copy over config/diaspora.yml.example to config/diaspora.yml and migrate your settings! An updated Heroku guide including basic hints on howto migrate is [here](http://wiki.diasporafoundation.org/Installing_on_Heroku).

The new configuration system allows all possible settings to be overriden by environment variables. This makes it possible to deploy heroku without checking any credentials into git. Read the top of `config/diaspora.yml.example` for an explanation on how to convert the setting names to environment variables.

### Environment variable changes:

#### deprecated

* REDISTOGO_URL in favour of REDIS_URL or ENVIRONMENT_REDIS

#### removed

*  application_yml - Obsolete, all settings are settable via environment variables now

#### renamed

* SINGLE_PROCESS_MODE -> ENVIRONMENT_SINGLE_PROCESS_MODE
* SINGLE_PROCESS -> ENVIRONMENT_SINGLE_PROCESS_MODE
* NO_SSL -> ENVIRONMENT_REQUIRE_SSL
* ASSET_HOST -> ENVIRONMENT_ASSETS_HOST


## Gem changes

### Updated gems

* omniauth-tumblr 1.0 -> 1.1
* rails_admin git -> 0.1.1
* activerecord-import 0.2.10 -> 0.2.11
* fog 1.4.0 -> 1.6.0
* asset_sync 0.4.2 -> 0.5.0
* jquery-rails 2.0.2 -> 2.1.3

### Removed gems

The following gems and their related files were removed as they aren't widely enough used to justify maintenance for them by the core developers. If you use them please maintain them in your fork.

* airbrake
* newrelic_rpm
* rpm_contrib
* heroku_san

The following gems were removed because their are neither used in daily development or are just CLI tools that aren't required to be loaded from the code:

* heroku
* oink
* yard


## Publisher

Refactoring of the JavaScript code; it is now completely rewritten to make use of Backbone.js.
This paves the way for future improvements such as post preview or edit toolbar/help.


## Removal of 'beta' code

The feature-flag on users and all the code in connection with experimental UX changes got removed/reverted. Those are the parts that became Makr.io.
The single-post view will also be revamped/reverted, but that didn't make it into this release.


## JS lib updates


## Cleanup in maintenance scripts and automated build environment<|MERGE_RESOLUTION|>--- conflicted
+++ resolved
@@ -1,4 +1,3 @@
-<<<<<<< HEAD
 # 0.6.0.0
 
 ## The DB environment variable is gone
@@ -49,7 +48,7 @@
 * Support color themes [#6033](https://github.com/diaspora/diaspora/pull/6033)
 * Add mobile services and privacy settings pages [#6086](https://github.com/diaspora/diaspora/pull/6086)
 * Optionally make your extended profile details public [#6162](https://github.com/diaspora/diaspora/pull/6162)
-=======
+
 # 0.5.3.0
 
 ## Refactor
@@ -57,7 +56,6 @@
 ## Bug fixes
 
 ## Features
->>>>>>> ccf2fad9
 
 # 0.5.2.0
 
