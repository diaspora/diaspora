<<<<<<< HEAD
# 0.8.0.0

## Refactor
* Add bootstrapping for using ECMAScript 6 with automatic transpiling for compatibility [#7581](https://github.com/diaspora/diaspora/pull/7581)
* Remove backporting of mention syntax [#7788](https://github.com/diaspora/diaspora/pull/7788)
=======
# 0.7.6.0

## Refactor
>>>>>>> 8d6c891e

## Bug fixes

## Features
<<<<<<< HEAD
* Add client-side cropping of profile image uploads [#7581](https://github.com/diaspora/diaspora/pull/7581)
* Add client-site rescaling of post images if they exceed the maximum possible size [#7734](https://github.com/diaspora/diaspora/pull/7734)
=======
>>>>>>> 8d6c891e

# 0.7.5.0

## Refactor
* Remove the 'make contacts in this aspect visible to each other' option [#7769](https://github.com/diaspora/diaspora/pull/7769)
* Remove the requirement to have at least two users to disable the /podmin redirect [#7783](https://github.com/diaspora/diaspora/pull/7783)
* Randomize start times of daily Sidekiq-Cron jobs [#7787](https://github.com/diaspora/diaspora/pull/7787)

## Bug fixes
* Prefill conversation form on contacts page only with mutual contacts [#7744](https://github.com/diaspora/diaspora/pull/7744)
* Fix profiles sometimes not loading properly in background tabs [#7740](https://github.com/diaspora/diaspora/pull/7740)
* Show error message when creating posts with invalid aspects [#7742](https://github.com/diaspora/diaspora/pull/7742)
* Fix mention syntax backport for two immediately consecutive mentions [#7777](https://github.com/diaspora/diaspora/pull/7777)
* Fix link to 'make yourself an admin' [#7783](https://github.com/diaspora/diaspora/pull/7783)
* Fix calculation of content lengths when cross-posting to twitter [#7791](https://github.com/diaspora/diaspora/pull/7791)

## Features
* Make public stream accessible for logged out users [#7775](https://github.com/diaspora/diaspora/pull/7775)

# 0.7.4.1

Fixes a possible cross-site scripting issue with maliciously crafted OpenGraph metadata.

# 0.7.4.0

## Refactor
* Don't print a warning when starting the server outside a Git repo [#7712](https://github.com/diaspora/diaspora/pull/7712)
* Make script/server work on readonly filesystems [#7719](https://github.com/diaspora/diaspora/pull/7719)
* Add camo paths to the robots.txt [#7726](https://github.com/diaspora/diaspora/pull/7726)

## Bug fixes
* Prevent duplicate mention notifications when the post is received twice [#7721](https://github.com/diaspora/diaspora/pull/7721)
* Fixed a compatiblitiy issue with non-diaspora\* webfingers [#7718](https://github.com/diaspora/diaspora/pull/7718)
* Don't retry federation for accounts without a valid public key [#7717](https://github.com/diaspora/diaspora/pull/7717)
* Fix stream generation for tagged posts with many followed tags [#7715](https://github.com/diaspora/diaspora/pull/7715)
* Fix incomplete Occitan date localizations [#7731](https://github.com/diaspora/diaspora/pull/7731)

## Features
* Add basic html5 audio/video embedding support [#6418](https://github.com/diaspora/diaspora/pull/6418)
* Add the back-to-top button to all pages [#7729](https://github.com/diaspora/diaspora/pull/7729)

# 0.7.3.1

Re-updating the German translations to fix some UX issues that were introduced by recent translation efforts.

# 0.7.3.0

## Refactor
* Work on the data downloads: Fixed general layout of buttons, added a timestamp and implemented auto-deletion of old exports [#7684](https://github.com/diaspora/diaspora/pull/7684)
* Increase Twitter character limit to 280 [#7694](https://github.com/diaspora/diaspora/pull/7694)
* Improve password autocomplete with password managers [#7642](https://github.com/diaspora/diaspora/pull/7642)
* Remove the limit of participants in private conversations [#7705](https://github.com/diaspora/diaspora/pull/7705)
* Send blocks to the blocked persons pod for better UX [#7705](https://github.com/diaspora/diaspora/pull/7705)
* Send a dummy participation on all incoming public posts to increase interaction consistency [#7708](https://github.com/diaspora/diaspora/pull/7708)

## Bug fixes
* Fix invite link on the contacts page when the user has no contacts [#7690](https://github.com/diaspora/diaspora/pull/7690)
* Fix the mobile bookmarklet when called without parameters [#7698](https://github.com/diaspora/diaspora/pull/7698)
* Properly build the #newhere message for people who got invited [#7702](https://github.com/diaspora/diaspora/pull/7702)
* Fix the admin report view for posts without text [#7706](https://github.com/diaspora/diaspora/pull/7706)
* Upgrade Nokogiri to fix [a disclosed vulnerability in libxml2](https://github.com/sparklemotion/nokogiri/issues/1714)

## Features
* Check if redis is running in script/server [#7685](https://github.com/diaspora/diaspora/pull/7685)

# 0.7.2.1

Fixes notifications when people remove their birthday date [#7691](https://github.com/diaspora/diaspora/pull/7691)

# 0.7.2.0

## Bug fixes
* Ignore invalid `diaspora://` links [#7652](https://github.com/diaspora/diaspora/pull/7652)
* Fix deformed avatar in hovercards [#7656](https://github.com/diaspora/diaspora/pull/7656)
* Fix default aspects on profile page and bookmarklet publisher [#7679](https://github.com/diaspora/diaspora/issues/7679)

## Features
* Add birthday notifications [#7624](https://github.com/diaspora/diaspora/pull/7624)

# 0.7.1.1

Fixes an issue with installing and running diaspora\* with today released bundler v1.16.0.

# 0.7.1.0

## Ensure account deletions are run

There were some issues causing accounts deletions to not properly perform in some cases, see
[#7631](https://github.com/diaspora/diaspora/issues/7631) and [#7639](https://github.com/diaspora/diaspora/pull/7639).
To ensure these are reexecuted properly, please run `RAILS_ENV=production bin/rake migrations:run_account_deletions`
after you've upgraded.

## Refactor
* Remove title from profile photo upload button [#7551](https://github.com/diaspora/diaspora/pull/7551)
* Remove Internet Explorer workarounds [#7557](https://github.com/diaspora/diaspora/pull/7557)
* Sort notifications by last interaction [#7568](https://github.com/diaspora/diaspora/pull/7568) [#7648](https://github.com/diaspora/diaspora/pull/7648)
* Remove tiff support from photos [#7576](https://github.com/diaspora/diaspora/pull/7576)
* Remove reference from reshares when original post is deleted [#7578](https://github.com/diaspora/diaspora/pull/7578)
* Merge migrations from before 0.6.0.0 to CreateSchema [#7580](https://github.com/diaspora/diaspora/pull/7580)
* Remove auto detection of languages with highlightjs [#7591](https://github.com/diaspora/diaspora/pull/7591)
* Move enable/disable notification icon [#7592](https://github.com/diaspora/diaspora/pull/7592)
* Use Bootstrap 3 progress-bar for polls [#7600](https://github.com/diaspora/diaspora/pull/7600)
* Enable frozen string literals [#7595](https://github.com/diaspora/diaspora/pull/7595)
* Remove `rails_admin_histories` table [#7597](https://github.com/diaspora/diaspora/pull/7597)
* Optimize memory usage on profile export [#7627](https://github.com/diaspora/diaspora/pull/7627)
* Limit the number of parallel exports [#7629](https://github.com/diaspora/diaspora/pull/7629)
* Reduce memory usage for account deletion [#7639](https://github.com/diaspora/diaspora/pull/7639)

## Bug fixes
* Fix displaying polls with long answers [#7579](https://github.com/diaspora/diaspora/pull/7579)
* Fix S3 support [#7566](https://github.com/diaspora/diaspora/pull/7566)
* Fix mixed username and timestamp with LTR/RTL scripts [#7575](https://github.com/diaspora/diaspora/pull/7575)
* Prevent users from zooming in IE Mobile [#7589](https://github.com/diaspora/diaspora/pull/7589)
* Fix recipient prefill on contacts and profile page [#7599](https://github.com/diaspora/diaspora/pull/7599)
* Display likes and reshares without login [#7583](https://github.com/diaspora/diaspora/pull/7583)
* Fix invalid data in the database for user data export [#7614](https://github.com/diaspora/diaspora/pull/7614)
* Fix local migration run without old private key [#7558](https://github.com/diaspora/diaspora/pull/7558)
* Fix export not downloadable because the filename was resetted on access [#7622](https://github.com/diaspora/diaspora/pull/7622)
* Delete invalid oEmbed caches with binary titles [#7620](https://github.com/diaspora/diaspora/pull/7620)
* Delete invalid diaspora IDs from friendica [#7630](https://github.com/diaspora/diaspora/pull/7630)
* Cleanup relayables where the signature is missing [#7637](https://github.com/diaspora/diaspora/pull/7637)
* Avoid page to jump to top after a post deletion [#7638](https://github.com/diaspora/diaspora/pull/7638)
* Handle duplicate account deletions [#7639](https://github.com/diaspora/diaspora/pull/7639)
* Handle duplicate account migrations [#7641](https://github.com/diaspora/diaspora/pull/7641)
* Handle bugs related to missing users [#7632](https://github.com/diaspora/diaspora/pull/7632)
* Cleanup empty signatures [#7644](https://github.com/diaspora/diaspora/pull/7644)

## Features
* Ask for confirmation when leaving a submittable comment field [#7530](https://github.com/diaspora/diaspora/pull/7530)
* Show users vote in polls [#7550](https://github.com/diaspora/diaspora/pull/7550)
* Add explanation of ignore function to in-app help section [#7585](https://github.com/diaspora/diaspora/pull/7585)
* Add camo information to NodeInfo [#7617](https://github.com/diaspora/diaspora/pull/7617)
* Add support for `diaspora://` links [#7625](https://github.com/diaspora/diaspora/pull/7625)
* Add support to relay likes for comments [#7625](https://github.com/diaspora/diaspora/pull/7625)
* Implement RFC 7033 WebFinger [#7625](https://github.com/diaspora/diaspora/pull/7625)

# 0.7.0.1

Update nokogiri to fix [multiple libxml2 vulnerabilities](https://usn.ubuntu.com/usn/usn-3424-1/).

# 0.7.0.0

## Supported Ruby versions

This release recommends using Ruby 2.4, while retaining Ruby 2.3 as an officially supported version.
Ruby 2.1 is no longer officially supported.

## Delete public/.well-known/

Before upgrading, please check if your `public/` folder contains a hidden `.well-known/` folder.
If so, please delete it since it will prevent the federation from working properly.

## Refactor

* Make the mention syntax more flexible [#7305](https://github.com/diaspora/diaspora/pull/7305)
* Display @ before mentions [#7324](https://github.com/diaspora/diaspora/pull/7324)
* Simplify mentions in the publisher [#7302](https://github.com/diaspora/diaspora/pull/7302)
* Remove chartbeat and mixpanel support [#7280](https://github.com/diaspora/diaspora/pull/7280)
* Upgrade to jQuery 3 [#7303](https://github.com/diaspora/diaspora/pull/7303)
* Add i18n for color themes [#7369](https://github.com/diaspora/diaspora/pull/7369)
* Remove deprecated statistics.json [#7399](https://github.com/diaspora/diaspora/pull/7399)
* Always link comment count text on mobile [#7483](https://github.com/diaspora/diaspora/pull/7483)
* Switch to new federation protocol [#7436](https://github.com/diaspora/diaspora/pull/7436)
* Send public profiles publicly [#7501](https://github.com/diaspora/diaspora/pull/7501)
* Change sender for mails [#7495](https://github.com/diaspora/diaspora/pull/7495)
* Move back to top to the right to avoid misclicks [#7516](https://github.com/diaspora/diaspora/pull/7516)
* Include count in mobile post action link [#7520](https://github.com/diaspora/diaspora/pull/7520)
* Update the user data export archive format [#6726](https://github.com/diaspora/diaspora/pull/6726)
* Use id as fallback when sorting posts [#7523](https://github.com/diaspora/diaspora/pull/7523)
* Remove no-posts-info when adding posts to the stream [#7523](https://github.com/diaspora/diaspora/pull/7523)
* Upgrade to rails 5.1 [#7514](https://github.com/diaspora/diaspora/pull/7514)
* Refactoring single post view interactions [#7182](https://github.com/diaspora/diaspora/pull/7182)
* Update help pages [#7528](https://github.com/diaspora/diaspora/pull/7528)
* Disable rendering logging in production [#7529](https://github.com/diaspora/diaspora/pull/7529)
* Add some missing indexes and cleanup the database if needed [#7533](https://github.com/diaspora/diaspora/pull/7533)
* Remove avatar, name, timestamp and interactions from publisher preview [#7536](https://github.com/diaspora/diaspora/pull/7536)

## Bug fixes

* Fix height too high on mobile SPV [#7480](https://github.com/diaspora/diaspora/pull/7480)
* Improve stream when ignoring a person who posts a lot of tagged posts [#7503](https://github.com/diaspora/diaspora/pull/7503)
* Fix order of comments across pods [#7436](https://github.com/diaspora/diaspora/pull/7436)
* Prevent publisher from closing in preview mode [#7518](https://github.com/diaspora/diaspora/pull/7518)
* Increase reshare counter after reshare on mobile [#7520](https://github.com/diaspora/diaspora/pull/7520)
* Reset stuck exports and handle errors [#7535](https://github.com/diaspora/diaspora/pull/7535)

## Features
* Add support for mentions in comments to the backend [#6818](https://github.com/diaspora/diaspora/pull/6818)
* Add support for new mention syntax [#7300](https://github.com/diaspora/diaspora/pull/7300) [#7394](https://github.com/diaspora/diaspora/pull/7394)
* Render mentions as links in comments [#7327](https://github.com/diaspora/diaspora/pull/7327)
* Add support for mentions in comments to the front-end [#7386](https://github.com/diaspora/diaspora/pull/7386)
* Support direct links to comments on mobile [#7508](https://github.com/diaspora/diaspora/pull/7508)
* Add inviter first and last name in the invitation e-mail [#7484](https://github.com/diaspora/diaspora/pull/7484)
* Add markdown editor for comments and conversations [#7482](https://github.com/diaspora/diaspora/pull/7482)
* Improve responsive header in desktop version [#7509](https://github.com/diaspora/diaspora/pull/7509)
* Support cmd+enter to submit posts, comments and conversations [#7524](https://github.com/diaspora/diaspora/pull/7524)
* Add markdown editor for posts, comments and conversations on mobile [#7235](https://github.com/diaspora/diaspora/pull/7235)
* Mark as "Mobile Web App Capable" on Android [#7534](https://github.com/diaspora/diaspora/pull/7534)
* Add support for receiving account migrations [#6750](https://github.com/diaspora/diaspora/pull/6750)

# 0.6.7.0

## Refactor
* Cleanup some translations [#7465](https://github.com/diaspora/diaspora/pull/7465)

## Features
* Change email without confirmation when mail is disabled [#7455](https://github.com/diaspora/diaspora/pull/7455)
* Warn users if they leave the profile editing page with unsaved changes [#7473](https://github.com/diaspora/diaspora/pull/7473)
* Add admin pages to the mobile interface [#7295](https://github.com/diaspora/diaspora/pull/7295)
* Add links to discourse to footer and sidebar [#7446](https://github.com/diaspora/diaspora/pull/7446)

# 0.6.6.0

## Refactor
* Remove rails\_admin [#7440](https://github.com/diaspora/diaspora/pull/7440)
* Use guid instead of id at permalink and in SPV [#7453](https://github.com/diaspora/diaspora/pull/7453)

## Bug fixes
* Make photo upload button hover text translatable [#7429](https://github.com/diaspora/diaspora/pull/7429)
* Fix first comment in mobile view with french locale [#7441](https://github.com/diaspora/diaspora/pull/7441)
* Use post page title and post author in atom feed [#7420](https://github.com/diaspora/diaspora/pull/7420)
* Handle broken public keys when receiving posts [#7448](https://github.com/diaspora/diaspora/pull/7448)
* Fix welcome message when podmin is set to an invalid username [#7452](https://github.com/diaspora/diaspora/pull/7452)

## Features
* Add support for Nodeinfo 2.0 [#7447](https://github.com/diaspora/diaspora/pull/7447)

# 0.6.5.0

## Refactor
* Remove unused setPreload function [#7354](https://github.com/diaspora/diaspora/pull/7354)
* Remove jQuery deprecations [#7356](https://github.com/diaspora/diaspora/pull/7356)
* Use empty selector where "#" was used as a selector before (prepare jQuery 3 upgrade) [#7372](https://github.com/diaspora/diaspora/pull/7372)
* Increase maximal height of large thumbnail on mobile [#7383](https://github.com/diaspora/diaspora/pull/7383)
* Reduce conversation recipient size [#7376](https://github.com/diaspora/diaspora/pull/7376)
* Cleanup rtl css [#7374](https://github.com/diaspora/diaspora/pull/7374)
* Increase visual spacing between list items [#7401](https://github.com/diaspora/diaspora/pull/7401)
* Remove unused gem and cucumber step [#7410](https://github.com/diaspora/diaspora/pull/7410)
* Disable CSP header when `report_only` and no `report_uri` is set [#7367](https://github.com/diaspora/diaspora/pull/7367)

## Bug fixes
* Don't hide posts when blocking someone from the profile [#7379](https://github.com/diaspora/diaspora/pull/7379)
* Disable autocomplete for the conversation form recipient input [#7375](https://github.com/diaspora/diaspora/pull/7375)
* Fix sharing indicator on profile page for blocked users [#7382](https://github.com/diaspora/diaspora/pull/7382)
* Remove post only after a successful deletion on the server [#7385](https://github.com/diaspora/diaspora/pull/7385)
* Fix an issue where pod admins could get logged out when using sidekiq-web [#7395](https://github.com/diaspora/diaspora/pull/7395)
* Add avatar fallback for typeahead and conversations [#7414](https://github.com/diaspora/diaspora/pull/7414)

## Features
* Add links to liked and commented pages [#5502](https://github.com/diaspora/diaspora/pull/5502)

# 0.6.4.1

Fixes a possible Remote Code Execution ([CVE-2016-4658](https://cve.mitre.org/cgi-bin/cvename.cgi?name=CVE-2016-4658)) and a possible DoS ([CVE-2016-5131](https://cve.mitre.org/cgi-bin/cvename.cgi?name=CVE-2016-5131)) by updating Nokogiri, which in turn updates libxml2.

# 0.6.4.0

## Refactor
* Unify link colors [#7318](https://github.com/diaspora/diaspora/pull/7318)
* Increase time to wait before showing the hovercard [#7319](https://github.com/diaspora/diaspora/pull/7319)
* Remove some unused color-theme overrides [#7325](https://github.com/diaspora/diaspora/pull/7325)
* Change color of author-name on hover [#7326](https://github.com/diaspora/diaspora/pull/7326)
* Add like and reshare services [#7337](https://github.com/diaspora/diaspora/pull/7337)

## Bug fixes
* Fix path to `bundle` in `script/server` [#7281](https://github.com/diaspora/diaspora/pull/7281)
* Update comment in database example config [#7282](https://github.com/diaspora/diaspora/pull/7282)
* Make the \#newhere post public again [#7311](https://github.com/diaspora/diaspora/pull/7311)
* Remove whitespace from author link [#7330](https://github.com/diaspora/diaspora/pull/7330)
* Fix autosize in modals [#7339](https://github.com/diaspora/diaspora/pull/7339)
* Only display invite link on contacts page if invitations are enabled [#7342](https://github.com/diaspora/diaspora/pull/7342)
* Fix regex for hashtags for some languages [#7350](https://github.com/diaspora/diaspora/pull/7350)
* Create asterisk.png without digest after precompile [#7322](https://github.com/diaspora/diaspora/pull/7322)

## Features
* Add support for [Liberapay](https://liberapay.com) donations [#7290](https://github.com/diaspora/diaspora/pull/7290)
* Added a link to the community guidelines :) [#7298](https://github.com/diaspora/diaspora/pull/7298)

# 0.6.3.0

## Refactor
* Increase the spacing above and below post contents [#7267](https://github.com/diaspora/diaspora/pull/7267)
* Replace fileuploader-custom with FineUploader [#7083](https://github.com/diaspora/diaspora/pull/7083)
* Always show mobile reaction counts [#7207](https://github.com/diaspora/diaspora/pull/7207)
* Refactor mobile alerts for error responses [#7227](https://github.com/diaspora/diaspora/pull/7227)
* Switch content and given reason in the reports overview [#7180](https://github.com/diaspora/diaspora/pull/7180)

## Bug fixes
* Fix background color of year on notifications page with dark theme [#7263](https://github.com/diaspora/diaspora/pull/7263)
* Fix jasmine tests in firefox [#7246](https://github.com/diaspora/diaspora/pull/7246)
* Prevent scroll to top when clicking 'mark all as read' in the notification dropdown [#7253](https://github.com/diaspora/diaspora/pull/7253)
* Update existing notifications in dropdown on fetch [#7270](https://github.com/diaspora/diaspora/pull/7270)
* Fix link to post on mobile photo page [#7274](https://github.com/diaspora/diaspora/pull/7274)
* Fix some background issues on dark mobile themes [#7278](https://github.com/diaspora/diaspora/pull/7278)

## Features
* Add links to the aspects and followed tags pages on mobile [#7265](https://github.com/diaspora/diaspora/pull/7265)
* diaspora\* is now available in Gàidhlig, Occitan, and Schwiizerdütsch

# 0.6.2.0

## Refactor
* Use string-direction gem for rtl detection [#7181](https://github.com/diaspora/diaspora/pull/7181)
* Reduce i18n.load side effects [#7184](https://github.com/diaspora/diaspora/pull/7184)
* Force jasmine fails on syntax errors [#7185](https://github.com/diaspora/diaspora/pull/7185)
* Don't display mail-related view content if it is disabled in the pod's config [#7190](https://github.com/diaspora/diaspora/pull/7190)
* Use typeahead.js from rails-assets.org [#7192](https://github.com/diaspora/diaspora/pull/7192)
* Refactor ShareVisibilitesController to use PostService [#7196](https://github.com/diaspora/diaspora/pull/7196)
* Unify desktop and mobile head elements [#7194](https://github.com/diaspora/diaspora/pull/7194) [#7209](https://github.com/diaspora/diaspora/pull/7209)
* Refactor flash messages on ajax errors for comments, likes, reshares and aspect memberships [#7202](https://github.com/diaspora/diaspora/pull/7202)
* Only require AWS-module for fog [#7201](https://github.com/diaspora/diaspora/pull/7201)
* Only show community spotlight links on the contacts page if community spotlight is enabled [#7213](https://github.com/diaspora/diaspora/pull/7213)
* Require spec\_helper in .rspec [#7223](https://github.com/diaspora/diaspora/pull/7223)
* Make the CSRF mail a bit more friendly [#7238](https://github.com/diaspora/diaspora/pull/7238) [#7241](https://github.com/diaspora/diaspora/pull/7241)

## Bug fixes
* Fix fetching comments after fetching likes [#7167](https://github.com/diaspora/diaspora/pull/7167)
* Hide 'reshare' button on already reshared posts [#7169](https://github.com/diaspora/diaspora/pull/7169)
* Only reload profile header when changing aspect memberships [#7183](https://github.com/diaspora/diaspora/pull/7183)
* Fix visiblity on invitation modal when opening it from the stream [#7191](https://github.com/diaspora/diaspora/pull/7191)
* Add avatar fallback on tags page [#7198](https://github.com/diaspora/diaspora/pull/7198)
* Update notifications when changing the stream [#7199](https://github.com/diaspora/diaspora/pull/7199)
* Fix 500 on mobile commented and liked streams [#7219](https://github.com/diaspora/diaspora/pull/7219)

## Features
* Show spinner when loading comments in the stream [#7170](https://github.com/diaspora/diaspora/pull/7170)
* Add a dark color theme [#7152](https://github.com/diaspora/diaspora/pull/7152)
* Added setting for custom changelog URL [#7166](https://github.com/diaspora/diaspora/pull/7166)
* Show more information of recipients on conversation creation [#7129](https://github.com/diaspora/diaspora/pull/7129)
* Update notifications every 5 minutes and when opening the notification dropdown [#6952](https://github.com/diaspora/diaspora/pull/6952)
* Show browser notifications when receiving new unread notifications [#6952](https://github.com/diaspora/diaspora/pull/6952)
* Only clear comment textarea when comment submission was successful [#7186](https://github.com/diaspora/diaspora/pull/7186)
* Add support for graceful unicorn restarts [#7217](https://github.com/diaspora/diaspora/pull/7217)

# 0.6.1.0

Note: Although this is a minor release, the configuration file changed because the old Mapbox implementation is no longer valid, and the current implementation requires additional fields. Chances are high that if you're using the old integration, it will be broken anyway. If you do use Mapbox, please check out the `diaspora.yml.example` for new parameters.

## Refactor
* Indicate proper way to report bugs in the sidebar [#7039](https://github.com/diaspora/diaspora/pull/7039)
* Remove text color from notification mails and fix sender avatar [#7054](https://github.com/diaspora/diaspora/pull/7054)
* Make the session cookies HttpOnly again [#7041](https://github.com/diaspora/diaspora/pull/7041)
* Invalidate sessions with invalid CSRF tokens [#7050](https://github.com/diaspora/diaspora/pull/7050)
* Liking a post will no longer update its interacted timestamp [#7030](https://github.com/diaspora/diaspora/pull/7030)
* Improve W3C compliance [#7068](https://github.com/diaspora/diaspora/pull/7068) [#7082](https://github.com/diaspora/diaspora/pull/7082) [#7091](https://github.com/diaspora/diaspora/pull/7091) [#7092](https://github.com/diaspora/diaspora/pull/7092)
* Load jQuery in the head on mobile [#7086](https://github.com/diaspora/diaspora/pull/7086)
* Use translation for NodeInfo services [#7102](https://github.com/diaspora/diaspora/pull/7102)
* Adopt new Mapbox tile URIs [#7066](https://github.com/diaspora/diaspora/pull/7066)
* Refactored post interactions on the single post view [#7089](https://github.com/diaspora/diaspora/pull/7089)
* Extract inline JavaScript [#7113](https://github.com/diaspora/diaspora/pull/7113)
* Port conversations inbox to backbone.js [#7108](https://github.com/diaspora/diaspora/pull/7108)
* Refactored stream shortcuts for more flexibility [#7127](https://github.com/diaspora/diaspora/pull/7127)
* Link to admin dashboard instead of admin panel from the podmin landing page [#7130](https://github.com/diaspora/diaspora/pull/7130)

## Bug fixes
* Post comments no longer get collapsed when interacting with a post [#7040](https://github.com/diaspora/diaspora/pull/7040)
* Closed accounts will no longer show up in the account search [#7042](https://github.com/diaspora/diaspora/pull/7042)
* Code blocks in conversations no longer overflow the content [#7055](https://github.com/diaspora/diaspora/pull/7055)
* More buttons in mobile streams are fixed [#7036](https://github.com/diaspora/diaspora/pull/7036)
* Fixed missing sidebar background in the contacts tab [#7064](https://github.com/diaspora/diaspora/pull/7064)
* Fix tags URLs in hovercards [#7075](https://github.com/diaspora/diaspora/pull/7075)
* Fix 500 in html requests for post interactions [#7085](https://github.com/diaspora/diaspora/pull/7085)
* Remove whitespaces next to like link in stream [#7088](https://github.com/diaspora/diaspora/pull/7088)
* Prevent overflow of interaction avatars in the single post view [#7070](https://github.com/diaspora/diaspora/pull/7070)
* Fix moving publisher on first click after page load [#7094](https://github.com/diaspora/diaspora/pull/7094)
* Fix link to comment on report page [#7105](https://github.com/diaspora/diaspora/pull/7105)
* Fix duplicate flash message on mobile profile edit [#7107](https://github.com/diaspora/diaspora/pull/7107)
* Clicking photos on mobile should no longer cause 404s [#7071](https://github.com/diaspora/diaspora/pull/7071)
* Fix avatar size on mobile privacy page for ignored people [#7148](https://github.com/diaspora/diaspora/pull/7148)
* Don't display tag following button when logged out [#7155](https://github.com/diaspora/diaspora/pull/7155)
* Fix message modal on profile page [#7137](https://github.com/diaspora/diaspora/pull/7137)
* Display error message when aspect membership changes fail [#7132](https://github.com/diaspora/diaspora/pull/7132)
* Avoid the creation of pod that are none [#7145](https://github.com/diaspora/diaspora/pull/7145)
* Fixed tag pages with alternate default aspect settings [#7262](https://github.com/diaspora/diaspora/pull/7162)
* Suppressed CSP related deprecation warnings [#7263](https://github.com/diaspora/diaspora/pull/7163)

## Features
* Deleted comments will be removed when loading more comments [#7045](https://github.com/diaspora/diaspora/pull/7045)
* The "subscribe" indicator on a post now gets toggled when you like or rehsare a post [#7040](https://github.com/diaspora/diaspora/pull/7040)
* Add OpenGraph video support [#7043](https://github.com/diaspora/diaspora/pull/7043)
* You'll now get redirected to the invites page if you follow an invitation but you're already logged in [#7061](https://github.com/diaspora/diaspora/pull/7061)
* Add support for setting BOSH access protocol via chat configuration [#7100](https://github.com/diaspora/diaspora/pull/7100)
* Add number of unreviewed reports to admin dashboard and admin sidebar [#7109](https://github.com/diaspora/diaspora/pull/7109)
* Don't federate to pods that have been offline for an extended period of time [#7120](https://github.com/diaspora/diaspora/pull/7120)
* Add In-Reply-To and References headers to notification mails [#7122](https://github.com/diaspora/diaspora/pull/7122)
* Directly link to a comment in commented notification mails [#7124](https://github.com/diaspora/diaspora/pull/7124)
* Add optional `Content-Security-Policy` header [#7128](https://github.com/diaspora/diaspora/pull/7128)
* Add links to main stream and public stream to the mobile drawer [#7144](https://github.com/diaspora/diaspora/pull/7144)
* Allow opening search results from the dropdown in a new tab [#7021](https://github.com/diaspora/diaspora/issues/7021)
* Add user setting for default post visibility [#7118](https://github.com/diaspora/diaspora/issues/7118)

# 0.6.0.1

Fixes an issue with installing an running diaspora\*, caused by a recent bundler update that fixes a bundler bug on which we depended on.

# 0.6.0.0

## Warning: This release contains long migrations

This diaspora\* releases comes with a few database cleanup migrations and they could possible take a while. While you should always do that, it is especially important this time to make sure you run the migrations inside a detachable environment like `screen` or `tmux`. A interrupted SSH session could possibly harm your database. Also, please make a backup.

## The DB environment variable is gone

With Bundler 1.10 supporting optional groups, we removed the DB environment variable. When updating to this release, please update
bundler and select the database support you want:

```sh
gem install bundler
bundle install --with mysql # For MySQL and MariaDB
bundle install --with postgresql # For PostgreSQL
```

For production setups we now additionally recommend adding the `--deployment` flag.
If you set the DB environment variable anywhere, that's no longer necessary.

## Supported Ruby versions

This release recommends using Ruby 2.3, while retaining Ruby 2.1 as an officially supported version.
Ruby 2.0 is no longer officially supported.

## Configuration changes

Please note that the default listen parameter for production setups got
changed. diaspora\* will no longer listen on `0.0.0.0:3000` as it will now
bind to an UNIX socket at `unix:tmp/diaspora.sock`. Please change your local
`diaspora.yml` if necessary.

## Redis namespace support dropped

We dropped support for Redis namespaces in this release. If you previously set
a custom namespace, please note that diaspora\* will no longer use the
configured value. By default, Redis supports up to 8 databases which can be
selected via the Redis URL in `diaspora.yml`. Please check the examples
provided in our configuration example file.

## Terms of Use design changes

With the port to Bootstrap 3, app/views/terms/default.haml has a new structure. If you have created a customised app/views/terms/terms.haml or app/views/terms/terms.erb file, you will need to edit those files to base your customisations on the new default.haml file.

## API authentication

This release makes diaspora\* a OpenID Connect provider. This means you can authenticate to third parties with your diaspora\* account and let
them act as your diaspora\* account on your behalf. This feature is still considered in early development, we still expect edge cases and advanced
features of the specificiation to not be handled correctly or be missing. But we expect a basic OpenID Connect compliant client to work. Please submit issues!
We will also most likely still change the authorization scopes we offer and started with a very minimal set.
Most work still required is on documentation as well as designing and implementing the data API for all of Diaspora's functionality.
Contributions are very welcome, the hard work is done!

## Vines got replaced by Prosody

Due to many issues with Vines, we decided to remove Vines and offer a Prosody
example configuration instead. [Check the
wiki](https://wiki.diasporafoundation.org/Integration/Chat#Vines_to_Prosody)
for more information on how to migrate to Prosody if you've been using Vines
before.

## Sidekiq queue changes

We've decreased the amount of sidekiq queues from 13 to 5 in PR [#6950](https://github.com/diaspora/diaspora/pull/6950).
The new queues are organized according to priority for the jobs they will process. When upgrading please make sure to
empty the sidekiq queues before shutting down the server for an update.

If you run your sidekiq with a custom queue configuration, please make sure to update that for the new queues.

The new queues are: `urgent, high, medium, low, default`.

When you upgrade to the new version, some jobs may persist in the old queues. To move them to the default queue,
so they're processed, run:

```
bin/rake migrations:legacy_queues
```

Note that this will retry all dead jobs, if you want to prevent that empty the dead queue first.

The command will report queues that still have jobs and launch sidekiq process for that queues.

## Refactor
* Improve bookmarklet [#5904](https://github.com/diaspora/diaspora/pull/5904)
* Update listen configuration to listen on unix sockets by default [#5974](https://github.com/diaspora/diaspora/pull/5974)
* Port to Bootstrap 3 [#6015](https://github.com/diaspora/diaspora/pull/6015)
* Use a fixed width for the mobile drawer [#6057](https://github.com/diaspora/diaspora/pull/6057)
* Replace jquery.autoresize with autosize [#6104](https://github.com/diaspora/diaspora/pull/6104)
* Improve mobile conversation design [#6087](https://github.com/diaspora/diaspora/pull/6087)
* Replace remaining faceboxes with Bootstrap modals [#6106](https://github.com/diaspora/diaspora/pull/6106) [#6161](https://github.com/diaspora/diaspora/pull/6161)
* Rewrite header using Bootstrap 3 [#6109](https://github.com/diaspora/diaspora/pull/6109) [#6130](https://github.com/diaspora/diaspora/pull/6130) [#6132](https://github.com/diaspora/diaspora/pull/6132)
* Use upstream CSS mappings for Entypo [#6158](https://github.com/diaspora/diaspora/pull/6158)
* Replace some mobile icons with Entypo [#6218](https://github.com/diaspora/diaspora/pull/6218)
* Refactor publisher backbone view [#6228](https://github.com/diaspora/diaspora/pull/6228)
* Replace MBP.autogrow with autosize on mobile [#6261](https://github.com/diaspora/diaspora/pull/6261)
* Improve mobile drawer transition [#6233](https://github.com/diaspora/diaspora/pull/6233)
* Remove unused header icons and an unused favicon  [#6283](https://github.com/diaspora/diaspora/pull/6283)
* Replace mobile icons for post interactions with Entypo icons [#6291](https://github.com/diaspora/diaspora/pull/6291)
* Replace jquery.autocomplete with typeahead.js [#6293](https://github.com/diaspora/diaspora/pull/6293)
* Redesign sidebars on stream pages [#6309](https://github.com/diaspora/diaspora/pull/6309)
* Improve ignored users styling [#6349](https://github.com/diaspora/diaspora/pull/6349)
* Use Blueimp image gallery instead of lightbox [#6301](https://github.com/diaspora/diaspora/pull/6301)
* Unify mobile and desktop header design [#6285](https://github.com/diaspora/diaspora/pull/6285)
* Add white background and box-shadow to stream elements [#6324](https://github.com/diaspora/diaspora/pull/6324)
* Override Bootstrap list group design [#6345](https://github.com/diaspora/diaspora/pull/6345)
* Clean up publisher code [#6336](https://github.com/diaspora/diaspora/pull/6336)
* Port conversations to new design [#6431](https://github.com/diaspora/diaspora/pull/6431)
* Hide cancel button in publisher on small screens [#6435](https://github.com/diaspora/diaspora/pull/6435)
* Replace mobile background with color [#6415](https://github.com/diaspora/diaspora/pull/6415)
* Port flash messages to backbone [#6395](https://github.com/diaspora/diaspora/pull/6395)
* Change login/registration/forgot password button color [#6504](https://github.com/diaspora/diaspora/pull/6504)
* A note regarding ignoring users was added to the failure messages on commenting/liking [#6646](https://github.com/diaspora/diaspora/pull/6646)
* Replace sidetiq with sidekiq-cron [#6616](https://github.com/diaspora/diaspora/pull/6616)
* Refactor mobile comment section [#6509](https://github.com/diaspora/diaspora/pull/6509)
* Set vertical resize as default for all textareas [#6654](https://github.com/diaspora/diaspora/pull/6654)
* Unifiy max-widths and page layouts [#6675](https://github.com/diaspora/diaspora/pull/6675)
* Enable autosizing for all textareas [#6674](https://github.com/diaspora/diaspora/pull/6674)
* Stream faces are gone [#6686](https://github.com/diaspora/diaspora/pull/6686)
* Refactor mobile javascript and add tests [#6394](https://github.com/diaspora/diaspora/pull/6394)
* Dropped `parent_author_signature` from relayables [#6586](https://github.com/diaspora/diaspora/pull/6586)
* Attached ShareVisibilities to the User, not the Contact [#6723](https://github.com/diaspora/diaspora/pull/6723)
* Refactor mentions input, now based on typeahead.js [#6728](https://github.com/diaspora/diaspora/pull/6728)
* Optimized the pod up checks [#6727](https://github.com/diaspora/diaspora/pull/6727)
* Prune and do not create aspect visibilities for public posts [#6732](https://github.com/diaspora/diaspora/pull/6732)
* Optimized mobile login and registration forms [#6764](https://github.com/diaspora/diaspora/pull/6764)
* Redesign stream pages [#6535](https://github.com/diaspora/diaspora/pull/6535)
* Improve search and mentions suggestions [#6788](https://github.com/diaspora/diaspora/pull/6788)
* Redesign back to top button [#6782](https://github.com/diaspora/diaspora/pull/6782)
* Adjusted Facebook integration for a successful review [#6778](https://github.com/diaspora/diaspora/pull/6778)
* Redirect to the sign-in page instead of the stream on account deletion [#6784](https://github.com/diaspora/diaspora/pull/6784)
* Removed own unicorn killer by a maintained third-party gem [#6792](https://github.com/diaspora/diaspora/pull/6792)
* Removed deprecated `REDISTOGO_URL` environment variable [#6863](https://github.com/diaspora/diaspora/pull/6863)
* Use Poltergeist instead of Selenium [#6768](https://github.com/diaspora/diaspora/pull/6768)
* Redesigned the landing page and added dedicated notes for podmins [#6268](https://github.com/diaspora/diaspora/pull/6268)
* Moved the entire federation implementation into its own gem. 🎉 [#6873](https://github.com/diaspora/diaspora/pull/6873)
* Remove `StatusMessage#raw_message` [#6921](https://github.com/diaspora/diaspora/pull/6921)
* Extract photo export into a service class [#6922](https://github.com/diaspora/diaspora/pull/6922)
* Use handlebars template for aspect membership dropdown [#6864](https://github.com/diaspora/diaspora/pull/6864)
* Extract relayable signatures into their own tables [#6932](https://github.com/diaspora/diaspora/pull/6932)
* Remove outdated columns from posts table [#6940](https://github.com/diaspora/diaspora/pull/6940)
* Remove some unused routes [#6781](https://github.com/diaspora/diaspora/pull/6781)
* Consolidate sidekiq queues [#6950](https://github.com/diaspora/diaspora/pull/6950)
* Don't re-render the whole comment stream when adding comments [#6406](https://github.com/diaspora/diaspora/pull/6406)
* Drop legacy invitation system [#6976](https://github.com/diaspora/diaspora/pull/6976)
* More consistent and updated meta tags throughout [#6998](https://github.com/diaspora/diaspora/pull/6998)

## Bug fixes
* Destroy Participation when removing interactions with a post [#5852](https://github.com/diaspora/diaspora/pull/5852)
* Improve accessibility of a couple pages [#6227](https://github.com/diaspora/diaspora/pull/6227)
* Capitalize "Powered by diaspora" [#6254](https://github.com/diaspora/diaspora/pull/6254)
* Display username and avatar for NSFW posts in mobile view [#6245](https://github.com/diaspora/diaspora/pull/6245)
* Prevent multiple comment boxes on mobile [#6363](https://github.com/diaspora/diaspora/pull/6363)
* Correctly display location in post preview [#6429](https://github.com/diaspora/diaspora/pull/6429)
* Do not fail when submitting an empty comment in the mobile view [#6543](https://github.com/diaspora/diaspora/pull/6543)
* Limit flash message width on small devices [#6529](https://github.com/diaspora/diaspora/pull/6529)
* Add navbar on mobile when not logged in [#6483](https://github.com/diaspora/diaspora/pull/6483)
* Fix timeago tooltips for reshares [#6648](https://github.com/diaspora/diaspora/pull/6648)
* "Getting started" is now turned off after first visit on mobile [#6681](https://github.com/diaspora/diaspora/pull/6681)
* Fixed a 500 when liking on mobile without JS enabled [#6683](https://github.com/diaspora/diaspora/pull/6683)
* Fixed profile image upload in the mobile UI [#6684](https://github.com/diaspora/diaspora/pull/6684)
* Fixed eye not stopping all processes when trying to exit `script/server` [#6693](https://github.com/diaspora/diaspora/pull/6693)
* Do not change contacts count when marking notifications on the contacts page as read [#6718](https://github.com/diaspora/diaspora/pull/6718)
* Fix typeahead for non-latin characters [#6741](https://github.com/diaspora/diaspora/pull/6741)
* Fix upload size error on mobile [#6803](https://github.com/diaspora/diaspora/pull/6803)
* Connection tester handles invalid NodeInfo implementations [#6890](https://github.com/diaspora/diaspora/pull/6890)
* Do not allow to change email to an already used one [#6905](https://github.com/diaspora/diaspora/pull/6905)
* Correctly filter mentions on the server side [#6902](https://github.com/diaspora/diaspora/pull/6902)
* Add aspects to the aspect membership dropdown when creating them on the getting started page [#6864](https://github.com/diaspora/diaspora/pull/6864)
* Strip markdown from message preview in conversations list [#6923](https://github.com/diaspora/diaspora/pull/6923)
* Improve tag stream performance [#6903](https://github.com/diaspora/diaspora/pull/6903)
* Only show mutual contacts in conversations auto suggestions [#7001](https://github.com/diaspora/diaspora/pull/7001)

## Features
* Support color themes [#6033](https://github.com/diaspora/diaspora/pull/6033)
* Add mobile services and privacy settings pages [#6086](https://github.com/diaspora/diaspora/pull/6086)
* Optionally make your extended profile details public [#6162](https://github.com/diaspora/diaspora/pull/6162)
* Add admin dashboard showing latest diaspora\* version [#6216](https://github.com/diaspora/diaspora/pull/6216)
* Display poll & location on mobile [#6238](https://github.com/diaspora/diaspora/pull/6238)
* Update counts on contacts page dynamically [#6240](https://github.com/diaspora/diaspora/pull/6240)
* Add support for relay based public post federation [#6207](https://github.com/diaspora/diaspora/pull/6207)
* Bigger mobile publisher [#6261](https://github.com/diaspora/diaspora/pull/6261)
* Backend information panel & health checks for known pods [#6290](https://github.com/diaspora/diaspora/pull/6290)
* Allow users to view a posts locations on an OpenStreetMap [#6256](https://github.com/diaspora/diaspora/pull/6256)
* Redesign and unify error pages [#6428](https://github.com/diaspora/diaspora/pull/6428)
* Redesign and refactor report admin interface [#6378](https://github.com/diaspora/diaspora/pull/6378)
* Add permalink icon to stream elements [#6457](https://github.com/diaspora/diaspora/pull/6457)
* Move reshare count to interactions for stream elements [#6487](https://github.com/diaspora/diaspora/pull/6487)
* Posts of ignored users are now visible on that profile page [#6617](https://github.com/diaspora/diaspora/pull/6617)
* Add white color theme [#6631](https://github.com/diaspora/diaspora/pull/6631)
* Add answer counts to poll [#6641](https://github.com/diaspora/diaspora/pull/6641)
* Check for collapsible posts after images in posts have loaded [#6671](https://github.com/diaspora/diaspora/pull/6671)
* Add reason for post report to email sent to admins [#6679](https://github.com/diaspora/diaspora/pull/6679)
* Add links to the single post view of the related post to photos in the photo stream [#6621](https://github.com/diaspora/diaspora/pull/6621)
* Add a note for people with disabled JavaScript [#6777](https://github.com/diaspora/diaspora/pull/6777)
* Do not include conversation subject in notification mail [#6910](https://github.com/diaspora/diaspora/pull/6910)
* Add 'Be excellent to each other!' to the sidebar [#6914](https://github.com/diaspora/diaspora/pull/6914)
* Expose Sidekiq dead queue configuration options
* Properly support pluralization in timeago strings [#6926](https://github.com/diaspora/diaspora/pull/6926)
* Return all contacts in people search [#6951](https://github.com/diaspora/diaspora/pull/6951)
* Make screenreaders read alerts [#6973](https://github.com/diaspora/diaspora/pull/6973)
* Display message when there are no posts in a stream [#6974](https://github.com/diaspora/diaspora/pull/6974)
* Add bootstrap-markdown editor to the publisher [#6551](https://github.com/diaspora/diaspora/pull/6551)
* Don't create notifications for ignored users [#6984](https://github.com/diaspora/diaspora/pull/6984)
* Fetch missing persons when receiving a mention for them [#6992](https://github.com/diaspora/diaspora/pull/6992)

# 0.5.10.2

Update to Rails 4.2.7.1 which fixes [CVE-2016-6316](https://groups.google.com/forum/#!topic/ruby-security-ann/8B2iV2tPRSE) and [CVE-2016-6317](https://groups.google.com/forum/#!topic/ruby-security-ann/WccgKSKiPZA).

# 0.5.10.1

We made a mistake and removed `mysql2` from the `Gemfile.lock` in a recent gem update. Since this could cause some issues for some installations, we decided to release a hotfix.

# 0.5.10.0

## Refactor

* Removed the publisher from a user's photo stream due to various issues [#6851](https://github.com/diaspora/diaspora/pull/6851)
* Don't implicitly ignore missing templateName in app.views.Base [#6877](https://github.com/diaspora/diaspora/pull/6877)

# 0.5.9.1

Update Nokogiri to 1.6.8, which in turn updates libxml2 to 2.9.4 and libxslt to 1.1.29,
addressing a range of security issues. See https://groups.google.com/forum/#!topic/ruby-security-ann/RCHyF5K9Lbc
for more details.

# 0.5.9.0

## Refactor
* Remove unused mentions regex [#6810](https://github.com/diaspora/diaspora/pull/6810)

## Bug fixes
* Fix back to top button not appearing on Webkit browsers [#6782](https://github.com/diaspora/diaspora/pull/6782)
* Don't reset the notification timestamp when marking them as read [#6821](https://github.com/diaspora/diaspora/pull/6821)

## Features

* The sender's diaspora-ID is now shown in invitation mails [#6817](https://github.com/diaspora/diaspora/pull/6817)

# 0.5.8.0

## Refactor
* Sort tag autocompletion by tag name [#6734](https://github.com/diaspora/diaspora/pull/6734)
* Make account deletions faster by adding an index [#6771](https://github.com/diaspora/diaspora/pull/6771)

## Bug fixes
* Fix empty name field when editing aspect names [#6706](https://github.com/diaspora/diaspora/pull/6706)
* Fix internal server error when trying to log out of an expired session [#6707](https://github.com/diaspora/diaspora/pull/6707)
* Only mark unread notifications as read [#6711](https://github.com/diaspora/diaspora/pull/6711)
* Use https for OEmbeds [#6748](https://github.com/diaspora/diaspora/pull/6748)
* Fix birthday issues on leap days [#6738](https://github.com/diaspora/diaspora/pull/6738)

## Features
* Added the footer to conversation pages [#6710](https://github.com/diaspora/diaspora/pull/6710)
* Drop ChromeFrame and display an error page on old IE versions instead [#6751](https://github.com/diaspora/diaspora/pull/6751)

# 0.5.7.1

This security release disables post fetching for relayables. Due to an insecure implementation, fetching of root posts for relayables could allow an attacker to distribute malicious/spoofed/modified posts for any person.

Disabling the fetching will make the current federation a bit less reliable, but for a hotfix, this is the best solution. We will re-enable the fetching in 0.6.0.0 when we moved out the federation into its own library and are able to implement further validation during fetches.

# 0.5.7.0

## Refactor
* Internationalize controller rescue\_from text [#6554](https://github.com/diaspora/diaspora/pull/6554)
* Make mention parsing a bit more robust [#6658](https://github.com/diaspora/diaspora/pull/6658)
* Remove unlicensed images [#6673](https://github.com/diaspora/diaspora/pull/6673)
* Removed unused contacts\_title [#6687](https://github.com/diaspora/diaspora/pull/6687)

## Bug fixes
* Fix plural rules handling more than wanted as "one" [#6630](https://github.com/diaspora/diaspora/pull/6630)
* Fix `suppress_annoying_errors` eating too much errors [#6653](https://github.com/diaspora/diaspora/pull/6653)
* Ensure the rubyzip gem is properly loaded [#6659](https://github.com/diaspora/diaspora/pull/6659)
* Fix mobile registration layout after failed registration [#6677](https://github.com/diaspora/diaspora/pull/6677)
* Fix mirrored names when using a RTL language [#6680](https://github.com/diaspora/diaspora/pull/6680)
* Disable submitting a post multiple times in the mobile UI [#6682](https://github.com/diaspora/diaspora/pull/6682)

## Features
* Keyboard shortcuts now do work on profile pages as well [#6647](https://github.com/diaspora/diaspora/pull/6647/files)
* Add the podmin email address to 500 errors [#6652](https://github.com/diaspora/diaspora/pull/6652)

# 0.5.6.3

Fix evil regression caused by Active Model no longer exposing
`include_root_in_json` in instances.

# 0.5.6.2

* Fix [CVE-2016-0751](https://groups.google.com/forum/#!topic/rubyonrails-security/9oLY_FCzvoc) - Possible Object Leak and Denial of Service attack in Action Pack
* Fix [CVE-2015-7581](https://groups.google.com/forum/#!topic/rubyonrails-security/dthJ5wL69JE) - Object leak vulnerability for wildcard controller routes in Action Pack
* Fix [CVE-2015-7576](https://groups.google.com/forum/#!topic/rubyonrails-security/ANv0HDHEC3k) - Timing attack vulnerability in basic authentication in Action Controller
* Fix [CVE-2016-0752](https://groups.google.com/forum/#!topic/rubyonrails-security/335P1DcLG00) - Possible Information Leak Vulnerability in Action View
* Fix [CVE-2016-0753](https://groups.google.com/forum/#!topic/rubyonrails-security/6jQVC1geukQ) - Possible Input Validation Circumvention in Active Model
* Fix [CVE-2015-7577](https://groups.google.com/forum/#!topic/rubyonrails-security/cawsWcQ6c8g) - Nested attributes rejection proc bypass in Active Record
* Fix [CVE-2015-7579](https://groups.google.com/forum/#!topic/rubyonrails-security/OU9ugTZcbjc) - XSS vulnerability in rails-html-sanitizer
* Fix [CVE-2015-7578](https://groups.google.com/forum/#!topic/rubyonrails-security/uh--W4TDwmI) - Possible XSS vulnerability in rails-html-sanitizer

# 0.5.6.1

* Fix Nokogiri CVE-2015-7499
* Fix unsafe "Remember me" cookies in Devise

# 0.5.6.0

## Refactor
* Add more integration tests with the help of the new diaspora-federation gem [#6539](https://github.com/diaspora/diaspora/pull/6539)

## Bug fixes
* Fix mention autocomplete when pasting the username [#6510](https://github.com/diaspora/diaspora/pull/6510)
* Use and update updated\_at for notifications [#6573](https://github.com/diaspora/diaspora/pull/6573)
* Ensure the author signature is checked when receiving a relayable [#6539](https://github.com/diaspora/diaspora/pull/6539)
* Do not try to display hovercards when logged out [#6587](https://github.com/diaspora/diaspora/pull/6587)

## Features

* Display hovercards without aspect dropdown when logged out [#6603](https://github.com/diaspora/diaspora/pull/6603)
* Add media.ccc.de as a trusted oEmbed endpoint

# 0.5.5.1

* Fix XSS on profile pages
* Bump nokogiri to fix several libxml2 CVEs, see http://www.ubuntu.com/usn/usn-2834-1/

# 0.5.5.0

## Bug fixes
* Redirect to sign in page when a background request fails with 401 [#6496](https://github.com/diaspora/diaspora/pull/6496)
* Correctly skip setting sidekiq logfile on Heroku [#6500](https://github.com/diaspora/diaspora/pull/6500)
* Fix notifications for interactions by non-contacts [#6498](https://github.com/diaspora/diaspora/pull/6498)
* Fix issue where the publisher was broken on profile pages [#6503](https://github.com/diaspora/diaspora/pull/6503)
* Prevent participations being created for invalid interactions [#6552](https://github.com/diaspora/diaspora/pull/6552)
* Improve federation for reshare related interactions [#6481](https://github.com/diaspora/diaspora/pull/6481)

# 0.5.4.0

## Refactor
*  Improve infinite scroll triggering [#6451](https://github.com/diaspora/diaspora/pull/6451)

## Bug fixes
* Skip first getting started step if it looks done already [#6456](https://github.com/diaspora/diaspora/pull/6456)
* Normalize new followed tags and insert them alphabetically [#6454](https://github.com/diaspora/diaspora/pull/6454)
* Add avatar fallback for notification dropdown [#6463](https://github.com/diaspora/diaspora/pull/6463)
* Improve handling of j/k hotkeys [#6462](https://github.com/diaspora/diaspora/pull/6462)
* Fix JS error caused by hovercards [6480](https://github.com/diaspora/diaspora/pull/6480)

## Features
* Show spinner on initial stream load [#6384](https://github.com/diaspora/diaspora/pull/6384)
* Add new moderator role. Moderators can view and act on reported posts [#6351](https://github.com/diaspora/diaspora/pull/6351)
* Only post to the primary tumblr blog [#6386](https://github.com/diaspora/diaspora/pull/6386)
* Always show public photos on profile page [#6398](https://github.com/diaspora/diaspora/pull/6398)
* Expose Unicorn's pid option to our configuration system [#6411](https://github.com/diaspora/diaspora/pull/6411)
* Add stream of all public posts [#6465](https://github.com/diaspora/diaspora/pull/6465)
* Reload stream when clicking on already active one [#6466](https://github.com/diaspora/diaspora/pull/6466)
* Sign in user before evaluating post visibility [#6490](https://github.com/diaspora/diaspora/pull/6490)

# 0.5.3.1

Fix a leak of potentially private profile data to unauthorized users who were sharing with the person
and on a pod that received that data.

# 0.5.3.0

## Refactor
* Drop broken correlations from the admin pages [#6223](https://github.com/diaspora/diaspora/pull/6223)
* Extract PostService from PostsController [#6208](https://github.com/diaspora/diaspora/pull/6208)
* Drop outdated/unused mbp-respond.min.js and mbp-modernizr-custom.js [#6257](https://github.com/diaspora/diaspora/pull/6257)
* Refactor ApplicationController#after\_sign\_out\_path\_for [#6258](https://github.com/diaspora/diaspora/pull/6258)
* Extract StatusMessageService from StatusMessagesController [#6280](https://github.com/diaspora/diaspora/pull/6280)
* Refactor HomeController#toggle\_mobile [#6260](https://github.com/diaspora/diaspora/pull/6260)
* Extract CommentService from CommentsController [#6307](https://github.com/diaspora/diaspora/pull/6307)
* Extract user/profile discovery into the diaspora\_federation-rails gem [#6310](https://github.com/diaspora/diaspora/pull/6310)
* Refactor PostPresenter [#6315](https://github.com/diaspora/diaspora/pull/6315)
* Convert BackToTop to a backbone view [#6279](https://github.com/diaspora/diaspora/pull/6279) and [#6360](https://github.com/diaspora/diaspora/pull/6360)
* Automatically follow the new HQ-Account [#6369](https://github.com/diaspora/diaspora/pull/6369)

## Bug fixes
* Fix indentation and a link title on the default home page [#6212](https://github.com/diaspora/diaspora/pull/6212)
* Bring peeping Tom on the 404 page back [#6226](https://github.com/diaspora/diaspora/pull/6226)
* Fix mobile photos index page [#6243](https://github.com/diaspora/diaspora/pull/6243)
* Fix conversations view with no contacts [#6266](https://github.com/diaspora/diaspora/pull/6266)
* Links in the left sidebar are now clickable on full width [#6267](https://github.com/diaspora/diaspora/pull/6267)
* Guard against passing nil into person\_image\_tag [#6286](https://github.com/diaspora/diaspora/pull/6286)
* Prevent Handlebars from messing up indentation of pre tags [#6339](https://github.com/diaspora/diaspora/pull/6339)
* Fix pagination design on notifications page [#6364](https://github.com/diaspora/diaspora/pull/6364)

## Features

* Implement NodeInfo [#6239](https://github.com/diaspora/diaspora/pull/6239)
* Display original author on reshares of NSFW posts [#6270](https://github.com/diaspora/diaspora/pull/6270)
* Use avatars in hovercards as links to the profile [#6297](https://github.com/diaspora/diaspora/pull/6297)
* Remove avatars of ignored users from stream faces [#6320](https://github.com/diaspora/diaspora/pull/6320)
* New /m route to force the mobile view [#6354](https://github.com/diaspora/diaspora/pull/6354)

# 0.5.2.0

## Refactor
* Update perfect-scrollbar [#6085](https://github.com/diaspora/diaspora/pull/6085)
* Remove top margin for first heading in a post [#6110](https://github.com/diaspora/diaspora/pull/6110)
* Add link to pod statistics in right navigation [#6117](https://github.com/diaspora/diaspora/pull/6117)
* Update to Rails 4.2.3 [#6140](https://github.com/diaspora/diaspora/pull/6140)
* Refactor person related URL generation [#6168](https://github.com/diaspora/diaspora/pull/6168)
* Move webfinger and HCard generation out of the core and embed the `diaspora_federation-rails` gem [#6151](https://github.com/diaspora/diaspora/pull/6151/)
* Refactor rspec tests to to use `let` instead of before blocks [#6199](https://github.com/diaspora/diaspora/pull/6199)
* Refactor tests for EXIF stripping [#6183](https://github.com/diaspora/diaspora/pull/6183)

## Bug fixes
* Precompile facebox images [#6105](https://github.com/diaspora/diaspora/pull/6105)
* Fix wrong closing a-tag [#6111](https://github.com/diaspora/diaspora/pull/6111)
* Fix mobile more-button wording when there are less than 15 posts [#6118](https://github.com/diaspora/diaspora/pull/6118)
* Fix reappearing flash boxes during sign-in [#6146](https://github.com/diaspora/diaspora/pull/6146)
* Capitalize Wiki link [#6193](https://github.com/diaspora/diaspora/pull/6193)

## Features
* Add configuration options for some debug logs [#6090](https://github.com/diaspora/diaspora/pull/6090)
* Send new users a welcome message from the podmin [#6128](https://github.com/diaspora/diaspora/pull/6128)
* Cleanup temporary upload files daily [#6147](https://github.com/diaspora/diaspora/pull/6147)
* Add guid to posts and comments in the user export [#6185](https://github.com/diaspora/diaspora/pull/6185)

# 0.5.1.2

diaspora\* versions prior 0.5.1.2 leaked potentially private profile data (namely the bio, birthday, gender and location fields) to
unauthorized users. While the frontend properly hid them, the backend missed a check to not include them in responses.
Thanks to @cmrd-senya for finding and reporting the issue.

# 0.5.1.1

Update rails to 4.2.2, rack to 1.6.2 and jquery-rails to 4.0.4. This fixes

* [CVE-2015-3226](https://groups.google.com/d/msg/rubyonrails-security/7VlB_pck3hU/3QZrGIaQW6cJ)
* [CVE-2015-3227](https://groups.google.com/d/msg/rubyonrails-security/bahr2JLnxvk/x4EocXnHPp8J)
* [CVE-2015-1840](https://groups.google.com/d/msg/rubyonrails-security/XIZPbobuwaY/fqnzzpuOlA4J)
* [CVE-2015-3225](https://groups.google.com/d/msg/rubyonrails-security/gcUbICUmKMc/qiCotVZwXrMJ)

# 0.5.1.0

## Refactor
* Use Bootstrap modal for new aspect pane [#5850](https://github.com/diaspora/diaspora/pull/5850)
* Use asset helper instead of .css.erb [#5886](https://github.com/diaspora/diaspora/pull/5886)
* Dropped db/seeds.rb [#5896](https://github.com/diaspora/diaspora/pull/5896)
* Drop broken install scripts [#5907](https://github.com/diaspora/diaspora/pull/5907)
* Improve invoking mobile site in the testsuite [#5915](https://github.com/diaspora/diaspora/pull/5915)
* Do not retry a couple of unrecoverable job failures [#5938](https://github.com/diaspora/diaspora/pull/5938) [#5942](https://github.com/diaspora/diaspora/pull/5943)
* Remove some old temporary workarounds [#5964](https://github.com/diaspora/diaspora/pull/5964)
* Remove unused `hasPhotos` and `hasText` functions [#5969](https://github.com/diaspora/diaspora/pull/5969)
* Replace foreman with eye [#5966](https://github.com/diaspora/diaspora/pull/5966)
* Improved handling of reshares with deleted roots [#5968](https://github.com/diaspora/diaspora/pull/5968)
* Remove two unused methods [#5970](https://github.com/diaspora/diaspora/pull/5970)
* Refactored the Logger to add basic logrotating and more useful timestamps [#5975](https://github.com/diaspora/diaspora/pull/5975)
* Gracefully handle mailer failures if a like is already deleted again [#5983](https://github.com/diaspora/diaspora/pull/5983)
* Ensure posts have an author [#5986](https://github.com/diaspora/diaspora/pull/5986)
* Improve the logging messages of Sidekiq messages [#5988](https://github.com/diaspora/diaspora/pull/5988)
* Improve the logging of Eyes output [#5989](https://github.com/diaspora/diaspora/pull/5989)
* Gracefully handle XML parse errors within federation [#5991](https://github.com/diaspora/diaspora/pull/5991)
* Remove zip-zip workaround gem [#6001](https://github.com/diaspora/diaspora/pull/6001)
* Cleanup and reorganize image assets [#6004](https://github.com/diaspora/diaspora/pull/6004)
* Replace vendored assets for facebox by gem [#6005](https://github.com/diaspora/diaspora/pull/6005)
* Improve styling of horizontal ruler in posts [#6016](https://github.com/diaspora/diaspora/pull/6016)
* Increase post titles length to 50 and use configured pod name as title in the atom feed [#6020](https://github.com/diaspora/diaspora/pull/6020)
* Remove deprecated Facebook permissions [#6019](https://github.com/diaspora/diaspora/pull/6019)
* Make used post title lengths more consistent [#6022](https://github.com/diaspora/diaspora/pull/6022)
* Improved logging source [#6041](https://github.com/diaspora/diaspora/pull/6041)
* Gracefully handle duplicate entry while receiving share-visibility in parallel [#6068](https://github.com/diaspora/diaspora/pull/6068)
* Update twitter gem to get rid of deprecation warnings [#6083](https://github.com/diaspora/diaspora/pull/6083)
* Refactor photos federation to get rid of some hacks [#6082](https://github.com/diaspora/diaspora/pull/6082)

## Bug fixes
* Disable auto follow back on aspect deletion [#5846](https://github.com/diaspora/diaspora/pull/5846)
* Fix only sharing flag for contacts that are receiving [#5848](https://github.com/diaspora/diaspora/pull/5848)
* Return 406 when requesting a JSON representation of people/:guid/contacts [#5849](https://github.com/diaspora/diaspora/pull/5849)
* Hide manage services link in the publisher on certain pages [#5854](https://github.com/diaspora/diaspora/pull/5854)
* Fix notification mails for limited posts [#5877](https://github.com/diaspora/diaspora/pull/5877)
* Fix medium and small avatar URLs when using Camo [#5883](https://github.com/diaspora/diaspora/pull/5883)
* Improve output of script/server [#5885](https://github.com/diaspora/diaspora/pull/5885)
* Fix CSS for bold links [#5887](https://github.com/diaspora/diaspora/pull/5887)
* Correctly handle IE8 in the chrome frame middleware [#5878](https://github.com/diaspora/diaspora/pull/5878)
* Fix code reloading for PostPresenter [#5888](https://github.com/diaspora/diaspora/pull/5888)
* Fix closing account from mobile view [#5913](https://github.com/diaspora/diaspora/pull/5913)
* Allow using common custom template for desktop & mobile landing page [#5915](https://github.com/diaspora/diaspora/pull/5915)
* Use correct branding in Atom feed [#5929](https://github.com/diaspora/diaspora/pull/5929)
* Update the configurate gem to avoid issues by missed missing settings keys [#5934](https://github.com/diaspora/diaspora/pull/5934)
* ContactPresenter#full_hash_with_person did not contain relationship information [#5936](https://github.com/diaspora/diaspora/pull/5936)
* Fix inactive user removal not respecting configuration for daily limits [#5953](https://github.com/diaspora/diaspora/pull/5953)
* Fix missing localization of inactive user removal warning emails [#5950](https://github.com/diaspora/diaspora/issues/5950)
* Fix fetching for public post while Webfingering [#5958](https://github.com/diaspora/diaspora/pull/5958)
* Handle empty searchable in HCard gracefully [#5962](https://github.com/diaspora/diaspora/pull/5962)
* Fix a freeze in new post parsing [#5965](https://github.com/diaspora/diaspora/pull/5965)
* Add case insensitive unconfirmed email addresses as authentication key [#5967](https://github.com/diaspora/diaspora/pull/5967)
* Fix liking on single post views when accessed via GUID [#5978](https://github.com/diaspora/diaspora/pull/5978)
* Only return the current_users participation for post interactions [#6007](https://github.com/diaspora/diaspora/pull/6007)
* Fix tag rendering in emails [#6009](https://github.com/diaspora/diaspora/pull/6009)
* Fix the logo in emails [#6013](https://github.com/diaspora/diaspora/pull/6013)
* Disable autocorrect for username on mobile sign in [#6028](https://github.com/diaspora/diaspora/pull/6028)
* Fix broken default avatars in the database [#6014](https://github.com/diaspora/diaspora/pull/6014)
* Only strip text direction codepoints around hashtags [#6067](https://github.com/diaspora/diaspora/issues/6067)
* Fix selected week on admin weekly stats page [#6079](https://github.com/diaspora/diaspora/pull/6079)
* Fix that some unread conversations may be hidden [#6060](https://github.com/diaspora/diaspora/pull/6060)
* Fix photo links in the mobile interface [#6082](https://github.com/diaspora/diaspora/pull/6082)

## Features
* Hide post title of limited post in comment notification email [#5843](https://github.com/diaspora/diaspora/pull/5843)
* More and better environment checks in script/server [#5891](https://github.com/diaspora/diaspora/pull/5891)
* Enable aspect sorting again [#5559](https://github.com/diaspora/diaspora/pull/5559)
* Submit messages in conversations with Ctrl+Enter [#5910](https://github.com/diaspora/diaspora/pull/5910)
* Support syntax highlighting for fenced code blocks [#5908](https://github.com/diaspora/diaspora/pull/5908)
* Added link to diasporafoundation.org to invitation email [#5893](https://github.com/diaspora/diaspora/pull/5893)
* Gracefully handle missing `og:url`s [#5926](https://github.com/diaspora/diaspora/pull/5926)
* Remove private post content from "also commented" mails [#5931](https://github.com/diaspora/diaspora/pull/5931)
* Add a button to follow/unfollow tags to the mobile interface [#5941](https://github.com/diaspora/diaspora/pull/5941)
* Add a "Manage followed tags" page to mass unfollow tags in the mobile interface [#5945](https://github.com/diaspora/diaspora/pull/5945)
* Add popover/tooltip about email visibility to registration/settings page [#5956](https://github.com/diaspora/diaspora/pull/5956)
* Fetch person posts on sharing request [#5960](https://github.com/diaspora/diaspora/pull/5960)
* Introduce 'authorized' configuration option for services [#5985](https://github.com/diaspora/diaspora/pull/5985)
* Added configuration options for log rotating [#5994](https://github.com/diaspora/diaspora/pull/5994)

# 0.5.0.1

Use the correct setting for captcha length instead of defaulting to 1 always.

# 0.5.0.0

## Major Sidekiq update
This release includes a major upgrade of the background processing system Sidekiq. To upgrade cleanly:

1. Stop diaspora*
2. Run `RAILS_ENV=production bundle exec sidekiq` and wait 5-10 minutes, then stop it again (hit `CTRL+C`)
3. Do a normal upgrade of diaspora*
4. Start diaspora*

## Rails 4 - Manual action required
Please edit `config/initializers/secret_token.rb`, replacing `secret_token` with
`secret_key_base`.

```ruby
# Old
Rails.application.config.secret_token = '***********...'

# New
Diaspora::Application.config.secret_key_base = '*************...'
```

You also need to take care to set `RAILS_ENV` and to clear the cache while precompiling assets: `RAILS_ENV=production bundle exec rake tmp:cache:clear assets:precompile`

## Supported Ruby versions
This release drops official support for the Ruby 1.9 series. This means we will no longer test against this Ruby version or take care to choose libraries
that work with it. However that doesn't mean we won't accept patches that improve running diaspora* on it.

At the same time we adopt support for the Ruby 2.1 series and recommend running on the latest Ruby version of that branch. We continue to support the Ruby 2.0
series and run our comprehensive test suite against it.

## Change in defaults.yml
The default for including jQuery from a CDN has changed. If you want to continue to include it from a CDN, please explicitly set the `jquery_cdn` setting to `true` in diaspora.yml.

## Change in database.yml
For MySQL databases, replace `charset: utf8` with `encoding: utf8mb4` and  change `collation` from `utf8_bin` to `utf8mb4_bin` in the file `config/database.yml`.
This is enables full UTF8 support (4bytes characters), including standard emoji characters.
See `database.yml.example` for reference.
Please make sure to stop Diaspora prior running this migration!

## Experimental chat feature
This release adds experimental integration with XMPP for real-time chat. Please see  [our wiki](https://wiki.diasporafoundation.org/Vines) for further informations.

## Change in statistics.json schema
The way services are shown in the `statistics.json` route is changing. The keys relating to showing whether services are enabled or not are moving to their own container as `"services": {....}`, instead of having them all in the root level of the JSON.

The keys will still be available in the root level within the 0.5 release. The old keys will be removed in the 0.6 release.

## New maintenance feature to automatically expire inactive accounts
Removing of old inactive users can now be done automatically by background processing. The amount of inactivity is set by `after_days`. A warning email will be sent to the user and after an additional `warn_days`, the account will be automatically closed.

This maintenance is not enabled by default. Podmins can enable it by for example copying over the new settings under `settings.maintenance` to their `diaspora.yml` file and setting it enabled. The default setting is to expire accounts that have been inactive for 2 years (no login).

## Camo integration to proxy external assets
It is now possible to enable an automatic proxying of external assets, for example images embedded via Markdown or OpenGraph thumbnails loaded from insecure third party servers through a [Camo proxy](https://github.com/atmos/camo).

This is disabled by default since it requires the installation of additional packages and might cause some traffic. Check the [wiki page](https://wiki.diasporafoundation.org/Installation/Camo) for more information and detailed installation instructions.

## Paypal unhosted button and currency
Podmins can now set the currency for donations, and use an unhosted button if they can't use
a hosted one. Note: you need to **copy the new settings from diaspora.yml.example to your
diaspora.yml file**. The existing settings from 0.4.x and before will not work any more.

## Custom splash page changes
diaspora* no longer adds a `div.container` to wrap custom splash pages. This adds the ability for podmins to write home pages using Bootstrap's fluid design. Podmins who added a custom splash page in `app/views/home/_show.{html,mobile}.haml` need to wrap the contents into a `div.container` to keep the old design. You will find updated examples [in our wiki](https://wiki.diasporafoundation.org/Custom_splash_page).

## Refactor
* Redesign contacts page [#5153](https://github.com/diaspora/diaspora/pull/5153)
* Improve profile page design on mobile [#5084](https://github.com/diaspora/diaspora/pull/5084)
* Port test suite to RSpec 3 [#5170](https://github.com/diaspora/diaspora/pull/5170)
* Port tag stream to Bootstrap [#5138](https://github.com/diaspora/diaspora/pull/5138)
* Consolidate migrations, if you need a migration prior 2013, checkout the latest release in the 0.4.x series first [#5173](https://github.com/diaspora/diaspora/pull/5173)
* Add tests for mobile sign up [#5185](https://github.com/diaspora/diaspora/pull/5185)
* Display new conversation form on conversations/index [#5178](https://github.com/diaspora/diaspora/pull/5178)
* Port profile page to Backbone [#5180](https://github.com/diaspora/diaspora/pull/5180)
* Pull punycode.js from rails-assets.org [#5263](https://github.com/diaspora/diaspora/pull/5263)
* Redesign profile page and port to Bootstrap [#4657](https://github.com/diaspora/diaspora/pull/4657)
* Unify stream selection links in the left sidebar [#5271](https://github.com/diaspora/diaspora/pull/5271)
* Refactor schema of statistics.json regarding services [#5296](https://github.com/diaspora/diaspora/pull/5296)
* Pull jquery.idle-timer.js from rails-assets.org [#5310](https://github.com/diaspora/diaspora/pull/5310)
* Pull jquery.placeholder.js from rails-assets.org [#5299](https://github.com/diaspora/diaspora/pull/5299)
* Pull jquery.textchange.js from rails-assets.org [#5297](https://github.com/diaspora/diaspora/pull/5297)
* Pull jquery.hotkeys.js from rails-assets.org [#5368](https://github.com/diaspora/diaspora/pull/5368)
* Reduce amount of useless background job retries and pull public posts when missing [#5209](https://github.com/diaspora/diaspora/pull/5209)
* Updated Weekly User Stats admin page to show data for the most recent week including reversing the order of the weeks in the drop down to show the most recent. [#5331](https://github.com/diaspora/diaspora/pull/5331)
* Convert some cukes to RSpec tests [#5289](https://github.com/diaspora/diaspora/pull/5289)
* Hidden overflow for long names on tag pages [#5279](https://github.com/diaspora/diaspora/pull/5279)
* Always reshare absolute root of a post [#5276](https://github.com/diaspora/diaspora/pull/5276)
* Convert remaining SASS stylesheets to SCSS [#5342](https://github.com/diaspora/diaspora/pull/5342)
* Update rack-protection [#5403](https://github.com/diaspora/diaspora/pull/5403)
* Cleanup diaspora.yml [#5426](https://github.com/diaspora/diaspora/pull/5426)
* Replace `opengraph_parser` with `open_graph_reader` [#5462](https://github.com/diaspora/diaspora/pull/5462)
* Make sure conversations without any visibilities left are deleted [#5478](https://github.com/diaspora/diaspora/pull/5478)
* Change tooltip for delete button in conversations view [#5477](https://github.com/diaspora/diaspora/pull/5477)
* Replace a modifier-rescue with a specific rescue [#5491](https://github.com/diaspora/diaspora/pull/5491)
* Port contacts page to backbone [#5473](https://github.com/diaspora/diaspora/pull/5473)
* Replace CSS vendor prefixes automatically [#5532](https://github.com/diaspora/diaspora/pull/5532)
* Use sentence case consistently throughout UI [#5588](https://github.com/diaspora/diaspora/pull/5588)
* Hide sign up button when registrations are disabled [#5612](https://github.com/diaspora/diaspora/pull/5612)
* Standardize capitalization throughout the UI [#5588](https://github.com/diaspora/diaspora/pull/5588)
* Display photos on the profile page as thumbnails [#5521](https://github.com/diaspora/diaspora/pull/5521)
* Unify not connected pages (sign in, sign up, forgot password) [#5391](https://github.com/diaspora/diaspora/pull/5391)
* Port remaining stream pages to Bootstrap [#5715](https://github.com/diaspora/diaspora/pull/5715)
* Port notification dropdown to Backbone [#5707](https://github.com/diaspora/diaspora/pull/5707) [#5761](https://github.com/diaspora/diaspora/pull/5761)
* Add rounded corners for avatars [#5733](https://github.com/diaspora/diaspora/pull/5733)
* Move registration form to a partial [#5764](https://github.com/diaspora/diaspora/pull/5764)
* Add tests for liking and unliking posts [#5741](https://github.com/diaspora/diaspora/pull/5741)
* Rewrite slide effect in conversations as css transition for better performance [#5776](https://github.com/diaspora/diaspora/pull/5776)
* Various cleanups and improvements in the frontend code [#5781](https://github.com/diaspora/diaspora/pull/5781) [#5769](https://github.com/diaspora/diaspora/pull/5769) [#5763](https://github.com/diaspora/diaspora/pull/5763) [#5762](https://github.com/diaspora/diaspora/pull/5762) [#5758](https://github.com/diaspora/diaspora/pull/5758) [#5755](https://github.com/diaspora/diaspora/pull/5755) [#5747](https://github.com/diaspora/diaspora/pull/5747) [#5734](https://github.com/diaspora/diaspora/pull/5734) [#5786](https://github.com/diaspora/diaspora/pull/5786) [#5768](https://github.com/diaspora/diaspora/pull/5798)
* Add specs and validations to the role model [#5792](https://github.com/diaspora/diaspora/pull/5792)
* Replace 'Make something' text by diaspora ball logo on registration page [#5743](https://github.com/diaspora/diaspora/pull/5743)

## Bug fixes
* orca cannot see 'Add Contact' button [#5158](https://github.com/diaspora/diaspora/pull/5158)
* Move submit button to the right in conversations view [#4960](https://github.com/diaspora/diaspora/pull/4960)
* Handle long URLs and titles in OpenGraph descriptions [#5208](https://github.com/diaspora/diaspora/pull/5208)
* Fix deformed getting started popover [#5227](https://github.com/diaspora/diaspora/pull/5227)
* Use correct locale for invitation subject [#5232](https://github.com/diaspora/diaspora/pull/5232)
* Initial support for IDN emails
* Fix services settings reported by statistics.json [#5256](https://github.com/diaspora/diaspora/pull/5256)
* Only collapse empty comment box [#5328](https://github.com/diaspora/diaspora/pull/5328)
* Fix pagination for people/guid/contacts [#5304](https://github.com/diaspora/diaspora/pull/5304)
* Fix poll creation on Bootstrap pages [#5334](https://github.com/diaspora/diaspora/pull/5334)
* Show error message on invalid reset password attempt [#5325](https://github.com/diaspora/diaspora/pull/5325)
* Fix translations on mobile password reset pages [#5318](https://github.com/diaspora/diaspora/pull/5318)
* Handle unset user agent when signing out [#5316](https://github.com/diaspora/diaspora/pull/5316)
* More robust URL parsing for oEmbed and OpenGraph [#5347](https://github.com/diaspora/diaspora/pull/5347)
* Fix Publisher doesn't expand while uploading images [#3098](https://github.com/diaspora/diaspora/issues/3098)
* Drop unneeded and too open crossdomain.xml
* Fix hidden aspect dropdown on getting started page [#5407](https://github.com/diaspora/diaspora/pulls/5407)
* Fix a few issues on Bootstrap pages [#5401](https://github.com/diaspora/diaspora/pull/5401)
* Improve handling of the `more` link on mobile stream pages [#5400](https://github.com/diaspora/diaspora/pull/5400)
* Fix prefilling publisher after getting started [#5442](https://github.com/diaspora/diaspora/pull/5442)
* Fix overflow in profile sidebar [#5450](https://github.com/diaspora/diaspora/pull/5450)
* Fix code overflow in SPV and improve styling for code tags [#5422](https://github.com/diaspora/diaspora/pull/5422)
* Correctly validate if local recipients actually want to receive a conversation [#5449](https://github.com/diaspora/diaspora/pull/5449)
* Improve consistency of poll answer ordering [#5471](https://github.com/diaspora/diaspora/pull/5471)
* Fix broken aspect selectbox on asynchronous search results [#5488](https://github.com/diaspora/diaspora/pull/5488)
* Replace %{third_party_tools} by the appropriate hyperlink in tags FAQ [#5509](https://github.com/diaspora/diaspora/pull/5509)
* Repair downloading the profile image from Facebook [#5493](https://github.com/diaspora/diaspora/pull/5493)
* Fix localization of post and comment timestamps on mobile [#5482](https://github.com/diaspora/diaspora/issues/5482)
* Fix mobile JS loading to quieten errors. Fixes also service buttons on mobile bookmarklet.
* Don't error out when adding a too long location to the profile [#5614](https://github.com/diaspora/diaspora/pull/5614)
* Correctly decrease unread count for conversations [#5646](https://github.com/diaspora/diaspora/pull/5646)
* Fix automatic scroll for conversations [#5646](https://github.com/diaspora/diaspora/pull/5646)
* Fix missing translation on privacy settings page [#5671](https://github.com/diaspora/diaspora/pull/5671)
* Fix code overflow for the mobile website [#5675](https://github.com/diaspora/diaspora/pull/5675)
* Strip Unicode format characters prior post processing [#5680](https://github.com/diaspora/diaspora/pull/5680)
* Disable email notifications for closed user accounts [#5640](https://github.com/diaspora/diaspora/pull/5640)
* Total user statistic no longer includes closed accounts [#5041](https://github.com/diaspora/diaspora/pull/5041)
* Don't add a space when rendering a mention [#5711](https://github.com/diaspora/diaspora/pull/5711)
* Fix flickering hovercards [#5714](https://github.com/diaspora/diaspora/pull/5714) [#5876](https://github.com/diaspora/diaspora/pull/5876)
* Improved stripping markdown in post titles [#5730](https://github.com/diaspora/diaspora/pull/5730)
* Remove border from reply form for conversations [#5744](https://github.com/diaspora/diaspora/pull/5744)
* Fix overflow for headings, blockquotes and other elements [#5731](https://github.com/diaspora/diaspora/pull/5731)
* Correct photo count on profile page [#5751](https://github.com/diaspora/diaspora/pull/5751)
* Fix mobile sign up from an invitation [#5754](https://github.com/diaspora/diaspora/pull/5754)
* Set max-width for tag following button on tag page [#5752](https://github.com/diaspora/diaspora/pull/5752)
* Display error messages for failed password change [#5580](https://github.com/diaspora/diaspora/pull/5580)
* Display correct error message for too long tags [#5783](https://github.com/diaspora/diaspora/pull/5783)
* Fix displaying reshares in the stream on mobile [#5790](https://github.com/diaspora/diaspora/pull/5790)
* Remove bottom margin from lists that are the last element of a post. [#5721](https://github.com/diaspora/diaspora/pull/5721)
* Fix pagination design on conversations page [#5791](https://github.com/diaspora/diaspora/pull/5791)
* Prevent inserting posts into the wrong stream [#5838](https://github.com/diaspora/diaspora/pull/5838)
* Update help section [#5857](https://github.com/diaspora/diaspora/pull/5857) [#5859](https://github.com/diaspora/diaspora/pull/5859)
* Fix asset precompilation check in script/server [#5863](https://github.com/diaspora/diaspora/pull/5863)
* Convert MySQL databases to utf8mb4 [#5530](https://github.com/diaspora/diaspora/pull/5530) [#5624](https://github.com/diaspora/diaspora/pull/5624) [#5865](https://github.com/diaspora/diaspora/pull/5865)
* Don't upcase labels on mobile sign up/sign in [#5872](https://github.com/diaspora/diaspora/pull/5872)

## Features
* Don't pull jQuery from a CDN by default [#5105](https://github.com/diaspora/diaspora/pull/5105)
* Better character limit message [#5151](https://github.com/diaspora/diaspora/pull/5151)
* Remember whether a AccountDeletion was performed [#5156](https://github.com/diaspora/diaspora/pull/5156)
* Increased the number of notifications shown in drop down bar to 15 [#5129](https://github.com/diaspora/diaspora/pull/5129)
* Increase possible captcha length [#5169](https://github.com/diaspora/diaspora/pull/5169)
* Display visibility icon in publisher aspects dropdown [#4982](https://github.com/diaspora/diaspora/pull/4982)
* Add a link to the reported comment in the admin panel [#5337](https://github.com/diaspora/diaspora/pull/5337)
* Strip search query from leading and trailing whitespace [#5317](https://github.com/diaspora/diaspora/pull/5317)
* Add the "network" key to statistics.json and set it to "Diaspora" [#5308](https://github.com/diaspora/diaspora/pull/5308)
* Infinite scrolling in the notifications dropdown [#5237](https://github.com/diaspora/diaspora/pull/5237)
* Maintenance feature to automatically expire inactive accounts [#5288](https://github.com/diaspora/diaspora/pull/5288)
* Add LibreJS markers to JavaScript [5320](https://github.com/diaspora/diaspora/pull/5320)
* Ask for confirmation when leaving a submittable publisher [#5309](https://github.com/diaspora/diaspora/pull/5309)
* Allow page-specific styling via individual CSS classes [#5282](https://github.com/diaspora/diaspora/pull/5282)
* Change diaspora logo in the header on hover [#5355](https://github.com/diaspora/diaspora/pull/5355)
* Display diaspora handle in search results [#5419](https://github.com/diaspora/diaspora/pull/5419)
* Show a message on the ignored users page when there are none [#5434](https://github.com/diaspora/diaspora/pull/5434)
* Truncate too long OpenGraph descriptions [#5387](https://github.com/diaspora/diaspora/pull/5387)
* Make the source code URL configurable [#5410](https://github.com/diaspora/diaspora/pull/5410)
* Prefill publisher on the tag pages [#5442](https://github.com/diaspora/diaspora/pull/5442)
* Don't include the content of non-public posts into notification mails [#5494](https://github.com/diaspora/diaspora/pull/5494)
* Allow to set unhosted button and currency for paypal donation [#5452](https://github.com/diaspora/diaspora/pull/5452)
* Add followed tags in the mobile menu [#5468](https://github.com/diaspora/diaspora/pull/5468)
* Replace Pagedown with markdown-it [#5526](https://github.com/diaspora/diaspora/pull/5526)
* Do not truncate notification emails anymore [#4342](https://github.com/diaspora/diaspora/issues/4342)
* Allows users to export their data in gzipped JSON format from their user settings page [#5499](https://github.com/diaspora/diaspora/pull/5499)
* Strip EXIF data from newly uploaded images [#5510](https://github.com/diaspora/diaspora/pull/5510)
* Hide user setting if the community spotlight is not enabled on the pod [#5562](https://github.com/diaspora/diaspora/pull/5562)
* Add HTML view for pod statistics [#5464](https://github.com/diaspora/diaspora/pull/5464)
* Added/Moved hide, block user, report and delete button in SPV [#5547](https://github.com/diaspora/diaspora/pull/5547)
* Added keyboard shortcuts r(reshare), m(expand Post), o(open first link in post) [#5602](https://github.com/diaspora/diaspora/pull/5602)
* Added dropdown to add/remove people from/to aspects in mobile view [#5594](https://github.com/diaspora/diaspora/pull/5594)
* Dynamically compute minimum and maximum valid year for birthday field [#5639](https://github.com/diaspora/diaspora/pull/5639)
* Show hovercard on mentions [#5652](https://github.com/diaspora/diaspora/pull/5652)
* Make help sections linkable [#5667](https://github.com/diaspora/diaspora/pull/5667)
* Add invitation link to contacts page [#5655](https://github.com/diaspora/diaspora/pull/5655)
* Add year to notifications page [#5676](https://github.com/diaspora/diaspora/pull/5676)
* Give admins the ability to lock & unlock accounts [#5643](https://github.com/diaspora/diaspora/pull/5643)
* Add reshares to the stream view immediately [#5699](https://github.com/diaspora/diaspora/pull/5699)
* Update and improve help section [#5665](https://github.com/diaspora/diaspora/pull/5665), [#5706](https://github.com/diaspora/diaspora/pull/5706)
* Expose participation controls in the stream view [#5511](https://github.com/diaspora/diaspora/pull/5511)
* Reimplement photo export [#5685](https://github.com/diaspora/diaspora/pull/5685)
* Add participation controls in the single post view [#5722](https://github.com/diaspora/diaspora/pull/5722)
* Display polls on reshares [#5782](https://github.com/diaspora/diaspora/pull/5782)
* Remove footer from stream pages [#5816](https://github.com/diaspora/diaspora/pull/5816)

# 0.4.1.3

* Update Redcarped, fixes [OSVDB-120415](http://osvdb.org/show/osvdb/120415).

# 0.4.1.2

* Update Rails, fixes [CVE-2014-7818](https://groups.google.com/forum/#!topic/rubyonrails-security/dCp7duBiQgo).

# 0.4.1.1

* Fix XSS issue in poll questions [#5274](https://github.com/diaspora/diaspora/issues/5274)

# 0.4.1.0

## New 'Terms of Service' feature and template

This release brings a new ToS feature that allows pods to easily display to users the terms of service they are operating on. This feature is not enabled by default. If you want to enable it, please add under `settings` in `config/diaspora.yml` the following and restart diaspora. If in doubt see `config/diaspora.yml.example`:

    terms:
      enable: true

When enabled, the footer and sidebar will have a link to terms page, and sign up will have a disclaimer indicating that creating an account means the user accepts the terms of use.

While the project itself doesn't restrict what kind of terms pods run on, we realize not all podmins want to spend time writing them from scratch. Thus there is a basic ToS template included that will be used unless a custom one available.

To modify (or completely rewrite) the terms template, create a file called `app/views/terms/terms.haml` or `app/views/terms/terms.erb` and it will automatically replace the default template, which you can find at `app/views/terms/default.haml`.

There are also two configuration settings to customize the terms (when using the default template). These are optional.

* `settings.terms.jurisdiction` - indicate here in which country or state any legal disputes are handled.
* `settings.terms.minimum_age` - indicate here if you want to show a minimum required age for creating an account.

## Rake task to email users

There is a new Rake task `podmin:admin_mail` available to allow podmins to easily send news and notices to users. The rake task triggers emails via the normal diaspora mailer mechanism (so they are embedded in the standard template) and takes the following parameters:

1) Users definition

* `all` - all users in the database (except deleted)
* `active_yearly` - users logged in within the last year
* `active_monthly` - users logged in within the last month
* `active_halfyear` - users logged in within the last 6 months

2) Path to message file

* Give here a path to a HTML or plain text file that contains the message.

3) Subject

* A subject for the email

Example shell command (depending on your environment);

`RAILS_ENV=production bundle exec rake podmin:admin_mail['active_monthly','./message.html','Important message from pod']`

Read more about [specifying arguments to Rake tasks](http://stackoverflow.com/a/825832/1489738).

## Refactor
* Port help pages to Bootstrap [#5050](https://github.com/diaspora/diaspora/pull/5050)
* Refactor Notification#notify [#4945](https://github.com/diaspora/diaspora/pull/4945)
* Port getting started to Bootstrap [#5057](https://github.com/diaspora/diaspora/pull/5057)
* Port people search page to Bootstrap [#5077](https://github.com/diaspora/diaspora/pull/5077)
* Clarify explanations and defaults in diaspora.yml.example [#5088](https://github.com/diaspora/diaspora/pull/5088)
* Consistent header spacing on Bootstrap pages [#5108](https://github.com/diaspora/diaspora/pull/5108)
* Port settings pages (account, profile, privacy, services) to Bootstrap [#5039](https://github.com/diaspora/diaspora/pull/5039)
* Port contacts and community spotlight pages to Bootstrap [#5118](https://github.com/diaspora/diaspora/pull/5118)
* Redesign login page [#5112](https://github.com/diaspora/diaspora/pull/5112)
* Change mark read link on notifications page [#5141](https://github.com/diaspora/diaspora/pull/5141)

## Bug fixes
* Fix hiding of poll publisher on close [#5029](https://github.com/diaspora/diaspora/issues/5029)
* Fix padding in user menu [#5047](https://github.com/diaspora/diaspora/pull/5047)
* Fix self-XSS when renaming an aspect [#5048](https://github.com/diaspora/diaspora/pull/5048)
* Fix live updating when renaming an aspect [#5049](https://github.com/diaspora/diaspora/pull/5049)
* Use double quotes when embedding translations into Javascript [#5055](https://github.com/diaspora/diaspora/issues/5055)
* Fix regression in mobile sign-in ([commit](https://github.com/diaspora/diaspora/commit/4a2836b108f8a9eb6f46ca58cfcb7b23f40bb076))
* Set mention notification as read when viewing post [#5006](https://github.com/diaspora/diaspora/pull/5006)
* Set sharing notification as read when viewing profile [#5009](https://github.com/diaspora/diaspora/pull/5009)
* Ensure a consistent border on text input elements [#5069](https://github.com/diaspora/diaspora/pull/5069)
* Escape person name in contacts json returned by Conversations#new
* Make sure all parts of the hovercard are always in front [#5188](https://github.com/diaspora/diaspora/pull/5188)

## Features
* Port admin pages to bootstrap, polish user search results, allow accounts to be closed from the backend [#5046](https://github.com/diaspora/diaspora/pull/5046)
* Reference Salmon endpoint in Webfinger XRD to aid discovery by alternative implementations [#5062](https://github.com/diaspora/diaspora/pull/5062)
* Change minimal birth year for the birthday field to 1910 [#5083](https://github.com/diaspora/diaspora/pull/5083)
* Add scrolling thumbnail switcher in the lightbox [#5102](https://github.com/diaspora/diaspora/pull/5102)
* Add help section about keyboard shortcuts [#5100](https://github.com/diaspora/diaspora/pull/5100)
* Automatically add poll answers as needed [#5109](https://github.com/diaspora/diaspora/pull/5109)
* Add Terms of Service as an option for podmins, includes base template [#5104](https://github.com/diaspora/diaspora/pull/5104)
* Add rake task to send a mail to all users [#5111](https://github.com/diaspora/diaspora/pull/5111)
* Expose which services are configured in /statistics.json [#5121](https://github.com/diaspora/diaspora/pull/5121)
* In filtered notification views, replace "Mark all as read" with "Mark shown as read" [#5122](https://github.com/diaspora/diaspora/pull/5122)
* When ignoring a user remove his posts from the stream instantly [#5127](https://github.com/diaspora/diaspora/pull/5127)
* Allow to delete photos from the pictures stream [#5131](https://github.com/diaspora/diaspora/pull/5131)

# 0.4.0.1

## Bug fixes

* Fix performance regression on stream loading with MySQL/MariaDB database backends [#5014](https://github.com/diaspora/diaspora/issues/5014)
* Fix issue with post reporting [#5017](https://github.com/diaspora/diaspora/issues/5017)

# 0.4.0.0

## Ensure account deletions are run

A regression caused accounts deletions to not properly perform in some cases, see [#4792](https://github.com/diaspora/diaspora/issues/4792).
To ensure these are reexecuted properly, please run `RAILS_ENV=production bundle exec rake accounts:run_deletions`
after you've upgraded.

## Change in guid generation

This version will break federation to pods running on versions prior 0.1.1.0.

Read more in [#4249](https://github.com/diaspora/diaspora/pull/4249) and [#4883](https://github.com/diaspora/diaspora/pull/4883)

## Refactor
* Drop number of followers from tags page [#4717](https://github.com/diaspora/diaspora/pull/4717)
* Remove some unused beta code [#4738](https://github.com/diaspora/diaspora/pull/4738)
* Style improvements for SPV, use original author's avatar for reshares [#4754](https://github.com/diaspora/diaspora/pull/4754)
* Update image branding to the new decided standard [#4702](https://github.com/diaspora/diaspora/pull/4702)
* Consistent naming of conversations and messages [#4756](https://github.com/diaspora/diaspora/pull/4756)
* Improve stream generation time [#4769](https://github.com/diaspora/diaspora/pull/4769)
* Port help pages to backbone [#4768](https://github.com/diaspora/diaspora/pull/4768)
* Add participants to conversations menu [#4656](https://github.com/diaspora/diaspora/pull/4656)
* Update forgot_password and reset_password pages [#4707](https://github.com/diaspora/diaspora/pull/4707)
* Change jQuery CDN to jquery.com from googleapis.com [#4765](https://github.com/diaspora/diaspora/pull/4765)
* Update to jQuery 10
* Port publisher and bookmarklet to Bootstrap [#4678](https://github.com/diaspora/diaspora/pull/4678)
* Improve search page, add better indications [#4794](https://github.com/diaspora/diaspora/pull/4794)
* Port notifications and hovercards to Bootstrap [#4814](https://github.com/diaspora/diaspora/pull/4814)
* Replace .rvmrc by .ruby-version and .ruby-gemset [#4854](https://github.com/diaspora/diaspora/pull/4855)
* Reorder and reword items on user settings page [#4912](https://github.com/diaspora/diaspora/pull/4912)
* SPV: Improve padding and interaction counts [#4426](https://github.com/diaspora/diaspora/pull/4426)
* Remove auto 'mark as read' for notifications [#4810](https://github.com/diaspora/diaspora/pull/4810)
* Improve set read/unread in notifications dropdown [#4869](https://github.com/diaspora/diaspora/pull/4869)
* Refactor publisher: trigger events for certain actions, introduce 'disabled' state [#4932](https://github.com/diaspora/diaspora/pull/4932)

## Bug fixes
* Fix user account deletion [#4953](https://github.com/diaspora/diaspora/pull/4953) and [#4963](https://github.com/diaspora/diaspora/pull/4963)
* Fix email body language when invite a friend [#4832](https://github.com/diaspora/diaspora/issues/4832)
* Improve time agos by updating the plugin [#4281](https://github.com/diaspora/diaspora/pull/4281)
* Do not add a space after adding a mention [#4767](https://github.com/diaspora/diaspora/issues/4767)
* Fix active user statistics by saving a last seen timestamp for users [#4802](https://github.com/diaspora/diaspora/pull/4802)
* Render HTML in atom user feed [#4835](https://github.com/diaspora/diaspora/pull/4835)
* Fix plaintext mode of Mentionable [#4831](https://github.com/diaspora/diaspora/pull/4831)
* Fixed Atom Feed Error if reshared Post is deleted [#4841](https://github.com/diaspora/diaspora/pull/4841)
* Show hovercards in the notification drop-down for users on the same pod [#4843](https://github.com/diaspora/diaspora/pull/4843)
* The photo stream no longer repeats after the last photo [#4787](https://github.com/diaspora/diaspora/pull/4787)
* Fix avatar alignment for hovercards in the notifications dropdown [#4853](https://github.com/diaspora/diaspora/pull/4853)
* Do not parse hashtags inside Markdown links [#4856](https://github.com/diaspora/diaspora/pull/4856)
* Restore comment textarea content after revealing more comments [#4858](https://github.com/diaspora/diaspora/pull/4858)
* OpenGraph: don't make description into links [#4708](https://github.com/diaspora/diaspora/pull/4708)
* Don't cut off long tags in stream posts [#4878](https://github.com/diaspora/diaspora/pull/4878)
* Do not replace earlier appearances of the name while mentioning somebody [#4882](https://github.com/diaspora/diaspora/pull/4882)
* Catch exceptions when trying to decode an invalid URI [#4889](https://github.com/diaspora/diaspora/pull/4889)
* Redirect to the stream when switching the mobile publisher to desktop [#4917](https://github.com/diaspora/diaspora/pull/4917)
* Parsing mention witch contain in username special characters [#4919](https://github.com/diaspora/diaspora/pull/4919)
* Do not show your own hovercard [#4758](https://github.com/diaspora/diaspora/pull/4758)
* Hit Nominatim via https [#4968](https://github.com/diaspora/diaspora/pull/4968)

## Features
* You can report a single post or comment by clicking the correct icon in the controler section [#4517](https://github.com/diaspora/diaspora/pull/4517) [#4781](https://github.com/diaspora/diaspora/pull/4781)
* Add permalinks for comments [#4577](https://github.com/diaspora/diaspora/pull/4577)
* New menu for the mobile version [#4673](https://github.com/diaspora/diaspora/pull/4673)
* Added comment count to statistic to enable calculations of posts/comments ratios [#4799](https://github.com/diaspora/diaspora/pull/4799)
* Add filters to notifications controller [#4814](https://github.com/diaspora/diaspora/pull/4814)
* Activate hovercards in SPV and conversations [#4870](https://github.com/diaspora/diaspora/pull/4870)
* Added possibility to conduct polls [#4861](https://github.com/diaspora/diaspora/pull/4861) [#4894](https://github.com/diaspora/diaspora/pull/4894) [#4897](https://github.com/diaspora/diaspora/pull/4897) [#4899](https://github.com/diaspora/diaspora/pull/4899)

# 0.3.0.3

* Bump Rails to 3.2.17, fixes CVE-2014-0081, CVE-2014-0082. For more information see http://weblog.rubyonrails.org/2014/2/18/Rails_3_2_17_4_0_3_and_4_1_0_beta2_have_been_released/

# 0.3.0.2

## Bug fixes
* Use youtube HTTPS scheme for oEmbed [#4743](https://github.com/diaspora/diaspora/pull/4743)
* Fix infinite scroll on aspect streams [#4747](https://github.com/diaspora/diaspora/pull/4747)
* Fix hovercards [#4782](https://github.com/diaspora/diaspora/pull/4782)
* Bump kaminari to fix admin panel [#4714](https://github.com/diaspora/diaspora/issues/4714)

# 0.3.0.1

## Bug fixes
* Fix regression caused by using after_commit with nested '#save' which lead to an infinite recursion [#4715](https://github.com/diaspora/diaspora/issues/4715)
* Save textarea value before rendering comments when clicked 'show more...' [#4858](https://github.com/diaspora/diaspora/pull/4858)

# 0.3.0.0

## Pod statistics
A new feature [has been added](https://github.com/diaspora/diaspora/pull/4602) to allow pods to report extra statistics. Automatically after this code change, the route /statistics.json contains some basic data that was also available before via page headers (pod name, version, status of signups). But also, optionally podmins can enable user and post counts in the diaspora.yml configuration file. The counts are by default switched off, so if you want to report the total user, active user and local post counts, please edit your diaspora.yml configuration with the example values in diaspora.yml.example and uncomment the required lines as indicated.

## Ruby 2.0

We now recommend using Ruby 2.0 with Diaspora. If you're using RVM make sure to run:
```bash
rvm get stable
rvm install 2.0.0
cd ~/diaspora
git pull
cd - && cd ..
```

For more details see https://wiki.diasporafoundation.org/Updating

## Refactor
* Remove old SPV code [#4612](https://github.com/diaspora/diaspora/pull/4612)
* Move non-model federation stuff into lib/ [#4363](https://github.com/diaspora/diaspora/pull/4363)
* Build a color palette to uniform color usage [#4437](https://github.com/diaspora/diaspora/pull/4437) [#4469](https://github.com/diaspora/diaspora/pull/4469) [#4479](https://github.com/diaspora/diaspora/pull/4479)
* Rename bitcoin_wallet_id setting to bitcoin_address [#4485](https://github.com/diaspora/diaspora/pull/4485)
* Batch insert posts into stream collection for a small speedup [#4341](https://github.com/diaspora/diaspora/pull/4351)
* Ported fileuploader to Backbone and refactored publisher views [#4480](https://github.com/diaspora/diaspora/pull/4480)
* Refactor 404.html, fix [#4078](https://github.com/diaspora/diaspora/issues/4078)
* Remove the (now useless) last post link from the user profile. [#4540](https://github.com/diaspora/diaspora/pull/4540)
* Refactor ConversationsController, move query building to User model. [#4547](https://github.com/diaspora/diaspora/pull/4547)
* Refactor the Twitter service model [#4387](https://github.com/diaspora/diaspora/pull/4387)
* Refactor ConversationsController#create, move more stuff to User model [#4551](https://github.com/diaspora/diaspora/pull/4551)
* Refactor MessagesController#create, move stuff to User model [#4556](https://github.com/diaspora/diaspora/pull/4556)
* Reorder the left bar side menu to put the stream first [#4569](https://github.com/diaspora/diaspora/pull/4569)
* Improve notifications and conversations views design on mobile [#4593](https://github.com/diaspora/diaspora/pull/4593)
* Slight redesign of mobile publisher [#4604](https://github.com/diaspora/diaspora/pull/4604)
* Port conversations to Bootstrap [#4622](https://github.com/diaspora/diaspora/pull/4622)
* Remove participants popover and improve conversations menu [#4644](https://github.com/diaspora/diaspora/pull/4644)
* Refactor right side bar [#4793](https://github.com/diaspora/diaspora/pull/4793)

## Bug fixes
* Highlight down arrow at the user menu on hover [#4441](https://github.com/diaspora/diaspora/pull/4441)
* Make invite code input width consistent across browsers [#4448](https://github.com/diaspora/diaspora/pull/4448)
* Fix style of contacts in profile sidebar [#4451](https://github.com/diaspora/diaspora/pull/4451)
* Fix profile mobile when logged out [#4464](https://github.com/diaspora/diaspora/pull/4464)
* Fix preview with more than one mention [#4450](https://github.com/diaspora/diaspora/issues/4450)
* Fix size of images in the SPV [#4471](https://github.com/diaspora/diaspora/pull/4471)
* Adjust 404 message description to not leak logged out users if a post exists or not [#4477](https://github.com/diaspora/diaspora/pull/4477)
* Make I18n system more robust against missing keys in pluralization data
* Prevent overflow of too long strings in the single post view [#4487](https://github.com/diaspora/diaspora/pull/4487)
* Disable submit button in sign up form after submission to avoid email already exists error [#4506](https://github.com/diaspora/diaspora/issues/4506)
* Do not pull the 404 pages assets from Amazon S3 [#4501](https://github.com/diaspora/diaspora/pull/4501)
* Fix counter background does not cover more than 2 digits on profile [#4499](https://github.com/diaspora/diaspora/issues/4499)
* Fix commenting upon submission fail [#4005] (https://github.com/diaspora/diaspora/issues/4005)
* Fix date color and alignment in the notifications dropdown [#4502](https://github.com/diaspora/diaspora/issues/4502)
* Add a white background to images shown in the lightbox [#4475](https://github.com/diaspora/diaspora/issues/4475)
* Refactor getting_started page, test if facebook is available, fix [#4520](https://github.com/diaspora/diaspora/issues/4520)
* Avoid publishing empty posts [#4542](https://github.com/diaspora/diaspora/pull/4542)
* Force comments sort order in mobile spv [#4578](https://github.com/diaspora/diaspora/pull/4578)
* Fix getting started page for mobile [#4536](https://github.com/diaspora/diaspora/pull/4536)
* Refactor mobile header, fix [#4579](https://github.com/diaspora/diaspora/issues/4579)
* Fix avatar display on mobile profile [#4591](https://github.com/diaspora/diaspora/pull/4591)
* Add lightbox to unauthenticated header, fix [#4432](https://github.com/diaspora/diaspora/issues/4432)
* Fix "more picture" indication (+n) on mobile by adding a link on the indication [#4592](https://github.com/diaspora/diaspora/pull/4592)
* Display errors when photo upload fails [#4509](https://github.com/diaspora/diaspora/issues/4509)
* Fix posting to Twitter by correctly catching exception [#4627](https://github.com/diaspora/diaspora/issues/4627)
* Change "Show n more comments"-link, fix [#3119](https://github.com/diaspora/diaspora/issues/3119)
* Specify Firefox version for Travis-CI [#4623](https://github.com/diaspora/diaspora/pull/4623)
* Remove location when publisher is cleared by user
* On signup form errors, don't empty previous values by user, fix [#4663](https://github.com/diaspora/diaspora/issues/4663)
* Remove background from badges in header [#4692](https://github.com/diaspora/diaspora/issues/4692)

## Features
* Add oEmbed content to the mobile view [#4343](https://github.com/diaspora/diaspora/pull/4353)
* One click to select the invite URL [#4447](https://github.com/diaspora/diaspora/pull/4447)
* Disable "mark all as read" link if all notifications are read [#4463](https://github.com/diaspora/diaspora/pull/4463)
* Collapse aspect list and tag followings list when switching to other views [#4462](https://github.com/diaspora/diaspora/pull/4462)
* Highlight current stream in left sidebar [#4445](https://github.com/diaspora/diaspora/pull/4445)
* Added ignore user icon on user profile [#4417](https://github.com/diaspora/diaspora/pull/4417)
* Improve the management of the contacts visibility settings in an aspect [#4567](https://github.com/diaspora/diaspora/pull/4567)
* Add actions on aspects on the contact page [#4570](https://github.com/diaspora/diaspora/pull/4570)
* Added a statistics route with general pod information, and if enabled in pod settings, total user, half year/monthly active users and local post counts [#4602](https://github.com/diaspora/diaspora/pull/4602)
* Add indication about markdown formatting in the publisher [#4589](https://github.com/diaspora/diaspora/pull/4589)
* Add captcha to signup form [#4659](https://github.com/diaspora/diaspora/pull/4659)
* Update Underscore.js 1.3.1 to 1.5.2, update Backbone.js 0.9.2 to 1.1.0 [#4662](https://github.com/diaspora/diaspora/pull/4662)
* Display more than 8 pictures on a post [#4796](https://github.com/diaspora/diaspora/pull/4796)

## Gem updates
Added:
* atomic (1.1.14)
* bcrypt-ruby (3.1.2)
* backbone-on-rails (1.1.0.0)
* devise thread_safe (0.1)
* eco (1.0.0)
* eco-source (1.1.0.rc.1)
* ejs (1.1.1)
* galetahub-simple_captcha (0.1.5)
* thread_safe (0.1.3)
* zip-zip (0.2)

Removed:
* bcrypt-ruby
* rb-kqueue
* slim
* temple

Updated:
* acts_as_api 0.4.1 -> 0.4.2
* capybara 2.1.0 -> 2.2.1
* celluloid (0.13.0 -> 0.15.2
* chunky_png 1.2.8 -> 1.2.9
* client_side_validations 3.2.5 -> 3.2.6
* coderay 1.0.9 -> 1.1.0
* connection_pool 1.0.0 -> 1.2.0
* crack 0.4.0 -> 0.4.1
* cucumber 1.3.5 -> 1.3.10
* cucumber-rails 1.3.1 -> 1.4.0
* database_cleaner 1.1.0 -> 1.2.0
* devise 3.0.2 -> 3.2.2
* diff-lcs 1.2.4 -> 1.2.5
* ethon 0.5.12 -> 0.6.2
* excon 0.25.3 -> 0.31.0
* factory_girl 4.2.0 -> 4.3.0
* factory_girl_rails 4.2.0 -> 4.3.0
* faraday 0.8.8 -> 0.8.9
* ffi 1.9.0 -> 1.9.3
* fog 1.14.0 -> 1.19.0
* foreigner 1.4.2 -> 1.6.1
* fuubar 1.1.1 -> 1.3.2
* gherkin 2.12.0 -> 2.12.2
* guard 1.8.2 -> 2.2.5
* guard-cucumber 1.4.0 -> 1.4.1
* guard-rspec 3.0.2 -> 4.2.4
* haml 4.0.3 -> 4.0.5
* i18n-inflector-rails 1.0.6 -> 1.0.7
* json 1.8.0 -> 1.8.1
* jwt 0.1.8 -> 0.1.10
* kaminari 0.14.1 -> 0.15.0
* kgio 2.8.0 -> 2.8.1
* listen 1.2.2 -> 2.4.0
* mini_magick 3.6.0 -> 3.7.0
* mini_profile 0.5.1 -> 0.5.2
* mobile-fu 1.2.1 -> 1.2.2
* multi_json 1.7.9 -> 1.8.4
* multi_test 0.0.2 -> 0.0.3
* mysql2 0.3.13 -> 0.3.14
* net-ssh 2.6.8 -> 2.7.0
* nokogiri 1.6.0 -> 1.6.1
* omniauth-facebook 1.4.1 -> 1.6.0
* omniauth-twitter 1.0.0 -> 1.0.1
* orm_adapter 0.4.0 -> 0.5.0
* pry 0.9.12.2 -> 0.9.12.4
* rack-google-analytics 0.11.0 -> 0.14.0
* rack-rewrite 1.3.3 -> 1.5.0
* rails_autolink 1.1.0 -> 1.1.5
* raindrops 0.11.0 -> 0.12.0
* rake 10.1.0 -> 10.1.1
* rb-fsevent 0.9.3 -> 0.9.4
* rb-inotify 0.9.0 -> 0.9.3
* redis 3.0.4 -> 3.0.6
* redis-namespace 1.3.0 -> 1.4.1
* rspec 2.13.0 -> 2.14.1
* rspec-core 2.13.1 -> 2.14.7
* rspec-expectations 2.13.0 -> 2.14.4
* rspec-mocks 2.13.1 -> 2.14.4
* rspec-rails 2.13.2 -> 2.14.1
* ruby-oembed 0.8.8 -> 0.8.9
* ruby-progressbar 1.1.1 -> 1.4.0
* selenium-webdriver 2.34.0 -> 2.39.0
* sidekiq 2.11.1 -> 2.17.2
* slop 3.4.6 -> 3.4.7
* spork 1.0.0rc3 -> 1.0.0rc4
* strong_parameters 0.2.1 -> 0.2.2
* test_after_commit 0.2.0 -> 0.2.2
* timers 1.0.0 -> 1.1.0
* timecop 0.6.1 -> 0.7.1
* typhoeus 0.6.3 -> 0.6.7
* unicorn 4.6.3 -> 4.8.0
* webmock 1.13.0 -> 1.16.1
* will_paginate 3.0.4 -> 3.0.5

# 0.2.0.1

* Bump rails to version 3.2.16, fixes several security issues, see http://weblog.rubyonrails.org/2013/12/3/Rails_3_2_16_and_4_0_2_have_been_released/
* Bump recommended Ruby version to 1.9.3-p484, see https://www.ruby-lang.org/en/news/2013/11/22/heap-overflow-in-floating-point-parsing-cve-2013-4164/

# 0.2.0.0

**Attention:** This release includes a potentially long running migration! However it should be safe to run this while keeping your application servers on.

## Refactor
* Service and ServiceController, general code reorg to make it cleaner/+ testable/+ extensible [#4344](https://github.com/diaspora/diaspora/pull/4344)
* Background actual mailing when sending invitations [#4069](https://github.com/diaspora/diaspora/issues/4069)
* Set the current user on the client side through gon [#4028](https://github.com/diaspora/diaspora/issues/4028)
* Update sign out route to a DELETE request [#4068](https://github.com/diaspora/diaspora/issues/4068)
* Convert all ActivityStreams::Photo to StatusMessages and drop ActivityStreams::Photo [#4144](https://github.com/diaspora/diaspora/issues/4144)
* Port the Rails application to strong_parameters in preparation to the upgrade to Rails 4 [#4143](https://github.com/diaspora/diaspora/issues/4143)
* Refactor left bar side menu, improve tag autosuggestion design [#4271](https://github.com/diaspora/diaspora/issues/4271), [#4316](https://github.com/diaspora/diaspora/pull/4316)
* Extract and factorize the header css in a new file, fix ugly header in registration [#4389](https://github.com/diaspora/diaspora/pull/4389)
* Move contact list on profile to profile information, show user his own contacts on profile [#4360](https://github.com/diaspora/diaspora/pull/4360)
* Refactor metas, HTML is now valid [#4356](https://github.com/diaspora/diaspora/pull/4356)
* Improve sharing message and mention/message buttons on profile [#4374](https://github.com/diaspora/diaspora/pull/4374)

## Bug fixes
* Check twitter write access before adding/authorizing it for a user. [#4124](https://github.com/diaspora/diaspora/issues/4124)
* Don't focus comment form on 'show n more comments' [#4265](https://github.com/diaspora/diaspora/issues/4265)
* Do not render mobile photo view for none-existing photos [#4194](https://github.com/diaspora/diaspora/issues/4194)
* Render markdown content for prettier email subjects and titles [#4182](https://github.com/diaspora/diaspora/issues/4182)
* Disable invite button after sending invite [#4173](https://github.com/diaspora/diaspora/issues/4173)
* Fix pagination for people list on the tag stream page [#4245](https://github.com/diaspora/diaspora/pull/4245)
* Fix missing timeago tooltip in conversations [#4257](https://github.com/diaspora/diaspora/issues/4257)
* Fix link to background image [#4289](https://github.com/diaspora/diaspora/pull/4289)
* Fix Facebox icons 404s when called from Backbone
* Fix deleting a post from Facebook [#4290](https://github.com/diaspora/diaspora/pull/4290)
* Display notices a little bit longer to help on sign up errors [#4274](https://github.com/diaspora/diaspora/issues/4274)
* Fix user contact sharing/receiving [#4163](https://github.com/diaspora/diaspora/issues/4163)
* Change image to ajax-loader when closing lightbox [#3229](https://github.com/diaspora/diaspora/issues/3229)
* Fix pointer cursor on the file upload button [#4349](https://github.com/diaspora/diaspora/pull/4349)
* Resize preview button [#4355](https://github.com/diaspora/diaspora/pull/4355)
* Fix compability problem with MySQL 5.6 [#4312](https://github.com/diaspora/diaspora/issues/4312)
* Don't collapse the post preview [#4346](https://github.com/diaspora/diaspora/issues/4346)
* Improve mobile usability [#4354](https://github.com/diaspora/diaspora/pull/4354)
* Descending text is no longer cut off in orange welcome banner [#4377](https://github.com/diaspora/diaspora/issues/4377)
* Adjust Facebook character limit to reality [#4380](https://github.com/diaspora/diaspora/issues/4380)
* Restore truncated URLs when posting to Twitter [#4211](https://github.com/diaspora/diaspora/issues/4211)
* Fix mobile search tags [#4392](https://github.com/diaspora/diaspora/issues/4392)
* Remove placeholders for name fields in settings (no more Sofaer) [#4385](https://github.com/diaspora/diaspora/pull/4385)
* Problems with layout the registration page for mobile. [#4396](https://github.com/diaspora/diaspora/issues/4396)
* Do not display photos in the background in the SPV [#4407](https://github.com/diaspora/diaspora/pull/4407)
* Fix mobile view of deleted reshares [#4397](https://github.com/diaspora/diaspora/issues/4397)
* Fix the overlapping of embedded youtube videos [#2943](https://github.com/diaspora/diaspora/issues/2943)
* Fix opacity of control icons [#4414](https://github.com/diaspora/diaspora/issues/4414/)
* Add hover state to header icons [#4436](https://github.com/diaspora/diaspora/pull/4436)
* Fix check icon regression on contacts page [#4440](https://github.com/diaspora/diaspora/pull/4440)
* Do not leak non public photos
* Fix check icon alignment in aspect dropdown [#4443](https://github.com/diaspora/diaspora/pull/4443)

## Features
* Admin: add option to find users under 13 (COPPA) [#4252](https://github.com/diaspora/diaspora/pull/4252)
* Show the user if a contact is sharing with them when viewing their profile page [#2948](https://github.com/diaspora/diaspora/issues/2948)
* Made Unicorn timeout configurable and increased the default to 90 seconds
* Follow DiasporaHQ upon account creation is now configurable to another account [#4278](https://github.com/diaspora/diaspora/pull/4278)
* Use first header as title in the single post view, when possible [#4256](https://github.com/diaspora/diaspora/pull/4256)
* Close publisher when clicking on the page outside of it [#4282](https://github.com/diaspora/diaspora/pull/4282)
* Deleting a post deletes it from Tumblr too [#4331](https://github.com/diaspora/diaspora/pull/4331)
* OpenGraph support [#4215](https://github.com/diaspora/diaspora/pull/4215)
* Added Wordpress service ability for posts. [#4321](https://github.com/diaspora/diaspora/pull/4321)
* Implement tag search autocomplete in header search box [#4169](https://github.com/diaspora/diaspora/issues/4169)
* Uncheck 'make contacts visible to each other' by default when adding new aspect. [#4343](https://github.com/diaspora/diaspora/issues/4343)
* Add possibility to ask for Bitcoin donations [#4375](https://github.com/diaspora/diaspora/pull/4375)
* Remove posts, comments and private conversations from the mobile site. [#4408](https://github.com/diaspora/diaspora/pull/4408) [#4409](https://github.com/diaspora/diaspora/pull/4409)
* Added a link to user photos and thumbnails are shown in the left side bar [#4347](https://github.com/diaspora/diaspora/issues/4347)
* Rework the single post view [#4410](https://github.com/diaspora/diaspora/pull/4410)
* Add aspect modification on contacts page, close [#4397](https://github.com/diaspora/diaspora/issues/4397)
* Add help page [#4405](https://github.com/diaspora/diaspora/issues/4405)

## Gem updates

* Added entypo-rails, mini_portile, multi_test, omniauth-wordpress, opengraph_parser, strong_parameters, test_after_commit
* addressable 2.3.4 -> 2.3.5
* asset_sync 0.5.4 -> 1.0.0
* bcrypt-ruby 3.0.1 -> 3.1.1
* capybara 1.1.3 -> 2.1.0
* carrierwave 0.8.0 -> 0.9.0
* coffee-script-source 1.6.2 -> 1.6.3
* cucumber 1.3.2 -> 1.3.5
* database_cleaner 1.0.1 -> 1.1.0
* devise 2.1.3 -> 3.0.2
* excon 0.23.0 -> 0.25.3
* faraday 0.8.7 -> 0.8.8
* fixture_builder 0.3.5 -> 0.3.6
* fog 1.12.1 -> 1.14.0
* font-awesome-rails 3.1.1.3 -> 3.2.1.2
* foreigner 1.4.1 -> 1.4.2
* guard 1.8.0 -> 1.8.2
* guard-rspec 3.0.1 -> 3.0.2
* guard-spork 1.5.0 -> 1.5.1
* i18n-inflector 2.6.6 -> 2.6.7
* listen 1.2.0 -> 1.2.2
* lumberjack 1.0.3 -> 1.0.4
* method_source 0.8.1 -> 0.8.2
* multi_json 1.7.6 -> 1.7.8
* mysql2 0.3.11 -> 0.3.13
* net-scp 1.1.1 -> 1.1.2
* net-ssh 2.6.7 -> 2.6.8
* nokogiri 1.5.9 -> 1.6.0
* omniauth-twitter 0.0.16 -> 1.0.0
* pg 0.15.1 -> 0.16.0
* rails-i18n 0.7.3 -> 0.7.4
* rake 10.0.4 -> 10.1.0
* redcarpet 2.3.0 -> 3.0.0
* remotipart 1.0.5 -> 1.2.1
* safe_yaml 0.9.3 -> 0.9.5
* sass 3.2.9 -> 3.2.10
* selenium-webdriver 2.32.1 -> 2.34.0
* sinon-rails 1.4.2.1 -> 1.7.3
* slop 3.4.5 -> 3.4.6
* temple 0.6.5 -> 0.6.6
* twitter 4.7.0 -> 4.8.1
* uglifier 2.1.1 -> 2.1.2
* unicorn 4.6.2 -> 4.6.3
* warden 1.2.1 -> 1.2.3
* webmock 1.11.0 -> 1.13.0
* xpath 0.1.4 -> 2.0.0

# 0.1.1.0

## Refactor

* Refactored config/ directory [#4144](https://github.com/diaspora/diaspora/pull/4145).
* Drop misleading fallback donation form. [Proposal](https://www.loomio.org/discussions/1045?proposal=2722)
* Update Typhoeus to 0.6.3 and refactor HydraWrapper. [#4162](https://github.com/diaspora/diaspora/pull/4162)
* Bump recomended Ruby version to 1.9.3-p448, see [Ruby news](http://www.ruby-lang.org/en/news/2013/06/27/hostname-check-bypassing-vulnerability-in-openssl-client-cve-2013-4073/).
* Remove length restriciton on GUIDs in the database schema [#4249](https://github.com/diaspora/diaspora/pull/4249)

## Bug fixes

* Fix deletelabel icon size regression after sprites [$4180](https://github.com/diaspora/diaspora/issues/4180)
* Don't use Pathname early to circumvent some rare initialization errors [#3816](https://github.com/diaspora/diaspora/issues/3816)
* Don't error out in script/server if git is unavailable.
* Fix post preview from tag pages [#4157](https://github.com/diaspora/diaspora/issues/4157)
* Fix tags ordering in chrome [#4133](https://github.com/diaspora/diaspora/issues/4133)
* Fix src URL for oEmbed iFrame [#4178](https://github.com/diaspora/diaspora/pull/4178)
* Add back-to-top button on tag and user pages [#4185](https://github.com/diaspora/diaspora/issues/4185)
* Fix reopened issue by changing the comment/post submit keyboard sortcut to ctrl+enter from shift+enter [#3897](https://github.com/diaspora/diaspora/issues/3897)
* Show medium avatar in hovercard [#4203](https://github.com/diaspora/diaspora/pull/4203)
* Fix posting to Twitter [#2758](https://github.com/diaspora/diaspora/issues/2758)
* Don't show hovercards for current user in comments [#3999](https://github.com/diaspora/diaspora/issues/3999)
* Replace mentions of out-of-aspect people with markdown links [#4161](https://github.com/diaspora/diaspora/pull/4161)
* Unify hide and ignore [#3828](https://github.com/diaspora/diaspora/issues/3828)
* Remove alpha branding [#4196](https://github.com/diaspora/diaspora/issues/4196)
* Fix dynamic loading of asset_sync
* Fix login for short passwords [#4123](https://github.com/diaspora/diaspora/issues/4123)
* Add loading indicator on tag pages, remove the second one from the profile page [#4041](https://github.com/diaspora/diaspora/issues/4041)
* Leaving the `to` field blank when sending a private message causes a server error [#4227](https://github.com/diaspora/diaspora/issues/4227)
* Fix hashtags that start a line when posting to Facebook or Twitter [#3768](https://github.com/diaspora/diaspora/issues/3768) [#4154](https://github.com/diaspora/diaspora/issues/4154)
* Show avatar of recent user in conversation list [#4237](https://github.com/diaspora/diaspora/issues/4237)
* Private message fails if contact not entered correctly [#4210](https://github.com/diaspora/diaspora/issues/4210)

## Features

* Deleting a post that was shared to Twitter now deletes it from Twitter too [#4156](https://github.com/diaspora/diaspora/pull/4156)
* Improvement on how participants are displayed on each conversation without opening it [#4149](https://github.com/diaspora/diaspora/pull/4149)

## Gem updates

* acts-as-taggable-on 2.4.0 -> 2.4.1
* configurate 0.0.7 -> 0.0.8
* database_cleaner 0.9.1 -> 1.0.1
* fog 1.10.1 -> 1.12.1
* fuubar 1.10 -> 1.1.1
* gon 4.1.0 -> 4.1.1
* guard-rspec 2.5.3 -> 3.0.1
* haml 4.0.2 -> 4.0.3
* json 1.7.7 -> 1.8.0
* mini_magick 3.5 -> 3.6.0
* mobile-fu 1.1.1 -> 1.2.1
* rack-cors 0.2.7 -> 0.2.8
* rails_admin 0.4.7 -> 0.4.9
* rails_autolink 1.0.9 -> 1.1.0
* redcarpet 2.2.2 -> 2.3.0
* rspec-rails 2.13.0 -> 2.13.2
* slim 1.3.8 -> 1.3.9
* twitter 4.6.2 -> 4.7.0
* typhoeus 0.3.3 -> 0.6.3
* uglifier 2.0.1 -> 2.1.1
* webmock 1.8.11 -> 1.11.0


# 0.1.0.1

* Regression fix: 500 for deleted reshares introduced by the locator
* Federate locations

# 0.1.0.0

## Refactor

### Replaced Resque with Sidekiq - Migration guide - [#3993](https://github.com/diaspora/diaspora/pull/3993)

We replaced our queue system with Sidekiq. You might know that Resque needs Redis.
Sidekiq does too, so don't remove it, it's still required. Sidekiq uses a threaded
model so you'll need far less processes than with Resque to do the same amount
of work.

To update do the following:

1. Before updating (even before the `git pull`!) stop your application
   server (Unicorn by default, started through Foreman).
2. In case you did already run `git pull` checkout v0.0.3.4:

   ```
   git fetch origin
   git checkout v0.0.3.4
   bundle
   ```

3. Start Resque web (you'll need temporary access to port 5678, check
   your Firewall if needed!):

   ```
   bundle exec resque-web
   ```

   In case you need it you can adjust the port with the `-p` flag.
4. One last time, start a Resque worker:

   ```
   RAILS_ENV=production QUEUE=* bundle exec rake resque:work
   ```

   Visit Resque web via http://your_host:5678, wait until all queues but the
   failed one are empty (show 0 jobs).
5. Kill the Resque worker by hitting Ctrl+C. Kill Resque web with:

   ```
   bundle exec resque-web -k
   ```

   Don't forget to close the port on the Firewall again, if you had to open it.
6. In case you needed to do step 2., run:

   ```
   git checkout master
   bundle
   ```

7. Proceed with the update as normal (migrate database, precompile assets).
8. Before starting Diaspora again ensure that you reviewed the new
   `environment.sidekiq` section in `config/diaspora.yml.example` and,
   if wanted, transfered it to your `config/diaspora.yml` and made any
   needed changes. In particular increase the `environment.sidekiq.concurrency`
   setting on any medium sized pod. If you do change that value, edit
   your `config/database.yml` and add a matching `pool: n` to your database
   configuration. n should be equal or higher than the amount of
   threads per Sidekiq worker. This sets how many concurrent
   connections to the database ActiveRecord allows.


If you aren't using `script/server` but for example passenger, you no
longer need to start a Resque worker, but a Sidekiq worker now. The
command for that is:

```
bundle exec sidekiq
```


#### Heroku

The only gotcha for Heroku single gear setups is that the setting name
to spawn a background worker from the unicorn process changed. Run

```
heroku config:remove SERVER_EMBED_RESQUE_WORKER
heroku config:set SERVER_EMBED_SIDEKIQ_WORKER=true
```

We're automatically adjusting the ActiveRecord connection pool size for you.

Larger Heroku setups should have enough expertise to figure out what to do
by them self.

### Removal of Capistrano

The Capistrano deployment scripts were removed from the main source code
repository, since they were no longer working.
They will be moved into their own repository with a new maintainer,
you'll be able to find them under the Diaspora* Github organization once
everything is set up.

### Other

* Cleaned up requires of our own libraries [#3993](https://github.com/diaspora/diaspora/pull/3993)
* Refactor people_controller#show and photos_controller#index [#4002](https://github.com/diaspora/diaspora/issues/4002)
* Modularize layout [#3944](https://github.com/diaspora/diaspora/pull/3944)
* Add header to the sign up page [#3944](https://github.com/diaspora/diaspora/pull/3944)
* Add a configuration entry to set max-age header to Amazon S3 resources. [#4048](https://github.com/diaspora/diaspora/pull/4048)
* Load images via sprites [#4039](https://github.com/diaspora/diaspora/pull/4039)
* Delete unnecessary javascript views. [#4059](https://github.com/diaspora/diaspora/pull/4059)
* Cleanup of script/server
* Attempt to stabilize federation of attached photos (fix [#3033](https://github.com/diaspora/diaspora/issues/3033)  [#3940](https://github.com/diaspora/diaspora/pull/3940) )
* Refactor develop install script [#4111](https://github.com/diaspora/diaspora/pull/4111)
* Remove special hacks for supporting Ruby 1.8 [#4113](https://github.com/diaspora/diaspora/pull/4139)
* Moved custom oEmbed providers to config/oembed_providers.yml [#4131](https://github.com/diaspora/diaspora/pull/4131)
* Add specs for Post#find_by_guid_or_id_with_user

## Bug fixes

* Fix mass aspect selection [#4127](https://github.com/diaspora/diaspora/pull/4127)
* Fix posting functionality on tags show view [#4112](https://github.com/diaspora/diaspora/pull/4112)
* Fix cancel button on getting_started confirmation box [#4073](https://github.com/diaspora/diaspora/issues/4073)
* Reset comment box height after posting a comment. [#4030](https://github.com/diaspora/diaspora/issues/4030)
* Fade long tag names. [#3899](https://github.com/diaspora/diaspora/issues/3899)
* Avoid posting empty comments. [#3836](https://github.com/diaspora/diaspora/issues/3836)
* Delegate parent_author to the target of a RelayableRetraction
* Do not fail on receiving a SignedRetraction via the public route
* Pass the real values to stderr_path and stdout_path in unicorn.rb since it runs a case statement on them.
* Decode tag name before passing it into a TagFollowingAction [#4027](https://github.com/diaspora/diaspora/issues/4027)
* Fix reshares in single post-view [#4056](https://github.com/diaspora/diaspora/issues/4056)
* Fix mobile view of deleted reshares. [#4063](https://github.com/diaspora/diaspora/issues/4063)
* Hide comment button in the mobile view when not signed in. [#4065](https://github.com/diaspora/diaspora/issues/4065)
* Send profile alongside notification [#3976](https://github.com/diaspora/diaspora/issues/3976)
* Fix off-center close button image on intro popovers [#3841](https://github.com/diaspora/diaspora/pull/3841)
* Remove unnecessary dotted CSS borders. [#2940](https://github.com/diaspora/diaspora/issues/2940)
* Fix default image url in profiles table. [#3795](https://github.com/diaspora/diaspora/issues/3795)
* Fix mobile buttons are only clickable when scrolled to the top. [#4102](https://github.com/diaspora/diaspora/issues/4102)
* Fix regression in bookmarklet causing uneditable post contents. [#4057](https://github.com/diaspora/diaspora/issues/4057)
* Redirect all mixed case tags to the lower case equivalents [#4058](https://github.com/diaspora/diaspora/issues/4058)
* Fix wrong message on infinite scroll on contacts page [#3681](https://github.com/diaspora/diaspora/issues/3681)
* My Activity mobile doesn't show second page when clicking "more". [#4109](https://github.com/diaspora/diaspora/issues/4109)
* Remove unnecessary navigation bar to access mobile site and re-add flash warning to mobile registrations. [#4085](https://github.com/diaspora/diaspora/pull/4085)
* Fix broken reactions link on mobile page [#4125](https://github.com/diaspora/diaspora/pull/4125)
* Missing translation "Back to top". [#4138](https://github.com/diaspora/diaspora/pull/4138)
* Fix preview with locator feature. [#4147](https://github.com/diaspora/diaspora/pull/4147)
* Fix mentions at end of post. [#3746](https://github.com/diaspora/diaspora/issues/3746)
* Fix missing indent to correct logged-out-header container relative positioning [#4134](https://github.com/diaspora/diaspora/pull/4134)
* Private post dont show error 404 when you are not authorized on mobile page [#4129](https://github.com/diaspora/diaspora/issues/4129)
* Show 404 instead of 500 if a not signed in user wants to see a non public or non existing post.

## Features

* Deleting a post that was shared to Facebook now deletes it from Facebook too [#3980]( https://github.com/diaspora/diaspora/pull/3980)
* Include reshares in a users public atom feed [#1781](https://github.com/diaspora/diaspora/issues/1781)
* Add the ability to upload photos from the mobile site. [#4004](https://github.com/diaspora/diaspora/issues/4004)
* Show timestamp when hovering on comment time-ago string. [#4042](https://github.com/diaspora/diaspora/issues/4042)
* If sharing a post with photos to Facebook, always include URL to post [#3706](https://github.com/diaspora/diaspora/issues/3706)
* Add possibiltiy to upload multiple photos from mobile. [#4067](https://github.com/diaspora/diaspora/issues/4067)
* Add hotkeys to navigate in stream [#4089](https://github.com/diaspora/diaspora/pull/4089)
* Add a brief explanatory text about external services connections to services index page [#3064](https://github.com/diaspora/diaspora/issues/3064)
* Add a preview for posts in the stream [#4099](https://github.com/diaspora/diaspora/issues/4099)
* Add shortcut key Shift to submit comments and publish posts. [#4096](https://github.com/diaspora/diaspora/pull/4096)
* Show the service username in a tooltip next to the publisher icons [#4126](https://github.com/diaspora/diaspora/pull/4126)
* Ability to add location when creating a post [#3803](https://github.com/diaspora/diaspora/pull/3803)
* Added oEmbed provider for MixCloud. [#4131](https://github.com/diaspora/diaspora/pull/4131)

## Gem updates

* Dropped everything related to Capistrano in preparation for maintaining it in a separate repository
* Replaced Resque with Sidekiq, see above. Added Sinatra and Slim for the Sidekiq  Monitor interface
* Added sinon-rails, compass-rails
* acts-as-taggable-on 2.3.3 -> 2.4.0
* addressable 2.3.2 -> 2.3.4
* client_side_validations 3.2.1 -> 3.2.5
* configurate 0.0.2 -> 0.0.7
* cucumber-rails 1.3.0 -> 1.3.1
* faraday 0.8.5 -> 0.8.7
* fog 1.9.0 -> 1.10.1
* foreigner 1.3.0 -> 1.4.1
* foreman 0.61 -> 0.62
* gon 4.0.2 -> 4.1.0
* guard 1.6.2 -> 1.7.0
* guard-cucumber 1.3.2 -> 1.4.0
* guard-rspec 2.4.0 -> 2.5.3
* guard-spork 1.4.2 -> 1.5.0
* haml 4.0.0 -> 4.0.2
* handlebars_assets 0.11.0 -> 0.1.2.0
* jasmine 1.3.1 -> 1.3.2
* nokogiri 1.5.6 -> 1.5.9
* oauth2 0.8.0 -> 0.8.1
* omniauth 1.1.3 -> 1.1.4
* omniauth-twitter 0.0.14 -> 0.0.16
* pg 0.14.1 -> 0.15.1
* rack-piwik 0.1.3 -> 0.2.2
* rails-i18n 0.7.2 -> 0.7.3
* rails_admin 0.4.5 -> 0.4.7
* roxml git release -> 3.1.6
* rspec-rails 2.12.2 -> 2.13.0
* safe_yaml 0.8.0 -> 0.9.1
* selenium-webdriver 2.29.0 -> 2.32.1
* timecop 0.5.9.2 -> 0.6.1
* twitter 4.5.0 -> 4.6.2
* uglifier 1.3.0 -> 2.0.1
* unicorn 4.6.0 -> 4.6.2

# 0.0.3.4

* Bump Rails to 3.2.13, fixes CVE-2013-1854, CVE-2013-1855, CVE-2013-1856 and CVE-2013-1857. [Read more](http://weblog.rubyonrails.org/2013/3/18/SEC-ANN-Rails-3-2-13-3-1-12-and-2-3-18-have-been-released/)

# 0.0.3.3

* Switch Gemfile source to https to be compatible with bundler 1.3

# 0.0.3.2

* Fix XSS vulnerability in conversations#new [#4010](https://github.com/diaspora/diaspora/issues/4010)

# 0.0.3.1

* exec foreman in ./script/server to replace the process so that we can Ctrl+C it again.
* Include our custom fileuploader on the mobile site too. [#3994](https://github.com/diaspora/diaspora/pull/3994)
* Move custom splash page logic into the controller [#3991](https://github.com/diaspora/diaspora/issues/3991)
* Fixed removing images from publisher on the profile and tags pages. [#3995](https://github.com/diaspora/diaspora/pull/3995)
* Wrap text if too long in mobile notifications. [#3990](https://github.com/diaspora/diaspora/pull/3990)
* Sort tag followings alphabetically, not in reverse [#3986](https://github.com/diaspora/diaspora/issues/3986)

# 0.0.3.0

## Refactor

* Removed unused stuff [#3714](https://github.com/diaspora/diaspora/pull/3714), [#3754](https://github.com/diaspora/diaspora/pull/3754)
* Last post link isn't displayed anymore if there are no visible posts [#3750](https://github.com/diaspora/diaspora/issues/3750)
* Ported tag followings to backbone [#3713](https://github.com/diaspora/diaspora/pull/3713), [#3775](https://github.com/diaspora/diaspora/pull/3777)
* Extracted configuration system to a gem.
* Made number of unicorn workers configurable.
* Made loading of the configuration environment independent of Rails.
* Do not generate paths like `/a/b/c/config/boot.rb/../../Gemfile` to require and open things, create a proper path instead.
* Remove the hack for loading the entire lib folder with a proper solution. [#3809](https://github.com/diaspora/diaspora/issues/3750)
* Update and refactor the default public view `public/default.html` [#3811](https://github.com/diaspora/diaspora/issues/3811)
* Write unicorn stderr and stdout [#3785](https://github.com/diaspora/diaspora/pull/3785)
* Ported aspects to backbone [#3850](https://github.com/diaspora/diaspora/pull/3850)
* Join tagging's table instead of tags to improve a bit the query [#3932](https://github.com/diaspora/diaspora/pull/3932)
* Refactor contacts/index view [#3937](https://github.com/diaspora/diaspora/pull/3937)
* Ported aspect membership dropdown to backbone [#3864](https://github.com/diaspora/diaspora/pull/3864)

## Features

* Updates to oEmbed, added new providers and fixed photo display. [#3880](https://github.com/diaspora/diaspora/pull/3880)
* Add 'screenshot tool' for taking before/after images of stylesheet changes. [#3797](https://github.com/diaspora/diaspora/pull/3797)
* Add possibility to contact the administrator. [#3792](https://github.com/diaspora/diaspora/pull/3792)
* Add simple background for unread messages/conversations mobile. [#3724](https://github.com/diaspora/diaspora/pull/3724)
* Add flash warning to conversation mobile, unification of flash warning with login and register mobile, and add support for flash warning to Opera browser. [#3686](https://github.com/diaspora/diaspora/pull/3686)
* Add progress percentage to upload images. [#3740](https://github.com/diaspora/diaspora/pull/3740)
* Mark all unread post-related notifications as read, if one of this gets opened. [#3787](https://github.com/diaspora/diaspora/pull/3787)
* Add flash-notice when sending messages to non-contacts. [#3723](https://github.com/diaspora/diaspora/pull/3723)
* Re-add hovercards [#3802](https://github.com/diaspora/diaspora/pull/3802)
* Add images to notifications [#3821](https://github.com/diaspora/diaspora/pull/3821)
* Show pod version in footer and updated the link to the changelog [#3822](https://github.com/diaspora/diaspora/pull/3822)
* Footer links moved to sidebar [#3827](https://github.com/diaspora/diaspora/pull/3827)
* Changelog now points to correct revision if possible [#3921](https://github.com/diaspora/diaspora/pull/3921)
* User interface enhancements [#3832](https://github.com/diaspora/diaspora/pull/3832), [#3839](https://github.com/diaspora/diaspora/pull/3839), [#3834](https://github.com/diaspora/diaspora/pull/3834), [#3840](https://github.com/diaspora/diaspora/issues/3840), [#3846](https://github.com/diaspora/diaspora/issues/3846), [#3851](https://github.com/diaspora/diaspora/issues/3851), [#3828](https://github.com/diaspora/diaspora/issues/3828), [#3874](https://github.com/diaspora/diaspora/issues/3874), [#3806](https://github.com/diaspora/diaspora/issues/3806), [#3906](https://github.com/diaspora/diaspora/issues/3906).
* Add settings web mobile. [#3701](https://github.com/diaspora/diaspora/pull/3701)
* Stream form on profile page [#3910](https://github.com/diaspora/diaspora/issues/3910).
* Add Getting_Started page mobile. [#3949](https://github.com/diaspora/diaspora/issues/3949).
* Autoscroll to the first unread message in conversations. [#3216](https://github.com/diaspora/diaspora/issues/3216)
* Friendlier new-conversation mobile. [#3984](https://github.com/diaspora/diaspora/issues/3984)

## Bug Fixes

* Force Typhoeus/cURL to use the CA bundle we query via the config. Also add a setting for extra verbose output.
* Validate input on sending invitations, validate email format, send correct ones. [#3748](https://github.com/diaspora/diaspora/pull/3748), [#3271](https://github.com/diaspora/diaspora/issues/3271)
* moved Aspects JS initializer to the correct place so aspect selection / deselection works again. [#3737](https://github.com/diaspora/diaspora/pull/3737)
* Do not strip "markdown" in links when posting to services. [#3765](https://github.com/diaspora/diaspora/issues/3765)
* Renamed `server.db` to `server.database` to match the example configuration.
* Fix insecure image of cat on user edit page - New photo courtesy of [khanb1 on flickr](http://www.flickr.com/photos/albaraa/) under CC BY 2.0.
* Allow translation of "suggest member" of Community Spotlight. [#3791](https://github.com/diaspora/diaspora/issues/3791)
* Resize deletelabel and ignoreuser images to align them. [#3779](https://github.com/diaspora/diaspora/issues/3779)
* Patch in Armenian pluralization rule until CLDR provides it.
* Fix reshare a post multiple times. [#3831](https://github.com/diaspora/diaspora/issues/3671)
* Fix services index view. [#3884](https://github.com/diaspora/diaspora/issues/3884)
* Excessive padding with "user-controls" in single post view. [#3861](https://github.com/diaspora/diaspora/issues/3861)
* Resize full scaled image to a specific width. [#3818](https://github.com/diaspora/diaspora/issues/3818)
* Fix translation issue in contacts_helper [#3937](https://github.com/diaspora/diaspora/pull/3937)
* Show timestamp hovering a timeago string (stream) [#3149](https://github.com/diaspora/diaspora/issues/3149)
* Fix reshare and like a post on a single post view [#3672](https://github.com/diaspora/diaspora/issues/3672)
* Fix posting multiple times the same content [#3272](https://github.com/diaspora/diaspora/issues/3272)
* Excessive padding with select aspect in mobile publisher. [#3951](https://github.com/diaspora/diaspora/issues/3951)
* Adapt css for search mobile page. [#3953](https://github.com/diaspora/diaspora/issues/3953)
* Twitter/Facebook/Tumblr count down characters is hidden by the picture of the post. [#3963](https://github.com/diaspora/diaspora/issues/3963)
* Buttons on mobile are hard to click on. [#3973](https://github.com/diaspora/diaspora/issues/3973)
* RTL-language characters in usernames no longer overlay post dates [#2339](https://github.com/diaspora/diaspora/issues/2339)
* Overflow info author mobile web. [#3983](https://github.com/diaspora/diaspora/issues/3983)
* Overflow name author mobile post. [#3981](https://github.com/diaspora/diaspora/issues/3981)

## Gem Updates

* Removed `debugger` since it was causing bundle problems, and is not necessary given 1.9.3 has a built-in debugger.
* dropped unnecessary fastercsv
* markerb switched from git release to 1.0.1
* added rmagick as development dependency for making screenshot comparisons
* jasmine 1.2.1 -> 1.3.1 (+ remove useless spec)
* activerecord-import 0.2.11 -> 0.3.1
* asset_sync 0.5.0 -> 0.5.4
* bootstap-sass 2.1.1.0 -> 2.2.2.0
* carrierwave 0.7.1 -> 0.8.0
* configurate 0.0.1 -> 0.0.2
* factory_girl_rails 4.1.0 -> 4.2.0
* faraday 0.8.4 -> 0.8.5
* ffi 1.1.5 -> 1.4.0
* fixture_builder 0.3.4 -> 0.3.5
* fog 1.6.0 -> 1.9.0
* foreigner 1.2.1 -> 1.3.0
* foreman 0.60.2 -> 0.61
* gon 4.0.1 -> 4.0.2
* guard 1.5.4 -> 1.6.2
    * guard-cucumber 1.2.2 -> 1.3.2
    * guard-rspec 2.1.1 -> 2.4.0
    * guard-spork 1.2.3 -> 1.4.2
    * rb-fsevent 0.9.2 -> 0.9.3
    * rb-inotify 0.8.8 -> 0.9.0
* haml 3.1.7 -> 4.0.0
* handlebars_assets 0.6.6 -> 0.11.0
* jquery-rails 2.1.3 -> 2.1.4
* jquery-ui-rails 2.0.2 -> 3.0.1
* mini_magick 3.4 -> 3.5.0
* mobile-fu 1.1.0 -> 1.1.1
* multi_json 1.5.1 -> 1.6.1
* nokogiri 1.5.5 -> 1.5.6
* omniauth 1.1.1 -> 1.1.3
    * omniauth-twitter 0.0.13 -> 0.0.14
* rack-ssl 1.3.2 -> 1.3.3
* rack-rewrite 1.3.1 -> 1.3.3
* rails-i18n 0.7.0 -> 0.7.2
* rails_admin 0.2.0 -> 0.4.5
* remotipart 1.0.2 -> 1.0.5
* ruby-oembed 0.8.7 -> 0.8.8
* rspec 2.11.0 -> 2.12.0
* rspec-rails 2.11.4 -> 2.12.2
* sass-rails 3.2.5 -> 3.2.6
* selenium-webdriver 2.26.0 -> 2.29.0
* timecop 0.5.3 -> 0.5.9.2
* twitter 4.2.0 -> 4.5.0
* unicorn 4.4.0 -> 4.6.0
* will_paginate 3.0.3 -> 3.0.4


# 0.0.2.5

* Fix CVE-2013-0269 by updating the gems json to 1.7.7 and multi\_json to 1.5.1. [Read more](https://groups.google.com/forum/?fromgroups=#!topic/rubyonrails-security/4_YvCpLzL58)
* Additionally ensure can't affect us by bumping Rails to 3.2.12. [Read more](https://groups.google.com/forum/?fromgroups=#!topic/rubyonrails-security/AFBKNY7VSH8)
* And exclude CVE-2013-0262 and CVE-2013-0263 by updating rack to 1.4.5.

# 0.0.2.4

* Fix XSS vulnerabilities caused by not escaping a users name fields when loading it from JSON. [#3948](https://github.com/diaspora/diaspora/issues/3948)

# 0.0.2.3

* Upgrade to Devise 2.1.3 [Read more](http://blog.plataformatec.com.br/2013/01/security-announcement-devise-v2-2-3-v2-1-3-v2-0-5-and-v1-5-3-released/)

# 0.0.2.2

* Upgrade to Rails 3.2.11 (CVE-2012-0155, CVE-2012-0156). [Read more](http://weblog.rubyonrails.org/2013/1/8/Rails-3-2-11-3-1-10-3-0-19-and-2-3-15-have-been-released/)

# 0.0.2.1

* Upgrade to Rails 3.2.10 as per CVE-2012-5664. [Read more](https://groups.google.com/group/rubyonrails-security/browse_thread/thread/c2353369fea8c53)

# 0.0.2.0

## Refactor

### script/server

* Uses foreman now
* Reduce startup time by reducing calls to `script/get_config.rb`
* `config/script_server.yml` is removed and replaced by the `server` section in `config/diaspora.yml`
  Have a look at the updated example!
* Thin is dropped in favour of unicorn
* Already set versions of `RAILS_ENV` and `DB` are now prefered over those set in `config/diaspora.yml`
* **Heroku setups:** `ENVIRONMENT_UNICORN_EMBED_RESQUE_WORKER` got renamed to `SERVER_EMBED_RESQUE_WORKER`

### Other

* MessagesController. [#3657](https://github.com/diaspora/diaspora/pull/3657)
* **Fixed setting:** `follow_diasporahq` has now to be set to `true` to enable following the DiasporaHQ account. Was `false`
* Removal of some bash-/linux-isms from most of the scripts, rework of 'script/install.sh' output methods. [#3679](https://github.com/diaspora/diaspora/pull/3679)

## Features

* Add "My Activity" icon mobile -[Author Icon](http://www.gentleface.com/free_icon_set.html)-. [#3687](https://github.com/diaspora/diaspora/pull/3687)
* Add password_confirmation field to registration page. [#3647](https://github.com/diaspora/diaspora/pull/3647)
* When posting to Twitter, behaviour changed so that URL to post will only be added to the post when length exceeds 140 chars or post contains uploaded photos.
* Remove markdown formatting from post message when posting to Facebook or Twitter.

## Bug Fixes

* Fix missing X-Frame headers [#3739](https://github.com/diaspora/diaspora/pull/3739)
* Fix image path for padlocks [#3682](https://github.com/diaspora/diaspora/pull/3682)
* Fix posting to Facebook and Tumblr. Have a look at the updated [services guide](http://wiki.diasporafoundation.org/Integrating_Other_Social_Networks) for new Facebook instructions.
* Fix overflow button in mobile reset password. [#3697](https://github.com/diaspora/diaspora/pull/3697)
* Fix issue with interacted_at in post fetcher. [#3607](https://github.com/diaspora/diaspora/pull/3607)
* Fix error with show post Community Spotlight. [#3658](https://github.com/diaspora/diaspora/pull/3658)
* Fix javascripts problem with read/unread notifications. [#3656](https://github.com/diaspora/diaspora/pull/3656)
* Fix error with open/close registrations. [#3649](https://github.com/diaspora/diaspora/pull/3649)
* Fix javascripts error in invitations facebox. [#3638](https://github.com/diaspora/diaspora/pull/3638)
* Fix css overflow problem in aspect dropdown on welcome page. [#3637](https://github.com/diaspora/diaspora/pull/3637)
* Fix empty page after authenticating with other services. [#3693](https://github.com/diaspora/diaspora/pull/3693)
* Fix posting public posts to Facebook. [#2882](https://github.com/diaspora/diaspora/issues/2882), [#3650](https://github.com/diaspora/diaspora/issues/3650)
* Fix error with invite link box shows on search results page even if invites have been turned off. [#3708](https://github.com/diaspora/diaspora/pull/3708)
* Fix misconfiguration of Devise to allow the session to be remembered. [#3472](https://github.com/diaspora/diaspora/issues/3472)
* Fix problem with show reshares_count in stream. [#3700](https://github.com/diaspora/diaspora/pull/3700)
* Fix error with notifications count in mobile. [#3721](https://github.com/diaspora/diaspora/pull/3721)
* Fix conversation unread message count bug. [#2321](https://github.com/diaspora/diaspora/issues/2321)

## Gem updates

* bootstrap-sass 2.1.0.0 -> 2.1.1.0
* capybara 1.1.2 -> 1.1.3
* carrierwave 0.6.2 -> 0.7.1
* client\_side_validations 3.1.4 -> 3.2.1
* database_cleaner 0.8 -> 0.9.1
* faraday_middleware 0.8.8 -> 0.9.0
* foreman 0.59 -> 0.60.2
* fuubar 1.0.0 -> 1.1.0
* debugger 1.2.0 -> 1.2.1
* gon 4.0.0 -> 4.0.1
* guard
    * guard-cucumber 1.0.0 -> 1.2.2
    * guard-rspec 0.7.3 -> 2.1.1
    * guard-spork 0.8.0 -> 1.2.3
    * rb-inotify -> 0.8.8, new dependency
* handlebars_assets 0.6.5 -> 0.6.6
* omniauth-facebook 1.3.0 -> 1.4.1
* omniauth-twitter 0.0.11 -> 0.0.13
* rails_admin 0.1.1 -> 0.2.0
* rails-i18n -> 0.7.0
* rack-rewrite 1.2.1 -> 1.3.1
* redcarpet 2.1.1 -> 2.2.2
* resque 1.22.0 -> 1.23.0
* rspec-rails 2.11.0, 2.11.4
* selenium-webdriver 2.25.0 -> 2.26.0
* timecop 0.5.1 -> 0.5.3
* twitter 2.0.2 -> 4.2.0
* unicorn 4.3.1 -> 4.4.0, now default
* webmock 1.8.10 -> 1.8.11

And their dependencies.

# 0.0.1.2

Fix exception when the root of a reshare of a reshare got deleted [#3546](https://github.com/diaspora/diaspora/issues/3546)

# 0.0.1.1

* Fix syntax error in French Javascript pluralization rule.

# 0.0.1.0

## New configuration system!

Copy over config/diaspora.yml.example to config/diaspora.yml and migrate your settings! An updated Heroku guide including basic hints on howto migrate is [here](http://wiki.diasporafoundation.org/Installing_on_Heroku).

The new configuration system allows all possible settings to be overriden by environment variables. This makes it possible to deploy heroku without checking any credentials into git. Read the top of `config/diaspora.yml.example` for an explanation on how to convert the setting names to environment variables.

### Environment variable changes:

#### deprecated

* REDISTOGO_URL in favour of REDIS_URL or ENVIRONMENT_REDIS

#### removed

*  application_yml - Obsolete, all settings are settable via environment variables now

#### renamed

* SINGLE_PROCESS_MODE -> ENVIRONMENT_SINGLE_PROCESS_MODE
* SINGLE_PROCESS -> ENVIRONMENT_SINGLE_PROCESS_MODE
* NO_SSL -> ENVIRONMENT_REQUIRE_SSL
* ASSET_HOST -> ENVIRONMENT_ASSETS_HOST


## Gem changes

### Updated gems

* omniauth-tumblr 1.0 -> 1.1
* rails_admin git -> 0.1.1
* activerecord-import 0.2.10 -> 0.2.11
* fog 1.4.0 -> 1.6.0
* asset_sync 0.4.2 -> 0.5.0
* jquery-rails 2.0.2 -> 2.1.3

### Removed gems

The following gems and their related files were removed as they aren't widely enough used to justify maintenance for them by the core developers. If you use them please maintain them in your fork.

* airbrake
* newrelic_rpm
* rpm_contrib
* heroku_san

The following gems were removed because their are neither used in daily development or are just CLI tools that aren't required to be loaded from the code:

* heroku
* oink
* yard


## Publisher

Refactoring of the JavaScript code; it is now completely rewritten to make use of Backbone.js.
This paves the way for future improvements such as post preview or edit toolbar/help.


## Removal of 'beta' code

The feature-flag on users and all the code in connection with experimental UX changes got removed/reverted. Those are the parts that became Makr.io.
The single-post view will also be revamped/reverted, but that didn't make it into this release.


## JS lib updates


## Cleanup in maintenance scripts and automated build environment<|MERGE_RESOLUTION|>--- conflicted
+++ resolved
@@ -1,23 +1,22 @@
-<<<<<<< HEAD
 # 0.8.0.0
 
 ## Refactor
 * Add bootstrapping for using ECMAScript 6 with automatic transpiling for compatibility [#7581](https://github.com/diaspora/diaspora/pull/7581)
 * Remove backporting of mention syntax [#7788](https://github.com/diaspora/diaspora/pull/7788)
-=======
-# 0.7.6.0
-
-## Refactor
->>>>>>> 8d6c891e
-
-## Bug fixes
-
-## Features
-<<<<<<< HEAD
+
+## Bug fixes
+
+## Features
 * Add client-side cropping of profile image uploads [#7581](https://github.com/diaspora/diaspora/pull/7581)
 * Add client-site rescaling of post images if they exceed the maximum possible size [#7734](https://github.com/diaspora/diaspora/pull/7734)
-=======
->>>>>>> 8d6c891e
+
+# 0.7.6.0
+
+## Refactor
+
+## Bug fixes
+
+## Features
 
 # 0.7.5.0
 
