--- conflicted
+++ resolved
@@ -1,4 +1,3 @@
-<<<<<<< HEAD
 # 0.8.0.0
 
 ## Refactor
@@ -12,7 +11,7 @@
 ## Features
 * Add client-side cropping of profile image uploads [#7581](https://github.com/diaspora/diaspora/pull/7581)
 * Add client-site rescaling of post images if they exceed the maximum possible size [#7734](https://github.com/diaspora/diaspora/pull/7734)
-=======
+
 # 0.7.11.0
 
 ## Refactor
@@ -20,7 +19,6 @@
 ## Bug fixes
 
 ## Features
->>>>>>> 4687d7e1
 
 # 0.7.10.0
 
