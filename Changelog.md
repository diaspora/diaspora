--- conflicted
+++ resolved
@@ -22,14 +22,9 @@
 * moved Aspects JS initializer to the correct place so aspect selection / deselection works again [#3737] (https://github.com/diaspora/diaspora/pull/3737)
 * Do not strip "markdown" in links when posting to services [#3765](https://github.com/diaspora/diaspora/issues/3765)
 * Renamed `server.db` to `server.database` to match the example configuration.
-<<<<<<< HEAD
 * Fix insecure image of cat on user edit page - New photo courtesy of [khanb1 on flickr](http://www.flickr.com/photos/albaraa/) under CC BY 2.0.
 * Allow translation of "suggest member" of Community Spotlight. [#3791](https://github.com/diaspora/diaspora/issues/3791)
-=======
-* Fix insecure image of cat on user edit page - New photo courtesy of 
-[khanb1 on flickr](http://www.flickr.com/photos/albaraa/) under CC BY 2.0.
 * Resize deletelabel and ignoreuser images to align them [#3779](https://github.com/diaspora/diaspora/issues/3779)
->>>>>>> 65c16ac4
 
 
 # 0.0.2.0
