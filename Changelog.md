--- conflicted
+++ resolved
@@ -1,4 +1,3 @@
-<<<<<<< HEAD
 # Head
 
 ## Refactor
@@ -10,10 +9,7 @@
 * Deleting a post that was shared to Facebook now deletes it from Facebook too [#3980]( https://github.com/diaspora/diaspora/pull/3980)
 * Include reshares in a users public atom feed [#1781](https://github.com/diaspora/diaspora/issues/1781)
 
-## Bug Fixes
-=======
 # 0.0.3.1
->>>>>>> b487c389
 
 * exec foreman in ./script/server to replace the process so that we can Ctrl+C it again.
 * Include our custom fileuploader on the mobile site too. [#3994](https://github.com/diaspora/diaspora/pull/3994)
