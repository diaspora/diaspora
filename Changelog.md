<<<<<<< HEAD
# 0.8.0.0

## Refactor
* Add bootstrapping for using ECMAScript 6 with automatic transpiling for compatibility [#7581](https://github.com/diaspora/diaspora/pull/7581)
* Remove backporting of mention syntax [#7788](https://github.com/diaspora/diaspora/pull/7788)
* Enable Content-Security-Policy header by default [#7781](https://github.com/diaspora/diaspora/pull/7781)

## Bug fixes
* Fix multiple photos upload progress bar [#7655](https://github.com/diaspora/diaspora/pull/7655)

## Features
* Add client-side cropping of profile image uploads [#7581](https://github.com/diaspora/diaspora/pull/7581)
* Add client-site rescaling of post images if they exceed the maximum possible size [#7734](https://github.com/diaspora/diaspora/pull/7734)
* Add backend for archive import [#7660](https://github.com/diaspora/diaspora/pull/7660)
=======
# 0.7.13.0

## Refactor

## Bug fixes

## Features
>>>>>>> d674f539

# 0.7.12.0

## Refactor
* Harmonize markdown titles sizes [#8029](https://github.com/diaspora/diaspora/pull/8029)

## Bug fixes
* Improve handling of mixed case hostnames while fetching OpenGraph data [#8021](https://github.com/diaspora/diaspora/pull/8021)
* Fix "remember me" with two factor authentication enabled [#8031](https://github.com/diaspora/diaspora/pull/8031)

## Features
* Add line mentioning diaspora\* on the splash page [#7966](https://github.com/diaspora/diaspora/pull/7966)
* Improve communication about signing up on closed pods [#7896](https://github.com/diaspora/diaspora/pull/7896)

# 0.7.11.0

## Refactor
* Enable paranoid mode for devise [#8003](https://github.com/diaspora/diaspora/pull/8003)
* Refactor likes cucumber test [#8002](https://github.com/diaspora/diaspora/pull/8002)

## Bug fixes
* Fix old photos without remote url for export [#8012](https://github.com/diaspora/diaspora/pull/8012)

## Features
* Add a manifest.json file as a first step to make diaspora\* a Progressive Web App [#7998](https://github.com/diaspora/diaspora/pull/7998)
* Allow `web+diaspora://` links to link to a profile with only the diaspora ID [#8000](https://github.com/diaspora/diaspora/pull/8000)
* Support TOTP two factor authentication [#7751](https://github.com/diaspora/diaspora/pull/7751)

# 0.7.10.0

## Refactor
* Replace dandelion.jpg with a public domain photo [#7976](https://github.com/diaspora/diaspora/pull/7976)

## Bug fixes
* Fix incorrect post sorting on tag streams and tag searches for tags containing the word "activity" [#7959](https://github.com/diaspora/diaspora/issues/7959)

# 0.7.9.0

## Refactor
* Improve public stream performance and cleanup unused indexes [#7944](https://github.com/diaspora/diaspora/pull/7944)
* Improve wording of "Toggle mobile" [#7926](https://github.com/diaspora/diaspora/pull/7926)

## Bug fixes
* Do not autofollow back a user you are ignoring [#7913](https://github.com/diaspora/diaspora/pull/7913)
* Fix photos gallery when too many thumbnails are shown [#7943](https://github.com/diaspora/diaspora/pull/7943)
* Fix extended profile visibility switch showing the wrong state [#7955](https://github.com/diaspora/diaspora/pull/7955)

## Features
* Support ignore users on mobile [#7884](https://github.com/diaspora/diaspora/pull/7884)

# 0.7.8.0

## Refactor
* Make setting up a development environment 9001% easier by adding a Docker-based setup [#7870](https://github.com/diaspora/diaspora/pull/7870)
* Improve `web+diaspora://` handler description [#7909](https://github.com/diaspora/diaspora/pull/7909)
* Move comment timestamp next to author name [#7905](https://github.com/diaspora/diaspora/pull/7905)
* Sharpen small and medium thumbnails [#7924](https://github.com/diaspora/diaspora/pull/7924)
* Show full-res image in Desktop's full-screen image view [#7890](https://github.com/diaspora/diaspora/pull/7890)

## Bug fixes
* Ignore invalid URLs for camo [#7922](https://github.com/diaspora/diaspora/pull/7922)
* Unliking a post did not update the participation icon without a reload [#7882](https://github.com/diaspora/diaspora/pull/7882)
* Fix broken Instagram embedding [#7920](https://github.com/diaspora/diaspora/pull/7920)

## Features
* Add the ability to assign roles in the admin panel [#7868](https://github.com/diaspora/diaspora/pull/7868)
* Improve memory usage with libjemalloc if available [#7919](https://github.com/diaspora/diaspora/pull/7919)

# 0.7.7.1

Fixes a potential cross-site scripting issue with maliciously crafted OpenGraph metadata on the mobile interface.

# 0.7.7.0

## Refactor
* Remove mention of deprecated `statistic.json` [#7867](https://github.com/diaspora/diaspora/pull/7867)
* Add quotes in `database.yml.example` to fields that may contain special characters [#7875](https://github.com/diaspora/diaspora/pull/7875)
* Removed broken, and thus deprecated, Facebook integration [#7874](https://github.com/diaspora/diaspora/pull/7874)

## Bug fixes
* Add compatibility with macOS to `script/configure_bundler` [#7830](https://github.com/diaspora/diaspora/pull/7830)
* Fix comment and like notifications on posts without text [#7857](https://github.com/diaspora/diaspora/pull/7857) [#7853](https://github.com/diaspora/diaspora/pull/7853)
* Fix issue with some language fallbacks not working correctly [#7861](https://github.com/diaspora/diaspora/pull/7861)
* Make sure URLs are encoded before sending them to camo [#7871](https://github.com/diaspora/diaspora/pull/7871)

## Features
* Add `web+diaspora://` link handler [#7826](https://github.com/diaspora/diaspora/pull/7826)

# 0.7.6.0

## Refactor
* Add unique index to poll participations on `poll_id` and `author_id` [#7798](https://github.com/diaspora/diaspora/pull/7798)
* Add 'completed at' date to account migrations [#7805](https://github.com/diaspora/diaspora/pull/7805)
* Handle duplicates for TagFollowing on account merging [#7807](https://github.com/diaspora/diaspora/pull/7807)
* Add link to the pod in the email footer [#7814](https://github.com/diaspora/diaspora/pull/7814)

## Bug fixes
* Fix compatibility with newer glibc versions [#7828](https://github.com/diaspora/diaspora/pull/7828)
* Allow fonts to be served from asset host in CSP [#7825](https://github.com/diaspora/diaspora/pull/7825)

## Features
* Support fetching StatusMessage by Poll GUID [#7815](https://github.com/diaspora/diaspora/pull/7815)
* Always include link to diaspora in facebook cross-posts [#7774](https://github.com/diaspora/diaspora/pull/7774)

# 0.7.5.0

## Refactor
* Remove the 'make contacts in this aspect visible to each other' option [#7769](https://github.com/diaspora/diaspora/pull/7769)
* Remove the requirement to have at least two users to disable the /podmin redirect [#7783](https://github.com/diaspora/diaspora/pull/7783)
* Randomize start times of daily Sidekiq-Cron jobs [#7787](https://github.com/diaspora/diaspora/pull/7787)

## Bug fixes
* Prefill conversation form on contacts page only with mutual contacts [#7744](https://github.com/diaspora/diaspora/pull/7744)
* Fix profiles sometimes not loading properly in background tabs [#7740](https://github.com/diaspora/diaspora/pull/7740)
* Show error message when creating posts with invalid aspects [#7742](https://github.com/diaspora/diaspora/pull/7742)
* Fix mention syntax backport for two immediately consecutive mentions [#7777](https://github.com/diaspora/diaspora/pull/7777)
* Fix link to 'make yourself an admin' [#7783](https://github.com/diaspora/diaspora/pull/7783)
* Fix calculation of content lengths when cross-posting to twitter [#7791](https://github.com/diaspora/diaspora/pull/7791)

## Features
* Make public stream accessible for logged out users [#7775](https://github.com/diaspora/diaspora/pull/7775)
* Add account-merging support when receiving an account migration [#7803](https://github.com/diaspora/diaspora/pull/7803)

# 0.7.4.1

Fixes a possible cross-site scripting issue with maliciously crafted OpenGraph metadata.

# 0.7.4.0

## Refactor
* Don't print a warning when starting the server outside a Git repo [#7712](https://github.com/diaspora/diaspora/pull/7712)
* Make script/server work on readonly filesystems [#7719](https://github.com/diaspora/diaspora/pull/7719)
* Add camo paths to the robots.txt [#7726](https://github.com/diaspora/diaspora/pull/7726)

## Bug fixes
* Prevent duplicate mention notifications when the post is received twice [#7721](https://github.com/diaspora/diaspora/pull/7721)
* Fixed a compatiblitiy issue with non-diaspora\* webfingers [#7718](https://github.com/diaspora/diaspora/pull/7718)
* Don't retry federation for accounts without a valid public key [#7717](https://github.com/diaspora/diaspora/pull/7717)
* Fix stream generation for tagged posts with many followed tags [#7715](https://github.com/diaspora/diaspora/pull/7715)
* Fix incomplete Occitan date localizations [#7731](https://github.com/diaspora/diaspora/pull/7731)

## Features
* Add basic html5 audio/video embedding support [#6418](https://github.com/diaspora/diaspora/pull/6418)
* Add the back-to-top button to all pages [#7729](https://github.com/diaspora/diaspora/pull/7729)

# 0.7.3.1

Re-updating the German translations to fix some UX issues that were introduced by recent translation efforts.

# 0.7.3.0

## Refactor
* Work on the data downloads: Fixed general layout of buttons, added a timestamp and implemented auto-deletion of old exports [#7684](https://github.com/diaspora/diaspora/pull/7684)
* Increase Twitter character limit to 280 [#7694](https://github.com/diaspora/diaspora/pull/7694)
* Improve password autocomplete with password managers [#7642](https://github.com/diaspora/diaspora/pull/7642)
* Remove the limit of participants in private conversations [#7705](https://github.com/diaspora/diaspora/pull/7705)
* Send blocks to the blocked persons pod for better UX [#7705](https://github.com/diaspora/diaspora/pull/7705)
* Send a dummy participation on all incoming public posts to increase interaction consistency [#7708](https://github.com/diaspora/diaspora/pull/7708)

## Bug fixes
* Fix invite link on the contacts page when the user has no contacts [#7690](https://github.com/diaspora/diaspora/pull/7690)
* Fix the mobile bookmarklet when called without parameters [#7698](https://github.com/diaspora/diaspora/pull/7698)
* Properly build the #newhere message for people who got invited [#7702](https://github.com/diaspora/diaspora/pull/7702)
* Fix the admin report view for posts without text [#7706](https://github.com/diaspora/diaspora/pull/7706)
* Upgrade Nokogiri to fix [a disclosed vulnerability in libxml2](https://github.com/sparklemotion/nokogiri/issues/1714)

## Features
* Check if redis is running in script/server [#7685](https://github.com/diaspora/diaspora/pull/7685)

# 0.7.2.1

Fixes notifications when people remove their birthday date [#7691](https://github.com/diaspora/diaspora/pull/7691)

# 0.7.2.0

## Bug fixes
* Ignore invalid `diaspora://` links [#7652](https://github.com/diaspora/diaspora/pull/7652)
* Fix deformed avatar in hovercards [#7656](https://github.com/diaspora/diaspora/pull/7656)
* Fix default aspects on profile page and bookmarklet publisher [#7679](https://github.com/diaspora/diaspora/issues/7679)

## Features
* Add birthday notifications [#7624](https://github.com/diaspora/diaspora/pull/7624)

# 0.7.1.1

Fixes an issue with installing and running diaspora\* with today released bundler v1.16.0.

# 0.7.1.0

## Ensure account deletions are run

There were some issues causing accounts deletions to not properly perform in some cases, see
[#7631](https://github.com/diaspora/diaspora/issues/7631) and [#7639](https://github.com/diaspora/diaspora/pull/7639).
To ensure these are reexecuted properly, please run `RAILS_ENV=production bin/rake migrations:run_account_deletions`
after you've upgraded.

## Refactor
* Remove title from profile photo upload button [#7551](https://github.com/diaspora/diaspora/pull/7551)
* Remove Internet Explorer workarounds [#7557](https://github.com/diaspora/diaspora/pull/7557)
* Sort notifications by last interaction [#7568](https://github.com/diaspora/diaspora/pull/7568) [#7648](https://github.com/diaspora/diaspora/pull/7648)
* Remove tiff support from photos [#7576](https://github.com/diaspora/diaspora/pull/7576)
* Remove reference from reshares when original post is deleted [#7578](https://github.com/diaspora/diaspora/pull/7578)
* Merge migrations from before 0.6.0.0 to CreateSchema [#7580](https://github.com/diaspora/diaspora/pull/7580)
* Remove auto detection of languages with highlightjs [#7591](https://github.com/diaspora/diaspora/pull/7591)
* Move enable/disable notification icon [#7592](https://github.com/diaspora/diaspora/pull/7592)
* Use Bootstrap 3 progress-bar for polls [#7600](https://github.com/diaspora/diaspora/pull/7600)
* Enable frozen string literals [#7595](https://github.com/diaspora/diaspora/pull/7595)
* Remove `rails_admin_histories` table [#7597](https://github.com/diaspora/diaspora/pull/7597)
* Optimize memory usage on profile export [#7627](https://github.com/diaspora/diaspora/pull/7627)
* Limit the number of parallel exports [#7629](https://github.com/diaspora/diaspora/pull/7629)
* Reduce memory usage for account deletion [#7639](https://github.com/diaspora/diaspora/pull/7639)

## Bug fixes
* Fix displaying polls with long answers [#7579](https://github.com/diaspora/diaspora/pull/7579)
* Fix S3 support [#7566](https://github.com/diaspora/diaspora/pull/7566)
* Fix mixed username and timestamp with LTR/RTL scripts [#7575](https://github.com/diaspora/diaspora/pull/7575)
* Prevent users from zooming in IE Mobile [#7589](https://github.com/diaspora/diaspora/pull/7589)
* Fix recipient prefill on contacts and profile page [#7599](https://github.com/diaspora/diaspora/pull/7599)
* Display likes and reshares without login [#7583](https://github.com/diaspora/diaspora/pull/7583)
* Fix invalid data in the database for user data export [#7614](https://github.com/diaspora/diaspora/pull/7614)
* Fix local migration run without old private key [#7558](https://github.com/diaspora/diaspora/pull/7558)
* Fix export not downloadable because the filename was resetted on access [#7622](https://github.com/diaspora/diaspora/pull/7622)
* Delete invalid oEmbed caches with binary titles [#7620](https://github.com/diaspora/diaspora/pull/7620)
* Delete invalid diaspora IDs from friendica [#7630](https://github.com/diaspora/diaspora/pull/7630)
* Cleanup relayables where the signature is missing [#7637](https://github.com/diaspora/diaspora/pull/7637)
* Avoid page to jump to top after a post deletion [#7638](https://github.com/diaspora/diaspora/pull/7638)
* Handle duplicate account deletions [#7639](https://github.com/diaspora/diaspora/pull/7639)
* Handle duplicate account migrations [#7641](https://github.com/diaspora/diaspora/pull/7641)
* Handle bugs related to missing users [#7632](https://github.com/diaspora/diaspora/pull/7632)
* Cleanup empty signatures [#7644](https://github.com/diaspora/diaspora/pull/7644)

## Features
* Ask for confirmation when leaving a submittable comment field [#7530](https://github.com/diaspora/diaspora/pull/7530)
* Show users vote in polls [#7550](https://github.com/diaspora/diaspora/pull/7550)
* Add explanation of ignore function to in-app help section [#7585](https://github.com/diaspora/diaspora/pull/7585)
* Add camo information to NodeInfo [#7617](https://github.com/diaspora/diaspora/pull/7617)
* Add support for `diaspora://` links [#7625](https://github.com/diaspora/diaspora/pull/7625)
* Add support to relay likes for comments [#7625](https://github.com/diaspora/diaspora/pull/7625)
* Implement RFC 7033 WebFinger [#7625](https://github.com/diaspora/diaspora/pull/7625)

# 0.7.0.1

Update nokogiri to fix [multiple libxml2 vulnerabilities](https://usn.ubuntu.com/usn/usn-3424-1/).

# 0.7.0.0

## Supported Ruby versions

This release recommends using Ruby 2.4, while retaining Ruby 2.3 as an officially supported version.
Ruby 2.1 is no longer officially supported.

## Delete public/.well-known/

Before upgrading, please check if your `public/` folder contains a hidden `.well-known/` folder.
If so, please delete it since it will prevent the federation from working properly.

## Refactor

* Make the mention syntax more flexible [#7305](https://github.com/diaspora/diaspora/pull/7305)
* Display @ before mentions [#7324](https://github.com/diaspora/diaspora/pull/7324)
* Simplify mentions in the publisher [#7302](https://github.com/diaspora/diaspora/pull/7302)
* Remove chartbeat and mixpanel support [#7280](https://github.com/diaspora/diaspora/pull/7280)
* Upgrade to jQuery 3 [#7303](https://github.com/diaspora/diaspora/pull/7303)
* Add i18n for color themes [#7369](https://github.com/diaspora/diaspora/pull/7369)
* Remove deprecated statistics.json [#7399](https://github.com/diaspora/diaspora/pull/7399)
* Always link comment count text on mobile [#7483](https://github.com/diaspora/diaspora/pull/7483)
* Switch to new federation protocol [#7436](https://github.com/diaspora/diaspora/pull/7436)
* Send public profiles publicly [#7501](https://github.com/diaspora/diaspora/pull/7501)
* Change sender for mails [#7495](https://github.com/diaspora/diaspora/pull/7495)
* Move back to top to the right to avoid misclicks [#7516](https://github.com/diaspora/diaspora/pull/7516)
* Include count in mobile post action link [#7520](https://github.com/diaspora/diaspora/pull/7520)
* Update the user data export archive format [#6726](https://github.com/diaspora/diaspora/pull/6726)
* Use id as fallback when sorting posts [#7523](https://github.com/diaspora/diaspora/pull/7523)
* Remove no-posts-info when adding posts to the stream [#7523](https://github.com/diaspora/diaspora/pull/7523)
* Upgrade to rails 5.1 [#7514](https://github.com/diaspora/diaspora/pull/7514)
* Refactoring single post view interactions [#7182](https://github.com/diaspora/diaspora/pull/7182)
* Update help pages [#7528](https://github.com/diaspora/diaspora/pull/7528)
* Disable rendering logging in production [#7529](https://github.com/diaspora/diaspora/pull/7529)
* Add some missing indexes and cleanup the database if needed [#7533](https://github.com/diaspora/diaspora/pull/7533)
* Remove avatar, name, timestamp and interactions from publisher preview [#7536](https://github.com/diaspora/diaspora/pull/7536)

## Bug fixes

* Fix height too high on mobile SPV [#7480](https://github.com/diaspora/diaspora/pull/7480)
* Improve stream when ignoring a person who posts a lot of tagged posts [#7503](https://github.com/diaspora/diaspora/pull/7503)
* Fix order of comments across pods [#7436](https://github.com/diaspora/diaspora/pull/7436)
* Prevent publisher from closing in preview mode [#7518](https://github.com/diaspora/diaspora/pull/7518)
* Increase reshare counter after reshare on mobile [#7520](https://github.com/diaspora/diaspora/pull/7520)
* Reset stuck exports and handle errors [#7535](https://github.com/diaspora/diaspora/pull/7535)

## Features
* Add support for mentions in comments to the backend [#6818](https://github.com/diaspora/diaspora/pull/6818)
* Add support for new mention syntax [#7300](https://github.com/diaspora/diaspora/pull/7300) [#7394](https://github.com/diaspora/diaspora/pull/7394)
* Render mentions as links in comments [#7327](https://github.com/diaspora/diaspora/pull/7327)
* Add support for mentions in comments to the front-end [#7386](https://github.com/diaspora/diaspora/pull/7386)
* Support direct links to comments on mobile [#7508](https://github.com/diaspora/diaspora/pull/7508)
* Add inviter first and last name in the invitation e-mail [#7484](https://github.com/diaspora/diaspora/pull/7484)
* Add markdown editor for comments and conversations [#7482](https://github.com/diaspora/diaspora/pull/7482)
* Improve responsive header in desktop version [#7509](https://github.com/diaspora/diaspora/pull/7509)
* Support cmd+enter to submit posts, comments and conversations [#7524](https://github.com/diaspora/diaspora/pull/7524)
* Add markdown editor for posts, comments and conversations on mobile [#7235](https://github.com/diaspora/diaspora/pull/7235)
* Mark as "Mobile Web App Capable" on Android [#7534](https://github.com/diaspora/diaspora/pull/7534)
* Add support for receiving account migrations [#6750](https://github.com/diaspora/diaspora/pull/6750)

# 0.6.7.0

## Refactor
* Cleanup some translations [#7465](https://github.com/diaspora/diaspora/pull/7465)

## Features
* Change email without confirmation when mail is disabled [#7455](https://github.com/diaspora/diaspora/pull/7455)
* Warn users if they leave the profile editing page with unsaved changes [#7473](https://github.com/diaspora/diaspora/pull/7473)
* Add admin pages to the mobile interface [#7295](https://github.com/diaspora/diaspora/pull/7295)
* Add links to discourse to footer and sidebar [#7446](https://github.com/diaspora/diaspora/pull/7446)

# 0.6.6.0

## Refactor
* Remove rails\_admin [#7440](https://github.com/diaspora/diaspora/pull/7440)
* Use guid instead of id at permalink and in SPV [#7453](https://github.com/diaspora/diaspora/pull/7453)

## Bug fixes
* Make photo upload button hover text translatable [#7429](https://github.com/diaspora/diaspora/pull/7429)
* Fix first comment in mobile view with french locale [#7441](https://github.com/diaspora/diaspora/pull/7441)
* Use post page title and post author in atom feed [#7420](https://github.com/diaspora/diaspora/pull/7420)
* Handle broken public keys when receiving posts [#7448](https://github.com/diaspora/diaspora/pull/7448)
* Fix welcome message when podmin is set to an invalid username [#7452](https://github.com/diaspora/diaspora/pull/7452)

## Features
* Add support for Nodeinfo 2.0 [#7447](https://github.com/diaspora/diaspora/pull/7447)

# 0.6.5.0

## Refactor
* Remove unused setPreload function [#7354](https://github.com/diaspora/diaspora/pull/7354)
* Remove jQuery deprecations [#7356](https://github.com/diaspora/diaspora/pull/7356)
* Use empty selector where "#" was used as a selector before (prepare jQuery 3 upgrade) [#7372](https://github.com/diaspora/diaspora/pull/7372)
* Increase maximal height of large thumbnail on mobile [#7383](https://github.com/diaspora/diaspora/pull/7383)
* Reduce conversation recipient size [#7376](https://github.com/diaspora/diaspora/pull/7376)
* Cleanup rtl css [#7374](https://github.com/diaspora/diaspora/pull/7374)
* Increase visual spacing between list items [#7401](https://github.com/diaspora/diaspora/pull/7401)
* Remove unused gem and cucumber step [#7410](https://github.com/diaspora/diaspora/pull/7410)
* Disable CSP header when `report_only` and no `report_uri` is set [#7367](https://github.com/diaspora/diaspora/pull/7367)

## Bug fixes
* Don't hide posts when blocking someone from the profile [#7379](https://github.com/diaspora/diaspora/pull/7379)
* Disable autocomplete for the conversation form recipient input [#7375](https://github.com/diaspora/diaspora/pull/7375)
* Fix sharing indicator on profile page for blocked users [#7382](https://github.com/diaspora/diaspora/pull/7382)
* Remove post only after a successful deletion on the server [#7385](https://github.com/diaspora/diaspora/pull/7385)
* Fix an issue where pod admins could get logged out when using sidekiq-web [#7395](https://github.com/diaspora/diaspora/pull/7395)
* Add avatar fallback for typeahead and conversations [#7414](https://github.com/diaspora/diaspora/pull/7414)

## Features
* Add links to liked and commented pages [#5502](https://github.com/diaspora/diaspora/pull/5502)

# 0.6.4.1

Fixes a possible Remote Code Execution ([CVE-2016-4658](https://cve.mitre.org/cgi-bin/cvename.cgi?name=CVE-2016-4658)) and a possible DoS ([CVE-2016-5131](https://cve.mitre.org/cgi-bin/cvename.cgi?name=CVE-2016-5131)) by updating Nokogiri, which in turn updates libxml2.

# 0.6.4.0

## Refactor
* Unify link colors [#7318](https://github.com/diaspora/diaspora/pull/7318)
* Increase time to wait before showing the hovercard [#7319](https://github.com/diaspora/diaspora/pull/7319)
* Remove some unused color-theme overrides [#7325](https://github.com/diaspora/diaspora/pull/7325)
* Change color of author-name on hover [#7326](https://github.com/diaspora/diaspora/pull/7326)
* Add like and reshare services [#7337](https://github.com/diaspora/diaspora/pull/7337)

## Bug fixes
* Fix path to `bundle` in `script/server` [#7281](https://github.com/diaspora/diaspora/pull/7281)
* Update comment in database example config [#7282](https://github.com/diaspora/diaspora/pull/7282)
* Make the \#newhere post public again [#7311](https://github.com/diaspora/diaspora/pull/7311)
* Remove whitespace from author link [#7330](https://github.com/diaspora/diaspora/pull/7330)
* Fix autosize in modals [#7339](https://github.com/diaspora/diaspora/pull/7339)
* Only display invite link on contacts page if invitations are enabled [#7342](https://github.com/diaspora/diaspora/pull/7342)
* Fix regex for hashtags for some languages [#7350](https://github.com/diaspora/diaspora/pull/7350)
* Create asterisk.png without digest after precompile [#7322](https://github.com/diaspora/diaspora/pull/7322)

## Features
* Add support for [Liberapay](https://liberapay.com) donations [#7290](https://github.com/diaspora/diaspora/pull/7290)
* Added a link to the community guidelines :) [#7298](https://github.com/diaspora/diaspora/pull/7298)

# 0.6.3.0

## Refactor
* Increase the spacing above and below post contents [#7267](https://github.com/diaspora/diaspora/pull/7267)
* Replace fileuploader-custom with FineUploader [#7083](https://github.com/diaspora/diaspora/pull/7083)
* Always show mobile reaction counts [#7207](https://github.com/diaspora/diaspora/pull/7207)
* Refactor mobile alerts for error responses [#7227](https://github.com/diaspora/diaspora/pull/7227)
* Switch content and given reason in the reports overview [#7180](https://github.com/diaspora/diaspora/pull/7180)

## Bug fixes
* Fix background color of year on notifications page with dark theme [#7263](https://github.com/diaspora/diaspora/pull/7263)
* Fix jasmine tests in firefox [#7246](https://github.com/diaspora/diaspora/pull/7246)
* Prevent scroll to top when clicking 'mark all as read' in the notification dropdown [#7253](https://github.com/diaspora/diaspora/pull/7253)
* Update existing notifications in dropdown on fetch [#7270](https://github.com/diaspora/diaspora/pull/7270)
* Fix link to post on mobile photo page [#7274](https://github.com/diaspora/diaspora/pull/7274)
* Fix some background issues on dark mobile themes [#7278](https://github.com/diaspora/diaspora/pull/7278)

## Features
* Add links to the aspects and followed tags pages on mobile [#7265](https://github.com/diaspora/diaspora/pull/7265)
* diaspora\* is now available in Gàidhlig, Occitan, and Schwiizerdütsch

# 0.6.2.0

## Refactor
* Use string-direction gem for rtl detection [#7181](https://github.com/diaspora/diaspora/pull/7181)
* Reduce i18n.load side effects [#7184](https://github.com/diaspora/diaspora/pull/7184)
* Force jasmine fails on syntax errors [#7185](https://github.com/diaspora/diaspora/pull/7185)
* Don't display mail-related view content if it is disabled in the pod's config [#7190](https://github.com/diaspora/diaspora/pull/7190)
* Use typeahead.js from rails-assets.org [#7192](https://github.com/diaspora/diaspora/pull/7192)
* Refactor ShareVisibilitesController to use PostService [#7196](https://github.com/diaspora/diaspora/pull/7196)
* Unify desktop and mobile head elements [#7194](https://github.com/diaspora/diaspora/pull/7194) [#7209](https://github.com/diaspora/diaspora/pull/7209)
* Refactor flash messages on ajax errors for comments, likes, reshares and aspect memberships [#7202](https://github.com/diaspora/diaspora/pull/7202)
* Only require AWS-module for fog [#7201](https://github.com/diaspora/diaspora/pull/7201)
* Only show community spotlight links on the contacts page if community spotlight is enabled [#7213](https://github.com/diaspora/diaspora/pull/7213)
* Require spec\_helper in .rspec [#7223](https://github.com/diaspora/diaspora/pull/7223)
* Make the CSRF mail a bit more friendly [#7238](https://github.com/diaspora/diaspora/pull/7238) [#7241](https://github.com/diaspora/diaspora/pull/7241)

## Bug fixes
* Fix fetching comments after fetching likes [#7167](https://github.com/diaspora/diaspora/pull/7167)
* Hide 'reshare' button on already reshared posts [#7169](https://github.com/diaspora/diaspora/pull/7169)
* Only reload profile header when changing aspect memberships [#7183](https://github.com/diaspora/diaspora/pull/7183)
* Fix visiblity on invitation modal when opening it from the stream [#7191](https://github.com/diaspora/diaspora/pull/7191)
* Add avatar fallback on tags page [#7198](https://github.com/diaspora/diaspora/pull/7198)
* Update notifications when changing the stream [#7199](https://github.com/diaspora/diaspora/pull/7199)
* Fix 500 on mobile commented and liked streams [#7219](https://github.com/diaspora/diaspora/pull/7219)

## Features
* Show spinner when loading comments in the stream [#7170](https://github.com/diaspora/diaspora/pull/7170)
* Add a dark color theme [#7152](https://github.com/diaspora/diaspora/pull/7152)
* Added setting for custom changelog URL [#7166](https://github.com/diaspora/diaspora/pull/7166)
* Show more information of recipients on conversation creation [#7129](https://github.com/diaspora/diaspora/pull/7129)
* Update notifications every 5 minutes and when opening the notification dropdown [#6952](https://github.com/diaspora/diaspora/pull/6952)
* Show browser notifications when receiving new unread notifications [#6952](https://github.com/diaspora/diaspora/pull/6952)
* Only clear comment textarea when comment submission was successful [#7186](https://github.com/diaspora/diaspora/pull/7186)
* Add support for graceful unicorn restarts [#7217](https://github.com/diaspora/diaspora/pull/7217)

# 0.6.1.0

Note: Although this is a minor release, the configuration file changed because the old Mapbox implementation is no longer valid, and the current implementation requires additional fields. Chances are high that if you're using the old integration, it will be broken anyway. If you do use Mapbox, please check out the `diaspora.yml.example` for new parameters.

## Refactor
* Indicate proper way to report bugs in the sidebar [#7039](https://github.com/diaspora/diaspora/pull/7039)
* Remove text color from notification mails and fix sender avatar [#7054](https://github.com/diaspora/diaspora/pull/7054)
* Make the session cookies HttpOnly again [#7041](https://github.com/diaspora/diaspora/pull/7041)
* Invalidate sessions with invalid CSRF tokens [#7050](https://github.com/diaspora/diaspora/pull/7050)
* Liking a post will no longer update its interacted timestamp [#7030](https://github.com/diaspora/diaspora/pull/7030)
* Improve W3C compliance [#7068](https://github.com/diaspora/diaspora/pull/7068) [#7082](https://github.com/diaspora/diaspora/pull/7082) [#7091](https://github.com/diaspora/diaspora/pull/7091) [#7092](https://github.com/diaspora/diaspora/pull/7092)
* Load jQuery in the head on mobile [#7086](https://github.com/diaspora/diaspora/pull/7086)
* Use translation for NodeInfo services [#7102](https://github.com/diaspora/diaspora/pull/7102)
* Adopt new Mapbox tile URIs [#7066](https://github.com/diaspora/diaspora/pull/7066)
* Refactored post interactions on the single post view [#7089](https://github.com/diaspora/diaspora/pull/7089)
* Extract inline JavaScript [#7113](https://github.com/diaspora/diaspora/pull/7113)
* Port conversations inbox to backbone.js [#7108](https://github.com/diaspora/diaspora/pull/7108)
* Refactored stream shortcuts for more flexibility [#7127](https://github.com/diaspora/diaspora/pull/7127)
* Link to admin dashboard instead of admin panel from the podmin landing page [#7130](https://github.com/diaspora/diaspora/pull/7130)

## Bug fixes
* Post comments no longer get collapsed when interacting with a post [#7040](https://github.com/diaspora/diaspora/pull/7040)
* Closed accounts will no longer show up in the account search [#7042](https://github.com/diaspora/diaspora/pull/7042)
* Code blocks in conversations no longer overflow the content [#7055](https://github.com/diaspora/diaspora/pull/7055)
* More buttons in mobile streams are fixed [#7036](https://github.com/diaspora/diaspora/pull/7036)
* Fixed missing sidebar background in the contacts tab [#7064](https://github.com/diaspora/diaspora/pull/7064)
* Fix tags URLs in hovercards [#7075](https://github.com/diaspora/diaspora/pull/7075)
* Fix 500 in html requests for post interactions [#7085](https://github.com/diaspora/diaspora/pull/7085)
* Remove whitespaces next to like link in stream [#7088](https://github.com/diaspora/diaspora/pull/7088)
* Prevent overflow of interaction avatars in the single post view [#7070](https://github.com/diaspora/diaspora/pull/7070)
* Fix moving publisher on first click after page load [#7094](https://github.com/diaspora/diaspora/pull/7094)
* Fix link to comment on report page [#7105](https://github.com/diaspora/diaspora/pull/7105)
* Fix duplicate flash message on mobile profile edit [#7107](https://github.com/diaspora/diaspora/pull/7107)
* Clicking photos on mobile should no longer cause 404s [#7071](https://github.com/diaspora/diaspora/pull/7071)
* Fix avatar size on mobile privacy page for ignored people [#7148](https://github.com/diaspora/diaspora/pull/7148)
* Don't display tag following button when logged out [#7155](https://github.com/diaspora/diaspora/pull/7155)
* Fix message modal on profile page [#7137](https://github.com/diaspora/diaspora/pull/7137)
* Display error message when aspect membership changes fail [#7132](https://github.com/diaspora/diaspora/pull/7132)
* Avoid the creation of pod that are none [#7145](https://github.com/diaspora/diaspora/pull/7145)
* Fixed tag pages with alternate default aspect settings [#7262](https://github.com/diaspora/diaspora/pull/7162)
* Suppressed CSP related deprecation warnings [#7263](https://github.com/diaspora/diaspora/pull/7163)

## Features
* Deleted comments will be removed when loading more comments [#7045](https://github.com/diaspora/diaspora/pull/7045)
* The "subscribe" indicator on a post now gets toggled when you like or rehsare a post [#7040](https://github.com/diaspora/diaspora/pull/7040)
* Add OpenGraph video support [#7043](https://github.com/diaspora/diaspora/pull/7043)
* You'll now get redirected to the invites page if you follow an invitation but you're already logged in [#7061](https://github.com/diaspora/diaspora/pull/7061)
* Add support for setting BOSH access protocol via chat configuration [#7100](https://github.com/diaspora/diaspora/pull/7100)
* Add number of unreviewed reports to admin dashboard and admin sidebar [#7109](https://github.com/diaspora/diaspora/pull/7109)
* Don't federate to pods that have been offline for an extended period of time [#7120](https://github.com/diaspora/diaspora/pull/7120)
* Add In-Reply-To and References headers to notification mails [#7122](https://github.com/diaspora/diaspora/pull/7122)
* Directly link to a comment in commented notification mails [#7124](https://github.com/diaspora/diaspora/pull/7124)
* Add optional `Content-Security-Policy` header [#7128](https://github.com/diaspora/diaspora/pull/7128)
* Add links to main stream and public stream to the mobile drawer [#7144](https://github.com/diaspora/diaspora/pull/7144)
* Allow opening search results from the dropdown in a new tab [#7021](https://github.com/diaspora/diaspora/issues/7021)
* Add user setting for default post visibility [#7118](https://github.com/diaspora/diaspora/issues/7118)

# 0.6.0.1

Fixes an issue with installing an running diaspora\*, caused by a recent bundler update that fixes a bundler bug on which we depended on.

# 0.6.0.0

## Warning: This release contains long migrations

This diaspora\* releases comes with a few database cleanup migrations and they could possible take a while. While you should always do that, it is especially important this time to make sure you run the migrations inside a detachable environment like `screen` or `tmux`. A interrupted SSH session could possibly harm your database. Also, please make a backup.

## The DB environment variable is gone

With Bundler 1.10 supporting optional groups, we removed the DB environment variable. When updating to this release, please update
bundler and select the database support you want:

```sh
gem install bundler
bundle install --with mysql # For MySQL and MariaDB
bundle install --with postgresql # For PostgreSQL
```

For production setups we now additionally recommend adding the `--deployment` flag.
If you set the DB environment variable anywhere, that's no longer necessary.

## Supported Ruby versions

This release recommends using Ruby 2.3, while retaining Ruby 2.1 as an officially supported version.
Ruby 2.0 is no longer officially supported.

## Configuration changes

Please note that the default listen parameter for production setups got
changed. diaspora\* will no longer listen on `0.0.0.0:3000` as it will now
bind to an UNIX socket at `unix:tmp/diaspora.sock`. Please change your local
`diaspora.yml` if necessary.

## Redis namespace support dropped

We dropped support for Redis namespaces in this release. If you previously set
a custom namespace, please note that diaspora\* will no longer use the
configured value. By default, Redis supports up to 8 databases which can be
selected via the Redis URL in `diaspora.yml`. Please check the examples
provided in our configuration example file.

## Terms of Use design changes

With the port to Bootstrap 3, app/views/terms/default.haml has a new structure. If you have created a customised app/views/terms/terms.haml or app/views/terms/terms.erb file, you will need to edit those files to base your customisations on the new default.haml file.

## API authentication

This release makes diaspora\* a OpenID Connect provider. This means you can authenticate to third parties with your diaspora\* account and let
them act as your diaspora\* account on your behalf. This feature is still considered in early development, we still expect edge cases and advanced
features of the specificiation to not be handled correctly or be missing. But we expect a basic OpenID Connect compliant client to work. Please submit issues!
We will also most likely still change the authorization scopes we offer and started with a very minimal set.
Most work still required is on documentation as well as designing and implementing the data API for all of Diaspora's functionality.
Contributions are very welcome, the hard work is done!

## Vines got replaced by Prosody

Due to many issues with Vines, we decided to remove Vines and offer a Prosody
example configuration instead. [Check the
wiki](https://wiki.diasporafoundation.org/Integration/Chat#Vines_to_Prosody)
for more information on how to migrate to Prosody if you've been using Vines
before.

## Sidekiq queue changes

We've decreased the amount of sidekiq queues from 13 to 5 in PR [#6950](https://github.com/diaspora/diaspora/pull/6950).
The new queues are organized according to priority for the jobs they will process. When upgrading please make sure to
empty the sidekiq queues before shutting down the server for an update.

If you run your sidekiq with a custom queue configuration, please make sure to update that for the new queues.

The new queues are: `urgent, high, medium, low, default`.

When you upgrade to the new version, some jobs may persist in the old queues. To move them to the default queue,
so they're processed, run:

```
bin/rake migrations:legacy_queues
```

Note that this will retry all dead jobs, if you want to prevent that empty the dead queue first.

The command will report queues that still have jobs and launch sidekiq process for that queues.

## Refactor
* Improve bookmarklet [#5904](https://github.com/diaspora/diaspora/pull/5904)
* Update listen configuration to listen on unix sockets by default [#5974](https://github.com/diaspora/diaspora/pull/5974)
* Port to Bootstrap 3 [#6015](https://github.com/diaspora/diaspora/pull/6015)
* Use a fixed width for the mobile drawer [#6057](https://github.com/diaspora/diaspora/pull/6057)
* Replace jquery.autoresize with autosize [#6104](https://github.com/diaspora/diaspora/pull/6104)
* Improve mobile conversation design [#6087](https://github.com/diaspora/diaspora/pull/6087)
* Replace remaining faceboxes with Bootstrap modals [#6106](https://github.com/diaspora/diaspora/pull/6106) [#6161](https://github.com/diaspora/diaspora/pull/6161)
* Rewrite header using Bootstrap 3 [#6109](https://github.com/diaspora/diaspora/pull/6109) [#6130](https://github.com/diaspora/diaspora/pull/6130) [#6132](https://github.com/diaspora/diaspora/pull/6132)
* Use upstream CSS mappings for Entypo [#6158](https://github.com/diaspora/diaspora/pull/6158)
* Replace some mobile icons with Entypo [#6218](https://github.com/diaspora/diaspora/pull/6218)
* Refactor publisher backbone view [#6228](https://github.com/diaspora/diaspora/pull/6228)
* Replace MBP.autogrow with autosize on mobile [#6261](https://github.com/diaspora/diaspora/pull/6261)
* Improve mobile drawer transition [#6233](https://github.com/diaspora/diaspora/pull/6233)
* Remove unused header icons and an unused favicon  [#6283](https://github.com/diaspora/diaspora/pull/6283)
* Replace mobile icons for post interactions with Entypo icons [#6291](https://github.com/diaspora/diaspora/pull/6291)
* Replace jquery.autocomplete with typeahead.js [#6293](https://github.com/diaspora/diaspora/pull/6293)
* Redesign sidebars on stream pages [#6309](https://github.com/diaspora/diaspora/pull/6309)
* Improve ignored users styling [#6349](https://github.com/diaspora/diaspora/pull/6349)
* Use Blueimp image gallery instead of lightbox [#6301](https://github.com/diaspora/diaspora/pull/6301)
* Unify mobile and desktop header design [#6285](https://github.com/diaspora/diaspora/pull/6285)
* Add white background and box-shadow to stream elements [#6324](https://github.com/diaspora/diaspora/pull/6324)
* Override Bootstrap list group design [#6345](https://github.com/diaspora/diaspora/pull/6345)
* Clean up publisher code [#6336](https://github.com/diaspora/diaspora/pull/6336)
* Port conversations to new design [#6431](https://github.com/diaspora/diaspora/pull/6431)
* Hide cancel button in publisher on small screens [#6435](https://github.com/diaspora/diaspora/pull/6435)
* Replace mobile background with color [#6415](https://github.com/diaspora/diaspora/pull/6415)
* Port flash messages to backbone [#6395](https://github.com/diaspora/diaspora/pull/6395)
* Change login/registration/forgot password button color [#6504](https://github.com/diaspora/diaspora/pull/6504)
* A note regarding ignoring users was added to the failure messages on commenting/liking [#6646](https://github.com/diaspora/diaspora/pull/6646)
* Replace sidetiq with sidekiq-cron [#6616](https://github.com/diaspora/diaspora/pull/6616)
* Refactor mobile comment section [#6509](https://github.com/diaspora/diaspora/pull/6509)
* Set vertical resize as default for all textareas [#6654](https://github.com/diaspora/diaspora/pull/6654)
* Unifiy max-widths and page layouts [#6675](https://github.com/diaspora/diaspora/pull/6675)
* Enable autosizing for all textareas [#6674](https://github.com/diaspora/diaspora/pull/6674)
* Stream faces are gone [#6686](https://github.com/diaspora/diaspora/pull/6686)
* Refactor mobile javascript and add tests [#6394](https://github.com/diaspora/diaspora/pull/6394)
* Dropped `parent_author_signature` from relayables [#6586](https://github.com/diaspora/diaspora/pull/6586)
* Attached ShareVisibilities to the User, not the Contact [#6723](https://github.com/diaspora/diaspora/pull/6723)
* Refactor mentions input, now based on typeahead.js [#6728](https://github.com/diaspora/diaspora/pull/6728)
* Optimized the pod up checks [#6727](https://github.com/diaspora/diaspora/pull/6727)
* Prune and do not create aspect visibilities for public posts [#6732](https://github.com/diaspora/diaspora/pull/6732)
* Optimized mobile login and registration forms [#6764](https://github.com/diaspora/diaspora/pull/6764)
* Redesign stream pages [#6535](https://github.com/diaspora/diaspora/pull/6535)
* Improve search and mentions suggestions [#6788](https://github.com/diaspora/diaspora/pull/6788)
* Redesign back to top button [#6782](https://github.com/diaspora/diaspora/pull/6782)
* Adjusted Facebook integration for a successful review [#6778](https://github.com/diaspora/diaspora/pull/6778)
* Redirect to the sign-in page instead of the stream on account deletion [#6784](https://github.com/diaspora/diaspora/pull/6784)
* Removed own unicorn killer by a maintained third-party gem [#6792](https://github.com/diaspora/diaspora/pull/6792)
* Removed deprecated `REDISTOGO_URL` environment variable [#6863](https://github.com/diaspora/diaspora/pull/6863)
* Use Poltergeist instead of Selenium [#6768](https://github.com/diaspora/diaspora/pull/6768)
* Redesigned the landing page and added dedicated notes for podmins [#6268](https://github.com/diaspora/diaspora/pull/6268)
* Moved the entire federation implementation into its own gem. 🎉 [#6873](https://github.com/diaspora/diaspora/pull/6873)
* Remove `StatusMessage#raw_message` [#6921](https://github.com/diaspora/diaspora/pull/6921)
* Extract photo export into a service class [#6922](https://github.com/diaspora/diaspora/pull/6922)
* Use handlebars template for aspect membership dropdown [#6864](https://github.com/diaspora/diaspora/pull/6864)
* Extract relayable signatures into their own tables [#6932](https://github.com/diaspora/diaspora/pull/6932)
* Remove outdated columns from posts table [#6940](https://github.com/diaspora/diaspora/pull/6940)
* Remove some unused routes [#6781](https://github.com/diaspora/diaspora/pull/6781)
* Consolidate sidekiq queues [#6950](https://github.com/diaspora/diaspora/pull/6950)
* Don't re-render the whole comment stream when adding comments [#6406](https://github.com/diaspora/diaspora/pull/6406)
* Drop legacy invitation system [#6976](https://github.com/diaspora/diaspora/pull/6976)
* More consistent and updated meta tags throughout [#6998](https://github.com/diaspora/diaspora/pull/6998)

## Bug fixes
* Destroy Participation when removing interactions with a post [#5852](https://github.com/diaspora/diaspora/pull/5852)
* Improve accessibility of a couple pages [#6227](https://github.com/diaspora/diaspora/pull/6227)
* Capitalize "Powered by diaspora" [#6254](https://github.com/diaspora/diaspora/pull/6254)
* Display username and avatar for NSFW posts in mobile view [#6245](https://github.com/diaspora/diaspora/pull/6245)
* Prevent multiple comment boxes on mobile [#6363](https://github.com/diaspora/diaspora/pull/6363)
* Correctly display location in post preview [#6429](https://github.com/diaspora/diaspora/pull/6429)
* Do not fail when submitting an empty comment in the mobile view [#6543](https://github.com/diaspora/diaspora/pull/6543)
* Limit flash message width on small devices [#6529](https://github.com/diaspora/diaspora/pull/6529)
* Add navbar on mobile when not logged in [#6483](https://github.com/diaspora/diaspora/pull/6483)
* Fix timeago tooltips for reshares [#6648](https://github.com/diaspora/diaspora/pull/6648)
* "Getting started" is now turned off after first visit on mobile [#6681](https://github.com/diaspora/diaspora/pull/6681)
* Fixed a 500 when liking on mobile without JS enabled [#6683](https://github.com/diaspora/diaspora/pull/6683)
* Fixed profile image upload in the mobile UI [#6684](https://github.com/diaspora/diaspora/pull/6684)
* Fixed eye not stopping all processes when trying to exit `script/server` [#6693](https://github.com/diaspora/diaspora/pull/6693)
* Do not change contacts count when marking notifications on the contacts page as read [#6718](https://github.com/diaspora/diaspora/pull/6718)
* Fix typeahead for non-latin characters [#6741](https://github.com/diaspora/diaspora/pull/6741)
* Fix upload size error on mobile [#6803](https://github.com/diaspora/diaspora/pull/6803)
* Connection tester handles invalid NodeInfo implementations [#6890](https://github.com/diaspora/diaspora/pull/6890)
* Do not allow to change email to an already used one [#6905](https://github.com/diaspora/diaspora/pull/6905)
* Correctly filter mentions on the server side [#6902](https://github.com/diaspora/diaspora/pull/6902)
* Add aspects to the aspect membership dropdown when creating them on the getting started page [#6864](https://github.com/diaspora/diaspora/pull/6864)
* Strip markdown from message preview in conversations list [#6923](https://github.com/diaspora/diaspora/pull/6923)
* Improve tag stream performance [#6903](https://github.com/diaspora/diaspora/pull/6903)
* Only show mutual contacts in conversations auto suggestions [#7001](https://github.com/diaspora/diaspora/pull/7001)

## Features
* Support color themes [#6033](https://github.com/diaspora/diaspora/pull/6033)
* Add mobile services and privacy settings pages [#6086](https://github.com/diaspora/diaspora/pull/6086)
* Optionally make your extended profile details public [#6162](https://github.com/diaspora/diaspora/pull/6162)
* Add admin dashboard showing latest diaspora\* version [#6216](https://github.com/diaspora/diaspora/pull/6216)
* Display poll & location on mobile [#6238](https://github.com/diaspora/diaspora/pull/6238)
* Update counts on contacts page dynamically [#6240](https://github.com/diaspora/diaspora/pull/6240)
* Add support for relay based public post federation [#6207](https://github.com/diaspora/diaspora/pull/6207)
* Bigger mobile publisher [#6261](https://github.com/diaspora/diaspora/pull/6261)
* Backend information panel & health checks for known pods [#6290](https://github.com/diaspora/diaspora/pull/6290)
* Allow users to view a posts locations on an OpenStreetMap [#6256](https://github.com/diaspora/diaspora/pull/6256)
* Redesign and unify error pages [#6428](https://github.com/diaspora/diaspora/pull/6428)
* Redesign and refactor report admin interface [#6378](https://github.com/diaspora/diaspora/pull/6378)
* Add permalink icon to stream elements [#6457](https://github.com/diaspora/diaspora/pull/6457)
* Move reshare count to interactions for stream elements [#6487](https://github.com/diaspora/diaspora/pull/6487)
* Posts of ignored users are now visible on that profile page [#6617](https://github.com/diaspora/diaspora/pull/6617)
* Add white color theme [#6631](https://github.com/diaspora/diaspora/pull/6631)
* Add answer counts to poll [#6641](https://github.com/diaspora/diaspora/pull/6641)
* Check for collapsible posts after images in posts have loaded [#6671](https://github.com/diaspora/diaspora/pull/6671)
* Add reason for post report to email sent to admins [#6679](https://github.com/diaspora/diaspora/pull/6679)
* Add links to the single post view of the related post to photos in the photo stream [#6621](https://github.com/diaspora/diaspora/pull/6621)
* Add a note for people with disabled JavaScript [#6777](https://github.com/diaspora/diaspora/pull/6777)
* Do not include conversation subject in notification mail [#6910](https://github.com/diaspora/diaspora/pull/6910)
* Add 'Be excellent to each other!' to the sidebar [#6914](https://github.com/diaspora/diaspora/pull/6914)
* Expose Sidekiq dead queue configuration options
* Properly support pluralization in timeago strings [#6926](https://github.com/diaspora/diaspora/pull/6926)
* Return all contacts in people search [#6951](https://github.com/diaspora/diaspora/pull/6951)
* Make screenreaders read alerts [#6973](https://github.com/diaspora/diaspora/pull/6973)
* Display message when there are no posts in a stream [#6974](https://github.com/diaspora/diaspora/pull/6974)
* Add bootstrap-markdown editor to the publisher [#6551](https://github.com/diaspora/diaspora/pull/6551)
* Don't create notifications for ignored users [#6984](https://github.com/diaspora/diaspora/pull/6984)
* Fetch missing persons when receiving a mention for them [#6992](https://github.com/diaspora/diaspora/pull/6992)

# 0.5.10.2

Update to Rails 4.2.7.1 which fixes [CVE-2016-6316](https://groups.google.com/forum/#!topic/ruby-security-ann/8B2iV2tPRSE) and [CVE-2016-6317](https://groups.google.com/forum/#!topic/ruby-security-ann/WccgKSKiPZA).

# 0.5.10.1

We made a mistake and removed `mysql2` from the `Gemfile.lock` in a recent gem update. Since this could cause some issues for some installations, we decided to release a hotfix.

# 0.5.10.0

## Refactor

* Removed the publisher from a user's photo stream due to various issues [#6851](https://github.com/diaspora/diaspora/pull/6851)
* Don't implicitly ignore missing templateName in app.views.Base [#6877](https://github.com/diaspora/diaspora/pull/6877)

# 0.5.9.1

Update Nokogiri to 1.6.8, which in turn updates libxml2 to 2.9.4 and libxslt to 1.1.29,
addressing a range of security issues. See https://groups.google.com/forum/#!topic/ruby-security-ann/RCHyF5K9Lbc
for more details.

# 0.5.9.0

## Refactor
* Remove unused mentions regex [#6810](https://github.com/diaspora/diaspora/pull/6810)

## Bug fixes
* Fix back to top button not appearing on Webkit browsers [#6782](https://github.com/diaspora/diaspora/pull/6782)
* Don't reset the notification timestamp when marking them as read [#6821](https://github.com/diaspora/diaspora/pull/6821)

## Features

* The sender's diaspora-ID is now shown in invitation mails [#6817](https://github.com/diaspora/diaspora/pull/6817)

# 0.5.8.0

## Refactor
* Sort tag autocompletion by tag name [#6734](https://github.com/diaspora/diaspora/pull/6734)
* Make account deletions faster by adding an index [#6771](https://github.com/diaspora/diaspora/pull/6771)

## Bug fixes
* Fix empty name field when editing aspect names [#6706](https://github.com/diaspora/diaspora/pull/6706)
* Fix internal server error when trying to log out of an expired session [#6707](https://github.com/diaspora/diaspora/pull/6707)
* Only mark unread notifications as read [#6711](https://github.com/diaspora/diaspora/pull/6711)
* Use https for OEmbeds [#6748](https://github.com/diaspora/diaspora/pull/6748)
* Fix birthday issues on leap days [#6738](https://github.com/diaspora/diaspora/pull/6738)

## Features
* Added the footer to conversation pages [#6710](https://github.com/diaspora/diaspora/pull/6710)
* Drop ChromeFrame and display an error page on old IE versions instead [#6751](https://github.com/diaspora/diaspora/pull/6751)

# 0.5.7.1

This security release disables post fetching for relayables. Due to an insecure implementation, fetching of root posts for relayables could allow an attacker to distribute malicious/spoofed/modified posts for any person.

Disabling the fetching will make the current federation a bit less reliable, but for a hotfix, this is the best solution. We will re-enable the fetching in 0.6.0.0 when we moved out the federation into its own library and are able to implement further validation during fetches.

# 0.5.7.0

## Refactor
* Internationalize controller rescue\_from text [#6554](https://github.com/diaspora/diaspora/pull/6554)
* Make mention parsing a bit more robust [#6658](https://github.com/diaspora/diaspora/pull/6658)
* Remove unlicensed images [#6673](https://github.com/diaspora/diaspora/pull/6673)
* Removed unused contacts\_title [#6687](https://github.com/diaspora/diaspora/pull/6687)

## Bug fixes
* Fix plural rules handling more than wanted as "one" [#6630](https://github.com/diaspora/diaspora/pull/6630)
* Fix `suppress_annoying_errors` eating too much errors [#6653](https://github.com/diaspora/diaspora/pull/6653)
* Ensure the rubyzip gem is properly loaded [#6659](https://github.com/diaspora/diaspora/pull/6659)
* Fix mobile registration layout after failed registration [#6677](https://github.com/diaspora/diaspora/pull/6677)
* Fix mirrored names when using a RTL language [#6680](https://github.com/diaspora/diaspora/pull/6680)
* Disable submitting a post multiple times in the mobile UI [#6682](https://github.com/diaspora/diaspora/pull/6682)

## Features
* Keyboard shortcuts now do work on profile pages as well [#6647](https://github.com/diaspora/diaspora/pull/6647/files)
* Add the podmin email address to 500 errors [#6652](https://github.com/diaspora/diaspora/pull/6652)

# 0.5.6.3

Fix evil regression caused by Active Model no longer exposing
`include_root_in_json` in instances.

# 0.5.6.2

* Fix [CVE-2016-0751](https://groups.google.com/forum/#!topic/rubyonrails-security/9oLY_FCzvoc) - Possible Object Leak and Denial of Service attack in Action Pack
* Fix [CVE-2015-7581](https://groups.google.com/forum/#!topic/rubyonrails-security/dthJ5wL69JE) - Object leak vulnerability for wildcard controller routes in Action Pack
* Fix [CVE-2015-7576](https://groups.google.com/forum/#!topic/rubyonrails-security/ANv0HDHEC3k) - Timing attack vulnerability in basic authentication in Action Controller
* Fix [CVE-2016-0752](https://groups.google.com/forum/#!topic/rubyonrails-security/335P1DcLG00) - Possible Information Leak Vulnerability in Action View
* Fix [CVE-2016-0753](https://groups.google.com/forum/#!topic/rubyonrails-security/6jQVC1geukQ) - Possible Input Validation Circumvention in Active Model
* Fix [CVE-2015-7577](https://groups.google.com/forum/#!topic/rubyonrails-security/cawsWcQ6c8g) - Nested attributes rejection proc bypass in Active Record
* Fix [CVE-2015-7579](https://groups.google.com/forum/#!topic/rubyonrails-security/OU9ugTZcbjc) - XSS vulnerability in rails-html-sanitizer
* Fix [CVE-2015-7578](https://groups.google.com/forum/#!topic/rubyonrails-security/uh--W4TDwmI) - Possible XSS vulnerability in rails-html-sanitizer

# 0.5.6.1

* Fix Nokogiri CVE-2015-7499
* Fix unsafe "Remember me" cookies in Devise

# 0.5.6.0

## Refactor
* Add more integration tests with the help of the new diaspora-federation gem [#6539](https://github.com/diaspora/diaspora/pull/6539)

## Bug fixes
* Fix mention autocomplete when pasting the username [#6510](https://github.com/diaspora/diaspora/pull/6510)
* Use and update updated\_at for notifications [#6573](https://github.com/diaspora/diaspora/pull/6573)
* Ensure the author signature is checked when receiving a relayable [#6539](https://github.com/diaspora/diaspora/pull/6539)
* Do not try to display hovercards when logged out [#6587](https://github.com/diaspora/diaspora/pull/6587)

## Features

* Display hovercards without aspect dropdown when logged out [#6603](https://github.com/diaspora/diaspora/pull/6603)
* Add media.ccc.de as a trusted oEmbed endpoint

# 0.5.5.1

* Fix XSS on profile pages
* Bump nokogiri to fix several libxml2 CVEs, see http://www.ubuntu.com/usn/usn-2834-1/

# 0.5.5.0

## Bug fixes
* Redirect to sign in page when a background request fails with 401 [#6496](https://github.com/diaspora/diaspora/pull/6496)
* Correctly skip setting sidekiq logfile on Heroku [#6500](https://github.com/diaspora/diaspora/pull/6500)
* Fix notifications for interactions by non-contacts [#6498](https://github.com/diaspora/diaspora/pull/6498)
* Fix issue where the publisher was broken on profile pages [#6503](https://github.com/diaspora/diaspora/pull/6503)
* Prevent participations being created for invalid interactions [#6552](https://github.com/diaspora/diaspora/pull/6552)
* Improve federation for reshare related interactions [#6481](https://github.com/diaspora/diaspora/pull/6481)

# 0.5.4.0

## Refactor
*  Improve infinite scroll triggering [#6451](https://github.com/diaspora/diaspora/pull/6451)

## Bug fixes
* Skip first getting started step if it looks done already [#6456](https://github.com/diaspora/diaspora/pull/6456)
* Normalize new followed tags and insert them alphabetically [#6454](https://github.com/diaspora/diaspora/pull/6454)
* Add avatar fallback for notification dropdown [#6463](https://github.com/diaspora/diaspora/pull/6463)
* Improve handling of j/k hotkeys [#6462](https://github.com/diaspora/diaspora/pull/6462)
* Fix JS error caused by hovercards [6480](https://github.com/diaspora/diaspora/pull/6480)

## Features
* Show spinner on initial stream load [#6384](https://github.com/diaspora/diaspora/pull/6384)
* Add new moderator role. Moderators can view and act on reported posts [#6351](https://github.com/diaspora/diaspora/pull/6351)
* Only post to the primary tumblr blog [#6386](https://github.com/diaspora/diaspora/pull/6386)
* Always show public photos on profile page [#6398](https://github.com/diaspora/diaspora/pull/6398)
* Expose Unicorn's pid option to our configuration system [#6411](https://github.com/diaspora/diaspora/pull/6411)
* Add stream of all public posts [#6465](https://github.com/diaspora/diaspora/pull/6465)
* Reload stream when clicking on already active one [#6466](https://github.com/diaspora/diaspora/pull/6466)
* Sign in user before evaluating post visibility [#6490](https://github.com/diaspora/diaspora/pull/6490)

# 0.5.3.1

Fix a leak of potentially private profile data to unauthorized users who were sharing with the person
and on a pod that received that data.

# 0.5.3.0

## Refactor
* Drop broken correlations from the admin pages [#6223](https://github.com/diaspora/diaspora/pull/6223)
* Extract PostService from PostsController [#6208](https://github.com/diaspora/diaspora/pull/6208)
* Drop outdated/unused mbp-respond.min.js and mbp-modernizr-custom.js [#6257](https://github.com/diaspora/diaspora/pull/6257)
* Refactor ApplicationController#after\_sign\_out\_path\_for [#6258](https://github.com/diaspora/diaspora/pull/6258)
* Extract StatusMessageService from StatusMessagesController [#6280](https://github.com/diaspora/diaspora/pull/6280)
* Refactor HomeController#toggle\_mobile [#6260](https://github.com/diaspora/diaspora/pull/6260)
* Extract CommentService from CommentsController [#6307](https://github.com/diaspora/diaspora/pull/6307)
* Extract user/profile discovery into the diaspora\_federation-rails gem [#6310](https://github.com/diaspora/diaspora/pull/6310)
* Refactor PostPresenter [#6315](https://github.com/diaspora/diaspora/pull/6315)
* Convert BackToTop to a backbone view [#6279](https://github.com/diaspora/diaspora/pull/6279) and [#6360](https://github.com/diaspora/diaspora/pull/6360)
* Automatically follow the new HQ-Account [#6369](https://github.com/diaspora/diaspora/pull/6369)

## Bug fixes
* Fix indentation and a link title on the default home page [#6212](https://github.com/diaspora/diaspora/pull/6212)
* Bring peeping Tom on the 404 page back [#6226](https://github.com/diaspora/diaspora/pull/6226)
* Fix mobile photos index page [#6243](https://github.com/diaspora/diaspora/pull/6243)
* Fix conversations view with no contacts [#6266](https://github.com/diaspora/diaspora/pull/6266)
* Links in the left sidebar are now clickable on full width [#6267](https://github.com/diaspora/diaspora/pull/6267)
* Guard against passing nil into person\_image\_tag [#6286](https://github.com/diaspora/diaspora/pull/6286)
* Prevent Handlebars from messing up indentation of pre tags [#6339](https://github.com/diaspora/diaspora/pull/6339)
* Fix pagination design on notifications page [#6364](https://github.com/diaspora/diaspora/pull/6364)

## Features

* Implement NodeInfo [#6239](https://github.com/diaspora/diaspora/pull/6239)
* Display original author on reshares of NSFW posts [#6270](https://github.com/diaspora/diaspora/pull/6270)
* Use avatars in hovercards as links to the profile [#6297](https://github.com/diaspora/diaspora/pull/6297)
* Remove avatars of ignored users from stream faces [#6320](https://github.com/diaspora/diaspora/pull/6320)
* New /m route to force the mobile view [#6354](https://github.com/diaspora/diaspora/pull/6354)

# 0.5.2.0

## Refactor
* Update perfect-scrollbar [#6085](https://github.com/diaspora/diaspora/pull/6085)
* Remove top margin for first heading in a post [#6110](https://github.com/diaspora/diaspora/pull/6110)
* Add link to pod statistics in right navigation [#6117](https://github.com/diaspora/diaspora/pull/6117)
* Update to Rails 4.2.3 [#6140](https://github.com/diaspora/diaspora/pull/6140)
* Refactor person related URL generation [#6168](https://github.com/diaspora/diaspora/pull/6168)
* Move webfinger and HCard generation out of the core and embed the `diaspora_federation-rails` gem [#6151](https://github.com/diaspora/diaspora/pull/6151/)
* Refactor rspec tests to to use `let` instead of before blocks [#6199](https://github.com/diaspora/diaspora/pull/6199)
* Refactor tests for EXIF stripping [#6183](https://github.com/diaspora/diaspora/pull/6183)

## Bug fixes
* Precompile facebox images [#6105](https://github.com/diaspora/diaspora/pull/6105)
* Fix wrong closing a-tag [#6111](https://github.com/diaspora/diaspora/pull/6111)
* Fix mobile more-button wording when there are less than 15 posts [#6118](https://github.com/diaspora/diaspora/pull/6118)
* Fix reappearing flash boxes during sign-in [#6146](https://github.com/diaspora/diaspora/pull/6146)
* Capitalize Wiki link [#6193](https://github.com/diaspora/diaspora/pull/6193)

## Features
* Add configuration options for some debug logs [#6090](https://github.com/diaspora/diaspora/pull/6090)
* Send new users a welcome message from the podmin [#6128](https://github.com/diaspora/diaspora/pull/6128)
* Cleanup temporary upload files daily [#6147](https://github.com/diaspora/diaspora/pull/6147)
* Add guid to posts and comments in the user export [#6185](https://github.com/diaspora/diaspora/pull/6185)

# 0.5.1.2

diaspora\* versions prior 0.5.1.2 leaked potentially private profile data (namely the bio, birthday, gender and location fields) to
unauthorized users. While the frontend properly hid them, the backend missed a check to not include them in responses.
Thanks to @cmrd-senya for finding and reporting the issue.

# 0.5.1.1

Update rails to 4.2.2, rack to 1.6.2 and jquery-rails to 4.0.4. This fixes

* [CVE-2015-3226](https://groups.google.com/d/msg/rubyonrails-security/7VlB_pck3hU/3QZrGIaQW6cJ)
* [CVE-2015-3227](https://groups.google.com/d/msg/rubyonrails-security/bahr2JLnxvk/x4EocXnHPp8J)
* [CVE-2015-1840](https://groups.google.com/d/msg/rubyonrails-security/XIZPbobuwaY/fqnzzpuOlA4J)
* [CVE-2015-3225](https://groups.google.com/d/msg/rubyonrails-security/gcUbICUmKMc/qiCotVZwXrMJ)

# 0.5.1.0

## Refactor
* Use Bootstrap modal for new aspect pane [#5850](https://github.com/diaspora/diaspora/pull/5850)
* Use asset helper instead of .css.erb [#5886](https://github.com/diaspora/diaspora/pull/5886)
* Dropped db/seeds.rb [#5896](https://github.com/diaspora/diaspora/pull/5896)
* Drop broken install scripts [#5907](https://github.com/diaspora/diaspora/pull/5907)
* Improve invoking mobile site in the testsuite [#5915](https://github.com/diaspora/diaspora/pull/5915)
* Do not retry a couple of unrecoverable job failures [#5938](https://github.com/diaspora/diaspora/pull/5938) [#5942](https://github.com/diaspora/diaspora/pull/5943)
* Remove some old temporary workarounds [#5964](https://github.com/diaspora/diaspora/pull/5964)
* Remove unused `hasPhotos` and `hasText` functions [#5969](https://github.com/diaspora/diaspora/pull/5969)
* Replace foreman with eye [#5966](https://github.com/diaspora/diaspora/pull/5966)
* Improved handling of reshares with deleted roots [#5968](https://github.com/diaspora/diaspora/pull/5968)
* Remove two unused methods [#5970](https://github.com/diaspora/diaspora/pull/5970)
* Refactored the Logger to add basic logrotating and more useful timestamps [#5975](https://github.com/diaspora/diaspora/pull/5975)
* Gracefully handle mailer failures if a like is already deleted again [#5983](https://github.com/diaspora/diaspora/pull/5983)
* Ensure posts have an author [#5986](https://github.com/diaspora/diaspora/pull/5986)
* Improve the logging messages of Sidekiq messages [#5988](https://github.com/diaspora/diaspora/pull/5988)
* Improve the logging of Eyes output [#5989](https://github.com/diaspora/diaspora/pull/5989)
* Gracefully handle XML parse errors within federation [#5991](https://github.com/diaspora/diaspora/pull/5991)
* Remove zip-zip workaround gem [#6001](https://github.com/diaspora/diaspora/pull/6001)
* Cleanup and reorganize image assets [#6004](https://github.com/diaspora/diaspora/pull/6004)
* Replace vendored assets for facebox by gem [#6005](https://github.com/diaspora/diaspora/pull/6005)
* Improve styling of horizontal ruler in posts [#6016](https://github.com/diaspora/diaspora/pull/6016)
* Increase post titles length to 50 and use configured pod name as title in the atom feed [#6020](https://github.com/diaspora/diaspora/pull/6020)
* Remove deprecated Facebook permissions [#6019](https://github.com/diaspora/diaspora/pull/6019)
* Make used post title lengths more consistent [#6022](https://github.com/diaspora/diaspora/pull/6022)
* Improved logging source [#6041](https://github.com/diaspora/diaspora/pull/6041)
* Gracefully handle duplicate entry while receiving share-visibility in parallel [#6068](https://github.com/diaspora/diaspora/pull/6068)
* Update twitter gem to get rid of deprecation warnings [#6083](https://github.com/diaspora/diaspora/pull/6083)
* Refactor photos federation to get rid of some hacks [#6082](https://github.com/diaspora/diaspora/pull/6082)

## Bug fixes
* Disable auto follow back on aspect deletion [#5846](https://github.com/diaspora/diaspora/pull/5846)
* Fix only sharing flag for contacts that are receiving [#5848](https://github.com/diaspora/diaspora/pull/5848)
* Return 406 when requesting a JSON representation of people/:guid/contacts [#5849](https://github.com/diaspora/diaspora/pull/5849)
* Hide manage services link in the publisher on certain pages [#5854](https://github.com/diaspora/diaspora/pull/5854)
* Fix notification mails for limited posts [#5877](https://github.com/diaspora/diaspora/pull/5877)
* Fix medium and small avatar URLs when using Camo [#5883](https://github.com/diaspora/diaspora/pull/5883)
* Improve output of script/server [#5885](https://github.com/diaspora/diaspora/pull/5885)
* Fix CSS for bold links [#5887](https://github.com/diaspora/diaspora/pull/5887)
* Correctly handle IE8 in the chrome frame middleware [#5878](https://github.com/diaspora/diaspora/pull/5878)
* Fix code reloading for PostPresenter [#5888](https://github.com/diaspora/diaspora/pull/5888)
* Fix closing account from mobile view [#5913](https://github.com/diaspora/diaspora/pull/5913)
* Allow using common custom template for desktop & mobile landing page [#5915](https://github.com/diaspora/diaspora/pull/5915)
* Use correct branding in Atom feed [#5929](https://github.com/diaspora/diaspora/pull/5929)
* Update the configurate gem to avoid issues by missed missing settings keys [#5934](https://github.com/diaspora/diaspora/pull/5934)
* ContactPresenter#full_hash_with_person did not contain relationship information [#5936](https://github.com/diaspora/diaspora/pull/5936)
* Fix inactive user removal not respecting configuration for daily limits [#5953](https://github.com/diaspora/diaspora/pull/5953)
* Fix missing localization of inactive user removal warning emails [#5950](https://github.com/diaspora/diaspora/issues/5950)
* Fix fetching for public post while Webfingering [#5958](https://github.com/diaspora/diaspora/pull/5958)
* Handle empty searchable in HCard gracefully [#5962](https://github.com/diaspora/diaspora/pull/5962)
* Fix a freeze in new post parsing [#5965](https://github.com/diaspora/diaspora/pull/5965)
* Add case insensitive unconfirmed email addresses as authentication key [#5967](https://github.com/diaspora/diaspora/pull/5967)
* Fix liking on single post views when accessed via GUID [#5978](https://github.com/diaspora/diaspora/pull/5978)
* Only return the current_users participation for post interactions [#6007](https://github.com/diaspora/diaspora/pull/6007)
* Fix tag rendering in emails [#6009](https://github.com/diaspora/diaspora/pull/6009)
* Fix the logo in emails [#6013](https://github.com/diaspora/diaspora/pull/6013)
* Disable autocorrect for username on mobile sign in [#6028](https://github.com/diaspora/diaspora/pull/6028)
* Fix broken default avatars in the database [#6014](https://github.com/diaspora/diaspora/pull/6014)
* Only strip text direction codepoints around hashtags [#6067](https://github.com/diaspora/diaspora/issues/6067)
* Fix selected week on admin weekly stats page [#6079](https://github.com/diaspora/diaspora/pull/6079)
* Fix that some unread conversations may be hidden [#6060](https://github.com/diaspora/diaspora/pull/6060)
* Fix photo links in the mobile interface [#6082](https://github.com/diaspora/diaspora/pull/6082)

## Features
* Hide post title of limited post in comment notification email [#5843](https://github.com/diaspora/diaspora/pull/5843)
* More and better environment checks in script/server [#5891](https://github.com/diaspora/diaspora/pull/5891)
* Enable aspect sorting again [#5559](https://github.com/diaspora/diaspora/pull/5559)
* Submit messages in conversations with Ctrl+Enter [#5910](https://github.com/diaspora/diaspora/pull/5910)
* Support syntax highlighting for fenced code blocks [#5908](https://github.com/diaspora/diaspora/pull/5908)
* Added link to diasporafoundation.org to invitation email [#5893](https://github.com/diaspora/diaspora/pull/5893)
* Gracefully handle missing `og:url`s [#5926](https://github.com/diaspora/diaspora/pull/5926)
* Remove private post content from "also commented" mails [#5931](https://github.com/diaspora/diaspora/pull/5931)
* Add a button to follow/unfollow tags to the mobile interface [#5941](https://github.com/diaspora/diaspora/pull/5941)
* Add a "Manage followed tags" page to mass unfollow tags in the mobile interface [#5945](https://github.com/diaspora/diaspora/pull/5945)
* Add popover/tooltip about email visibility to registration/settings page [#5956](https://github.com/diaspora/diaspora/pull/5956)
* Fetch person posts on sharing request [#5960](https://github.com/diaspora/diaspora/pull/5960)
* Introduce 'authorized' configuration option for services [#5985](https://github.com/diaspora/diaspora/pull/5985)
* Added configuration options for log rotating [#5994](https://github.com/diaspora/diaspora/pull/5994)

# 0.5.0.1

Use the correct setting for captcha length instead of defaulting to 1 always.

# 0.5.0.0

## Major Sidekiq update
This release includes a major upgrade of the background processing system Sidekiq. To upgrade cleanly:

1. Stop diaspora*
2. Run `RAILS_ENV=production bundle exec sidekiq` and wait 5-10 minutes, then stop it again (hit `CTRL+C`)
3. Do a normal upgrade of diaspora*
4. Start diaspora*

## Rails 4 - Manual action required
Please edit `config/initializers/secret_token.rb`, replacing `secret_token` with
`secret_key_base`.

```ruby
# Old
Rails.application.config.secret_token = '***********...'

# New
Diaspora::Application.config.secret_key_base = '*************...'
```

You also need to take care to set `RAILS_ENV` and to clear the cache while precompiling assets: `RAILS_ENV=production bundle exec rake tmp:cache:clear assets:precompile`

## Supported Ruby versions
This release drops official support for the Ruby 1.9 series. This means we will no longer test against this Ruby version or take care to choose libraries
that work with it. However that doesn't mean we won't accept patches that improve running diaspora* on it.

At the same time we adopt support for the Ruby 2.1 series and recommend running on the latest Ruby version of that branch. We continue to support the Ruby 2.0
series and run our comprehensive test suite against it.

## Change in defaults.yml
The default for including jQuery from a CDN has changed. If you want to continue to include it from a CDN, please explicitly set the `jquery_cdn` setting to `true` in diaspora.yml.

## Change in database.yml
For MySQL databases, replace `charset: utf8` with `encoding: utf8mb4` and  change `collation` from `utf8_bin` to `utf8mb4_bin` in the file `config/database.yml`.
This is enables full UTF8 support (4bytes characters), including standard emoji characters.
See `database.yml.example` for reference.
Please make sure to stop Diaspora prior running this migration!

## Experimental chat feature
This release adds experimental integration with XMPP for real-time chat. Please see  [our wiki](https://wiki.diasporafoundation.org/Vines) for further informations.

## Change in statistics.json schema
The way services are shown in the `statistics.json` route is changing. The keys relating to showing whether services are enabled or not are moving to their own container as `"services": {....}`, instead of having them all in the root level of the JSON.

The keys will still be available in the root level within the 0.5 release. The old keys will be removed in the 0.6 release.

## New maintenance feature to automatically expire inactive accounts
Removing of old inactive users can now be done automatically by background processing. The amount of inactivity is set by `after_days`. A warning email will be sent to the user and after an additional `warn_days`, the account will be automatically closed.

This maintenance is not enabled by default. Podmins can enable it by for example copying over the new settings under `settings.maintenance` to their `diaspora.yml` file and setting it enabled. The default setting is to expire accounts that have been inactive for 2 years (no login).

## Camo integration to proxy external assets
It is now possible to enable an automatic proxying of external assets, for example images embedded via Markdown or OpenGraph thumbnails loaded from insecure third party servers through a [Camo proxy](https://github.com/atmos/camo).

This is disabled by default since it requires the installation of additional packages and might cause some traffic. Check the [wiki page](https://wiki.diasporafoundation.org/Installation/Camo) for more information and detailed installation instructions.

## Paypal unhosted button and currency
Podmins can now set the currency for donations, and use an unhosted button if they can't use
a hosted one. Note: you need to **copy the new settings from diaspora.yml.example to your
diaspora.yml file**. The existing settings from 0.4.x and before will not work any more.

## Custom splash page changes
diaspora* no longer adds a `div.container` to wrap custom splash pages. This adds the ability for podmins to write home pages using Bootstrap's fluid design. Podmins who added a custom splash page in `app/views/home/_show.{html,mobile}.haml` need to wrap the contents into a `div.container` to keep the old design. You will find updated examples [in our wiki](https://wiki.diasporafoundation.org/Custom_splash_page).

## Refactor
* Redesign contacts page [#5153](https://github.com/diaspora/diaspora/pull/5153)
* Improve profile page design on mobile [#5084](https://github.com/diaspora/diaspora/pull/5084)
* Port test suite to RSpec 3 [#5170](https://github.com/diaspora/diaspora/pull/5170)
* Port tag stream to Bootstrap [#5138](https://github.com/diaspora/diaspora/pull/5138)
* Consolidate migrations, if you need a migration prior 2013, checkout the latest release in the 0.4.x series first [#5173](https://github.com/diaspora/diaspora/pull/5173)
* Add tests for mobile sign up [#5185](https://github.com/diaspora/diaspora/pull/5185)
* Display new conversation form on conversations/index [#5178](https://github.com/diaspora/diaspora/pull/5178)
* Port profile page to Backbone [#5180](https://github.com/diaspora/diaspora/pull/5180)
* Pull punycode.js from rails-assets.org [#5263](https://github.com/diaspora/diaspora/pull/5263)
* Redesign profile page and port to Bootstrap [#4657](https://github.com/diaspora/diaspora/pull/4657)
* Unify stream selection links in the left sidebar [#5271](https://github.com/diaspora/diaspora/pull/5271)
* Refactor schema of statistics.json regarding services [#5296](https://github.com/diaspora/diaspora/pull/5296)
* Pull jquery.idle-timer.js from rails-assets.org [#5310](https://github.com/diaspora/diaspora/pull/5310)
* Pull jquery.placeholder.js from rails-assets.org [#5299](https://github.com/diaspora/diaspora/pull/5299)
* Pull jquery.textchange.js from rails-assets.org [#5297](https://github.com/diaspora/diaspora/pull/5297)
* Pull jquery.hotkeys.js from rails-assets.org [#5368](https://github.com/diaspora/diaspora/pull/5368)
* Reduce amount of useless background job retries and pull public posts when missing [#5209](https://github.com/diaspora/diaspora/pull/5209)
* Updated Weekly User Stats admin page to show data for the most recent week including reversing the order of the weeks in the drop down to show the most recent. [#5331](https://github.com/diaspora/diaspora/pull/5331)
* Convert some cukes to RSpec tests [#5289](https://github.com/diaspora/diaspora/pull/5289)
* Hidden overflow for long names on tag pages [#5279](https://github.com/diaspora/diaspora/pull/5279)
* Always reshare absolute root of a post [#5276](https://github.com/diaspora/diaspora/pull/5276)
* Convert remaining SASS stylesheets to SCSS [#5342](https://github.com/diaspora/diaspora/pull/5342)
* Update rack-protection [#5403](https://github.com/diaspora/diaspora/pull/5403)
* Cleanup diaspora.yml [#5426](https://github.com/diaspora/diaspora/pull/5426)
* Replace `opengraph_parser` with `open_graph_reader` [#5462](https://github.com/diaspora/diaspora/pull/5462)
* Make sure conversations without any visibilities left are deleted [#5478](https://github.com/diaspora/diaspora/pull/5478)
* Change tooltip for delete button in conversations view [#5477](https://github.com/diaspora/diaspora/pull/5477)
* Replace a modifier-rescue with a specific rescue [#5491](https://github.com/diaspora/diaspora/pull/5491)
* Port contacts page to backbone [#5473](https://github.com/diaspora/diaspora/pull/5473)
* Replace CSS vendor prefixes automatically [#5532](https://github.com/diaspora/diaspora/pull/5532)
* Use sentence case consistently throughout UI [#5588](https://github.com/diaspora/diaspora/pull/5588)
* Hide sign up button when registrations are disabled [#5612](https://github.com/diaspora/diaspora/pull/5612)
* Standardize capitalization throughout the UI [#5588](https://github.com/diaspora/diaspora/pull/5588)
* Display photos on the profile page as thumbnails [#5521](https://github.com/diaspora/diaspora/pull/5521)
* Unify not connected pages (sign in, sign up, forgot password) [#5391](https://github.com/diaspora/diaspora/pull/5391)
* Port remaining stream pages to Bootstrap [#5715](https://github.com/diaspora/diaspora/pull/5715)
* Port notification dropdown to Backbone [#5707](https://github.com/diaspora/diaspora/pull/5707) [#5761](https://github.com/diaspora/diaspora/pull/5761)
* Add rounded corners for avatars [#5733](https://github.com/diaspora/diaspora/pull/5733)
* Move registration form to a partial [#5764](https://github.com/diaspora/diaspora/pull/5764)
* Add tests for liking and unliking posts [#5741](https://github.com/diaspora/diaspora/pull/5741)
* Rewrite slide effect in conversations as css transition for better performance [#5776](https://github.com/diaspora/diaspora/pull/5776)
* Various cleanups and improvements in the frontend code [#5781](https://github.com/diaspora/diaspora/pull/5781) [#5769](https://github.com/diaspora/diaspora/pull/5769) [#5763](https://github.com/diaspora/diaspora/pull/5763) [#5762](https://github.com/diaspora/diaspora/pull/5762) [#5758](https://github.com/diaspora/diaspora/pull/5758) [#5755](https://github.com/diaspora/diaspora/pull/5755) [#5747](https://github.com/diaspora/diaspora/pull/5747) [#5734](https://github.com/diaspora/diaspora/pull/5734) [#5786](https://github.com/diaspora/diaspora/pull/5786) [#5768](https://github.com/diaspora/diaspora/pull/5798)
* Add specs and validations to the role model [#5792](https://github.com/diaspora/diaspora/pull/5792)
* Replace 'Make something' text by diaspora ball logo on registration page [#5743](https://github.com/diaspora/diaspora/pull/5743)

## Bug fixes
* orca cannot see 'Add Contact' button [#5158](https://github.com/diaspora/diaspora/pull/5158)
* Move submit button to the right in conversations view [#4960](https://github.com/diaspora/diaspora/pull/4960)
* Handle long URLs and titles in OpenGraph descriptions [#5208](https://github.com/diaspora/diaspora/pull/5208)
* Fix deformed getting started popover [#5227](https://github.com/diaspora/diaspora/pull/5227)
* Use correct locale for invitation subject [#5232](https://github.com/diaspora/diaspora/pull/5232)
* Initial support for IDN emails
* Fix services settings reported by statistics.json [#5256](https://github.com/diaspora/diaspora/pull/5256)
* Only collapse empty comment box [#5328](https://github.com/diaspora/diaspora/pull/5328)
* Fix pagination for people/guid/contacts [#5304](https://github.com/diaspora/diaspora/pull/5304)
* Fix poll creation on Bootstrap pages [#5334](https://github.com/diaspora/diaspora/pull/5334)
* Show error message on invalid reset password attempt [#5325](https://github.com/diaspora/diaspora/pull/5325)
* Fix translations on mobile password reset pages [#5318](https://github.com/diaspora/diaspora/pull/5318)
* Handle unset user agent when signing out [#5316](https://github.com/diaspora/diaspora/pull/5316)
* More robust URL parsing for oEmbed and OpenGraph [#5347](https://github.com/diaspora/diaspora/pull/5347)
* Fix Publisher doesn't expand while uploading images [#3098](https://github.com/diaspora/diaspora/issues/3098)
* Drop unneeded and too open crossdomain.xml
* Fix hidden aspect dropdown on getting started page [#5407](https://github.com/diaspora/diaspora/pulls/5407)
* Fix a few issues on Bootstrap pages [#5401](https://github.com/diaspora/diaspora/pull/5401)
* Improve handling of the `more` link on mobile stream pages [#5400](https://github.com/diaspora/diaspora/pull/5400)
* Fix prefilling publisher after getting started [#5442](https://github.com/diaspora/diaspora/pull/5442)
* Fix overflow in profile sidebar [#5450](https://github.com/diaspora/diaspora/pull/5450)
* Fix code overflow in SPV and improve styling for code tags [#5422](https://github.com/diaspora/diaspora/pull/5422)
* Correctly validate if local recipients actually want to receive a conversation [#5449](https://github.com/diaspora/diaspora/pull/5449)
* Improve consistency of poll answer ordering [#5471](https://github.com/diaspora/diaspora/pull/5471)
* Fix broken aspect selectbox on asynchronous search results [#5488](https://github.com/diaspora/diaspora/pull/5488)
* Replace %{third_party_tools} by the appropriate hyperlink in tags FAQ [#5509](https://github.com/diaspora/diaspora/pull/5509)
* Repair downloading the profile image from Facebook [#5493](https://github.com/diaspora/diaspora/pull/5493)
* Fix localization of post and comment timestamps on mobile [#5482](https://github.com/diaspora/diaspora/issues/5482)
* Fix mobile JS loading to quieten errors. Fixes also service buttons on mobile bookmarklet.
* Don't error out when adding a too long location to the profile [#5614](https://github.com/diaspora/diaspora/pull/5614)
* Correctly decrease unread count for conversations [#5646](https://github.com/diaspora/diaspora/pull/5646)
* Fix automatic scroll for conversations [#5646](https://github.com/diaspora/diaspora/pull/5646)
* Fix missing translation on privacy settings page [#5671](https://github.com/diaspora/diaspora/pull/5671)
* Fix code overflow for the mobile website [#5675](https://github.com/diaspora/diaspora/pull/5675)
* Strip Unicode format characters prior post processing [#5680](https://github.com/diaspora/diaspora/pull/5680)
* Disable email notifications for closed user accounts [#5640](https://github.com/diaspora/diaspora/pull/5640)
* Total user statistic no longer includes closed accounts [#5041](https://github.com/diaspora/diaspora/pull/5041)
* Don't add a space when rendering a mention [#5711](https://github.com/diaspora/diaspora/pull/5711)
* Fix flickering hovercards [#5714](https://github.com/diaspora/diaspora/pull/5714) [#5876](https://github.com/diaspora/diaspora/pull/5876)
* Improved stripping markdown in post titles [#5730](https://github.com/diaspora/diaspora/pull/5730)
* Remove border from reply form for conversations [#5744](https://github.com/diaspora/diaspora/pull/5744)
* Fix overflow for headings, blockquotes and other elements [#5731](https://github.com/diaspora/diaspora/pull/5731)
* Correct photo count on profile page [#5751](https://github.com/diaspora/diaspora/pull/5751)
* Fix mobile sign up from an invitation [#5754](https://github.com/diaspora/diaspora/pull/5754)
* Set max-width for tag following button on tag page [#5752](https://github.com/diaspora/diaspora/pull/5752)
* Display error messages for failed password change [#5580](https://github.com/diaspora/diaspora/pull/5580)
* Display correct error message for too long tags [#5783](https://github.com/diaspora/diaspora/pull/5783)
* Fix displaying reshares in the stream on mobile [#5790](https://github.com/diaspora/diaspora/pull/5790)
* Remove bottom margin from lists that are the last element of a post. [#5721](https://github.com/diaspora/diaspora/pull/5721)
* Fix pagination design on conversations page [#5791](https://github.com/diaspora/diaspora/pull/5791)
* Prevent inserting posts into the wrong stream [#5838](https://github.com/diaspora/diaspora/pull/5838)
* Update help section [#5857](https://github.com/diaspora/diaspora/pull/5857) [#5859](https://github.com/diaspora/diaspora/pull/5859)
* Fix asset precompilation check in script/server [#5863](https://github.com/diaspora/diaspora/pull/5863)
* Convert MySQL databases to utf8mb4 [#5530](https://github.com/diaspora/diaspora/pull/5530) [#5624](https://github.com/diaspora/diaspora/pull/5624) [#5865](https://github.com/diaspora/diaspora/pull/5865)
* Don't upcase labels on mobile sign up/sign in [#5872](https://github.com/diaspora/diaspora/pull/5872)

## Features
* Don't pull jQuery from a CDN by default [#5105](https://github.com/diaspora/diaspora/pull/5105)
* Better character limit message [#5151](https://github.com/diaspora/diaspora/pull/5151)
* Remember whether a AccountDeletion was performed [#5156](https://github.com/diaspora/diaspora/pull/5156)
* Increased the number of notifications shown in drop down bar to 15 [#5129](https://github.com/diaspora/diaspora/pull/5129)
* Increase possible captcha length [#5169](https://github.com/diaspora/diaspora/pull/5169)
* Display visibility icon in publisher aspects dropdown [#4982](https://github.com/diaspora/diaspora/pull/4982)
* Add a link to the reported comment in the admin panel [#5337](https://github.com/diaspora/diaspora/pull/5337)
* Strip search query from leading and trailing whitespace [#5317](https://github.com/diaspora/diaspora/pull/5317)
* Add the "network" key to statistics.json and set it to "Diaspora" [#5308](https://github.com/diaspora/diaspora/pull/5308)
* Infinite scrolling in the notifications dropdown [#5237](https://github.com/diaspora/diaspora/pull/5237)
* Maintenance feature to automatically expire inactive accounts [#5288](https://github.com/diaspora/diaspora/pull/5288)
* Add LibreJS markers to JavaScript [5320](https://github.com/diaspora/diaspora/pull/5320)
* Ask for confirmation when leaving a submittable publisher [#5309](https://github.com/diaspora/diaspora/pull/5309)
* Allow page-specific styling via individual CSS classes [#5282](https://github.com/diaspora/diaspora/pull/5282)
* Change diaspora logo in the header on hover [#5355](https://github.com/diaspora/diaspora/pull/5355)
* Display diaspora handle in search results [#5419](https://github.com/diaspora/diaspora/pull/5419)
* Show a message on the ignored users page when there are none [#5434](https://github.com/diaspora/diaspora/pull/5434)
* Truncate too long OpenGraph descriptions [#5387](https://github.com/diaspora/diaspora/pull/5387)
* Make the source code URL configurable [#5410](https://github.com/diaspora/diaspora/pull/5410)
* Prefill publisher on the tag pages [#5442](https://github.com/diaspora/diaspora/pull/5442)
* Don't include the content of non-public posts into notification mails [#5494](https://github.com/diaspora/diaspora/pull/5494)
* Allow to set unhosted button and currency for paypal donation [#5452](https://github.com/diaspora/diaspora/pull/5452)
* Add followed tags in the mobile menu [#5468](https://github.com/diaspora/diaspora/pull/5468)
* Replace Pagedown with markdown-it [#5526](https://github.com/diaspora/diaspora/pull/5526)
* Do not truncate notification emails anymore [#4342](https://github.com/diaspora/diaspora/issues/4342)
* Allows users to export their data in gzipped JSON format from their user settings page [#5499](https://github.com/diaspora/diaspora/pull/5499)
* Strip EXIF data from newly uploaded images [#5510](https://github.com/diaspora/diaspora/pull/5510)
* Hide user setting if the community spotlight is not enabled on the pod [#5562](https://github.com/diaspora/diaspora/pull/5562)
* Add HTML view for pod statistics [#5464](https://github.com/diaspora/diaspora/pull/5464)
* Added/Moved hide, block user, report and delete button in SPV [#5547](https://github.com/diaspora/diaspora/pull/5547)
* Added keyboard shortcuts r(reshare), m(expand Post), o(open first link in post) [#5602](https://github.com/diaspora/diaspora/pull/5602)
* Added dropdown to add/remove people from/to aspects in mobile view [#5594](https://github.com/diaspora/diaspora/pull/5594)
* Dynamically compute minimum and maximum valid year for birthday field [#5639](https://github.com/diaspora/diaspora/pull/5639)
* Show hovercard on mentions [#5652](https://github.com/diaspora/diaspora/pull/5652)
* Make help sections linkable [#5667](https://github.com/diaspora/diaspora/pull/5667)
* Add invitation link to contacts page [#5655](https://github.com/diaspora/diaspora/pull/5655)
* Add year to notifications page [#5676](https://github.com/diaspora/diaspora/pull/5676)
* Give admins the ability to lock & unlock accounts [#5643](https://github.com/diaspora/diaspora/pull/5643)
* Add reshares to the stream view immediately [#5699](https://github.com/diaspora/diaspora/pull/5699)
* Update and improve help section [#5665](https://github.com/diaspora/diaspora/pull/5665), [#5706](https://github.com/diaspora/diaspora/pull/5706)
* Expose participation controls in the stream view [#5511](https://github.com/diaspora/diaspora/pull/5511)
* Reimplement photo export [#5685](https://github.com/diaspora/diaspora/pull/5685)
* Add participation controls in the single post view [#5722](https://github.com/diaspora/diaspora/pull/5722)
* Display polls on reshares [#5782](https://github.com/diaspora/diaspora/pull/5782)
* Remove footer from stream pages [#5816](https://github.com/diaspora/diaspora/pull/5816)

# 0.4.1.3

* Update Redcarped, fixes [OSVDB-120415](http://osvdb.org/show/osvdb/120415).

# 0.4.1.2

* Update Rails, fixes [CVE-2014-7818](https://groups.google.com/forum/#!topic/rubyonrails-security/dCp7duBiQgo).

# 0.4.1.1

* Fix XSS issue in poll questions [#5274](https://github.com/diaspora/diaspora/issues/5274)

# 0.4.1.0

## New 'Terms of Service' feature and template

This release brings a new ToS feature that allows pods to easily display to users the terms of service they are operating on. This feature is not enabled by default. If you want to enable it, please add under `settings` in `config/diaspora.yml` the following and restart diaspora. If in doubt see `config/diaspora.yml.example`:

    terms:
      enable: true

When enabled, the footer and sidebar will have a link to terms page, and sign up will have a disclaimer indicating that creating an account means the user accepts the terms of use.

While the project itself doesn't restrict what kind of terms pods run on, we realize not all podmins want to spend time writing them from scratch. Thus there is a basic ToS template included that will be used unless a custom one available.

To modify (or completely rewrite) the terms template, create a file called `app/views/terms/terms.haml` or `app/views/terms/terms.erb` and it will automatically replace the default template, which you can find at `app/views/terms/default.haml`.

There are also two configuration settings to customize the terms (when using the default template). These are optional.

* `settings.terms.jurisdiction` - indicate here in which country or state any legal disputes are handled.
* `settings.terms.minimum_age` - indicate here if you want to show a minimum required age for creating an account.

## Rake task to email users

There is a new Rake task `podmin:admin_mail` available to allow podmins to easily send news and notices to users. The rake task triggers emails via the normal diaspora mailer mechanism (so they are embedded in the standard template) and takes the following parameters:

1) Users definition

* `all` - all users in the database (except deleted)
* `active_yearly` - users logged in within the last year
* `active_monthly` - users logged in within the last month
* `active_halfyear` - users logged in within the last 6 months

2) Path to message file

* Give here a path to a HTML or plain text file that contains the message.

3) Subject

* A subject for the email

Example shell command (depending on your environment);

`RAILS_ENV=production bundle exec rake podmin:admin_mail['active_monthly','./message.html','Important message from pod']`

Read more about [specifying arguments to Rake tasks](http://stackoverflow.com/a/825832/1489738).

## Refactor
* Port help pages to Bootstrap [#5050](https://github.com/diaspora/diaspora/pull/5050)
* Refactor Notification#notify [#4945](https://github.com/diaspora/diaspora/pull/4945)
* Port getting started to Bootstrap [#5057](https://github.com/diaspora/diaspora/pull/5057)
* Port people search page to Bootstrap [#5077](https://github.com/diaspora/diaspora/pull/5077)
* Clarify explanations and defaults in diaspora.yml.example [#5088](https://github.com/diaspora/diaspora/pull/5088)
* Consistent header spacing on Bootstrap pages [#5108](https://github.com/diaspora/diaspora/pull/5108)
* Port settings pages (account, profile, privacy, services) to Bootstrap [#5039](https://github.com/diaspora/diaspora/pull/5039)
* Port contacts and community spotlight pages to Bootstrap [#5118](https://github.com/diaspora/diaspora/pull/5118)
* Redesign login page [#5112](https://github.com/diaspora/diaspora/pull/5112)
* Change mark read link on notifications page [#5141](https://github.com/diaspora/diaspora/pull/5141)

## Bug fixes
* Fix hiding of poll publisher on close [#5029](https://github.com/diaspora/diaspora/issues/5029)
* Fix padding in user menu [#5047](https://github.com/diaspora/diaspora/pull/5047)
* Fix self-XSS when renaming an aspect [#5048](https://github.com/diaspora/diaspora/pull/5048)
* Fix live updating when renaming an aspect [#5049](https://github.com/diaspora/diaspora/pull/5049)
* Use double quotes when embedding translations into Javascript [#5055](https://github.com/diaspora/diaspora/issues/5055)
* Fix regression in mobile sign-in ([commit](https://github.com/diaspora/diaspora/commit/4a2836b108f8a9eb6f46ca58cfcb7b23f40bb076))
* Set mention notification as read when viewing post [#5006](https://github.com/diaspora/diaspora/pull/5006)
* Set sharing notification as read when viewing profile [#5009](https://github.com/diaspora/diaspora/pull/5009)
* Ensure a consistent border on text input elements [#5069](https://github.com/diaspora/diaspora/pull/5069)
* Escape person name in contacts json returned by Conversations#new
* Make sure all parts of the hovercard are always in front [#5188](https://github.com/diaspora/diaspora/pull/5188)

## Features
* Port admin pages to bootstrap, polish user search results, allow accounts to be closed from the backend [#5046](https://github.com/diaspora/diaspora/pull/5046)
* Reference Salmon endpoint in Webfinger XRD to aid discovery by alternative implementations [#5062](https://github.com/diaspora/diaspora/pull/5062)
* Change minimal birth year for the birthday field to 1910 [#5083](https://github.com/diaspora/diaspora/pull/5083)
* Add scrolling thumbnail switcher in the lightbox [#5102](https://github.com/diaspora/diaspora/pull/5102)
* Add help section about keyboard shortcuts [#5100](https://github.com/diaspora/diaspora/pull/5100)
* Automatically add poll answers as needed [#5109](https://github.com/diaspora/diaspora/pull/5109)
* Add Terms of Service as an option for podmins, includes base template [#5104](https://github.com/diaspora/diaspora/pull/5104)
* Add rake task to send a mail to all users [#5111](https://github.com/diaspora/diaspora/pull/5111)
* Expose which services are configured in /statistics.json [#5121](https://github.com/diaspora/diaspora/pull/5121)
* In filtered notification views, replace "Mark all as read" with "Mark shown as read" [#5122](https://github.com/diaspora/diaspora/pull/5122)
* When ignoring a user remove his posts from the stream instantly [#5127](https://github.com/diaspora/diaspora/pull/5127)
* Allow to delete photos from the pictures stream [#5131](https://github.com/diaspora/diaspora/pull/5131)

# 0.4.0.1

## Bug fixes

* Fix performance regression on stream loading with MySQL/MariaDB database backends [#5014](https://github.com/diaspora/diaspora/issues/5014)
* Fix issue with post reporting [#5017](https://github.com/diaspora/diaspora/issues/5017)

# 0.4.0.0

## Ensure account deletions are run

A regression caused accounts deletions to not properly perform in some cases, see [#4792](https://github.com/diaspora/diaspora/issues/4792).
To ensure these are reexecuted properly, please run `RAILS_ENV=production bundle exec rake accounts:run_deletions`
after you've upgraded.

## Change in guid generation

This version will break federation to pods running on versions prior 0.1.1.0.

Read more in [#4249](https://github.com/diaspora/diaspora/pull/4249) and [#4883](https://github.com/diaspora/diaspora/pull/4883)

## Refactor
* Drop number of followers from tags page [#4717](https://github.com/diaspora/diaspora/pull/4717)
* Remove some unused beta code [#4738](https://github.com/diaspora/diaspora/pull/4738)
* Style improvements for SPV, use original author's avatar for reshares [#4754](https://github.com/diaspora/diaspora/pull/4754)
* Update image branding to the new decided standard [#4702](https://github.com/diaspora/diaspora/pull/4702)
* Consistent naming of conversations and messages [#4756](https://github.com/diaspora/diaspora/pull/4756)
* Improve stream generation time [#4769](https://github.com/diaspora/diaspora/pull/4769)
* Port help pages to backbone [#4768](https://github.com/diaspora/diaspora/pull/4768)
* Add participants to conversations menu [#4656](https://github.com/diaspora/diaspora/pull/4656)
* Update forgot_password and reset_password pages [#4707](https://github.com/diaspora/diaspora/pull/4707)
* Change jQuery CDN to jquery.com from googleapis.com [#4765](https://github.com/diaspora/diaspora/pull/4765)
* Update to jQuery 10
* Port publisher and bookmarklet to Bootstrap [#4678](https://github.com/diaspora/diaspora/pull/4678)
* Improve search page, add better indications [#4794](https://github.com/diaspora/diaspora/pull/4794)
* Port notifications and hovercards to Bootstrap [#4814](https://github.com/diaspora/diaspora/pull/4814)
* Replace .rvmrc by .ruby-version and .ruby-gemset [#4854](https://github.com/diaspora/diaspora/pull/4855)
* Reorder and reword items on user settings page [#4912](https://github.com/diaspora/diaspora/pull/4912)
* SPV: Improve padding and interaction counts [#4426](https://github.com/diaspora/diaspora/pull/4426)
* Remove auto 'mark as read' for notifications [#4810](https://github.com/diaspora/diaspora/pull/4810)
* Improve set read/unread in notifications dropdown [#4869](https://github.com/diaspora/diaspora/pull/4869)
* Refactor publisher: trigger events for certain actions, introduce 'disabled' state [#4932](https://github.com/diaspora/diaspora/pull/4932)

## Bug fixes
* Fix user account deletion [#4953](https://github.com/diaspora/diaspora/pull/4953) and [#4963](https://github.com/diaspora/diaspora/pull/4963)
* Fix email body language when invite a friend [#4832](https://github.com/diaspora/diaspora/issues/4832)
* Improve time agos by updating the plugin [#4281](https://github.com/diaspora/diaspora/pull/4281)
* Do not add a space after adding a mention [#4767](https://github.com/diaspora/diaspora/issues/4767)
* Fix active user statistics by saving a last seen timestamp for users [#4802](https://github.com/diaspora/diaspora/pull/4802)
* Render HTML in atom user feed [#4835](https://github.com/diaspora/diaspora/pull/4835)
* Fix plaintext mode of Mentionable [#4831](https://github.com/diaspora/diaspora/pull/4831)
* Fixed Atom Feed Error if reshared Post is deleted [#4841](https://github.com/diaspora/diaspora/pull/4841)
* Show hovercards in the notification drop-down for users on the same pod [#4843](https://github.com/diaspora/diaspora/pull/4843)
* The photo stream no longer repeats after the last photo [#4787](https://github.com/diaspora/diaspora/pull/4787)
* Fix avatar alignment for hovercards in the notifications dropdown [#4853](https://github.com/diaspora/diaspora/pull/4853)
* Do not parse hashtags inside Markdown links [#4856](https://github.com/diaspora/diaspora/pull/4856)
* Restore comment textarea content after revealing more comments [#4858](https://github.com/diaspora/diaspora/pull/4858)
* OpenGraph: don't make description into links [#4708](https://github.com/diaspora/diaspora/pull/4708)
* Don't cut off long tags in stream posts [#4878](https://github.com/diaspora/diaspora/pull/4878)
* Do not replace earlier appearances of the name while mentioning somebody [#4882](https://github.com/diaspora/diaspora/pull/4882)
* Catch exceptions when trying to decode an invalid URI [#4889](https://github.com/diaspora/diaspora/pull/4889)
* Redirect to the stream when switching the mobile publisher to desktop [#4917](https://github.com/diaspora/diaspora/pull/4917)
* Parsing mention witch contain in username special characters [#4919](https://github.com/diaspora/diaspora/pull/4919)
* Do not show your own hovercard [#4758](https://github.com/diaspora/diaspora/pull/4758)
* Hit Nominatim via https [#4968](https://github.com/diaspora/diaspora/pull/4968)

## Features
* You can report a single post or comment by clicking the correct icon in the controler section [#4517](https://github.com/diaspora/diaspora/pull/4517) [#4781](https://github.com/diaspora/diaspora/pull/4781)
* Add permalinks for comments [#4577](https://github.com/diaspora/diaspora/pull/4577)
* New menu for the mobile version [#4673](https://github.com/diaspora/diaspora/pull/4673)
* Added comment count to statistic to enable calculations of posts/comments ratios [#4799](https://github.com/diaspora/diaspora/pull/4799)
* Add filters to notifications controller [#4814](https://github.com/diaspora/diaspora/pull/4814)
* Activate hovercards in SPV and conversations [#4870](https://github.com/diaspora/diaspora/pull/4870)
* Added possibility to conduct polls [#4861](https://github.com/diaspora/diaspora/pull/4861) [#4894](https://github.com/diaspora/diaspora/pull/4894) [#4897](https://github.com/diaspora/diaspora/pull/4897) [#4899](https://github.com/diaspora/diaspora/pull/4899)

# 0.3.0.3

* Bump Rails to 3.2.17, fixes CVE-2014-0081, CVE-2014-0082. For more information see http://weblog.rubyonrails.org/2014/2/18/Rails_3_2_17_4_0_3_and_4_1_0_beta2_have_been_released/

# 0.3.0.2

## Bug fixes
* Use youtube HTTPS scheme for oEmbed [#4743](https://github.com/diaspora/diaspora/pull/4743)
* Fix infinite scroll on aspect streams [#4747](https://github.com/diaspora/diaspora/pull/4747)
* Fix hovercards [#4782](https://github.com/diaspora/diaspora/pull/4782)
* Bump kaminari to fix admin panel [#4714](https://github.com/diaspora/diaspora/issues/4714)

# 0.3.0.1

## Bug fixes
* Fix regression caused by using after_commit with nested '#save' which lead to an infinite recursion [#4715](https://github.com/diaspora/diaspora/issues/4715)
* Save textarea value before rendering comments when clicked 'show more...' [#4858](https://github.com/diaspora/diaspora/pull/4858)

# 0.3.0.0

## Pod statistics
A new feature [has been added](https://github.com/diaspora/diaspora/pull/4602) to allow pods to report extra statistics. Automatically after this code change, the route /statistics.json contains some basic data that was also available before via page headers (pod name, version, status of signups). But also, optionally podmins can enable user and post counts in the diaspora.yml configuration file. The counts are by default switched off, so if you want to report the total user, active user and local post counts, please edit your diaspora.yml configuration with the example values in diaspora.yml.example and uncomment the required lines as indicated.

## Ruby 2.0

We now recommend using Ruby 2.0 with Diaspora. If you're using RVM make sure to run:
```bash
rvm get stable
rvm install 2.0.0
cd ~/diaspora
git pull
cd - && cd ..
```

For more details see https://wiki.diasporafoundation.org/Updating

## Refactor
* Remove old SPV code [#4612](https://github.com/diaspora/diaspora/pull/4612)
* Move non-model federation stuff into lib/ [#4363](https://github.com/diaspora/diaspora/pull/4363)
* Build a color palette to uniform color usage [#4437](https://github.com/diaspora/diaspora/pull/4437) [#4469](https://github.com/diaspora/diaspora/pull/4469) [#4479](https://github.com/diaspora/diaspora/pull/4479)
* Rename bitcoin_wallet_id setting to bitcoin_address [#4485](https://github.com/diaspora/diaspora/pull/4485)
* Batch insert posts into stream collection for a small speedup [#4341](https://github.com/diaspora/diaspora/pull/4351)
* Ported fileuploader to Backbone and refactored publisher views [#4480](https://github.com/diaspora/diaspora/pull/4480)
* Refactor 404.html, fix [#4078](https://github.com/diaspora/diaspora/issues/4078)
* Remove the (now useless) last post link from the user profile. [#4540](https://github.com/diaspora/diaspora/pull/4540)
* Refactor ConversationsController, move query building to User model. [#4547](https://github.com/diaspora/diaspora/pull/4547)
* Refactor the Twitter service model [#4387](https://github.com/diaspora/diaspora/pull/4387)
* Refactor ConversationsController#create, move more stuff to User model [#4551](https://github.com/diaspora/diaspora/pull/4551)
* Refactor MessagesController#create, move stuff to User model [#4556](https://github.com/diaspora/diaspora/pull/4556)
* Reorder the left bar side menu to put the stream first [#4569](https://github.com/diaspora/diaspora/pull/4569)
* Improve notifications and conversations views design on mobile [#4593](https://github.com/diaspora/diaspora/pull/4593)
* Slight redesign of mobile publisher [#4604](https://github.com/diaspora/diaspora/pull/4604)
* Port conversations to Bootstrap [#4622](https://github.com/diaspora/diaspora/pull/4622)
* Remove participants popover and improve conversations menu [#4644](https://github.com/diaspora/diaspora/pull/4644)
* Refactor right side bar [#4793](https://github.com/diaspora/diaspora/pull/4793)

## Bug fixes
* Highlight down arrow at the user menu on hover [#4441](https://github.com/diaspora/diaspora/pull/4441)
* Make invite code input width consistent across browsers [#4448](https://github.com/diaspora/diaspora/pull/4448)
* Fix style of contacts in profile sidebar [#4451](https://github.com/diaspora/diaspora/pull/4451)
* Fix profile mobile when logged out [#4464](https://github.com/diaspora/diaspora/pull/4464)
* Fix preview with more than one mention [#4450](https://github.com/diaspora/diaspora/issues/4450)
* Fix size of images in the SPV [#4471](https://github.com/diaspora/diaspora/pull/4471)
* Adjust 404 message description to not leak logged out users if a post exists or not [#4477](https://github.com/diaspora/diaspora/pull/4477)
* Make I18n system more robust against missing keys in pluralization data
* Prevent overflow of too long strings in the single post view [#4487](https://github.com/diaspora/diaspora/pull/4487)
* Disable submit button in sign up form after submission to avoid email already exists error [#4506](https://github.com/diaspora/diaspora/issues/4506)
* Do not pull the 404 pages assets from Amazon S3 [#4501](https://github.com/diaspora/diaspora/pull/4501)
* Fix counter background does not cover more than 2 digits on profile [#4499](https://github.com/diaspora/diaspora/issues/4499)
* Fix commenting upon submission fail [#4005] (https://github.com/diaspora/diaspora/issues/4005)
* Fix date color and alignment in the notifications dropdown [#4502](https://github.com/diaspora/diaspora/issues/4502)
* Add a white background to images shown in the lightbox [#4475](https://github.com/diaspora/diaspora/issues/4475)
* Refactor getting_started page, test if facebook is available, fix [#4520](https://github.com/diaspora/diaspora/issues/4520)
* Avoid publishing empty posts [#4542](https://github.com/diaspora/diaspora/pull/4542)
* Force comments sort order in mobile spv [#4578](https://github.com/diaspora/diaspora/pull/4578)
* Fix getting started page for mobile [#4536](https://github.com/diaspora/diaspora/pull/4536)
* Refactor mobile header, fix [#4579](https://github.com/diaspora/diaspora/issues/4579)
* Fix avatar display on mobile profile [#4591](https://github.com/diaspora/diaspora/pull/4591)
* Add lightbox to unauthenticated header, fix [#4432](https://github.com/diaspora/diaspora/issues/4432)
* Fix "more picture" indication (+n) on mobile by adding a link on the indication [#4592](https://github.com/diaspora/diaspora/pull/4592)
* Display errors when photo upload fails [#4509](https://github.com/diaspora/diaspora/issues/4509)
* Fix posting to Twitter by correctly catching exception [#4627](https://github.com/diaspora/diaspora/issues/4627)
* Change "Show n more comments"-link, fix [#3119](https://github.com/diaspora/diaspora/issues/3119)
* Specify Firefox version for Travis-CI [#4623](https://github.com/diaspora/diaspora/pull/4623)
* Remove location when publisher is cleared by user
* On signup form errors, don't empty previous values by user, fix [#4663](https://github.com/diaspora/diaspora/issues/4663)
* Remove background from badges in header [#4692](https://github.com/diaspora/diaspora/issues/4692)

## Features
* Add oEmbed content to the mobile view [#4343](https://github.com/diaspora/diaspora/pull/4353)
* One click to select the invite URL [#4447](https://github.com/diaspora/diaspora/pull/4447)
* Disable "mark all as read" link if all notifications are read [#4463](https://github.com/diaspora/diaspora/pull/4463)
* Collapse aspect list and tag followings list when switching to other views [#4462](https://github.com/diaspora/diaspora/pull/4462)
* Highlight current stream in left sidebar [#4445](https://github.com/diaspora/diaspora/pull/4445)
* Added ignore user icon on user profile [#4417](https://github.com/diaspora/diaspora/pull/4417)
* Improve the management of the contacts visibility settings in an aspect [#4567](https://github.com/diaspora/diaspora/pull/4567)
* Add actions on aspects on the contact page [#4570](https://github.com/diaspora/diaspora/pull/4570)
* Added a statistics route with general pod information, and if enabled in pod settings, total user, half year/monthly active users and local post counts [#4602](https://github.com/diaspora/diaspora/pull/4602)
* Add indication about markdown formatting in the publisher [#4589](https://github.com/diaspora/diaspora/pull/4589)
* Add captcha to signup form [#4659](https://github.com/diaspora/diaspora/pull/4659)
* Update Underscore.js 1.3.1 to 1.5.2, update Backbone.js 0.9.2 to 1.1.0 [#4662](https://github.com/diaspora/diaspora/pull/4662)
* Display more than 8 pictures on a post [#4796](https://github.com/diaspora/diaspora/pull/4796)

## Gem updates
Added:
* atomic (1.1.14)
* bcrypt-ruby (3.1.2)
* backbone-on-rails (1.1.0.0)
* devise thread_safe (0.1)
* eco (1.0.0)
* eco-source (1.1.0.rc.1)
* ejs (1.1.1)
* galetahub-simple_captcha (0.1.5)
* thread_safe (0.1.3)
* zip-zip (0.2)

Removed:
* bcrypt-ruby
* rb-kqueue
* slim
* temple

Updated:
* acts_as_api 0.4.1 -> 0.4.2
* capybara 2.1.0 -> 2.2.1
* celluloid (0.13.0 -> 0.15.2
* chunky_png 1.2.8 -> 1.2.9
* client_side_validations 3.2.5 -> 3.2.6
* coderay 1.0.9 -> 1.1.0
* connection_pool 1.0.0 -> 1.2.0
* crack 0.4.0 -> 0.4.1
* cucumber 1.3.5 -> 1.3.10
* cucumber-rails 1.3.1 -> 1.4.0
* database_cleaner 1.1.0 -> 1.2.0
* devise 3.0.2 -> 3.2.2
* diff-lcs 1.2.4 -> 1.2.5
* ethon 0.5.12 -> 0.6.2
* excon 0.25.3 -> 0.31.0
* factory_girl 4.2.0 -> 4.3.0
* factory_girl_rails 4.2.0 -> 4.3.0
* faraday 0.8.8 -> 0.8.9
* ffi 1.9.0 -> 1.9.3
* fog 1.14.0 -> 1.19.0
* foreigner 1.4.2 -> 1.6.1
* fuubar 1.1.1 -> 1.3.2
* gherkin 2.12.0 -> 2.12.2
* guard 1.8.2 -> 2.2.5
* guard-cucumber 1.4.0 -> 1.4.1
* guard-rspec 3.0.2 -> 4.2.4
* haml 4.0.3 -> 4.0.5
* i18n-inflector-rails 1.0.6 -> 1.0.7
* json 1.8.0 -> 1.8.1
* jwt 0.1.8 -> 0.1.10
* kaminari 0.14.1 -> 0.15.0
* kgio 2.8.0 -> 2.8.1
* listen 1.2.2 -> 2.4.0
* mini_magick 3.6.0 -> 3.7.0
* mini_profile 0.5.1 -> 0.5.2
* mobile-fu 1.2.1 -> 1.2.2
* multi_json 1.7.9 -> 1.8.4
* multi_test 0.0.2 -> 0.0.3
* mysql2 0.3.13 -> 0.3.14
* net-ssh 2.6.8 -> 2.7.0
* nokogiri 1.6.0 -> 1.6.1
* omniauth-facebook 1.4.1 -> 1.6.0
* omniauth-twitter 1.0.0 -> 1.0.1
* orm_adapter 0.4.0 -> 0.5.0
* pry 0.9.12.2 -> 0.9.12.4
* rack-google-analytics 0.11.0 -> 0.14.0
* rack-rewrite 1.3.3 -> 1.5.0
* rails_autolink 1.1.0 -> 1.1.5
* raindrops 0.11.0 -> 0.12.0
* rake 10.1.0 -> 10.1.1
* rb-fsevent 0.9.3 -> 0.9.4
* rb-inotify 0.9.0 -> 0.9.3
* redis 3.0.4 -> 3.0.6
* redis-namespace 1.3.0 -> 1.4.1
* rspec 2.13.0 -> 2.14.1
* rspec-core 2.13.1 -> 2.14.7
* rspec-expectations 2.13.0 -> 2.14.4
* rspec-mocks 2.13.1 -> 2.14.4
* rspec-rails 2.13.2 -> 2.14.1
* ruby-oembed 0.8.8 -> 0.8.9
* ruby-progressbar 1.1.1 -> 1.4.0
* selenium-webdriver 2.34.0 -> 2.39.0
* sidekiq 2.11.1 -> 2.17.2
* slop 3.4.6 -> 3.4.7
* spork 1.0.0rc3 -> 1.0.0rc4
* strong_parameters 0.2.1 -> 0.2.2
* test_after_commit 0.2.0 -> 0.2.2
* timers 1.0.0 -> 1.1.0
* timecop 0.6.1 -> 0.7.1
* typhoeus 0.6.3 -> 0.6.7
* unicorn 4.6.3 -> 4.8.0
* webmock 1.13.0 -> 1.16.1
* will_paginate 3.0.4 -> 3.0.5

# 0.2.0.1

* Bump rails to version 3.2.16, fixes several security issues, see http://weblog.rubyonrails.org/2013/12/3/Rails_3_2_16_and_4_0_2_have_been_released/
* Bump recommended Ruby version to 1.9.3-p484, see https://www.ruby-lang.org/en/news/2013/11/22/heap-overflow-in-floating-point-parsing-cve-2013-4164/

# 0.2.0.0

**Attention:** This release includes a potentially long running migration! However it should be safe to run this while keeping your application servers on.

## Refactor
* Service and ServiceController, general code reorg to make it cleaner/+ testable/+ extensible [#4344](https://github.com/diaspora/diaspora/pull/4344)
* Background actual mailing when sending invitations [#4069](https://github.com/diaspora/diaspora/issues/4069)
* Set the current user on the client side through gon [#4028](https://github.com/diaspora/diaspora/issues/4028)
* Update sign out route to a DELETE request [#4068](https://github.com/diaspora/diaspora/issues/4068)
* Convert all ActivityStreams::Photo to StatusMessages and drop ActivityStreams::Photo [#4144](https://github.com/diaspora/diaspora/issues/4144)
* Port the Rails application to strong_parameters in preparation to the upgrade to Rails 4 [#4143](https://github.com/diaspora/diaspora/issues/4143)
* Refactor left bar side menu, improve tag autosuggestion design [#4271](https://github.com/diaspora/diaspora/issues/4271), [#4316](https://github.com/diaspora/diaspora/pull/4316)
* Extract and factorize the header css in a new file, fix ugly header in registration [#4389](https://github.com/diaspora/diaspora/pull/4389)
* Move contact list on profile to profile information, show user his own contacts on profile [#4360](https://github.com/diaspora/diaspora/pull/4360)
* Refactor metas, HTML is now valid [#4356](https://github.com/diaspora/diaspora/pull/4356)
* Improve sharing message and mention/message buttons on profile [#4374](https://github.com/diaspora/diaspora/pull/4374)

## Bug fixes
* Check twitter write access before adding/authorizing it for a user. [#4124](https://github.com/diaspora/diaspora/issues/4124)
* Don't focus comment form on 'show n more comments' [#4265](https://github.com/diaspora/diaspora/issues/4265)
* Do not render mobile photo view for none-existing photos [#4194](https://github.com/diaspora/diaspora/issues/4194)
* Render markdown content for prettier email subjects and titles [#4182](https://github.com/diaspora/diaspora/issues/4182)
* Disable invite button after sending invite [#4173](https://github.com/diaspora/diaspora/issues/4173)
* Fix pagination for people list on the tag stream page [#4245](https://github.com/diaspora/diaspora/pull/4245)
* Fix missing timeago tooltip in conversations [#4257](https://github.com/diaspora/diaspora/issues/4257)
* Fix link to background image [#4289](https://github.com/diaspora/diaspora/pull/4289)
* Fix Facebox icons 404s when called from Backbone
* Fix deleting a post from Facebook [#4290](https://github.com/diaspora/diaspora/pull/4290)
* Display notices a little bit longer to help on sign up errors [#4274](https://github.com/diaspora/diaspora/issues/4274)
* Fix user contact sharing/receiving [#4163](https://github.com/diaspora/diaspora/issues/4163)
* Change image to ajax-loader when closing lightbox [#3229](https://github.com/diaspora/diaspora/issues/3229)
* Fix pointer cursor on the file upload button [#4349](https://github.com/diaspora/diaspora/pull/4349)
* Resize preview button [#4355](https://github.com/diaspora/diaspora/pull/4355)
* Fix compability problem with MySQL 5.6 [#4312](https://github.com/diaspora/diaspora/issues/4312)
* Don't collapse the post preview [#4346](https://github.com/diaspora/diaspora/issues/4346)
* Improve mobile usability [#4354](https://github.com/diaspora/diaspora/pull/4354)
* Descending text is no longer cut off in orange welcome banner [#4377](https://github.com/diaspora/diaspora/issues/4377)
* Adjust Facebook character limit to reality [#4380](https://github.com/diaspora/diaspora/issues/4380)
* Restore truncated URLs when posting to Twitter [#4211](https://github.com/diaspora/diaspora/issues/4211)
* Fix mobile search tags [#4392](https://github.com/diaspora/diaspora/issues/4392)
* Remove placeholders for name fields in settings (no more Sofaer) [#4385](https://github.com/diaspora/diaspora/pull/4385)
* Problems with layout the registration page for mobile. [#4396](https://github.com/diaspora/diaspora/issues/4396)
* Do not display photos in the background in the SPV [#4407](https://github.com/diaspora/diaspora/pull/4407)
* Fix mobile view of deleted reshares [#4397](https://github.com/diaspora/diaspora/issues/4397)
* Fix the overlapping of embedded youtube videos [#2943](https://github.com/diaspora/diaspora/issues/2943)
* Fix opacity of control icons [#4414](https://github.com/diaspora/diaspora/issues/4414/)
* Add hover state to header icons [#4436](https://github.com/diaspora/diaspora/pull/4436)
* Fix check icon regression on contacts page [#4440](https://github.com/diaspora/diaspora/pull/4440)
* Do not leak non public photos
* Fix check icon alignment in aspect dropdown [#4443](https://github.com/diaspora/diaspora/pull/4443)

## Features
* Admin: add option to find users under 13 (COPPA) [#4252](https://github.com/diaspora/diaspora/pull/4252)
* Show the user if a contact is sharing with them when viewing their profile page [#2948](https://github.com/diaspora/diaspora/issues/2948)
* Made Unicorn timeout configurable and increased the default to 90 seconds
* Follow DiasporaHQ upon account creation is now configurable to another account [#4278](https://github.com/diaspora/diaspora/pull/4278)
* Use first header as title in the single post view, when possible [#4256](https://github.com/diaspora/diaspora/pull/4256)
* Close publisher when clicking on the page outside of it [#4282](https://github.com/diaspora/diaspora/pull/4282)
* Deleting a post deletes it from Tumblr too [#4331](https://github.com/diaspora/diaspora/pull/4331)
* OpenGraph support [#4215](https://github.com/diaspora/diaspora/pull/4215)
* Added Wordpress service ability for posts. [#4321](https://github.com/diaspora/diaspora/pull/4321)
* Implement tag search autocomplete in header search box [#4169](https://github.com/diaspora/diaspora/issues/4169)
* Uncheck 'make contacts visible to each other' by default when adding new aspect. [#4343](https://github.com/diaspora/diaspora/issues/4343)
* Add possibility to ask for Bitcoin donations [#4375](https://github.com/diaspora/diaspora/pull/4375)
* Remove posts, comments and private conversations from the mobile site. [#4408](https://github.com/diaspora/diaspora/pull/4408) [#4409](https://github.com/diaspora/diaspora/pull/4409)
* Added a link to user photos and thumbnails are shown in the left side bar [#4347](https://github.com/diaspora/diaspora/issues/4347)
* Rework the single post view [#4410](https://github.com/diaspora/diaspora/pull/4410)
* Add aspect modification on contacts page, close [#4397](https://github.com/diaspora/diaspora/issues/4397)
* Add help page [#4405](https://github.com/diaspora/diaspora/issues/4405)

## Gem updates

* Added entypo-rails, mini_portile, multi_test, omniauth-wordpress, opengraph_parser, strong_parameters, test_after_commit
* addressable 2.3.4 -> 2.3.5
* asset_sync 0.5.4 -> 1.0.0
* bcrypt-ruby 3.0.1 -> 3.1.1
* capybara 1.1.3 -> 2.1.0
* carrierwave 0.8.0 -> 0.9.0
* coffee-script-source 1.6.2 -> 1.6.3
* cucumber 1.3.2 -> 1.3.5
* database_cleaner 1.0.1 -> 1.1.0
* devise 2.1.3 -> 3.0.2
* excon 0.23.0 -> 0.25.3
* faraday 0.8.7 -> 0.8.8
* fixture_builder 0.3.5 -> 0.3.6
* fog 1.12.1 -> 1.14.0
* font-awesome-rails 3.1.1.3 -> 3.2.1.2
* foreigner 1.4.1 -> 1.4.2
* guard 1.8.0 -> 1.8.2
* guard-rspec 3.0.1 -> 3.0.2
* guard-spork 1.5.0 -> 1.5.1
* i18n-inflector 2.6.6 -> 2.6.7
* listen 1.2.0 -> 1.2.2
* lumberjack 1.0.3 -> 1.0.4
* method_source 0.8.1 -> 0.8.2
* multi_json 1.7.6 -> 1.7.8
* mysql2 0.3.11 -> 0.3.13
* net-scp 1.1.1 -> 1.1.2
* net-ssh 2.6.7 -> 2.6.8
* nokogiri 1.5.9 -> 1.6.0
* omniauth-twitter 0.0.16 -> 1.0.0
* pg 0.15.1 -> 0.16.0
* rails-i18n 0.7.3 -> 0.7.4
* rake 10.0.4 -> 10.1.0
* redcarpet 2.3.0 -> 3.0.0
* remotipart 1.0.5 -> 1.2.1
* safe_yaml 0.9.3 -> 0.9.5
* sass 3.2.9 -> 3.2.10
* selenium-webdriver 2.32.1 -> 2.34.0
* sinon-rails 1.4.2.1 -> 1.7.3
* slop 3.4.5 -> 3.4.6
* temple 0.6.5 -> 0.6.6
* twitter 4.7.0 -> 4.8.1
* uglifier 2.1.1 -> 2.1.2
* unicorn 4.6.2 -> 4.6.3
* warden 1.2.1 -> 1.2.3
* webmock 1.11.0 -> 1.13.0
* xpath 0.1.4 -> 2.0.0

# 0.1.1.0

## Refactor

* Refactored config/ directory [#4144](https://github.com/diaspora/diaspora/pull/4145).
* Drop misleading fallback donation form. [Proposal](https://www.loomio.org/discussions/1045?proposal=2722)
* Update Typhoeus to 0.6.3 and refactor HydraWrapper. [#4162](https://github.com/diaspora/diaspora/pull/4162)
* Bump recomended Ruby version to 1.9.3-p448, see [Ruby news](http://www.ruby-lang.org/en/news/2013/06/27/hostname-check-bypassing-vulnerability-in-openssl-client-cve-2013-4073/).
* Remove length restriciton on GUIDs in the database schema [#4249](https://github.com/diaspora/diaspora/pull/4249)

## Bug fixes

* Fix deletelabel icon size regression after sprites [$4180](https://github.com/diaspora/diaspora/issues/4180)
* Don't use Pathname early to circumvent some rare initialization errors [#3816](https://github.com/diaspora/diaspora/issues/3816)
* Don't error out in script/server if git is unavailable.
* Fix post preview from tag pages [#4157](https://github.com/diaspora/diaspora/issues/4157)
* Fix tags ordering in chrome [#4133](https://github.com/diaspora/diaspora/issues/4133)
* Fix src URL for oEmbed iFrame [#4178](https://github.com/diaspora/diaspora/pull/4178)
* Add back-to-top button on tag and user pages [#4185](https://github.com/diaspora/diaspora/issues/4185)
* Fix reopened issue by changing the comment/post submit keyboard sortcut to ctrl+enter from shift+enter [#3897](https://github.com/diaspora/diaspora/issues/3897)
* Show medium avatar in hovercard [#4203](https://github.com/diaspora/diaspora/pull/4203)
* Fix posting to Twitter [#2758](https://github.com/diaspora/diaspora/issues/2758)
* Don't show hovercards for current user in comments [#3999](https://github.com/diaspora/diaspora/issues/3999)
* Replace mentions of out-of-aspect people with markdown links [#4161](https://github.com/diaspora/diaspora/pull/4161)
* Unify hide and ignore [#3828](https://github.com/diaspora/diaspora/issues/3828)
* Remove alpha branding [#4196](https://github.com/diaspora/diaspora/issues/4196)
* Fix dynamic loading of asset_sync
* Fix login for short passwords [#4123](https://github.com/diaspora/diaspora/issues/4123)
* Add loading indicator on tag pages, remove the second one from the profile page [#4041](https://github.com/diaspora/diaspora/issues/4041)
* Leaving the `to` field blank when sending a private message causes a server error [#4227](https://github.com/diaspora/diaspora/issues/4227)
* Fix hashtags that start a line when posting to Facebook or Twitter [#3768](https://github.com/diaspora/diaspora/issues/3768) [#4154](https://github.com/diaspora/diaspora/issues/4154)
* Show avatar of recent user in conversation list [#4237](https://github.com/diaspora/diaspora/issues/4237)
* Private message fails if contact not entered correctly [#4210](https://github.com/diaspora/diaspora/issues/4210)

## Features

* Deleting a post that was shared to Twitter now deletes it from Twitter too [#4156](https://github.com/diaspora/diaspora/pull/4156)
* Improvement on how participants are displayed on each conversation without opening it [#4149](https://github.com/diaspora/diaspora/pull/4149)

## Gem updates

* acts-as-taggable-on 2.4.0 -> 2.4.1
* configurate 0.0.7 -> 0.0.8
* database_cleaner 0.9.1 -> 1.0.1
* fog 1.10.1 -> 1.12.1
* fuubar 1.10 -> 1.1.1
* gon 4.1.0 -> 4.1.1
* guard-rspec 2.5.3 -> 3.0.1
* haml 4.0.2 -> 4.0.3
* json 1.7.7 -> 1.8.0
* mini_magick 3.5 -> 3.6.0
* mobile-fu 1.1.1 -> 1.2.1
* rack-cors 0.2.7 -> 0.2.8
* rails_admin 0.4.7 -> 0.4.9
* rails_autolink 1.0.9 -> 1.1.0
* redcarpet 2.2.2 -> 2.3.0
* rspec-rails 2.13.0 -> 2.13.2
* slim 1.3.8 -> 1.3.9
* twitter 4.6.2 -> 4.7.0
* typhoeus 0.3.3 -> 0.6.3
* uglifier 2.0.1 -> 2.1.1
* webmock 1.8.11 -> 1.11.0


# 0.1.0.1

* Regression fix: 500 for deleted reshares introduced by the locator
* Federate locations

# 0.1.0.0

## Refactor

### Replaced Resque with Sidekiq - Migration guide - [#3993](https://github.com/diaspora/diaspora/pull/3993)

We replaced our queue system with Sidekiq. You might know that Resque needs Redis.
Sidekiq does too, so don't remove it, it's still required. Sidekiq uses a threaded
model so you'll need far less processes than with Resque to do the same amount
of work.

To update do the following:

1. Before updating (even before the `git pull`!) stop your application
   server (Unicorn by default, started through Foreman).
2. In case you did already run `git pull` checkout v0.0.3.4:

   ```
   git fetch origin
   git checkout v0.0.3.4
   bundle
   ```

3. Start Resque web (you'll need temporary access to port 5678, check
   your Firewall if needed!):

   ```
   bundle exec resque-web
   ```

   In case you need it you can adjust the port with the `-p` flag.
4. One last time, start a Resque worker:

   ```
   RAILS_ENV=production QUEUE=* bundle exec rake resque:work
   ```

   Visit Resque web via http://your_host:5678, wait until all queues but the
   failed one are empty (show 0 jobs).
5. Kill the Resque worker by hitting Ctrl+C. Kill Resque web with:

   ```
   bundle exec resque-web -k
   ```

   Don't forget to close the port on the Firewall again, if you had to open it.
6. In case you needed to do step 2., run:

   ```
   git checkout master
   bundle
   ```

7. Proceed with the update as normal (migrate database, precompile assets).
8. Before starting Diaspora again ensure that you reviewed the new
   `environment.sidekiq` section in `config/diaspora.yml.example` and,
   if wanted, transfered it to your `config/diaspora.yml` and made any
   needed changes. In particular increase the `environment.sidekiq.concurrency`
   setting on any medium sized pod. If you do change that value, edit
   your `config/database.yml` and add a matching `pool: n` to your database
   configuration. n should be equal or higher than the amount of
   threads per Sidekiq worker. This sets how many concurrent
   connections to the database ActiveRecord allows.


If you aren't using `script/server` but for example passenger, you no
longer need to start a Resque worker, but a Sidekiq worker now. The
command for that is:

```
bundle exec sidekiq
```


#### Heroku

The only gotcha for Heroku single gear setups is that the setting name
to spawn a background worker from the unicorn process changed. Run

```
heroku config:remove SERVER_EMBED_RESQUE_WORKER
heroku config:set SERVER_EMBED_SIDEKIQ_WORKER=true
```

We're automatically adjusting the ActiveRecord connection pool size for you.

Larger Heroku setups should have enough expertise to figure out what to do
by them self.

### Removal of Capistrano

The Capistrano deployment scripts were removed from the main source code
repository, since they were no longer working.
They will be moved into their own repository with a new maintainer,
you'll be able to find them under the Diaspora* Github organization once
everything is set up.

### Other

* Cleaned up requires of our own libraries [#3993](https://github.com/diaspora/diaspora/pull/3993)
* Refactor people_controller#show and photos_controller#index [#4002](https://github.com/diaspora/diaspora/issues/4002)
* Modularize layout [#3944](https://github.com/diaspora/diaspora/pull/3944)
* Add header to the sign up page [#3944](https://github.com/diaspora/diaspora/pull/3944)
* Add a configuration entry to set max-age header to Amazon S3 resources. [#4048](https://github.com/diaspora/diaspora/pull/4048)
* Load images via sprites [#4039](https://github.com/diaspora/diaspora/pull/4039)
* Delete unnecessary javascript views. [#4059](https://github.com/diaspora/diaspora/pull/4059)
* Cleanup of script/server
* Attempt to stabilize federation of attached photos (fix [#3033](https://github.com/diaspora/diaspora/issues/3033)  [#3940](https://github.com/diaspora/diaspora/pull/3940) )
* Refactor develop install script [#4111](https://github.com/diaspora/diaspora/pull/4111)
* Remove special hacks for supporting Ruby 1.8 [#4113](https://github.com/diaspora/diaspora/pull/4139)
* Moved custom oEmbed providers to config/oembed_providers.yml [#4131](https://github.com/diaspora/diaspora/pull/4131)
* Add specs for Post#find_by_guid_or_id_with_user

## Bug fixes

* Fix mass aspect selection [#4127](https://github.com/diaspora/diaspora/pull/4127)
* Fix posting functionality on tags show view [#4112](https://github.com/diaspora/diaspora/pull/4112)
* Fix cancel button on getting_started confirmation box [#4073](https://github.com/diaspora/diaspora/issues/4073)
* Reset comment box height after posting a comment. [#4030](https://github.com/diaspora/diaspora/issues/4030)
* Fade long tag names. [#3899](https://github.com/diaspora/diaspora/issues/3899)
* Avoid posting empty comments. [#3836](https://github.com/diaspora/diaspora/issues/3836)
* Delegate parent_author to the target of a RelayableRetraction
* Do not fail on receiving a SignedRetraction via the public route
* Pass the real values to stderr_path and stdout_path in unicorn.rb since it runs a case statement on them.
* Decode tag name before passing it into a TagFollowingAction [#4027](https://github.com/diaspora/diaspora/issues/4027)
* Fix reshares in single post-view [#4056](https://github.com/diaspora/diaspora/issues/4056)
* Fix mobile view of deleted reshares. [#4063](https://github.com/diaspora/diaspora/issues/4063)
* Hide comment button in the mobile view when not signed in. [#4065](https://github.com/diaspora/diaspora/issues/4065)
* Send profile alongside notification [#3976](https://github.com/diaspora/diaspora/issues/3976)
* Fix off-center close button image on intro popovers [#3841](https://github.com/diaspora/diaspora/pull/3841)
* Remove unnecessary dotted CSS borders. [#2940](https://github.com/diaspora/diaspora/issues/2940)
* Fix default image url in profiles table. [#3795](https://github.com/diaspora/diaspora/issues/3795)
* Fix mobile buttons are only clickable when scrolled to the top. [#4102](https://github.com/diaspora/diaspora/issues/4102)
* Fix regression in bookmarklet causing uneditable post contents. [#4057](https://github.com/diaspora/diaspora/issues/4057)
* Redirect all mixed case tags to the lower case equivalents [#4058](https://github.com/diaspora/diaspora/issues/4058)
* Fix wrong message on infinite scroll on contacts page [#3681](https://github.com/diaspora/diaspora/issues/3681)
* My Activity mobile doesn't show second page when clicking "more". [#4109](https://github.com/diaspora/diaspora/issues/4109)
* Remove unnecessary navigation bar to access mobile site and re-add flash warning to mobile registrations. [#4085](https://github.com/diaspora/diaspora/pull/4085)
* Fix broken reactions link on mobile page [#4125](https://github.com/diaspora/diaspora/pull/4125)
* Missing translation "Back to top". [#4138](https://github.com/diaspora/diaspora/pull/4138)
* Fix preview with locator feature. [#4147](https://github.com/diaspora/diaspora/pull/4147)
* Fix mentions at end of post. [#3746](https://github.com/diaspora/diaspora/issues/3746)
* Fix missing indent to correct logged-out-header container relative positioning [#4134](https://github.com/diaspora/diaspora/pull/4134)
* Private post dont show error 404 when you are not authorized on mobile page [#4129](https://github.com/diaspora/diaspora/issues/4129)
* Show 404 instead of 500 if a not signed in user wants to see a non public or non existing post.

## Features

* Deleting a post that was shared to Facebook now deletes it from Facebook too [#3980]( https://github.com/diaspora/diaspora/pull/3980)
* Include reshares in a users public atom feed [#1781](https://github.com/diaspora/diaspora/issues/1781)
* Add the ability to upload photos from the mobile site. [#4004](https://github.com/diaspora/diaspora/issues/4004)
* Show timestamp when hovering on comment time-ago string. [#4042](https://github.com/diaspora/diaspora/issues/4042)
* If sharing a post with photos to Facebook, always include URL to post [#3706](https://github.com/diaspora/diaspora/issues/3706)
* Add possibiltiy to upload multiple photos from mobile. [#4067](https://github.com/diaspora/diaspora/issues/4067)
* Add hotkeys to navigate in stream [#4089](https://github.com/diaspora/diaspora/pull/4089)
* Add a brief explanatory text about external services connections to services index page [#3064](https://github.com/diaspora/diaspora/issues/3064)
* Add a preview for posts in the stream [#4099](https://github.com/diaspora/diaspora/issues/4099)
* Add shortcut key Shift to submit comments and publish posts. [#4096](https://github.com/diaspora/diaspora/pull/4096)
* Show the service username in a tooltip next to the publisher icons [#4126](https://github.com/diaspora/diaspora/pull/4126)
* Ability to add location when creating a post [#3803](https://github.com/diaspora/diaspora/pull/3803)
* Added oEmbed provider for MixCloud. [#4131](https://github.com/diaspora/diaspora/pull/4131)

## Gem updates

* Dropped everything related to Capistrano in preparation for maintaining it in a separate repository
* Replaced Resque with Sidekiq, see above. Added Sinatra and Slim for the Sidekiq  Monitor interface
* Added sinon-rails, compass-rails
* acts-as-taggable-on 2.3.3 -> 2.4.0
* addressable 2.3.2 -> 2.3.4
* client_side_validations 3.2.1 -> 3.2.5
* configurate 0.0.2 -> 0.0.7
* cucumber-rails 1.3.0 -> 1.3.1
* faraday 0.8.5 -> 0.8.7
* fog 1.9.0 -> 1.10.1
* foreigner 1.3.0 -> 1.4.1
* foreman 0.61 -> 0.62
* gon 4.0.2 -> 4.1.0
* guard 1.6.2 -> 1.7.0
* guard-cucumber 1.3.2 -> 1.4.0
* guard-rspec 2.4.0 -> 2.5.3
* guard-spork 1.4.2 -> 1.5.0
* haml 4.0.0 -> 4.0.2
* handlebars_assets 0.11.0 -> 0.1.2.0
* jasmine 1.3.1 -> 1.3.2
* nokogiri 1.5.6 -> 1.5.9
* oauth2 0.8.0 -> 0.8.1
* omniauth 1.1.3 -> 1.1.4
* omniauth-twitter 0.0.14 -> 0.0.16
* pg 0.14.1 -> 0.15.1
* rack-piwik 0.1.3 -> 0.2.2
* rails-i18n 0.7.2 -> 0.7.3
* rails_admin 0.4.5 -> 0.4.7
* roxml git release -> 3.1.6
* rspec-rails 2.12.2 -> 2.13.0
* safe_yaml 0.8.0 -> 0.9.1
* selenium-webdriver 2.29.0 -> 2.32.1
* timecop 0.5.9.2 -> 0.6.1
* twitter 4.5.0 -> 4.6.2
* uglifier 1.3.0 -> 2.0.1
* unicorn 4.6.0 -> 4.6.2

# 0.0.3.4

* Bump Rails to 3.2.13, fixes CVE-2013-1854, CVE-2013-1855, CVE-2013-1856 and CVE-2013-1857. [Read more](http://weblog.rubyonrails.org/2013/3/18/SEC-ANN-Rails-3-2-13-3-1-12-and-2-3-18-have-been-released/)

# 0.0.3.3

* Switch Gemfile source to https to be compatible with bundler 1.3

# 0.0.3.2

* Fix XSS vulnerability in conversations#new [#4010](https://github.com/diaspora/diaspora/issues/4010)

# 0.0.3.1

* exec foreman in ./script/server to replace the process so that we can Ctrl+C it again.
* Include our custom fileuploader on the mobile site too. [#3994](https://github.com/diaspora/diaspora/pull/3994)
* Move custom splash page logic into the controller [#3991](https://github.com/diaspora/diaspora/issues/3991)
* Fixed removing images from publisher on the profile and tags pages. [#3995](https://github.com/diaspora/diaspora/pull/3995)
* Wrap text if too long in mobile notifications. [#3990](https://github.com/diaspora/diaspora/pull/3990)
* Sort tag followings alphabetically, not in reverse [#3986](https://github.com/diaspora/diaspora/issues/3986)

# 0.0.3.0

## Refactor

* Removed unused stuff [#3714](https://github.com/diaspora/diaspora/pull/3714), [#3754](https://github.com/diaspora/diaspora/pull/3754)
* Last post link isn't displayed anymore if there are no visible posts [#3750](https://github.com/diaspora/diaspora/issues/3750)
* Ported tag followings to backbone [#3713](https://github.com/diaspora/diaspora/pull/3713), [#3775](https://github.com/diaspora/diaspora/pull/3777)
* Extracted configuration system to a gem.
* Made number of unicorn workers configurable.
* Made loading of the configuration environment independent of Rails.
* Do not generate paths like `/a/b/c/config/boot.rb/../../Gemfile` to require and open things, create a proper path instead.
* Remove the hack for loading the entire lib folder with a proper solution. [#3809](https://github.com/diaspora/diaspora/issues/3750)
* Update and refactor the default public view `public/default.html` [#3811](https://github.com/diaspora/diaspora/issues/3811)
* Write unicorn stderr and stdout [#3785](https://github.com/diaspora/diaspora/pull/3785)
* Ported aspects to backbone [#3850](https://github.com/diaspora/diaspora/pull/3850)
* Join tagging's table instead of tags to improve a bit the query [#3932](https://github.com/diaspora/diaspora/pull/3932)
* Refactor contacts/index view [#3937](https://github.com/diaspora/diaspora/pull/3937)
* Ported aspect membership dropdown to backbone [#3864](https://github.com/diaspora/diaspora/pull/3864)

## Features

* Updates to oEmbed, added new providers and fixed photo display. [#3880](https://github.com/diaspora/diaspora/pull/3880)
* Add 'screenshot tool' for taking before/after images of stylesheet changes. [#3797](https://github.com/diaspora/diaspora/pull/3797)
* Add possibility to contact the administrator. [#3792](https://github.com/diaspora/diaspora/pull/3792)
* Add simple background for unread messages/conversations mobile. [#3724](https://github.com/diaspora/diaspora/pull/3724)
* Add flash warning to conversation mobile, unification of flash warning with login and register mobile, and add support for flash warning to Opera browser. [#3686](https://github.com/diaspora/diaspora/pull/3686)
* Add progress percentage to upload images. [#3740](https://github.com/diaspora/diaspora/pull/3740)
* Mark all unread post-related notifications as read, if one of this gets opened. [#3787](https://github.com/diaspora/diaspora/pull/3787)
* Add flash-notice when sending messages to non-contacts. [#3723](https://github.com/diaspora/diaspora/pull/3723)
* Re-add hovercards [#3802](https://github.com/diaspora/diaspora/pull/3802)
* Add images to notifications [#3821](https://github.com/diaspora/diaspora/pull/3821)
* Show pod version in footer and updated the link to the changelog [#3822](https://github.com/diaspora/diaspora/pull/3822)
* Footer links moved to sidebar [#3827](https://github.com/diaspora/diaspora/pull/3827)
* Changelog now points to correct revision if possible [#3921](https://github.com/diaspora/diaspora/pull/3921)
* User interface enhancements [#3832](https://github.com/diaspora/diaspora/pull/3832), [#3839](https://github.com/diaspora/diaspora/pull/3839), [#3834](https://github.com/diaspora/diaspora/pull/3834), [#3840](https://github.com/diaspora/diaspora/issues/3840), [#3846](https://github.com/diaspora/diaspora/issues/3846), [#3851](https://github.com/diaspora/diaspora/issues/3851), [#3828](https://github.com/diaspora/diaspora/issues/3828), [#3874](https://github.com/diaspora/diaspora/issues/3874), [#3806](https://github.com/diaspora/diaspora/issues/3806), [#3906](https://github.com/diaspora/diaspora/issues/3906).
* Add settings web mobile. [#3701](https://github.com/diaspora/diaspora/pull/3701)
* Stream form on profile page [#3910](https://github.com/diaspora/diaspora/issues/3910).
* Add Getting_Started page mobile. [#3949](https://github.com/diaspora/diaspora/issues/3949).
* Autoscroll to the first unread message in conversations. [#3216](https://github.com/diaspora/diaspora/issues/3216)
* Friendlier new-conversation mobile. [#3984](https://github.com/diaspora/diaspora/issues/3984)

## Bug Fixes

* Force Typhoeus/cURL to use the CA bundle we query via the config. Also add a setting for extra verbose output.
* Validate input on sending invitations, validate email format, send correct ones. [#3748](https://github.com/diaspora/diaspora/pull/3748), [#3271](https://github.com/diaspora/diaspora/issues/3271)
* moved Aspects JS initializer to the correct place so aspect selection / deselection works again. [#3737](https://github.com/diaspora/diaspora/pull/3737)
* Do not strip "markdown" in links when posting to services. [#3765](https://github.com/diaspora/diaspora/issues/3765)
* Renamed `server.db` to `server.database` to match the example configuration.
* Fix insecure image of cat on user edit page - New photo courtesy of [khanb1 on flickr](http://www.flickr.com/photos/albaraa/) under CC BY 2.0.
* Allow translation of "suggest member" of Community Spotlight. [#3791](https://github.com/diaspora/diaspora/issues/3791)
* Resize deletelabel and ignoreuser images to align them. [#3779](https://github.com/diaspora/diaspora/issues/3779)
* Patch in Armenian pluralization rule until CLDR provides it.
* Fix reshare a post multiple times. [#3831](https://github.com/diaspora/diaspora/issues/3671)
* Fix services index view. [#3884](https://github.com/diaspora/diaspora/issues/3884)
* Excessive padding with "user-controls" in single post view. [#3861](https://github.com/diaspora/diaspora/issues/3861)
* Resize full scaled image to a specific width. [#3818](https://github.com/diaspora/diaspora/issues/3818)
* Fix translation issue in contacts_helper [#3937](https://github.com/diaspora/diaspora/pull/3937)
* Show timestamp hovering a timeago string (stream) [#3149](https://github.com/diaspora/diaspora/issues/3149)
* Fix reshare and like a post on a single post view [#3672](https://github.com/diaspora/diaspora/issues/3672)
* Fix posting multiple times the same content [#3272](https://github.com/diaspora/diaspora/issues/3272)
* Excessive padding with select aspect in mobile publisher. [#3951](https://github.com/diaspora/diaspora/issues/3951)
* Adapt css for search mobile page. [#3953](https://github.com/diaspora/diaspora/issues/3953)
* Twitter/Facebook/Tumblr count down characters is hidden by the picture of the post. [#3963](https://github.com/diaspora/diaspora/issues/3963)
* Buttons on mobile are hard to click on. [#3973](https://github.com/diaspora/diaspora/issues/3973)
* RTL-language characters in usernames no longer overlay post dates [#2339](https://github.com/diaspora/diaspora/issues/2339)
* Overflow info author mobile web. [#3983](https://github.com/diaspora/diaspora/issues/3983)
* Overflow name author mobile post. [#3981](https://github.com/diaspora/diaspora/issues/3981)

## Gem Updates

* Removed `debugger` since it was causing bundle problems, and is not necessary given 1.9.3 has a built-in debugger.
* dropped unnecessary fastercsv
* markerb switched from git release to 1.0.1
* added rmagick as development dependency for making screenshot comparisons
* jasmine 1.2.1 -> 1.3.1 (+ remove useless spec)
* activerecord-import 0.2.11 -> 0.3.1
* asset_sync 0.5.0 -> 0.5.4
* bootstap-sass 2.1.1.0 -> 2.2.2.0
* carrierwave 0.7.1 -> 0.8.0
* configurate 0.0.1 -> 0.0.2
* factory_girl_rails 4.1.0 -> 4.2.0
* faraday 0.8.4 -> 0.8.5
* ffi 1.1.5 -> 1.4.0
* fixture_builder 0.3.4 -> 0.3.5
* fog 1.6.0 -> 1.9.0
* foreigner 1.2.1 -> 1.3.0
* foreman 0.60.2 -> 0.61
* gon 4.0.1 -> 4.0.2
* guard 1.5.4 -> 1.6.2
    * guard-cucumber 1.2.2 -> 1.3.2
    * guard-rspec 2.1.1 -> 2.4.0
    * guard-spork 1.2.3 -> 1.4.2
    * rb-fsevent 0.9.2 -> 0.9.3
    * rb-inotify 0.8.8 -> 0.9.0
* haml 3.1.7 -> 4.0.0
* handlebars_assets 0.6.6 -> 0.11.0
* jquery-rails 2.1.3 -> 2.1.4
* jquery-ui-rails 2.0.2 -> 3.0.1
* mini_magick 3.4 -> 3.5.0
* mobile-fu 1.1.0 -> 1.1.1
* multi_json 1.5.1 -> 1.6.1
* nokogiri 1.5.5 -> 1.5.6
* omniauth 1.1.1 -> 1.1.3
    * omniauth-twitter 0.0.13 -> 0.0.14
* rack-ssl 1.3.2 -> 1.3.3
* rack-rewrite 1.3.1 -> 1.3.3
* rails-i18n 0.7.0 -> 0.7.2
* rails_admin 0.2.0 -> 0.4.5
* remotipart 1.0.2 -> 1.0.5
* ruby-oembed 0.8.7 -> 0.8.8
* rspec 2.11.0 -> 2.12.0
* rspec-rails 2.11.4 -> 2.12.2
* sass-rails 3.2.5 -> 3.2.6
* selenium-webdriver 2.26.0 -> 2.29.0
* timecop 0.5.3 -> 0.5.9.2
* twitter 4.2.0 -> 4.5.0
* unicorn 4.4.0 -> 4.6.0
* will_paginate 3.0.3 -> 3.0.4


# 0.0.2.5

* Fix CVE-2013-0269 by updating the gems json to 1.7.7 and multi\_json to 1.5.1. [Read more](https://groups.google.com/forum/?fromgroups=#!topic/rubyonrails-security/4_YvCpLzL58)
* Additionally ensure can't affect us by bumping Rails to 3.2.12. [Read more](https://groups.google.com/forum/?fromgroups=#!topic/rubyonrails-security/AFBKNY7VSH8)
* And exclude CVE-2013-0262 and CVE-2013-0263 by updating rack to 1.4.5.

# 0.0.2.4

* Fix XSS vulnerabilities caused by not escaping a users name fields when loading it from JSON. [#3948](https://github.com/diaspora/diaspora/issues/3948)

# 0.0.2.3

* Upgrade to Devise 2.1.3 [Read more](http://blog.plataformatec.com.br/2013/01/security-announcement-devise-v2-2-3-v2-1-3-v2-0-5-and-v1-5-3-released/)

# 0.0.2.2

* Upgrade to Rails 3.2.11 (CVE-2012-0155, CVE-2012-0156). [Read more](http://weblog.rubyonrails.org/2013/1/8/Rails-3-2-11-3-1-10-3-0-19-and-2-3-15-have-been-released/)

# 0.0.2.1

* Upgrade to Rails 3.2.10 as per CVE-2012-5664. [Read more](https://groups.google.com/group/rubyonrails-security/browse_thread/thread/c2353369fea8c53)

# 0.0.2.0

## Refactor

### script/server

* Uses foreman now
* Reduce startup time by reducing calls to `script/get_config.rb`
* `config/script_server.yml` is removed and replaced by the `server` section in `config/diaspora.yml`
  Have a look at the updated example!
* Thin is dropped in favour of unicorn
* Already set versions of `RAILS_ENV` and `DB` are now prefered over those set in `config/diaspora.yml`
* **Heroku setups:** `ENVIRONMENT_UNICORN_EMBED_RESQUE_WORKER` got renamed to `SERVER_EMBED_RESQUE_WORKER`

### Other

* MessagesController. [#3657](https://github.com/diaspora/diaspora/pull/3657)
* **Fixed setting:** `follow_diasporahq` has now to be set to `true` to enable following the DiasporaHQ account. Was `false`
* Removal of some bash-/linux-isms from most of the scripts, rework of 'script/install.sh' output methods. [#3679](https://github.com/diaspora/diaspora/pull/3679)

## Features

* Add "My Activity" icon mobile -[Author Icon](http://www.gentleface.com/free_icon_set.html)-. [#3687](https://github.com/diaspora/diaspora/pull/3687)
* Add password_confirmation field to registration page. [#3647](https://github.com/diaspora/diaspora/pull/3647)
* When posting to Twitter, behaviour changed so that URL to post will only be added to the post when length exceeds 140 chars or post contains uploaded photos.
* Remove markdown formatting from post message when posting to Facebook or Twitter.

## Bug Fixes

* Fix missing X-Frame headers [#3739](https://github.com/diaspora/diaspora/pull/3739)
* Fix image path for padlocks [#3682](https://github.com/diaspora/diaspora/pull/3682)
* Fix posting to Facebook and Tumblr. Have a look at the updated [services guide](http://wiki.diasporafoundation.org/Integrating_Other_Social_Networks) for new Facebook instructions.
* Fix overflow button in mobile reset password. [#3697](https://github.com/diaspora/diaspora/pull/3697)
* Fix issue with interacted_at in post fetcher. [#3607](https://github.com/diaspora/diaspora/pull/3607)
* Fix error with show post Community Spotlight. [#3658](https://github.com/diaspora/diaspora/pull/3658)
* Fix javascripts problem with read/unread notifications. [#3656](https://github.com/diaspora/diaspora/pull/3656)
* Fix error with open/close registrations. [#3649](https://github.com/diaspora/diaspora/pull/3649)
* Fix javascripts error in invitations facebox. [#3638](https://github.com/diaspora/diaspora/pull/3638)
* Fix css overflow problem in aspect dropdown on welcome page. [#3637](https://github.com/diaspora/diaspora/pull/3637)
* Fix empty page after authenticating with other services. [#3693](https://github.com/diaspora/diaspora/pull/3693)
* Fix posting public posts to Facebook. [#2882](https://github.com/diaspora/diaspora/issues/2882), [#3650](https://github.com/diaspora/diaspora/issues/3650)
* Fix error with invite link box shows on search results page even if invites have been turned off. [#3708](https://github.com/diaspora/diaspora/pull/3708)
* Fix misconfiguration of Devise to allow the session to be remembered. [#3472](https://github.com/diaspora/diaspora/issues/3472)
* Fix problem with show reshares_count in stream. [#3700](https://github.com/diaspora/diaspora/pull/3700)
* Fix error with notifications count in mobile. [#3721](https://github.com/diaspora/diaspora/pull/3721)
* Fix conversation unread message count bug. [#2321](https://github.com/diaspora/diaspora/issues/2321)

## Gem updates

* bootstrap-sass 2.1.0.0 -> 2.1.1.0
* capybara 1.1.2 -> 1.1.3
* carrierwave 0.6.2 -> 0.7.1
* client\_side_validations 3.1.4 -> 3.2.1
* database_cleaner 0.8 -> 0.9.1
* faraday_middleware 0.8.8 -> 0.9.0
* foreman 0.59 -> 0.60.2
* fuubar 1.0.0 -> 1.1.0
* debugger 1.2.0 -> 1.2.1
* gon 4.0.0 -> 4.0.1
* guard
    * guard-cucumber 1.0.0 -> 1.2.2
    * guard-rspec 0.7.3 -> 2.1.1
    * guard-spork 0.8.0 -> 1.2.3
    * rb-inotify -> 0.8.8, new dependency
* handlebars_assets 0.6.5 -> 0.6.6
* omniauth-facebook 1.3.0 -> 1.4.1
* omniauth-twitter 0.0.11 -> 0.0.13
* rails_admin 0.1.1 -> 0.2.0
* rails-i18n -> 0.7.0
* rack-rewrite 1.2.1 -> 1.3.1
* redcarpet 2.1.1 -> 2.2.2
* resque 1.22.0 -> 1.23.0
* rspec-rails 2.11.0, 2.11.4
* selenium-webdriver 2.25.0 -> 2.26.0
* timecop 0.5.1 -> 0.5.3
* twitter 2.0.2 -> 4.2.0
* unicorn 4.3.1 -> 4.4.0, now default
* webmock 1.8.10 -> 1.8.11

And their dependencies.

# 0.0.1.2

Fix exception when the root of a reshare of a reshare got deleted [#3546](https://github.com/diaspora/diaspora/issues/3546)

# 0.0.1.1

* Fix syntax error in French Javascript pluralization rule.

# 0.0.1.0

## New configuration system!

Copy over config/diaspora.yml.example to config/diaspora.yml and migrate your settings! An updated Heroku guide including basic hints on howto migrate is [here](http://wiki.diasporafoundation.org/Installing_on_Heroku).

The new configuration system allows all possible settings to be overriden by environment variables. This makes it possible to deploy heroku without checking any credentials into git. Read the top of `config/diaspora.yml.example` for an explanation on how to convert the setting names to environment variables.

### Environment variable changes:

#### deprecated

* REDISTOGO_URL in favour of REDIS_URL or ENVIRONMENT_REDIS

#### removed

*  application_yml - Obsolete, all settings are settable via environment variables now

#### renamed

* SINGLE_PROCESS_MODE -> ENVIRONMENT_SINGLE_PROCESS_MODE
* SINGLE_PROCESS -> ENVIRONMENT_SINGLE_PROCESS_MODE
* NO_SSL -> ENVIRONMENT_REQUIRE_SSL
* ASSET_HOST -> ENVIRONMENT_ASSETS_HOST


## Gem changes

### Updated gems

* omniauth-tumblr 1.0 -> 1.1
* rails_admin git -> 0.1.1
* activerecord-import 0.2.10 -> 0.2.11
* fog 1.4.0 -> 1.6.0
* asset_sync 0.4.2 -> 0.5.0
* jquery-rails 2.0.2 -> 2.1.3

### Removed gems

The following gems and their related files were removed as they aren't widely enough used to justify maintenance for them by the core developers. If you use them please maintain them in your fork.

* airbrake
* newrelic_rpm
* rpm_contrib
* heroku_san

The following gems were removed because their are neither used in daily development or are just CLI tools that aren't required to be loaded from the code:

* heroku
* oink
* yard


## Publisher

Refactoring of the JavaScript code; it is now completely rewritten to make use of Backbone.js.
This paves the way for future improvements such as post preview or edit toolbar/help.


## Removal of 'beta' code

The feature-flag on users and all the code in connection with experimental UX changes got removed/reverted. Those are the parts that became Makr.io.
The single-post view will also be revamped/reverted, but that didn't make it into this release.


## JS lib updates


## Cleanup in maintenance scripts and automated build environment<|MERGE_RESOLUTION|>--- conflicted
+++ resolved
@@ -1,4 +1,3 @@
-<<<<<<< HEAD
 # 0.8.0.0
 
 ## Refactor
@@ -13,7 +12,7 @@
 * Add client-side cropping of profile image uploads [#7581](https://github.com/diaspora/diaspora/pull/7581)
 * Add client-site rescaling of post images if they exceed the maximum possible size [#7734](https://github.com/diaspora/diaspora/pull/7734)
 * Add backend for archive import [#7660](https://github.com/diaspora/diaspora/pull/7660)
-=======
+
 # 0.7.13.0
 
 ## Refactor
@@ -21,7 +20,6 @@
 ## Bug fixes
 
 ## Features
->>>>>>> d674f539
 
 # 0.7.12.0
 
