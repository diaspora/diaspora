<<<<<<< HEAD
# 0.6.0.0

## The DB environment variable is gone

With Bundler 1.10 supporting optional groups, we removed the DB environment variable. When updating to this release, please update
bundler and select the database support you want:

```sh
gem install bundler
bundle install --with mysql # For MySQL and MariaDB
bundle install --with postgresql # For PostgreSQL
```

For production setups we now additionally recommend adding the `--deployment` flag.
If you set the DB environment variable anywhere, that's no longer necessary.

## Supported Ruby versions

This release recommends using Ruby 2.2, while retaining Ruby 2.1 as an officially supported version.
Ruby 2.0 is no longer officially supported.

## Refactor
* Improve bookmarklet [#5904](https://github.com/diaspora/diaspora/pull/5904)
* Update listen configuration to listen on unix sockets by default [#5974](https://github.com/diaspora/diaspora/pull/5974)
* Port to Bootstrap 3 [#6015](https://github.com/diaspora/diaspora/pull/6015)
* Use a fixed width for the mobile drawer [#6057](https://github.com/diaspora/diaspora/pull/6057)

## Bug fixes
* Destroy Participation when removing interactions with a post [#5852](https://github.com/diaspora/diaspora/pull/5852)

## Features
* Support color themes [#6033](https://github.com/diaspora/diaspora/pull/6033)
=======
# 0.5.2.0
>>>>>>> b80785e0

# 0.5.1.0

## Configuration changes

Please note that the default listen parameter for production setups got
changed. diaspora\* will no longer listen on `0.0.0.0:3000` as it will now
bind to an UNIX socket at `unix:tmp/diaspora.sock`. Please change your local
`diaspora.yml` if necessary.

## Refactor
* Use Bootstrap modal for new aspect pane [#5850](https://github.com/diaspora/diaspora/pull/5850)
* Use asset helper instead of .css.erb [#5886](https://github.com/diaspora/diaspora/pull/5886)
* Dropped db/seeds.rb [#5896](https://github.com/diaspora/diaspora/pull/5896)
* Drop broken install scripts [#5907](https://github.com/diaspora/diaspora/pull/5907)
* Improve invoking mobile site in the testsuite [#5915](https://github.com/diaspora/diaspora/pull/5915)
* Do not retry a couple of unrecoverable job failures [#5938](https://github.com/diaspora/diaspora/pull/5938) [#5942](https://github.com/diaspora/diaspora/pull/5943)
* Remove some old temporary workarounds [#5964](https://github.com/diaspora/diaspora/pull/5964)
* Remove unused `hasPhotos` and `hasText` functions [#5969](https://github.com/diaspora/diaspora/pull/5969)
* Replace foreman with eye [#5966](https://github.com/diaspora/diaspora/pull/5966)
* Improved handling of reshares with deleted roots [#5968](https://github.com/diaspora/diaspora/pull/5968)
* Remove two unused methods [#5970](https://github.com/diaspora/diaspora/pull/5970)
* Refactored the Logger to add basic logrotating and more useful timestamps [#5975](https://github.com/diaspora/diaspora/pull/5975)
* Gracefully handle mailer failures if a like is already deleted again [#5983](https://github.com/diaspora/diaspora/pull/5983)
* Ensure posts have an author [#5986](https://github.com/diaspora/diaspora/pull/5986)
* Improve the logging messages of Sidekiq messages [#5988](https://github.com/diaspora/diaspora/pull/5988)
* Improve the logging of Eyes output [#5989](https://github.com/diaspora/diaspora/pull/5989)
* Gracefully handle XML parse errors within federation [#5991](https://github.com/diaspora/diaspora/pull/5991)
* Remove zip-zip workaround gem [#6001](https://github.com/diaspora/diaspora/pull/6001)
* Cleanup and reorganize image assets [#6004](https://github.com/diaspora/diaspora/pull/6004)
* Replace vendored assets for facebox by gem [#6005](https://github.com/diaspora/diaspora/pull/6005)
* Improve styling of horizontal ruler in posts [#6016](https://github.com/diaspora/diaspora/pull/6016)
* Increase post titles length to 50 and use configured pod name as title in the atom feed [#6020](https://github.com/diaspora/diaspora/pull/6020)
* Remove deprecated Facebook permissions [#6019](https://github.com/diaspora/diaspora/pull/6019)
* Make used post title lengths more consistent [#6022](https://github.com/diaspora/diaspora/pull/6022)
* Improved logging source [#6041](https://github.com/diaspora/diaspora/pull/6041)
* Gracefully handle duplicate entry while receiving share-visibility in parallel [#6068](https://github.com/diaspora/diaspora/pull/6068)
* Update twitter gem to get rid of deprecation warnings [#6083](https://github.com/diaspora/diaspora/pull/6083)
* Refactor photos federation to get rid of some hacks [#6082](https://github.com/diaspora/diaspora/pull/6082)

## Bug fixes
* Disable auto follow back on aspect deletion [#5846](https://github.com/diaspora/diaspora/pull/5846)
* Fix only sharing flag for contacts that are receiving [#5848](https://github.com/diaspora/diaspora/pull/5848)
* Return 406 when requesting a JSON representation of people/:guid/contacts [#5849](https://github.com/diaspora/diaspora/pull/5849)
* Hide manage services link in the publisher on certain pages [#5854](https://github.com/diaspora/diaspora/pull/5854)
* Fix notification mails for limited posts [#5877](https://github.com/diaspora/diaspora/pull/5877)
* Fix medium and small avatar URLs when using Camo [#5883](https://github.com/diaspora/diaspora/pull/5883)
* Improve output of script/server [#5885](https://github.com/diaspora/diaspora/pull/5885)
* Fix CSS for bold links [#5887](https://github.com/diaspora/diaspora/pull/5887)
* Correctly handle IE8 in the chrome frame middleware [#5878](https://github.com/diaspora/diaspora/pull/5878)
* Fix code reloading for PostPresenter [#5888](https://github.com/diaspora/diaspora/pull/5888)
* Fix closing account from mobile view [#5913](https://github.com/diaspora/diaspora/pull/5913)
* Allow using common custom template for desktop & mobile landing page [#5915](https://github.com/diaspora/diaspora/pull/5915)
* Use correct branding in Atom feed [#5929](https://github.com/diaspora/diaspora/pull/5929)
* Update the configurate gem to avoid issues by missed missing settings keys [#5934](https://github.com/diaspora/diaspora/pull/5934)
* ContactPresenter#full_hash_with_person did not contain relationship information [#5936](https://github.com/diaspora/diaspora/pull/5936)
* Fix inactive user removal not respecting configuration for daily limits [#5953](https://github.com/diaspora/diaspora/pull/5953)
* Fix missing localization of inactive user removal warning emails [#5950](https://github.com/diaspora/diaspora/issues/5950)
* Fix fetching for public post while Webfingering [#5958](https://github.com/diaspora/diaspora/pull/5958)
* Handle empty searchable in HCard gracefully [#5962](https://github.com/diaspora/diaspora/pull/5962)
* Fix a freeze in new post parsing [#5965](https://github.com/diaspora/diaspora/pull/5965)
* Add case insensitive unconfirmed email addresses as authentication key [#5967](https://github.com/diaspora/diaspora/pull/5967)
* Fix liking on single post views when accessed via GUID [#5978](https://github.com/diaspora/diaspora/pull/5978)
* Only return the current_users participation for post interactions [#6007](https://github.com/diaspora/diaspora/pull/6007)
* Fix tag rendering in emails [#6009](https://github.com/diaspora/diaspora/pull/6009)
* Fix the logo in emails [#6013](https://github.com/diaspora/diaspora/pull/6013)
* Disable autocorrect for username on mobile sign in [#6028](https://github.com/diaspora/diaspora/pull/6028)
* Fix broken default avatars in the database [#6014](https://github.com/diaspora/diaspora/pull/6014)
* Only strip text direction codepoints around hashtags [#6067](https://github.com/diaspora/diaspora/issues/6067)
* Fix selected week on admin weekly stats page [#6079](https://github.com/diaspora/diaspora/pull/6079)
* Fix that some unread conversations may be hidden [#6060](https://github.com/diaspora/diaspora/pull/6060)
* Fix photo links in the mobile interface [#6082](https://github.com/diaspora/diaspora/pull/6082)

## Features
* Hide post title of limited post in comment notification email [#5843](https://github.com/diaspora/diaspora/pull/5843)
* More and better environment checks in script/server [#5891](https://github.com/diaspora/diaspora/pull/5891)
* Enable aspect sorting again [#5559](https://github.com/diaspora/diaspora/pull/5559)
* Submit messages in conversations with Ctrl+Enter [#5910](https://github.com/diaspora/diaspora/pull/5910)
* Support syntax highlighting for fenced code blocks [#5908](https://github.com/diaspora/diaspora/pull/5908)
* Added link to diasporafoundation.org to invitation email [#5893](https://github.com/diaspora/diaspora/pull/5893)
* Gracefully handle missing `og:url`s [#5926](https://github.com/diaspora/diaspora/pull/5926)
* Remove private post content from "also commented" mails [#5931](https://github.com/diaspora/diaspora/pull/5931)
* Add a button to follow/unfollow tags to the mobile interface [#5941](https://github.com/diaspora/diaspora/pull/5941)
* Add a "Manage followed tags" page to mass unfollow tags in the mobile interface [#5945](https://github.com/diaspora/diaspora/pull/5945)
* Add popover/tooltip about email visibility to registration/settings page [#5956](https://github.com/diaspora/diaspora/pull/5956)
* Fetch person posts on sharing request [#5960](https://github.com/diaspora/diaspora/pull/5960)
* Introduce 'authorized' configuration option for services [#5985](https://github.com/diaspora/diaspora/pull/5985)
* Added configuration options for log rotating [#5994](https://github.com/diaspora/diaspora/pull/5994)

# 0.5.0.1

Use the correct setting for captcha length instead of defaulting to 1 always.

# 0.5.0.0

## Major Sidekiq update
This release includes a major upgrade of the background processing system Sidekiq. To upgrade cleanly:

1. Stop diaspora*
2. Run `RAILS_ENV=production bundle exec sidekiq` and wait 5-10 minutes, then stop it again (hit `CTRL+C`)
3. Do a normal upgrade of diaspora*
4. Start diaspora*

## Rails 4 - Manual action required
Please edit `config/initializers/secret_token.rb`, replacing `secret_token` with
`secret_key_base`.

```ruby
# Old
Rails.application.config.secret_token = '***********...'

# New
Diaspora::Application.config.secret_key_base = '*************...'
```

You also need to take care to set `RAILS_ENV` and to clear the cache while precompiling assets: `RAILS_ENV=production bundle exec rake tmp:cache:clear assets:precompile`

## Supported Ruby versions
This release drops official support for the Ruby 1.9 series. This means we will no longer test against this Ruby version or take care to choose libraries
that work with it. However that doesn't mean we won't accept patches that improve running diaspora* on it.

At the same time we adopt support for the Ruby 2.1 series and recommend running on the latest Ruby version of that branch. We continue to support the Ruby 2.0
series and run our comprehensive test suite against it.

## Change in defaults.yml
The default for including jQuery from a CDN has changed. If you want to continue to include it from a CDN, please explicitly set the `jquery_cdn` setting to `true` in diaspora.yml.

## Change in database.yml
For MySQL databases, replace `charset: utf8` with `encoding: utf8mb4` and  change `collation` from `utf8_bin` to `utf8mb4_bin` in the file `config/database.yml`.
This is enables full UTF8 support (4bytes characters), including standard emoji characters.
See `database.yml.example` for reference.
Please make sure to stop Diaspora prior running this migration!

## Experimental chat feature
This release adds experimental integration with XMPP for real-time chat. Please see  [our wiki](https://wiki.diasporafoundation.org/Vines) for further informations.

## Change in statistics.json schema
The way services are shown in the `statistics.json` route is changing. The keys relating to showing whether services are enabled or not are moving to their own container as `"services": {....}`, instead of having them all in the root level of the JSON.

The keys will still be available in the root level within the 0.5 release. The old keys will be removed in the 0.6 release.

## New maintenance feature to automatically expire inactive accounts
Removing of old inactive users can now be done automatically by background processing. The amount of inactivity is set by `after_days`. A warning email will be sent to the user and after an additional `warn_days`, the account will be automatically closed.

This maintenance is not enabled by default. Podmins can enable it by for example copying over the new settings under `settings.maintenance` to their `diaspora.yml` file and setting it enabled. The default setting is to expire accounts that have been inactive for 2 years (no login).

## Camo integration to proxy external assets
It is now possible to enable an automatic proxying of external assets, for example images embedded via Markdown or OpenGraph thumbnails loaded from insecure third party servers through a [Camo proxy](https://github.com/atmos/camo).

This is disabled by default since it requires the installation of additional packages and might cause some traffic. Check the [wiki page](https://wiki.diasporafoundation.org/Installation/Camo) for more information and detailed installation instructions.

## Paypal unhosted button and currency
Podmins can now set the currency for donations, and use an unhosted button if they can't use
a hosted one. Note: you need to **copy the new settings from diaspora.yml.example to your
diaspora.yml file**. The existing settings from 0.4.x and before will not work any more.

## Custom splash page changes
diaspora* no longer adds a `div.container` to wrap custom splash pages. This adds the ability for podmins to write home pages using Bootstrap's fluid design. Podmins who added a custom splash page in `app/views/home/_show.{html,mobile}.haml` need to wrap the contents into a `div.container` to keep the old design. You will find updated examples [in our wiki](https://wiki.diasporafoundation.org/Custom_splash_page).

## Refactor
* Redesign contacts page [#5153](https://github.com/diaspora/diaspora/pull/5153)
* Improve profile page design on mobile [#5084](https://github.com/diaspora/diaspora/pull/5084)
* Port test suite to RSpec 3 [#5170](https://github.com/diaspora/diaspora/pull/5170)
* Port tag stream to Bootstrap [#5138](https://github.com/diaspora/diaspora/pull/5138)
* Consolidate migrations, if you need a migration prior 2013, checkout the latest release in the 0.4.x series first [#5173](https://github.com/diaspora/diaspora/pull/5173)
* Add tests for mobile sign up [#5185](https://github.com/diaspora/diaspora/pull/5185)
* Display new conversation form on conversations/index [#5178](https://github.com/diaspora/diaspora/pull/5178)
* Port profile page to Backbone [#5180](https://github.com/diaspora/diaspora/pull/5180)
* Pull punycode.js from rails-assets.org [#5263](https://github.com/diaspora/diaspora/pull/5263)
* Redesign profile page and port to Bootstrap [#4657](https://github.com/diaspora/diaspora/pull/4657)
* Unify stream selection links in the left sidebar [#5271](https://github.com/diaspora/diaspora/pull/5271)
* Refactor schema of statistics.json regarding services [#5296](https://github.com/diaspora/diaspora/pull/5296)
* Pull jquery.idle-timer.js from rails-assets.org [#5310](https://github.com/diaspora/diaspora/pull/5310)
* Pull jquery.placeholder.js from rails-assets.org [#5299](https://github.com/diaspora/diaspora/pull/5299)
* Pull jquery.textchange.js from rails-assets.org [#5297](https://github.com/diaspora/diaspora/pull/5297)
* Pull jquery.hotkeys.js from rails-assets.org [#5368](https://github.com/diaspora/diaspora/pull/5368)
* Reduce amount of useless background job retries and pull public posts when missing [#5209](https://github.com/diaspora/diaspora/pull/5209)
* Updated Weekly User Stats admin page to show data for the most recent week including reversing the order of the weeks in the drop down to show the most recent. [#5331](https://github.com/diaspora/diaspora/pull/5331)
* Convert some cukes to RSpec tests [#5289](https://github.com/diaspora/diaspora/pull/5289)
* Hidden overflow for long names on tag pages [#5279](https://github.com/diaspora/diaspora/pull/5279)
* Always reshare absolute root of a post [#5276](https://github.com/diaspora/diaspora/pull/5276)
* Convert remaining SASS stylesheets to SCSS [#5342](https://github.com/diaspora/diaspora/pull/5342)
* Update rack-protection [#5403](https://github.com/diaspora/diaspora/pull/5403)
* Cleanup diaspora.yml [#5426](https://github.com/diaspora/diaspora/pull/5426)
* Replace `opengraph_parser` with `open_graph_reader` [#5462](https://github.com/diaspora/diaspora/pull/5462)
* Make sure conversations without any visibilities left are deleted [#5478](https://github.com/diaspora/diaspora/pull/5478)
* Change tooltip for delete button in conversations view [#5477](https://github.com/diaspora/diaspora/pull/5477)
* Replace a modifier-rescue with a specific rescue [#5491](https://github.com/diaspora/diaspora/pull/5491)
* Port contacts page to backbone [#5473](https://github.com/diaspora/diaspora/pull/5473)
* Replace CSS vendor prefixes automatically [#5532](https://github.com/diaspora/diaspora/pull/5532)
* Use sentence case consistently throughout UI [#5588](https://github.com/diaspora/diaspora/pull/5588)
* Hide sign up button when registrations are disabled [#5612](https://github.com/diaspora/diaspora/pull/5612)
* Standardize capitalization throughout the UI [#5588](https://github.com/diaspora/diaspora/pull/5588)
* Display photos on the profile page as thumbnails [#5521](https://github.com/diaspora/diaspora/pull/5521)
* Unify not connected pages (sign in, sign up, forgot password) [#5391](https://github.com/diaspora/diaspora/pull/5391)
* Port remaining stream pages to Bootstrap [#5715](https://github.com/diaspora/diaspora/pull/5715)
* Port notification dropdown to Backbone [#5707](https://github.com/diaspora/diaspora/pull/5707) [#5761](https://github.com/diaspora/diaspora/pull/5761)
* Add rounded corners for avatars [#5733](https://github.com/diaspora/diaspora/pull/5733)
* Move registration form to a partial [#5764](https://github.com/diaspora/diaspora/pull/5764)
* Add tests for liking and unliking posts [#5741](https://github.com/diaspora/diaspora/pull/5741)
* Rewrite slide effect in conversations as css transition for better performance [#5776](https://github.com/diaspora/diaspora/pull/5776)
* Various cleanups and improvements in the frontend code [#5781](https://github.com/diaspora/diaspora/pull/5781) [#5769](https://github.com/diaspora/diaspora/pull/5769) [#5763](https://github.com/diaspora/diaspora/pull/5763) [#5762](https://github.com/diaspora/diaspora/pull/5762) [#5758](https://github.com/diaspora/diaspora/pull/5758) [#5755](https://github.com/diaspora/diaspora/pull/5755) [#5747](https://github.com/diaspora/diaspora/pull/5747) [#5734](https://github.com/diaspora/diaspora/pull/5734) [#5786](https://github.com/diaspora/diaspora/pull/5786) [#5768](https://github.com/diaspora/diaspora/pull/5798)
* Add specs and validations to the role model [#5792](https://github.com/diaspora/diaspora/pull/5792)
* Replace 'Make something' text by diaspora ball logo on registration page [#5743](https://github.com/diaspora/diaspora/pull/5743)

## Bug fixes
* orca cannot see 'Add Contact' button [#5158](https://github.com/diaspora/diaspora/pull/5158)
* Move submit button to the right in conversations view [#4960](https://github.com/diaspora/diaspora/pull/4960)
* Handle long URLs and titles in OpenGraph descriptions [#5208](https://github.com/diaspora/diaspora/pull/5208)
* Fix deformed getting started popover [#5227](https://github.com/diaspora/diaspora/pull/5227)
* Use correct locale for invitation subject [#5232](https://github.com/diaspora/diaspora/pull/5232)
* Initial support for IDN emails
* Fix services settings reported by statistics.json [#5256](https://github.com/diaspora/diaspora/pull/5256)
* Only collapse empty comment box [#5328](https://github.com/diaspora/diaspora/pull/5328)
* Fix pagination for people/guid/contacts [#5304](https://github.com/diaspora/diaspora/pull/5304)
* Fix poll creation on Bootstrap pages [#5334](https://github.com/diaspora/diaspora/pull/5334)
* Show error message on invalid reset password attempt [#5325](https://github.com/diaspora/diaspora/pull/5325)
* Fix translations on mobile password reset pages [#5318](https://github.com/diaspora/diaspora/pull/5318)
* Handle unset user agent when signing out [#5316](https://github.com/diaspora/diaspora/pull/5316)
* More robust URL parsing for oEmbed and OpenGraph [#5347](https://github.com/diaspora/diaspora/pull/5347)
* Fix Publisher doesn't expand while uploading images [#3098](https://github.com/diaspora/diaspora/issues/3098)
* Drop unneeded and too open crossdomain.xml
* Fix hidden aspect dropdown on getting started page [#5407](https://github.com/diaspora/diaspora/pulls/5407)
* Fix a few issues on Bootstrap pages [#5401](https://github.com/diaspora/diaspora/pull/5401)
* Improve handling of the `more` link on mobile stream pages [#5400](https://github.com/diaspora/diaspora/pull/5400)
* Fix prefilling publisher after getting started [#5442](https://github.com/diaspora/diaspora/pull/5442)
* Fix overflow in profile sidebar [#5450](https://github.com/diaspora/diaspora/pull/5450)
* Fix code overflow in SPV and improve styling for code tags [#5422](https://github.com/diaspora/diaspora/pull/5422)
* Correctly validate if local recipients actually want to receive a conversation [#5449](https://github.com/diaspora/diaspora/pull/5449)
* Improve consistency of poll answer ordering [#5471](https://github.com/diaspora/diaspora/pull/5471)
* Fix broken aspect selectbox on asynchronous search results [#5488](https://github.com/diaspora/diaspora/pull/5488)
* Replace %{third_party_tools} by the appropriate hyperlink in tags FAQ [#5509](https://github.com/diaspora/diaspora/pull/5509)
* Repair downloading the profile image from Facebook [#5493](https://github.com/diaspora/diaspora/pull/5493)
* Fix localization of post and comment timestamps on mobile [#5482](https://github.com/diaspora/diaspora/issues/5482)
* Fix mobile JS loading to quieten errors. Fixes also service buttons on mobile bookmarklet.
* Don't error out when adding a too long location to the profile [#5614](https://github.com/diaspora/diaspora/pull/5614)
* Correctly decrease unread count for conversations [#5646](https://github.com/diaspora/diaspora/pull/5646)
* Fix automatic scroll for conversations [#5646](https://github.com/diaspora/diaspora/pull/5646)
* Fix missing translation on privacy settings page [#5671](https://github.com/diaspora/diaspora/pull/5671)
* Fix code overflow for the mobile website [#5675](https://github.com/diaspora/diaspora/pull/5675)
* Strip Unicode format characters prior post processing [#5680](https://github.com/diaspora/diaspora/pull/5680)
* Disable email notifications for closed user accounts [#5640](https://github.com/diaspora/diaspora/pull/5640)
* Total user statistic no longer includes closed accounts [#5041](https://github.com/diaspora/diaspora/pull/5041)
* Don't add a space when rendering a mention [#5711](https://github.com/diaspora/diaspora/pull/5711)
* Fix flickering hovercards [#5714](https://github.com/diaspora/diaspora/pull/5714) [#5876](https://github.com/diaspora/diaspora/pull/5876)
* Improved stripping markdown in post titles [#5730](https://github.com/diaspora/diaspora/pull/5730)
* Remove border from reply form for conversations [#5744](https://github.com/diaspora/diaspora/pull/5744)
* Fix overflow for headings, blockquotes and other elements [#5731](https://github.com/diaspora/diaspora/pull/5731)
* Correct photo count on profile page [#5751](https://github.com/diaspora/diaspora/pull/5751)
* Fix mobile sign up from an invitation [#5754](https://github.com/diaspora/diaspora/pull/5754)
* Set max-width for tag following button on tag page [#5752](https://github.com/diaspora/diaspora/pull/5752)
* Display error messages for failed password change [#5580](https://github.com/diaspora/diaspora/pull/5580)
* Display correct error message for too long tags [#5783](https://github.com/diaspora/diaspora/pull/5783)
* Fix displaying reshares in the stream on mobile [#5790](https://github.com/diaspora/diaspora/pull/5790)
* Remove bottom margin from lists that are the last element of a post. [#5721](https://github.com/diaspora/diaspora/pull/5721)
* Fix pagination design on conversations page [#5791](https://github.com/diaspora/diaspora/pull/5791)
* Prevent inserting posts into the wrong stream [#5838](https://github.com/diaspora/diaspora/pull/5838)
* Update help section [#5857](https://github.com/diaspora/diaspora/pull/5857) [#5859](https://github.com/diaspora/diaspora/pull/5859)
* Fix asset precompilation check in script/server [#5863](https://github.com/diaspora/diaspora/pull/5863)
* Convert MySQL databases to utf8mb4 [#5530](https://github.com/diaspora/diaspora/pull/5530) [#5624](https://github.com/diaspora/diaspora/pull/5624) [#5865](https://github.com/diaspora/diaspora/pull/5865)
* Don't upcase labels on mobile sign up/sign in [#5872](https://github.com/diaspora/diaspora/pull/5872)

## Features
* Don't pull jQuery from a CDN by default [#5105](https://github.com/diaspora/diaspora/pull/5105)
* Better character limit message [#5151](https://github.com/diaspora/diaspora/pull/5151)
* Remember whether a AccountDeletion was performed [#5156](https://github.com/diaspora/diaspora/pull/5156)
* Increased the number of notifications shown in drop down bar to 15 [#5129](https://github.com/diaspora/diaspora/pull/5129)
* Increase possible captcha length [#5169](https://github.com/diaspora/diaspora/pull/5169)
* Display visibility icon in publisher aspects dropdown [#4982](https://github.com/diaspora/diaspora/pull/4982)
* Add a link to the reported comment in the admin panel [#5337](https://github.com/diaspora/diaspora/pull/5337)
* Strip search query from leading and trailing whitespace [#5317](https://github.com/diaspora/diaspora/pull/5317)
* Add the "network" key to statistics.json and set it to "Diaspora" [#5308](https://github.com/diaspora/diaspora/pull/5308)
* Infinite scrolling in the notifications dropdown [#5237](https://github.com/diaspora/diaspora/pull/5237)
* Maintenance feature to automatically expire inactive accounts [#5288](https://github.com/diaspora/diaspora/pull/5288)
* Add LibreJS markers to JavaScript [5320](https://github.com/diaspora/diaspora/pull/5320)
* Ask for confirmation when leaving a submittable publisher [#5309](https://github.com/diaspora/diaspora/pull/5309)
* Allow page-specific styling via individual CSS classes [#5282](https://github.com/diaspora/diaspora/pull/5282)
* Change diaspora logo in the header on hover [#5355](https://github.com/diaspora/diaspora/pull/5355)
* Display diaspora handle in search results [#5419](https://github.com/diaspora/diaspora/pull/5419)
* Show a message on the ignored users page when there are none [#5434](https://github.com/diaspora/diaspora/pull/5434)
* Truncate too long OpenGraph descriptions [#5387](https://github.com/diaspora/diaspora/pull/5387)
* Make the source code URL configurable [#5410](https://github.com/diaspora/diaspora/pull/5410)
* Prefill publisher on the tag pages [#5442](https://github.com/diaspora/diaspora/pull/5442)
* Don't include the content of non-public posts into notification mails [#5494](https://github.com/diaspora/diaspora/pull/5494)
* Allow to set unhosted button and currency for paypal donation [#5452](https://github.com/diaspora/diaspora/pull/5452)
* Add followed tags in the mobile menu [#5468](https://github.com/diaspora/diaspora/pull/5468)
* Replace Pagedown with markdown-it [#5526](https://github.com/diaspora/diaspora/pull/5526)
* Do not truncate notification emails anymore [#4342](https://github.com/diaspora/diaspora/issues/4342)
* Allows users to export their data in gzipped JSON format from their user settings page [#5499](https://github.com/diaspora/diaspora/pull/5499)
* Strip EXIF data from newly uploaded images [#5510](https://github.com/diaspora/diaspora/pull/5510)
* Hide user setting if the community spotlight is not enabled on the pod [#5562](https://github.com/diaspora/diaspora/pull/5562)
* Add HTML view for pod statistics [#5464](https://github.com/diaspora/diaspora/pull/5464)
* Added/Moved hide, block user, report and delete button in SPV [#5547](https://github.com/diaspora/diaspora/pull/5547)
* Added keyboard shortcuts r(reshare), m(expand Post), o(open first link in post) [#5602](https://github.com/diaspora/diaspora/pull/5602)
* Added dropdown to add/remove people from/to aspects in mobile view [#5594](https://github.com/diaspora/diaspora/pull/5594)
* Dynamically compute minimum and maximum valid year for birthday field [#5639](https://github.com/diaspora/diaspora/pull/5639)
* Show hovercard on mentions [#5652](https://github.com/diaspora/diaspora/pull/5652)
* Make help sections linkable [#5667](https://github.com/diaspora/diaspora/pull/5667)
* Add invitation link to contacts page [#5655](https://github.com/diaspora/diaspora/pull/5655)
* Add year to notifications page [#5676](https://github.com/diaspora/diaspora/pull/5676)
* Give admins the ability to lock & unlock accounts [#5643](https://github.com/diaspora/diaspora/pull/5643)
* Add reshares to the stream view immediately [#5699](https://github.com/diaspora/diaspora/pull/5699)
* Update and improve help section [#5665](https://github.com/diaspora/diaspora/pull/5665), [#5706](https://github.com/diaspora/diaspora/pull/5706)
* Expose participation controls in the stream view [#5511](https://github.com/diaspora/diaspora/pull/5511)
* Reimplement photo export [#5685](https://github.com/diaspora/diaspora/pull/5685)
* Add participation controls in the single post view [#5722](https://github.com/diaspora/diaspora/pull/5722)
* Display polls on reshares [#5782](https://github.com/diaspora/diaspora/pull/5782)
* Remove footer from stream pages [#5816](https://github.com/diaspora/diaspora/pull/5816)

# 0.4.1.3

* Update Redcarped, fixes [OSVDB-120415](http://osvdb.org/show/osvdb/120415).

# 0.4.1.2

* Update Rails, fixes [CVE-2014-7818](https://groups.google.com/forum/#!topic/rubyonrails-security/dCp7duBiQgo).

# 0.4.1.1

* Fix XSS issue in poll questions [#5274](https://github.com/diaspora/diaspora/issues/5274)

# 0.4.1.0

## New 'Terms of Service' feature and template

This release brings a new ToS feature that allows pods to easily display to users the terms of service they are operating on. This feature is not enabled by default. If you want to enable it, please add under `settings` in `config/diaspora.yml` the following and restart diaspora. If in doubt see `config/diaspora.yml.example`:

    terms:
      enable: true

When enabled, the footer and sidebar will have a link to terms page, and sign up will have a disclaimer indicating that creating an account means the user accepts the terms of use.

While the project itself doesn't restrict what kind of terms pods run on, we realize not all podmins want to spend time writing them from scratch. Thus there is a basic ToS template included that will be used unless a custom one available.

To modify (or completely rewrite) the terms template, create a file called `app/views/terms/terms.haml` or `app/views/terms/terms.erb` and it will automatically replace the default template, which you can find at `app/views/terms/default.haml`.

There are also two configuration settings to customize the terms (when using the default template). These are optional.

* `settings.terms.jurisdiction` - indicate here in which country or state any legal disputes are handled.
* `settings.terms.minimum_age` - indicate here if you want to show a minimum required age for creating an account.

## Rake task to email users

There is a new Rake task `podmin:admin_mail` available to allow podmins to easily send news and notices to users. The rake task triggers emails via the normal diaspora mailer mechanism (so they are embedded in the standard template) and takes the following parameters:

1) Users definition

* `all` - all users in the database (except deleted)
* `active_yearly` - users logged in within the last year
* `active_monthly` - users logged in within the last month
* `active_halfyear` - users logged in within the last 6 months

2) Path to message file

* Give here a path to a HTML or plain text file that contains the message.

3) Subject

* A subject for the email

Example shell command (depending on your environment);

`RAILS_ENV=production bundle exec rake podmin:admin_mail['active_monthly','./message.html','Important message from pod']`

Read more about [specifying arguments to Rake tasks](http://stackoverflow.com/a/825832/1489738).

## Refactor
* Port help pages to Bootstrap [#5050](https://github.com/diaspora/diaspora/pull/5050)
* Refactor Notification#notify [#4945](https://github.com/diaspora/diaspora/pull/4945)
* Port getting started to Bootstrap [#5057](https://github.com/diaspora/diaspora/pull/5057)
* Port people search page to Bootstrap [#5077](https://github.com/diaspora/diaspora/pull/5077)
* Clarify explanations and defaults in diaspora.yml.example [#5088](https://github.com/diaspora/diaspora/pull/5088)
* Consistent header spacing on Bootstrap pages [#5108](https://github.com/diaspora/diaspora/pull/5108)
* Port settings pages (account, profile, privacy, services) to Bootstrap [#5039](https://github.com/diaspora/diaspora/pull/5039)
* Port contacts and community spotlight pages to Bootstrap [#5118](https://github.com/diaspora/diaspora/pull/5118)
* Redesign login page [#5112](https://github.com/diaspora/diaspora/pull/5112)
* Change mark read link on notifications page [#5141](https://github.com/diaspora/diaspora/pull/5141)

## Bug fixes
* Fix hiding of poll publisher on close [#5029](https://github.com/diaspora/diaspora/issues/5029)
* Fix padding in user menu [#5047](https://github.com/diaspora/diaspora/pull/5047)
* Fix self-XSS when renaming an aspect [#5048](https://github.com/diaspora/diaspora/pull/5048)
* Fix live updating when renaming an aspect [#5049](https://github.com/diaspora/diaspora/pull/5049)
* Use double quotes when embedding translations into Javascript [#5055](https://github.com/diaspora/diaspora/issues/5055)
* Fix regression in mobile sign-in ([commit](https://github.com/diaspora/diaspora/commit/4a2836b108f8a9eb6f46ca58cfcb7b23f40bb076))
* Set mention notification as read when viewing post [#5006](https://github.com/diaspora/diaspora/pull/5006)
* Set sharing notification as read when viewing profile [#5009](https://github.com/diaspora/diaspora/pull/5009)
* Ensure a consistent border on text input elements [#5069](https://github.com/diaspora/diaspora/pull/5069)
* Escape person name in contacts json returned by Conversations#new
* Make sure all parts of the hovercard are always in front [#5188](https://github.com/diaspora/diaspora/pull/5188)

## Features
* Port admin pages to bootstrap, polish user search results, allow accounts to be closed from the backend [#5046](https://github.com/diaspora/diaspora/pull/5046)
* Reference Salmon endpoint in Webfinger XRD to aid discovery by alternative implementations [#5062](https://github.com/diaspora/diaspora/pull/5062)
* Change minimal birth year for the birthday field to 1910 [#5083](https://github.com/diaspora/diaspora/pull/5083)
* Add scrolling thumbnail switcher in the lightbox [#5102](https://github.com/diaspora/diaspora/pull/5102)
* Add help section about keyboard shortcuts [#5100](https://github.com/diaspora/diaspora/pull/5100)
* Automatically add poll answers as needed [#5109](https://github.com/diaspora/diaspora/pull/5109)
* Add Terms of Service as an option for podmins, includes base template [#5104](https://github.com/diaspora/diaspora/pull/5104)
* Add rake task to send a mail to all users [#5111](https://github.com/diaspora/diaspora/pull/5111)
* Expose which services are configured in /statistics.json [#5121](https://github.com/diaspora/diaspora/pull/5121)
* In filtered notification views, replace "Mark all as read" with "Mark shown as read" [#5122](https://github.com/diaspora/diaspora/pull/5122)
* When ignoring a user remove his posts from the stream instantly [#5127](https://github.com/diaspora/diaspora/pull/5127)
* Allow to delete photos from the pictures stream [#5131](https://github.com/diaspora/diaspora/pull/5131)

# 0.4.0.1

## Bug fixes

* Fix performance regression on stream loading with MySQL/MariaDB database backends [#5014](https://github.com/diaspora/diaspora/issues/5014)
* Fix issue with post reporting [#5017](https://github.com/diaspora/diaspora/issues/5017)

# 0.4.0.0

## Ensure account deletions are run

A regression caused accounts deletions to not properly perform in some cases, see [#4792](https://github.com/diaspora/diaspora/issues/4792).
To ensure these are reexecuted properly, please run `RAILS_ENV=production bundle exec rake accounts:run_deletions`
after you've upgraded.

## Change in guid generation

This version will break federation to pods running on versions prior 0.1.1.0.

Read more in [#4249](https://github.com/diaspora/diaspora/pull/4249) and [#4883](https://github.com/diaspora/diaspora/pull/4883)

## Refactor
* Drop number of followers from tags page [#4717](https://github.com/diaspora/diaspora/pull/4717)
* Remove some unused beta code [#4738](https://github.com/diaspora/diaspora/pull/4738)
* Style improvements for SPV, use original author's avatar for reshares [#4754](https://github.com/diaspora/diaspora/pull/4754)
* Update image branding to the new decided standard [#4702](https://github.com/diaspora/diaspora/pull/4702)
* Consistent naming of conversations and messages [#4756](https://github.com/diaspora/diaspora/pull/4756)
* Improve stream generation time [#4769](https://github.com/diaspora/diaspora/pull/4769)
* Port help pages to backbone [#4768](https://github.com/diaspora/diaspora/pull/4768)
* Add participants to conversations menu [#4656](https://github.com/diaspora/diaspora/pull/4656)
* Update forgot_password and reset_password pages [#4707](https://github.com/diaspora/diaspora/pull/4707)
* Change jQuery CDN to jquery.com from googleapis.com [#4765](https://github.com/diaspora/diaspora/pull/4765)
* Update to jQuery 10
* Port publisher and bookmarklet to Bootstrap [#4678](https://github.com/diaspora/diaspora/pull/4678)
* Improve search page, add better indications [#4794](https://github.com/diaspora/diaspora/pull/4794)
* Port notifications and hovercards to Bootstrap [#4814](https://github.com/diaspora/diaspora/pull/4814)
* Replace .rvmrc by .ruby-version and .ruby-gemset [#4854](https://github.com/diaspora/diaspora/pull/4855)
* Reorder and reword items on user settings page [#4912](https://github.com/diaspora/diaspora/pull/4912)
* SPV: Improve padding and interaction counts [#4426](https://github.com/diaspora/diaspora/pull/4426)
* Remove auto 'mark as read' for notifications [#4810](https://github.com/diaspora/diaspora/pull/4810)
* Improve set read/unread in notifications dropdown [#4869](https://github.com/diaspora/diaspora/pull/4869)
* Refactor publisher: trigger events for certain actions, introduce 'disabled' state [#4932](https://github.com/diaspora/diaspora/pull/4932)

## Bug fixes
* Fix user account deletion [#4953](https://github.com/diaspora/diaspora/pull/4953) and [#4963](https://github.com/diaspora/diaspora/pull/4963)
* Fix email body language when invite a friend [#4832](https://github.com/diaspora/diaspora/issues/4832)
* Improve time agos by updating the plugin [#4281](https://github.com/diaspora/diaspora/pull/4281)
* Do not add a space after adding a mention [#4767](https://github.com/diaspora/diaspora/issues/4767)
* Fix active user statistics by saving a last seen timestamp for users [#4802](https://github.com/diaspora/diaspora/pull/4802)
* Render HTML in atom user feed [#4835](https://github.com/diaspora/diaspora/pull/4835)
* Fix plaintext mode of Mentionable [#4831](https://github.com/diaspora/diaspora/pull/4831)
* Fixed Atom Feed Error if reshared Post is deleted [#4841](https://github.com/diaspora/diaspora/pull/4841)
* Show hovercards in the notification drop-down for users on the same pod [#4843](https://github.com/diaspora/diaspora/pull/4843)
* The photo stream no longer repeats after the last photo [#4787](https://github.com/diaspora/diaspora/pull/4787)
* Fix avatar alignment for hovercards in the notifications dropdown [#4853](https://github.com/diaspora/diaspora/pull/4853)
* Do not parse hashtags inside Markdown links [#4856](https://github.com/diaspora/diaspora/pull/4856)
* Restore comment textarea content after revealing more comments [#4858](https://github.com/diaspora/diaspora/pull/4858)
* OpenGraph: don't make description into links [#4708](https://github.com/diaspora/diaspora/pull/4708)
* Don't cut off long tags in stream posts [#4878](https://github.com/diaspora/diaspora/pull/4878)
* Do not replace earlier appearances of the name while mentioning somebody [#4882](https://github.com/diaspora/diaspora/pull/4882)
* Catch exceptions when trying to decode an invalid URI [#4889](https://github.com/diaspora/diaspora/pull/4889)
* Redirect to the stream when switching the mobile publisher to desktop [#4917](https://github.com/diaspora/diaspora/pull/4917)
* Parsing mention witch contain in username special characters [#4919](https://github.com/diaspora/diaspora/pull/4919)
* Do not show your own hovercard [#4758](https://github.com/diaspora/diaspora/pull/4758)
* Hit Nominatim via https [#4968](https://github.com/diaspora/diaspora/pull/4968)

## Features
* You can report a single post or comment by clicking the correct icon in the controler section [#4517](https://github.com/diaspora/diaspora/pull/4517) [#4781](https://github.com/diaspora/diaspora/pull/4781)
* Add permalinks for comments [#4577](https://github.com/diaspora/diaspora/pull/4577)
* New menu for the mobile version [#4673](https://github.com/diaspora/diaspora/pull/4673)
* Added comment count to statistic to enable calculations of posts/comments ratios [#4799](https://github.com/diaspora/diaspora/pull/4799)
* Add filters to notifications controller [#4814](https://github.com/diaspora/diaspora/pull/4814)
* Activate hovercards in SPV and conversations [#4870](https://github.com/diaspora/diaspora/pull/4870)
* Added possibility to conduct polls [#4861](https://github.com/diaspora/diaspora/pull/4861) [#4894](https://github.com/diaspora/diaspora/pull/4894) [#4897](https://github.com/diaspora/diaspora/pull/4897) [#4899](https://github.com/diaspora/diaspora/pull/4899)

# 0.3.0.3

* Bump Rails to 3.2.17, fixes CVE-2014-0081, CVE-2014-0082. For more information see http://weblog.rubyonrails.org/2014/2/18/Rails_3_2_17_4_0_3_and_4_1_0_beta2_have_been_released/

# 0.3.0.2

## Bug fixes
* Use youtube HTTPS scheme for oEmbed [#4743](https://github.com/diaspora/diaspora/pull/4743)
* Fix infinite scroll on aspect streams [#4747](https://github.com/diaspora/diaspora/pull/4747)
* Fix hovercards [#4782](https://github.com/diaspora/diaspora/pull/4782)
* Bump kaminari to fix admin panel [#4714](https://github.com/diaspora/diaspora/issues/4714)

# 0.3.0.1

## Bug fixes
* Fix regression caused by using after_commit with nested '#save' which lead to an infinite recursion [#4715](https://github.com/diaspora/diaspora/issues/4715)
* Save textarea value before rendering comments when clicked 'show more...' [#4858](https://github.com/diaspora/diaspora/pull/4858)

# 0.3.0.0

## Pod statistics
A new feature [has been added](https://github.com/diaspora/diaspora/pull/4602) to allow pods to report extra statistics. Automatically after this code change, the route /statistics.json contains some basic data that was also available before via page headers (pod name, version, status of signups). But also, optionally podmins can enable user and post counts in the diaspora.yml configuration file. The counts are by default switched off, so if you want to report the total user, active user and local post counts, please edit your diaspora.yml configuration with the example values in diaspora.yml.example and uncomment the required lines as indicated.

## Ruby 2.0

We now recommend using Ruby 2.0 with Diaspora. If you're using RVM make sure to run:
```bash
rvm get stable
rvm install 2.0.0
cd ~/diaspora
git pull
cd - && cd ..
```

For more details see https://wiki.diasporafoundation.org/Updating

## Refactor
* Remove old SPV code [#4612](https://github.com/diaspora/diaspora/pull/4612)
* Move non-model federation stuff into lib/ [#4363](https://github.com/diaspora/diaspora/pull/4363)
* Build a color palette to uniform color usage [#4437](https://github.com/diaspora/diaspora/pull/4437) [#4469](https://github.com/diaspora/diaspora/pull/4469) [#4479](https://github.com/diaspora/diaspora/pull/4479)
* Rename bitcoin_wallet_id setting to bitcoin_address [#4485](https://github.com/diaspora/diaspora/pull/4485)
* Batch insert posts into stream collection for a small speedup [#4341](https://github.com/diaspora/diaspora/pull/4351)
* Ported fileuploader to Backbone and refactored publisher views [#4480](https://github.com/diaspora/diaspora/pull/4480)
* Refactor 404.html, fix [#4078](https://github.com/diaspora/diaspora/issues/4078)
* Remove the (now useless) last post link from the user profile. [#4540](https://github.com/diaspora/diaspora/pull/4540)
* Refactor ConversationsController, move query building to User model. [#4547](https://github.com/diaspora/diaspora/pull/4547)
* Refactor the Twitter service model [#4387](https://github.com/diaspora/diaspora/pull/4387)
* Refactor ConversationsController#create, move more stuff to User model [#4551](https://github.com/diaspora/diaspora/pull/4551)
* Refactor MessagesController#create, move stuff to User model [#4556](https://github.com/diaspora/diaspora/pull/4556)
* Reorder the left bar side menu to put the stream first [#4569](https://github.com/diaspora/diaspora/pull/4569)
* Improve notifications and conversations views design on mobile [#4593](https://github.com/diaspora/diaspora/pull/4593)
* Slight redesign of mobile publisher [#4604](https://github.com/diaspora/diaspora/pull/4604)
* Port conversations to Bootstrap [#4622](https://github.com/diaspora/diaspora/pull/4622)
* Remove participants popover and improve conversations menu [#4644](https://github.com/diaspora/diaspora/pull/4644)
* Refactor right side bar [#4793](https://github.com/diaspora/diaspora/pull/4793)

## Bug fixes
* Highlight down arrow at the user menu on hover [#4441](https://github.com/diaspora/diaspora/pull/4441)
* Make invite code input width consistent across browsers [#4448](https://github.com/diaspora/diaspora/pull/4448)
* Fix style of contacts in profile sidebar [#4451](https://github.com/diaspora/diaspora/pull/4451)
* Fix profile mobile when logged out [#4464](https://github.com/diaspora/diaspora/pull/4464)
* Fix preview with more than one mention [#4450](https://github.com/diaspora/diaspora/issues/4450)
* Fix size of images in the SPV [#4471](https://github.com/diaspora/diaspora/pull/4471)
* Adjust 404 message description to not leak logged out users if a post exists or not [#4477](https://github.com/diaspora/diaspora/pull/4477)
* Make I18n system more robust against missing keys in pluralization data
* Prevent overflow of too long strings in the single post view [#4487](https://github.com/diaspora/diaspora/pull/4487)
* Disable submit button in sign up form after submission to avoid email already exists error [#4506](https://github.com/diaspora/diaspora/issues/4506)
* Do not pull the 404 pages assets from Amazon S3 [#4501](https://github.com/diaspora/diaspora/pull/4501)
* Fix counter background does not cover more than 2 digits on profile [#4499](https://github.com/diaspora/diaspora/issues/4499)
* Fix commenting upon submission fail [#4005] (https://github.com/diaspora/diaspora/issues/4005)
* Fix date color and alignment in the notifications dropdown [#4502](https://github.com/diaspora/diaspora/issues/4502)
* Add a white background to images shown in the lightbox [#4475](https://github.com/diaspora/diaspora/issues/4475)
* Refactor getting_started page, test if facebook is available, fix [#4520](https://github.com/diaspora/diaspora/issues/4520)
* Avoid publishing empty posts [#4542](https://github.com/diaspora/diaspora/pull/4542)
* Force comments sort order in mobile spv [#4578](https://github.com/diaspora/diaspora/pull/4578)
* Fix getting started page for mobile [#4536](https://github.com/diaspora/diaspora/pull/4536)
* Refactor mobile header, fix [#4579](https://github.com/diaspora/diaspora/issues/4579)
* Fix avatar display on mobile profile [#4591](https://github.com/diaspora/diaspora/pull/4591)
* Add lightbox to unauthenticated header, fix [#4432](https://github.com/diaspora/diaspora/issues/4432)
* Fix "more picture" indication (+n) on mobile by adding a link on the indication [#4592](https://github.com/diaspora/diaspora/pull/4592)
* Display errors when photo upload fails [#4509](https://github.com/diaspora/diaspora/issues/4509)
* Fix posting to Twitter by correctly catching exception [#4627](https://github.com/diaspora/diaspora/issues/4627)
* Change "Show n more comments"-link, fix [#3119](https://github.com/diaspora/diaspora/issues/3119)
* Specify Firefox version for Travis-CI [#4623](https://github.com/diaspora/diaspora/pull/4623)
* Remove location when publisher is cleared by user
* On signup form errors, don't empty previous values by user, fix [#4663](https://github.com/diaspora/diaspora/issues/4663)
* Remove background from badges in header [#4692](https://github.com/diaspora/diaspora/issues/4692)

## Features
* Add oEmbed content to the mobile view [#4343](https://github.com/diaspora/diaspora/pull/4353)
* One click to select the invite URL [#4447](https://github.com/diaspora/diaspora/pull/4447)
* Disable "mark all as read" link if all notifications are read [#4463](https://github.com/diaspora/diaspora/pull/4463)
* Collapse aspect list and tag followings list when switching to other views [#4462](https://github.com/diaspora/diaspora/pull/4462)
* Highlight current stream in left sidebar [#4445](https://github.com/diaspora/diaspora/pull/4445)
* Added ignore user icon on user profile [#4417](https://github.com/diaspora/diaspora/pull/4417)
* Improve the management of the contacts visibility settings in an aspect [#4567](https://github.com/diaspora/diaspora/pull/4567)
* Add actions on aspects on the contact page [#4570](https://github.com/diaspora/diaspora/pull/4570)
* Added a statistics route with general pod information, and if enabled in pod settings, total user, half year/monthly active users and local post counts [#4602](https://github.com/diaspora/diaspora/pull/4602)
* Add indication about markdown formatting in the publisher [#4589](https://github.com/diaspora/diaspora/pull/4589)
* Add captcha to signup form [#4659](https://github.com/diaspora/diaspora/pull/4659)
* Update Underscore.js 1.3.1 to 1.5.2, update Backbone.js 0.9.2 to 1.1.0 [#4662](https://github.com/diaspora/diaspora/pull/4662)
* Display more than 8 pictures on a post [#4796](https://github.com/diaspora/diaspora/pull/4796)

## Gem updates
Added:
* atomic (1.1.14)
* bcrypt-ruby (3.1.2)
* backbone-on-rails (1.1.0.0)
* devise thread_safe (0.1)
* eco (1.0.0)
* eco-source (1.1.0.rc.1)
* ejs (1.1.1)
* galetahub-simple_captcha (0.1.5)
* thread_safe (0.1.3)
* zip-zip (0.2)

Removed:
* bcrypt-ruby
* rb-kqueue
* slim
* temple

Updated:
* acts_as_api 0.4.1 -> 0.4.2
* capybara 2.1.0 -> 2.2.1
* celluloid (0.13.0 -> 0.15.2
* chunky_png 1.2.8 -> 1.2.9
* client_side_validations 3.2.5 -> 3.2.6
* coderay 1.0.9 -> 1.1.0
* connection_pool 1.0.0 -> 1.2.0
* crack 0.4.0 -> 0.4.1
* cucumber 1.3.5 -> 1.3.10
* cucumber-rails 1.3.1 -> 1.4.0
* database_cleaner 1.1.0 -> 1.2.0
* devise 3.0.2 -> 3.2.2
* diff-lcs 1.2.4 -> 1.2.5
* ethon 0.5.12 -> 0.6.2
* excon 0.25.3 -> 0.31.0
* factory_girl 4.2.0 -> 4.3.0
* factory_girl_rails 4.2.0 -> 4.3.0
* faraday 0.8.8 -> 0.8.9
* ffi 1.9.0 -> 1.9.3
* fog 1.14.0 -> 1.19.0
* foreigner 1.4.2 -> 1.6.1
* fuubar 1.1.1 -> 1.3.2
* gherkin 2.12.0 -> 2.12.2
* guard 1.8.2 -> 2.2.5
* guard-cucumber 1.4.0 -> 1.4.1
* guard-rspec 3.0.2 -> 4.2.4
* haml 4.0.3 -> 4.0.5
* i18n-inflector-rails 1.0.6 -> 1.0.7
* json 1.8.0 -> 1.8.1
* jwt 0.1.8 -> 0.1.10
* kaminari 0.14.1 -> 0.15.0
* kgio 2.8.0 -> 2.8.1
* listen 1.2.2 -> 2.4.0
* mini_magick 3.6.0 -> 3.7.0
* mini_profile 0.5.1 -> 0.5.2
* mobile-fu 1.2.1 -> 1.2.2
* multi_json 1.7.9 -> 1.8.4
* multi_test 0.0.2 -> 0.0.3
* mysql2 0.3.13 -> 0.3.14
* net-ssh 2.6.8 -> 2.7.0
* nokogiri 1.6.0 -> 1.6.1
* omniauth-facebook 1.4.1 -> 1.6.0
* omniauth-twitter 1.0.0 -> 1.0.1
* orm_adapter 0.4.0 -> 0.5.0
* pry 0.9.12.2 -> 0.9.12.4
* rack-google-analytics 0.11.0 -> 0.14.0
* rack-rewrite 1.3.3 -> 1.5.0
* rails_autolink 1.1.0 -> 1.1.5
* raindrops 0.11.0 -> 0.12.0
* rake 10.1.0 -> 10.1.1
* rb-fsevent 0.9.3 -> 0.9.4
* rb-inotify 0.9.0 -> 0.9.3
* redis 3.0.4 -> 3.0.6
* redis-namespace 1.3.0 -> 1.4.1
* rspec 2.13.0 -> 2.14.1
* rspec-core 2.13.1 -> 2.14.7
* rspec-expectations 2.13.0 -> 2.14.4
* rspec-mocks 2.13.1 -> 2.14.4
* rspec-rails 2.13.2 -> 2.14.1
* ruby-oembed 0.8.8 -> 0.8.9
* ruby-progressbar 1.1.1 -> 1.4.0
* selenium-webdriver 2.34.0 -> 2.39.0
* sidekiq 2.11.1 -> 2.17.2
* slop 3.4.6 -> 3.4.7
* spork 1.0.0rc3 -> 1.0.0rc4
* strong_parameters 0.2.1 -> 0.2.2
* test_after_commit 0.2.0 -> 0.2.2
* timers 1.0.0 -> 1.1.0
* timecop 0.6.1 -> 0.7.1
* typhoeus 0.6.3 -> 0.6.7
* unicorn 4.6.3 -> 4.8.0
* webmock 1.13.0 -> 1.16.1
* will_paginate 3.0.4 -> 3.0.5

# 0.2.0.1

* Bump rails to version 3.2.16, fixes several security issues, see http://weblog.rubyonrails.org/2013/12/3/Rails_3_2_16_and_4_0_2_have_been_released/
* Bump recommended Ruby version to 1.9.3-p484, see https://www.ruby-lang.org/en/news/2013/11/22/heap-overflow-in-floating-point-parsing-cve-2013-4164/

# 0.2.0.0

**Attention:** This release includes a potentially long running migration! However it should be safe to run this while keeping your application servers on.

## Refactor
* Service and ServiceController, general code reorg to make it cleaner/+ testable/+ extensible [#4344](https://github.com/diaspora/diaspora/pull/4344)
* Background actual mailing when sending invitations [#4069](https://github.com/diaspora/diaspora/issues/4069)
* Set the current user on the client side through gon [#4028](https://github.com/diaspora/diaspora/issues/4028)
* Update sign out route to a DELETE request [#4068](https://github.com/diaspora/diaspora/issues/4068)
* Convert all ActivityStreams::Photo to StatusMessages and drop ActivityStreams::Photo [#4144](https://github.com/diaspora/diaspora/issues/4144)
* Port the Rails application to strong_parameters in preparation to the upgrade to Rails 4 [#4143](https://github.com/diaspora/diaspora/issues/4143)
* Refactor left bar side menu, improve tag autosuggestion design [#4271](https://github.com/diaspora/diaspora/issues/4271), [#4316](https://github.com/diaspora/diaspora/pull/4316)
* Extract and factorize the header css in a new file, fix ugly header in registration [#4389](https://github.com/diaspora/diaspora/pull/4389)
* Move contact list on profile to profile information, show user his own contacts on profile [#4360](https://github.com/diaspora/diaspora/pull/4360)
* Refactor metas, HTML is now valid [#4356](https://github.com/diaspora/diaspora/pull/4356)
* Improve sharing message and mention/message buttons on profile [#4374](https://github.com/diaspora/diaspora/pull/4374)

## Bug fixes
* Check twitter write access before adding/authorizing it for a user. [#4124](https://github.com/diaspora/diaspora/issues/4124)
* Don't focus comment form on 'show n more comments' [#4265](https://github.com/diaspora/diaspora/issues/4265)
* Do not render mobile photo view for none-existing photos [#4194](https://github.com/diaspora/diaspora/issues/4194)
* Render markdown content for prettier email subjects and titles [#4182](https://github.com/diaspora/diaspora/issues/4182)
* Disable invite button after sending invite [#4173](https://github.com/diaspora/diaspora/issues/4173)
* Fix pagination for people list on the tag stream page [#4245](https://github.com/diaspora/diaspora/pull/4245)
* Fix missing timeago tooltip in conversations [#4257](https://github.com/diaspora/diaspora/issues/4257)
* Fix link to background image [#4289](https://github.com/diaspora/diaspora/pull/4289)
* Fix Facebox icons 404s when called from Backbone
* Fix deleting a post from Facebook [#4290](https://github.com/diaspora/diaspora/pull/4290)
* Display notices a little bit longer to help on sign up errors [#4274](https://github.com/diaspora/diaspora/issues/4274)
* Fix user contact sharing/receiving [#4163](https://github.com/diaspora/diaspora/issues/4163)
* Change image to ajax-loader when closing lightbox [#3229](https://github.com/diaspora/diaspora/issues/3229)
* Fix pointer cursor on the file upload button [#4349](https://github.com/diaspora/diaspora/pull/4349)
* Resize preview button [#4355](https://github.com/diaspora/diaspora/pull/4355)
* Fix compability problem with MySQL 5.6 [#4312](https://github.com/diaspora/diaspora/issues/4312)
* Don't collapse the post preview [#4346](https://github.com/diaspora/diaspora/issues/4346)
* Improve mobile usability [#4354](https://github.com/diaspora/diaspora/pull/4354)
* Descending text is no longer cut off in orange welcome banner [#4377](https://github.com/diaspora/diaspora/issues/4377)
* Adjust Facebook character limit to reality [#4380](https://github.com/diaspora/diaspora/issues/4380)
* Restore truncated URLs when posting to Twitter [#4211](https://github.com/diaspora/diaspora/issues/4211)
* Fix mobile search tags [#4392](https://github.com/diaspora/diaspora/issues/4392)
* Remove placeholders for name fields in settings (no more Sofaer) [#4385](https://github.com/diaspora/diaspora/pull/4385)
* Problems with layout the registration page for mobile. [#4396](https://github.com/diaspora/diaspora/issues/4396)
* Do not display photos in the background in the SPV [#4407](https://github.com/diaspora/diaspora/pull/4407)
* Fix mobile view of deleted reshares [#4397](https://github.com/diaspora/diaspora/issues/4397)
* Fix the overlapping of embedded youtube videos [#2943](https://github.com/diaspora/diaspora/issues/2943)
* Fix opacity of control icons [#4414](https://github.com/diaspora/diaspora/issues/4414/)
* Add hover state to header icons [#4436](https://github.com/diaspora/diaspora/pull/4436)
* Fix check icon regression on contacts page [#4440](https://github.com/diaspora/diaspora/pull/4440)
* Do not leak non public photos
* Fix check icon alignment in aspect dropdown [#4443](https://github.com/diaspora/diaspora/pull/4443)

## Features
* Admin: add option to find users under 13 (COPPA) [#4252](https://github.com/diaspora/diaspora/pull/4252)
* Show the user if a contact is sharing with them when viewing their profile page [#2948](https://github.com/diaspora/diaspora/issues/2948)
* Made Unicorn timeout configurable and increased the default to 90 seconds
* Follow DiasporaHQ upon account creation is now configurable to another account [#4278](https://github.com/diaspora/diaspora/pull/4278)
* Use first header as title in the single post view, when possible [#4256](https://github.com/diaspora/diaspora/pull/4256)
* Close publisher when clicking on the page outside of it [#4282](https://github.com/diaspora/diaspora/pull/4282)
* Deleting a post deletes it from Tumblr too [#4331](https://github.com/diaspora/diaspora/pull/4331)
* OpenGraph support [#4215](https://github.com/diaspora/diaspora/pull/4215)
* Added Wordpress service ability for posts. [#4321](https://github.com/diaspora/diaspora/pull/4321)
* Implement tag search autocomplete in header search box [#4169](https://github.com/diaspora/diaspora/issues/4169)
* Uncheck 'make contacts visible to each other' by default when adding new aspect. [#4343](https://github.com/diaspora/diaspora/issues/4343)
* Add possibility to ask for Bitcoin donations [#4375](https://github.com/diaspora/diaspora/pull/4375)
* Remove posts, comments and private conversations from the mobile site. [#4408](https://github.com/diaspora/diaspora/pull/4408) [#4409](https://github.com/diaspora/diaspora/pull/4409)
* Added a link to user photos and thumbnails are shown in the left side bar [#4347](https://github.com/diaspora/diaspora/issues/4347)
* Rework the single post view [#4410](https://github.com/diaspora/diaspora/pull/4410)
* Add aspect modification on contacts page, close [#4397](https://github.com/diaspora/diaspora/issues/4397)
* Add help page [#4405](https://github.com/diaspora/diaspora/issues/4405)

## Gem updates

* Added entypo-rails, mini_portile, multi_test, omniauth-wordpress, opengraph_parser, strong_parameters, test_after_commit
* addressable 2.3.4 -> 2.3.5
* asset_sync 0.5.4 -> 1.0.0
* bcrypt-ruby 3.0.1 -> 3.1.1
* capybara 1.1.3 -> 2.1.0
* carrierwave 0.8.0 -> 0.9.0
* coffee-script-source 1.6.2 -> 1.6.3
* cucumber 1.3.2 -> 1.3.5
* database_cleaner 1.0.1 -> 1.1.0
* devise 2.1.3 -> 3.0.2
* excon 0.23.0 -> 0.25.3
* faraday 0.8.7 -> 0.8.8
* fixture_builder 0.3.5 -> 0.3.6
* fog 1.12.1 -> 1.14.0
* font-awesome-rails 3.1.1.3 -> 3.2.1.2
* foreigner 1.4.1 -> 1.4.2
* guard 1.8.0 -> 1.8.2
* guard-rspec 3.0.1 -> 3.0.2
* guard-spork 1.5.0 -> 1.5.1
* i18n-inflector 2.6.6 -> 2.6.7
* listen 1.2.0 -> 1.2.2
* lumberjack 1.0.3 -> 1.0.4
* method_source 0.8.1 -> 0.8.2
* multi_json 1.7.6 -> 1.7.8
* mysql2 0.3.11 -> 0.3.13
* net-scp 1.1.1 -> 1.1.2
* net-ssh 2.6.7 -> 2.6.8
* nokogiri 1.5.9 -> 1.6.0
* omniauth-twitter 0.0.16 -> 1.0.0
* pg 0.15.1 -> 0.16.0
* rails-i18n 0.7.3 -> 0.7.4
* rake 10.0.4 -> 10.1.0
* redcarpet 2.3.0 -> 3.0.0
* remotipart 1.0.5 -> 1.2.1
* safe_yaml 0.9.3 -> 0.9.5
* sass 3.2.9 -> 3.2.10
* selenium-webdriver 2.32.1 -> 2.34.0
* sinon-rails 1.4.2.1 -> 1.7.3
* slop 3.4.5 -> 3.4.6
* temple 0.6.5 -> 0.6.6
* twitter 4.7.0 -> 4.8.1
* uglifier 2.1.1 -> 2.1.2
* unicorn 4.6.2 -> 4.6.3
* warden 1.2.1 -> 1.2.3
* webmock 1.11.0 -> 1.13.0
* xpath 0.1.4 -> 2.0.0

# 0.1.1.0

## Refactor

* Refactored config/ directory [#4144](https://github.com/diaspora/diaspora/pull/4145).
* Drop misleading fallback donation form. [Proposal](https://www.loomio.org/discussions/1045?proposal=2722)
* Update Typhoeus to 0.6.3 and refactor HydraWrapper. [#4162](https://github.com/diaspora/diaspora/pull/4162)
* Bump recomended Ruby version to 1.9.3-p448, see [Ruby news](http://www.ruby-lang.org/en/news/2013/06/27/hostname-check-bypassing-vulnerability-in-openssl-client-cve-2013-4073/).
* Remove length restriciton on GUIDs in the database schema [#4249](https://github.com/diaspora/diaspora/pull/4249)

## Bug fixes

* Fix deletelabel icon size regression after sprites [$4180](https://github.com/diaspora/diaspora/issues/4180)
* Don't use Pathname early to circumvent some rare initialization errors [#3816](https://github.com/diaspora/diaspora/issues/3816)
* Don't error out in script/server if git is unavailable.
* Fix post preview from tag pages [#4157](https://github.com/diaspora/diaspora/issues/4157)
* Fix tags ordering in chrome [#4133](https://github.com/diaspora/diaspora/issues/4133)
* Fix src URL for oEmbed iFrame [#4178](https://github.com/diaspora/diaspora/pull/4178)
* Add back-to-top button on tag and user pages [#4185](https://github.com/diaspora/diaspora/issues/4185)
* Fix reopened issue by changing the comment/post submit keyboard sortcut to ctrl+enter from shift+enter [#3897](https://github.com/diaspora/diaspora/issues/3897)
* Show medium avatar in hovercard [#4203](https://github.com/diaspora/diaspora/pull/4203)
* Fix posting to Twitter [#2758](https://github.com/diaspora/diaspora/issues/2758)
* Don't show hovercards for current user in comments [#3999](https://github.com/diaspora/diaspora/issues/3999)
* Replace mentions of out-of-aspect people with markdown links [#4161](https://github.com/diaspora/diaspora/pull/4161)
* Unify hide and ignore [#3828](https://github.com/diaspora/diaspora/issues/3828)
* Remove alpha branding [#4196](https://github.com/diaspora/diaspora/issues/4196)
* Fix dynamic loading of asset_sync
* Fix login for short passwords [#4123](https://github.com/diaspora/diaspora/issues/4123)
* Add loading indicator on tag pages, remove the second one from the profile page [#4041](https://github.com/diaspora/diaspora/issues/4041)
* Leaving the `to` field blank when sending a private message causes a server error [#4227](https://github.com/diaspora/diaspora/issues/4227)
* Fix hashtags that start a line when posting to Facebook or Twitter [#3768](https://github.com/diaspora/diaspora/issues/3768) [#4154](https://github.com/diaspora/diaspora/issues/4154)
* Show avatar of recent user in conversation list [#4237](https://github.com/diaspora/diaspora/issues/4237)
* Private message fails if contact not entered correctly [#4210](https://github.com/diaspora/diaspora/issues/4210)

## Features

* Deleting a post that was shared to Twitter now deletes it from Twitter too [#4156](https://github.com/diaspora/diaspora/pull/4156)
* Improvement on how participants are displayed on each conversation without opening it [#4149](https://github.com/diaspora/diaspora/pull/4149)

## Gem updates

* acts-as-taggable-on 2.4.0 -> 2.4.1
* configurate 0.0.7 -> 0.0.8
* database_cleaner 0.9.1 -> 1.0.1
* fog 1.10.1 -> 1.12.1
* fuubar 1.10 -> 1.1.1
* gon 4.1.0 -> 4.1.1
* guard-rspec 2.5.3 -> 3.0.1
* haml 4.0.2 -> 4.0.3
* json 1.7.7 -> 1.8.0
* mini_magick 3.5 -> 3.6.0
* mobile-fu 1.1.1 -> 1.2.1
* rack-cors 0.2.7 -> 0.2.8
* rails_admin 0.4.7 -> 0.4.9
* rails_autolink 1.0.9 -> 1.1.0
* redcarpet 2.2.2 -> 2.3.0
* rspec-rails 2.13.0 -> 2.13.2
* slim 1.3.8 -> 1.3.9
* twitter 4.6.2 -> 4.7.0
* typhoeus 0.3.3 -> 0.6.3
* uglifier 2.0.1 -> 2.1.1
* webmock 1.8.11 -> 1.11.0


# 0.1.0.1

* Regression fix: 500 for deleted reshares introduced by the locator
* Federate locations

# 0.1.0.0

## Refactor

### Replaced Resque with Sidekiq - Migration guide - [#3993](https://github.com/diaspora/diaspora/pull/3993)

We replaced our queue system with Sidekiq. You might know that Resque needs Redis.
Sidekiq does too, so don't remove it, it's still required. Sidekiq uses a threaded
model so you'll need far less processes than with Resque to do the same amount
of work.

To update do the following:

1. Before updating (even before the `git pull`!) stop your application
   server (Unicorn by default, started through Foreman).
2. In case you did already run `git pull` checkout v0.0.3.4:

   ```
   git fetch origin
   git checkout v0.0.3.4
   bundle
   ```

3. Start Resque web (you'll need temporary access to port 5678, check
   your Firewall if needed!):

   ```
   bundle exec resque-web
   ```

   In case you need it you can adjust the port with the `-p` flag.
4. One last time, start a Resque worker:

   ```
   RAILS_ENV=production QUEUE=* bundle exec rake resque:work
   ```

   Visit Resque web via http://your_host:5678, wait until all queues but the
   failed one are empty (show 0 jobs).
5. Kill the Resque worker by hitting Ctrl+C. Kill Resque web with:

   ```
   bundle exec resque-web -k
   ```

   Don't forget to close the port on the Firewall again, if you had to open it.
6. In case you needed to do step 2., run:

   ```
   git checkout master
   bundle
   ```

7. Proceed with the update as normal (migrate database, precompile assets).
8. Before starting Diaspora again ensure that you reviewed the new
   `environment.sidekiq` section in `config/diaspora.yml.example` and,
   if wanted, transfered it to your `config/diaspora.yml` and made any
   needed changes. In particular increase the `environment.sidekiq.concurrency`
   setting on any medium sized pod. If you do change that value, edit
   your `config/database.yml` and add a matching `pool: n` to your database
   configuration. n should be equal or higher than the amount of
   threads per Sidekiq worker. This sets how many concurrent
   connections to the database ActiveRecord allows.


If you aren't using `script/server` but for example passenger, you no
longer need to start a Resque worker, but a Sidekiq worker now. The
command for that is:

```
bundle exec sidekiq
```


#### Heroku

The only gotcha for Heroku single gear setups is that the setting name
to spawn a background worker from the unicorn process changed. Run

```
heroku config:remove SERVER_EMBED_RESQUE_WORKER
heroku config:set SERVER_EMBED_SIDEKIQ_WORKER=true
```

We're automatically adjusting the ActiveRecord connection pool size for you.

Larger Heroku setups should have enough expertise to figure out what to do
by them self.

### Removal of Capistrano

The Capistrano deployment scripts were removed from the main source code
repository, since they were no longer working.
They will be moved into their own repository with a new maintainer,
you'll be able to find them under the Diaspora* Github organization once
everything is set up.

### Other

* Cleaned up requires of our own libraries [#3993](https://github.com/diaspora/diaspora/pull/3993)
* Refactor people_controller#show and photos_controller#index [#4002](https://github.com/diaspora/diaspora/issues/4002)
* Modularize layout [#3944](https://github.com/diaspora/diaspora/pull/3944)
* Add header to the sign up page [#3944](https://github.com/diaspora/diaspora/pull/3944)
* Add a configuration entry to set max-age header to Amazon S3 resources. [#4048](https://github.com/diaspora/diaspora/pull/4048)
* Load images via sprites [#4039](https://github.com/diaspora/diaspora/pull/4039)
* Delete unnecessary javascript views. [#4059](https://github.com/diaspora/diaspora/pull/4059)
* Cleanup of script/server
* Attempt to stabilize federation of attached photos (fix [#3033](https://github.com/diaspora/diaspora/issues/3033)  [#3940](https://github.com/diaspora/diaspora/pull/3940) )
* Refactor develop install script [#4111](https://github.com/diaspora/diaspora/pull/4111)
* Remove special hacks for supporting Ruby 1.8 [#4113](https://github.com/diaspora/diaspora/pull/4139)
* Moved custom oEmbed providers to config/oembed_providers.yml [#4131](https://github.com/diaspora/diaspora/pull/4131)
* Add specs for Post#find_by_guid_or_id_with_user

## Bug fixes

* Fix mass aspect selection [#4127](https://github.com/diaspora/diaspora/pull/4127)
* Fix posting functionality on tags show view [#4112](https://github.com/diaspora/diaspora/pull/4112)
* Fix cancel button on getting_started confirmation box [#4073](https://github.com/diaspora/diaspora/issues/4073)
* Reset comment box height after posting a comment. [#4030](https://github.com/diaspora/diaspora/issues/4030)
* Fade long tag names. [#3899](https://github.com/diaspora/diaspora/issues/3899)
* Avoid posting empty comments. [#3836](https://github.com/diaspora/diaspora/issues/3836)
* Delegate parent_author to the target of a RelayableRetraction
* Do not fail on receiving a SignedRetraction via the public route
* Pass the real values to stderr_path and stdout_path in unicorn.rb since it runs a case statement on them.
* Decode tag name before passing it into a TagFollowingAction [#4027](https://github.com/diaspora/diaspora/issues/4027)
* Fix reshares in single post-view [#4056](https://github.com/diaspora/diaspora/issues/4056)
* Fix mobile view of deleted reshares. [#4063](https://github.com/diaspora/diaspora/issues/4063)
* Hide comment button in the mobile view when not signed in. [#4065](https://github.com/diaspora/diaspora/issues/4065)
* Send profile alongside notification [#3976](https://github.com/diaspora/diaspora/issues/3976)
* Fix off-center close button image on intro popovers [#3841](https://github.com/diaspora/diaspora/pull/3841)
* Remove unnecessary dotted CSS borders. [#2940](https://github.com/diaspora/diaspora/issues/2940)
* Fix default image url in profiles table. [#3795](https://github.com/diaspora/diaspora/issues/3795)
* Fix mobile buttons are only clickable when scrolled to the top. [#4102](https://github.com/diaspora/diaspora/issues/4102)
* Fix regression in bookmarklet causing uneditable post contents. [#4057](https://github.com/diaspora/diaspora/issues/4057)
* Redirect all mixed case tags to the lower case equivalents [#4058](https://github.com/diaspora/diaspora/issues/4058)
* Fix wrong message on infinite scroll on contacts page [#3681](https://github.com/diaspora/diaspora/issues/3681)
* My Activity mobile doesn't show second page when clicking "more". [#4109](https://github.com/diaspora/diaspora/issues/4109)
* Remove unnecessary navigation bar to access mobile site and re-add flash warning to mobile registrations. [#4085](https://github.com/diaspora/diaspora/pull/4085)
* Fix broken reactions link on mobile page [#4125](https://github.com/diaspora/diaspora/pull/4125)
* Missing translation "Back to top". [#4138](https://github.com/diaspora/diaspora/pull/4138)
* Fix preview with locator feature. [#4147](https://github.com/diaspora/diaspora/pull/4147)
* Fix mentions at end of post. [#3746](https://github.com/diaspora/diaspora/issues/3746)
* Fix missing indent to correct logged-out-header container relative positioning [#4134](https://github.com/diaspora/diaspora/pull/4134)
* Private post dont show error 404 when you are not authorized on mobile page [#4129](https://github.com/diaspora/diaspora/issues/4129)
* Show 404 instead of 500 if a not signed in user wants to see a non public or non existing post.

## Features

* Deleting a post that was shared to Facebook now deletes it from Facebook too [#3980]( https://github.com/diaspora/diaspora/pull/3980)
* Include reshares in a users public atom feed [#1781](https://github.com/diaspora/diaspora/issues/1781)
* Add the ability to upload photos from the mobile site. [#4004](https://github.com/diaspora/diaspora/issues/4004)
* Show timestamp when hovering on comment time-ago string. [#4042](https://github.com/diaspora/diaspora/issues/4042)
* If sharing a post with photos to Facebook, always include URL to post [#3706](https://github.com/diaspora/diaspora/issues/3706)
* Add possibiltiy to upload multiple photos from mobile. [#4067](https://github.com/diaspora/diaspora/issues/4067)
* Add hotkeys to navigate in stream [#4089](https://github.com/diaspora/diaspora/pull/4089)
* Add a brief explanatory text about external services connections to services index page [#3064](https://github.com/diaspora/diaspora/issues/3064)
* Add a preview for posts in the stream [#4099](https://github.com/diaspora/diaspora/issues/4099)
* Add shortcut key Shift to submit comments and publish posts. [#4096](https://github.com/diaspora/diaspora/pull/4096)
* Show the service username in a tooltip next to the publisher icons [#4126](https://github.com/diaspora/diaspora/pull/4126)
* Ability to add location when creating a post [#3803](https://github.com/diaspora/diaspora/pull/3803)
* Added oEmbed provider for MixCloud. [#4131](https://github.com/diaspora/diaspora/pull/4131)

## Gem updates

* Dropped everything related to Capistrano in preparation for maintaining it in a separate repository
* Replaced Resque with Sidekiq, see above. Added Sinatra and Slim for the Sidekiq  Monitor interface
* Added sinon-rails, compass-rails
* acts-as-taggable-on 2.3.3 -> 2.4.0
* addressable 2.3.2 -> 2.3.4
* client_side_validations 3.2.1 -> 3.2.5
* configurate 0.0.2 -> 0.0.7
* cucumber-rails 1.3.0 -> 1.3.1
* faraday 0.8.5 -> 0.8.7
* fog 1.9.0 -> 1.10.1
* foreigner 1.3.0 -> 1.4.1
* foreman 0.61 -> 0.62
* gon 4.0.2 -> 4.1.0
* guard 1.6.2 -> 1.7.0
* guard-cucumber 1.3.2 -> 1.4.0
* guard-rspec 2.4.0 -> 2.5.3
* guard-spork 1.4.2 -> 1.5.0
* haml 4.0.0 -> 4.0.2
* handlebars_assets 0.11.0 -> 0.1.2.0
* jasmine 1.3.1 -> 1.3.2
* nokogiri 1.5.6 -> 1.5.9
* oauth2 0.8.0 -> 0.8.1
* omniauth 1.1.3 -> 1.1.4
* omniauth-twitter 0.0.14 -> 0.0.16
* pg 0.14.1 -> 0.15.1
* rack-piwik 0.1.3 -> 0.2.2
* rails-i18n 0.7.2 -> 0.7.3
* rails_admin 0.4.5 -> 0.4.7
* roxml git release -> 3.1.6
* rspec-rails 2.12.2 -> 2.13.0
* safe_yaml 0.8.0 -> 0.9.1
* selenium-webdriver 2.29.0 -> 2.32.1
* timecop 0.5.9.2 -> 0.6.1
* twitter 4.5.0 -> 4.6.2
* uglifier 1.3.0 -> 2.0.1
* unicorn 4.6.0 -> 4.6.2

# 0.0.3.4

* Bump Rails to 3.2.13, fixes CVE-2013-1854, CVE-2013-1855, CVE-2013-1856 and CVE-2013-1857. [Read more](http://weblog.rubyonrails.org/2013/3/18/SEC-ANN-Rails-3-2-13-3-1-12-and-2-3-18-have-been-released/)

# 0.0.3.3

* Switch Gemfile source to https to be compatible with bundler 1.3

# 0.0.3.2

* Fix XSS vulnerability in conversations#new [#4010](https://github.com/diaspora/diaspora/issues/4010)

# 0.0.3.1

* exec foreman in ./script/server to replace the process so that we can Ctrl+C it again.
* Include our custom fileuploader on the mobile site too. [#3994](https://github.com/diaspora/diaspora/pull/3994)
* Move custom splash page logic into the controller [#3991](https://github.com/diaspora/diaspora/issues/3991)
* Fixed removing images from publisher on the profile and tags pages. [#3995](https://github.com/diaspora/diaspora/pull/3995)
* Wrap text if too long in mobile notifications. [#3990](https://github.com/diaspora/diaspora/pull/3990)
* Sort tag followings alphabetically, not in reverse [#3986](https://github.com/diaspora/diaspora/issues/3986)

# 0.0.3.0

## Refactor

* Removed unused stuff [#3714](https://github.com/diaspora/diaspora/pull/3714), [#3754](https://github.com/diaspora/diaspora/pull/3754)
* Last post link isn't displayed anymore if there are no visible posts [#3750](https://github.com/diaspora/diaspora/issues/3750)
* Ported tag followings to backbone [#3713](https://github.com/diaspora/diaspora/pull/3713), [#3775](https://github.com/diaspora/diaspora/pull/3777)
* Extracted configuration system to a gem.
* Made number of unicorn workers configurable.
* Made loading of the configuration environment independent of Rails.
* Do not generate paths like `/a/b/c/config/boot.rb/../../Gemfile` to require and open things, create a proper path instead.
* Remove the hack for loading the entire lib folder with a proper solution. [#3809](https://github.com/diaspora/diaspora/issues/3750)
* Update and refactor the default public view `public/default.html` [#3811](https://github.com/diaspora/diaspora/issues/3811)
* Write unicorn stderr and stdout [#3785](https://github.com/diaspora/diaspora/pull/3785)
* Ported aspects to backbone [#3850](https://github.com/diaspora/diaspora/pull/3850)
* Join tagging's table instead of tags to improve a bit the query [#3932](https://github.com/diaspora/diaspora/pull/3932)
* Refactor contacts/index view [#3937](https://github.com/diaspora/diaspora/pull/3937)
* Ported aspect membership dropdown to backbone [#3864](https://github.com/diaspora/diaspora/pull/3864)

## Features

* Updates to oEmbed, added new providers and fixed photo display. [#3880](https://github.com/diaspora/diaspora/pull/3880)
* Add 'screenshot tool' for taking before/after images of stylesheet changes. [#3797](https://github.com/diaspora/diaspora/pull/3797)
* Add possibility to contact the administrator. [#3792](https://github.com/diaspora/diaspora/pull/3792)
* Add simple background for unread messages/conversations mobile. [#3724](https://github.com/diaspora/diaspora/pull/3724)
* Add flash warning to conversation mobile, unification of flash warning with login and register mobile, and add support for flash warning to Opera browser. [#3686](https://github.com/diaspora/diaspora/pull/3686)
* Add progress percentage to upload images. [#3740](https://github.com/diaspora/diaspora/pull/3740)
* Mark all unread post-related notifications as read, if one of this gets opened. [#3787](https://github.com/diaspora/diaspora/pull/3787)
* Add flash-notice when sending messages to non-contacts. [#3723](https://github.com/diaspora/diaspora/pull/3723)
* Re-add hovercards [#3802](https://github.com/diaspora/diaspora/pull/3802)
* Add images to notifications [#3821](https://github.com/diaspora/diaspora/pull/3821)
* Show pod version in footer and updated the link to the changelog [#3822](https://github.com/diaspora/diaspora/pull/3822)
* Footer links moved to sidebar [#3827](https://github.com/diaspora/diaspora/pull/3827)
* Changelog now points to correct revision if possible [#3921](https://github.com/diaspora/diaspora/pull/3921)
* User interface enhancements [#3832](https://github.com/diaspora/diaspora/pull/3832), [#3839](https://github.com/diaspora/diaspora/pull/3839), [#3834](https://github.com/diaspora/diaspora/pull/3834), [#3840](https://github.com/diaspora/diaspora/issues/3840), [#3846](https://github.com/diaspora/diaspora/issues/3846), [#3851](https://github.com/diaspora/diaspora/issues/3851), [#3828](https://github.com/diaspora/diaspora/issues/3828), [#3874](https://github.com/diaspora/diaspora/issues/3874), [#3806](https://github.com/diaspora/diaspora/issues/3806), [#3906](https://github.com/diaspora/diaspora/issues/3906).
* Add settings web mobile. [#3701](https://github.com/diaspora/diaspora/pull/3701)
* Stream form on profile page [#3910](https://github.com/diaspora/diaspora/issues/3910).
* Add Getting_Started page mobile. [#3949](https://github.com/diaspora/diaspora/issues/3949).
* Autoscroll to the first unread message in conversations. [#3216](https://github.com/diaspora/diaspora/issues/3216)
* Friendlier new-conversation mobile. [#3984](https://github.com/diaspora/diaspora/issues/3984)

## Bug Fixes

* Force Typhoeus/cURL to use the CA bundle we query via the config. Also add a setting for extra verbose output.
* Validate input on sending invitations, validate email format, send correct ones. [#3748](https://github.com/diaspora/diaspora/pull/3748), [#3271](https://github.com/diaspora/diaspora/issues/3271)
* moved Aspects JS initializer to the correct place so aspect selection / deselection works again. [#3737](https://github.com/diaspora/diaspora/pull/3737)
* Do not strip "markdown" in links when posting to services. [#3765](https://github.com/diaspora/diaspora/issues/3765)
* Renamed `server.db` to `server.database` to match the example configuration.
* Fix insecure image of cat on user edit page - New photo courtesy of [khanb1 on flickr](http://www.flickr.com/photos/albaraa/) under CC BY 2.0.
* Allow translation of "suggest member" of Community Spotlight. [#3791](https://github.com/diaspora/diaspora/issues/3791)
* Resize deletelabel and ignoreuser images to align them. [#3779](https://github.com/diaspora/diaspora/issues/3779)
* Patch in Armenian pluralization rule until CLDR provides it.
* Fix reshare a post multiple times. [#3831](https://github.com/diaspora/diaspora/issues/3671)
* Fix services index view. [#3884](https://github.com/diaspora/diaspora/issues/3884)
* Excessive padding with "user-controls" in single post view. [#3861](https://github.com/diaspora/diaspora/issues/3861)
* Resize full scaled image to a specific width. [#3818](https://github.com/diaspora/diaspora/issues/3818)
* Fix translation issue in contacts_helper [#3937](https://github.com/diaspora/diaspora/pull/3937)
* Show timestamp hovering a timeago string (stream) [#3149](https://github.com/diaspora/diaspora/issues/3149)
* Fix reshare and like a post on a single post view [#3672](https://github.com/diaspora/diaspora/issues/3672)
* Fix posting multiple times the same content [#3272](https://github.com/diaspora/diaspora/issues/3272)
* Excessive padding with select aspect in mobile publisher. [#3951](https://github.com/diaspora/diaspora/issues/3951)
* Adapt css for search mobile page. [#3953](https://github.com/diaspora/diaspora/issues/3953)
* Twitter/Facebook/Tumblr count down characters is hidden by the picture of the post. [#3963](https://github.com/diaspora/diaspora/issues/3963)
* Buttons on mobile are hard to click on. [#3973](https://github.com/diaspora/diaspora/issues/3973)
* RTL-language characters in usernames no longer overlay post dates [#2339](https://github.com/diaspora/diaspora/issues/2339)
* Overflow info author mobile web. [#3983](https://github.com/diaspora/diaspora/issues/3983)
* Overflow name author mobile post. [#3981](https://github.com/diaspora/diaspora/issues/3981)

## Gem Updates

* Removed `debugger` since it was causing bundle problems, and is not necessary given 1.9.3 has a built-in debugger.
* dropped unnecessary fastercsv
* markerb switched from git release to 1.0.1
* added rmagick as development dependency for making screenshot comparisons
* jasmine 1.2.1 -> 1.3.1 (+ remove useless spec)
* activerecord-import 0.2.11 -> 0.3.1
* asset_sync 0.5.0 -> 0.5.4
* bootstap-sass 2.1.1.0 -> 2.2.2.0
* carrierwave 0.7.1 -> 0.8.0
* configurate 0.0.1 -> 0.0.2
* factory_girl_rails 4.1.0 -> 4.2.0
* faraday 0.8.4 -> 0.8.5
* ffi 1.1.5 -> 1.4.0
* fixture_builder 0.3.4 -> 0.3.5
* fog 1.6.0 -> 1.9.0
* foreigner 1.2.1 -> 1.3.0
* foreman 0.60.2 -> 0.61
* gon 4.0.1 -> 4.0.2
* guard 1.5.4 -> 1.6.2
    * guard-cucumber 1.2.2 -> 1.3.2
    * guard-rspec 2.1.1 -> 2.4.0
    * guard-spork 1.2.3 -> 1.4.2
    * rb-fsevent 0.9.2 -> 0.9.3
    * rb-inotify 0.8.8 -> 0.9.0
* haml 3.1.7 -> 4.0.0
* handlebars_assets 0.6.6 -> 0.11.0
* jquery-rails 2.1.3 -> 2.1.4
* jquery-ui-rails 2.0.2 -> 3.0.1
* mini_magick 3.4 -> 3.5.0
* mobile-fu 1.1.0 -> 1.1.1
* multi_json 1.5.1 -> 1.6.1
* nokogiri 1.5.5 -> 1.5.6
* omniauth 1.1.1 -> 1.1.3
    * omniauth-twitter 0.0.13 -> 0.0.14
* rack-ssl 1.3.2 -> 1.3.3
* rack-rewrite 1.3.1 -> 1.3.3
* rails-i18n 0.7.0 -> 0.7.2
* rails_admin 0.2.0 -> 0.4.5
* remotipart 1.0.2 -> 1.0.5
* ruby-oembed 0.8.7 -> 0.8.8
* rspec 2.11.0 -> 2.12.0
* rspec-rails 2.11.4 -> 2.12.2
* sass-rails 3.2.5 -> 3.2.6
* selenium-webdriver 2.26.0 -> 2.29.0
* timecop 0.5.3 -> 0.5.9.2
* twitter 4.2.0 -> 4.5.0
* unicorn 4.4.0 -> 4.6.0
* will_paginate 3.0.3 -> 3.0.4


# 0.0.2.5

* Fix CVE-2013-0269 by updating the gems json to 1.7.7 and multi\_json to 1.5.1. [Read more](https://groups.google.com/forum/?fromgroups=#!topic/rubyonrails-security/4_YvCpLzL58)
* Additionally ensure can't affect us by bumping Rails to 3.2.12. [Read more](https://groups.google.com/forum/?fromgroups=#!topic/rubyonrails-security/AFBKNY7VSH8)
* And exclude CVE-2013-0262 and CVE-2013-0263 by updating rack to 1.4.5.

# 0.0.2.4

* Fix XSS vulnerabilities caused by not escaping a users name fields when loading it from JSON. [#3948](https://github.com/diaspora/diaspora/issues/3948)

# 0.0.2.3

* Upgrade to Devise 2.1.3 [Read more](http://blog.plataformatec.com.br/2013/01/security-announcement-devise-v2-2-3-v2-1-3-v2-0-5-and-v1-5-3-released/)

# 0.0.2.2

* Upgrade to Rails 3.2.11 (CVE-2012-0155, CVE-2012-0156). [Read more](http://weblog.rubyonrails.org/2013/1/8/Rails-3-2-11-3-1-10-3-0-19-and-2-3-15-have-been-released/)

# 0.0.2.1

* Upgrade to Rails 3.2.10 as per CVE-2012-5664. [Read more](https://groups.google.com/group/rubyonrails-security/browse_thread/thread/c2353369fea8c53)

# 0.0.2.0

## Refactor

### script/server

* Uses foreman now
* Reduce startup time by reducing calls to `script/get_config.rb`
* `config/script_server.yml` is removed and replaced by the `server` section in `config/diaspora.yml`
  Have a look at the updated example!
* Thin is dropped in favour of unicorn
* Already set versions of `RAILS_ENV` and `DB` are now prefered over those set in `config/diaspora.yml`
* **Heroku setups:** `ENVIRONMENT_UNICORN_EMBED_RESQUE_WORKER` got renamed to `SERVER_EMBED_RESQUE_WORKER`

### Other

* MessagesController. [#3657](https://github.com/diaspora/diaspora/pull/3657)
* **Fixed setting:** `follow_diasporahq` has now to be set to `true` to enable following the DiasporaHQ account. Was `false`
* Removal of some bash-/linux-isms from most of the scripts, rework of 'script/install.sh' output methods. [#3679](https://github.com/diaspora/diaspora/pull/3679)

## Features

* Add "My Activity" icon mobile -[Author Icon](http://www.gentleface.com/free_icon_set.html)-. [#3687](https://github.com/diaspora/diaspora/pull/3687)
* Add password_confirmation field to registration page. [#3647](https://github.com/diaspora/diaspora/pull/3647)
* When posting to Twitter, behaviour changed so that URL to post will only be added to the post when length exceeds 140 chars or post contains uploaded photos.
* Remove markdown formatting from post message when posting to Facebook or Twitter.

## Bug Fixes

* Fix missing X-Frame headers [#3739](https://github.com/diaspora/diaspora/pull/3739)
* Fix image path for padlocks [#3682](https://github.com/diaspora/diaspora/pull/3682)
* Fix posting to Facebook and Tumblr. Have a look at the updated [services guide](http://wiki.diasporafoundation.org/Integrating_Other_Social_Networks) for new Facebook instructions.
* Fix overflow button in mobile reset password. [#3697](https://github.com/diaspora/diaspora/pull/3697)
* Fix issue with interacted_at in post fetcher. [#3607](https://github.com/diaspora/diaspora/pull/3607)
* Fix error with show post Community Spotlight. [#3658](https://github.com/diaspora/diaspora/pull/3658)
* Fix javascripts problem with read/unread notifications. [#3656](https://github.com/diaspora/diaspora/pull/3656)
* Fix error with open/close registrations. [#3649](https://github.com/diaspora/diaspora/pull/3649)
* Fix javascripts error in invitations facebox. [#3638](https://github.com/diaspora/diaspora/pull/3638)
* Fix css overflow problem in aspect dropdown on welcome page. [#3637](https://github.com/diaspora/diaspora/pull/3637)
* Fix empty page after authenticating with other services. [#3693](https://github.com/diaspora/diaspora/pull/3693)
* Fix posting public posts to Facebook. [#2882](https://github.com/diaspora/diaspora/issues/2882), [#3650](https://github.com/diaspora/diaspora/issues/3650)
* Fix error with invite link box shows on search results page even if invites have been turned off. [#3708](https://github.com/diaspora/diaspora/pull/3708)
* Fix misconfiguration of Devise to allow the session to be remembered. [#3472](https://github.com/diaspora/diaspora/issues/3472)
* Fix problem with show reshares_count in stream. [#3700](https://github.com/diaspora/diaspora/pull/3700)
* Fix error with notifications count in mobile. [#3721](https://github.com/diaspora/diaspora/pull/3721)
* Fix conversation unread message count bug. [#2321](https://github.com/diaspora/diaspora/issues/2321)

## Gem updates

* bootstrap-sass 2.1.0.0 -> 2.1.1.0
* capybara 1.1.2 -> 1.1.3
* carrierwave 0.6.2 -> 0.7.1
* client\_side_validations 3.1.4 -> 3.2.1
* database_cleaner 0.8 -> 0.9.1
* faraday_middleware 0.8.8 -> 0.9.0
* foreman 0.59 -> 0.60.2
* fuubar 1.0.0 -> 1.1.0
* debugger 1.2.0 -> 1.2.1
* gon 4.0.0 -> 4.0.1
* guard
    * guard-cucumber 1.0.0 -> 1.2.2
    * guard-rspec 0.7.3 -> 2.1.1
    * guard-spork 0.8.0 -> 1.2.3
    * rb-inotify -> 0.8.8, new dependency
* handlebars_assets 0.6.5 -> 0.6.6
* omniauth-facebook 1.3.0 -> 1.4.1
* omniauth-twitter 0.0.11 -> 0.0.13
* rails_admin 0.1.1 -> 0.2.0
* rails-i18n -> 0.7.0
* rack-rewrite 1.2.1 -> 1.3.1
* redcarpet 2.1.1 -> 2.2.2
* resque 1.22.0 -> 1.23.0
* rspec-rails 2.11.0, 2.11.4
* selenium-webdriver 2.25.0 -> 2.26.0
* timecop 0.5.1 -> 0.5.3
* twitter 2.0.2 -> 4.2.0
* unicorn 4.3.1 -> 4.4.0, now default
* webmock 1.8.10 -> 1.8.11

And their dependencies.

# 0.0.1.2

Fix exception when the root of a reshare of a reshare got deleted [#3546](https://github.com/diaspora/diaspora/issues/3546)

# 0.0.1.1

* Fix syntax error in French Javascript pluralization rule.

# 0.0.1.0

## New configuration system!

Copy over config/diaspora.yml.example to config/diaspora.yml and migrate your settings! An updated Heroku guide including basic hints on howto migrate is [here](http://wiki.diasporafoundation.org/Installing_on_Heroku).

The new configuration system allows all possible settings to be overriden by environment variables. This makes it possible to deploy heroku without checking any credentials into git. Read the top of `config/diaspora.yml.example` for an explanation on how to convert the setting names to environment variables.

### Environment variable changes:

#### deprecated

* REDISTOGO_URL in favour of REDIS_URL or ENVIRONMENT_REDIS

#### removed

*  application_yml - Obsolete, all settings are settable via environment variables now

#### renamed

* SINGLE_PROCESS_MODE -> ENVIRONMENT_SINGLE_PROCESS_MODE
* SINGLE_PROCESS -> ENVIRONMENT_SINGLE_PROCESS_MODE
* NO_SSL -> ENVIRONMENT_REQUIRE_SSL
* ASSET_HOST -> ENVIRONMENT_ASSETS_HOST


## Gem changes

### Updated gems

* omniauth-tumblr 1.0 -> 1.1
* rails_admin git -> 0.1.1
* activerecord-import 0.2.10 -> 0.2.11
* fog 1.4.0 -> 1.6.0
* asset_sync 0.4.2 -> 0.5.0
* jquery-rails 2.0.2 -> 2.1.3

### Removed gems

The following gems and their related files were removed as they aren't widely enough used to justify maintenance for them by the core developers. If you use them please maintain them in your fork.

* airbrake
* newrelic_rpm
* rpm_contrib
* heroku_san

The following gems were removed because their are neither used in daily development or are just CLI tools that aren't required to be loaded from the code:

* heroku
* oink
* yard


## Publisher

Refactoring of the JavaScript code; it is now completely rewritten to make use of Backbone.js.
This paves the way for future improvements such as post preview or edit toolbar/help.


## Removal of 'beta' code

The feature-flag on users and all the code in connection with experimental UX changes got removed/reverted. Those are the parts that became Makr.io.
The single-post view will also be revamped/reverted, but that didn't make it into this release.


## JS lib updates


## Cleanup in maintenance scripts and automated build environment<|MERGE_RESOLUTION|>--- conflicted
+++ resolved
@@ -1,4 +1,3 @@
-<<<<<<< HEAD
 # 0.6.0.0
 
 ## The DB environment variable is gone
@@ -31,9 +30,8 @@
 
 ## Features
 * Support color themes [#6033](https://github.com/diaspora/diaspora/pull/6033)
-=======
+
 # 0.5.2.0
->>>>>>> b80785e0
 
 # 0.5.1.0
 
