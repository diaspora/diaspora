--- conflicted
+++ resolved
@@ -1,4 +1,3 @@
-<<<<<<< HEAD
 # 0.6.1.0
 
 ## Refactor
@@ -32,11 +31,10 @@
 * You'll now get redirected to the invites page if you follow an invitation but you're already logged in [#7061](https://github.com/diaspora/diaspora/pull/7061)
 * Add support for setting BOSH access protocol via chat configuration [#7100](https://github.com/diaspora/diaspora/pull/7100)
 * Add number of unreviewed reports to admin dashboard and admin sidebar [#7109](https://github.com/diaspora/diaspora/pull/7109)
-=======
+
 # 0.6.0.1
 
 Fixes an issue with installing an running diaspora\*, caused by a recent bundler update that fixes a bundler bug on which we depended on.
->>>>>>> 55219372
 
 # 0.6.0.0
 
