<<<<<<< HEAD
# 0.6.0.0

## The DB environment variable is gone

With Bundler 1.10 supporting optional groups, we removed the DB environment variable. When updating to this release, please update
bundler and select the database support you want:

```sh
gem install bundler
bundle install --with mysql # For MySQL and MariaDB
bundle install --with postgresql # For PostgreSQL
```

For production setups we now additionally recommend adding the `--deployment` flag.
If you set the DB environment variable anywhere, that's no longer necessary.

## Supported Ruby versions

This release recommends using Ruby 2.2, while retaining Ruby 2.1 as an officially supported version.
Ruby 2.0 is no longer officially supported.

## Configuration changes

Please note that the default listen parameter for production setups got
changed. diaspora\* will no longer listen on `0.0.0.0:3000` as it will now
bind to an UNIX socket at `unix:tmp/diaspora.sock`. Please change your local
`diaspora.yml` if necessary.

## Redis namespace support dropped

We dropped support for Redis namespaces in this release. If you previously set
a custom namespace, please note that diaspora\* will no longer use the
configured value. By default, Redis supports up to 8 databases which can be
selected via the Redis URL in `diaspora.yml`. Please check the examples
provided in our configuration example file.

## Terms of Use design changes

With the port to Bootstrap 3, app/views/terms/default.haml has a new structure. If you have created a customised app/views/terms/terms.haml or app/views/terms/terms.erb file, you will need to edit those files to base your customisations on the new default.haml file.

## API authentication

This release makes diaspora\* a OpenID Connect provider. This means you can authenticate to third parties with your diaspora\* account and let
them act as your diaspora\* account on your behalf. This feature is still considered in early development, we still expect edge cases and advanced
features of the specificiation to not be handled correctly or be missing. But we expect a basic OpenID Connect compliant client to work. Please submit issues!
We will also most likely still change the authorization scopes we offer and started with a very minimal set.
Most work still required is on documentation as well as designing and implementing the data API for all of Diaspora's functionality.
Contributions are very welcome, the hard work is done!

## Refactor
* Improve bookmarklet [#5904](https://github.com/diaspora/diaspora/pull/5904)
* Update listen configuration to listen on unix sockets by default [#5974](https://github.com/diaspora/diaspora/pull/5974)
* Port to Bootstrap 3 [#6015](https://github.com/diaspora/diaspora/pull/6015)
* Use a fixed width for the mobile drawer [#6057](https://github.com/diaspora/diaspora/pull/6057)
* Replace jquery.autoresize with autosize [#6104](https://github.com/diaspora/diaspora/pull/6104)
* Improve mobile conversation design [#6087](https://github.com/diaspora/diaspora/pull/6087)
* Replace remaining faceboxes with Bootstrap modals [#6106](https://github.com/diaspora/diaspora/pull/6106) [#6161](https://github.com/diaspora/diaspora/pull/6161)
* Rewrite header using Bootstrap 3 [#6109](https://github.com/diaspora/diaspora/pull/6109) [#6130](https://github.com/diaspora/diaspora/pull/6130) [#6132](https://github.com/diaspora/diaspora/pull/6132)
* Use upstream CSS mappings for Entypo [#6158](https://github.com/diaspora/diaspora/pull/6158)
* Replace some mobile icons with Entypo [#6218](https://github.com/diaspora/diaspora/pull/6218)
* Refactor publisher backbone view [#6228](https://github.com/diaspora/diaspora/pull/6228)
* Replace MBP.autogrow with autosize on mobile [#6261](https://github.com/diaspora/diaspora/pull/6261)
* Improve mobile drawer transition [#6233](https://github.com/diaspora/diaspora/pull/6233)
* Remove unused header icons and an unused favicon  [#6283](https://github.com/diaspora/diaspora/pull/6283)
* Replace mobile icons for post interactions with Entypo icons [#6291](https://github.com/diaspora/diaspora/pull/6291)
* Replace jquery.autocomplete with typeahead.js [#6293](https://github.com/diaspora/diaspora/pull/6293)
* Redesign sidebars on stream pages [#6309](https://github.com/diaspora/diaspora/pull/6309)
* Improve ignored users styling [#6349](https://github.com/diaspora/diaspora/pull/6349)
* Use Blueimp image gallery instead of lightbox [#6301](https://github.com/diaspora/diaspora/6301)
* Unify mobile and desktop header design [#6285](https://github.com/diaspora/diaspora/6285)
* Add white background and box-shadow to stream elements [#6324](https://github.com/diaspora/diaspora/6324)
* Override Bootstrap list group design [#6345](https://github.com/diaspora/diaspora/6345)
* Clean up publisher code [#6336](https://github.com/diaspora/diaspora/6336)
* Port conversations to new design [#6431](https://github.com/diaspora/diaspora/pull/6431)
* Hide cancel button in publisher on small screens [#6435](https://github.com/diaspora/diaspora/pull/6435)
* Replace mobile background with color [#6415](https://github.com/diaspora/diaspora/pull/6415)
* Port flash messages to backbone [#6395](https://github.com/diaspora/diaspora/6395)
* Change login/registration/forgot password button color [#6504](https://github.com/diaspora/diaspora/pull/6504)
* A note regarding ignoring users was added to the failure messages on commenting/liking [#6646](https://github.com/diaspora/diaspora/pull/6646)
* Replace sidetiq with sidekiq-cron [#6616](https://github.com/diaspora/diaspora/pull/6616)
* Refactor mobile comment section [#6509](https://github.com/diaspora/diaspora/pull/6509)
* Set vertical resize as default for all textareas [#6654](https://github.com/diaspora/diaspora/pull/6654)
* Unifiy max-widths and page layouts [#6675](https://github.com/diaspora/diaspora/pull/6675)
* Enable autosizing for all textareas [#6674](https://github.com/diaspora/diaspora/pull/6674)
* Stream faces are gone [#6686](https://github.com/diaspora/diaspora/pull/6686)
* Refactor mobile javascript and add tests [#6394](https://github.com/diaspora/diaspora/pull/6394)

## Bug fixes
* Destroy Participation when removing interactions with a post [#5852](https://github.com/diaspora/diaspora/pull/5852)
* Improve accessibility of a couple pages [#6227](https://github.com/diaspora/diaspora/pull/6227)
* Capitalize "Powered by diaspora" [#6254](https://github.com/diaspora/diaspora/pull/6254)
* Display username and avatar for NSFW posts in mobile view [#6245](https://github.com/diaspora/diaspora/6245)
* Prevent multiple comment boxes on mobile [#6363](https://github.com/diaspora/diaspora/pull/6363)
* Correctly display location in post preview [#6429](https://github.com/diaspora/diaspora/pull/6429)
* Do not fail when submitting an empty comment in the mobile view [#6543](https://github.com/diaspora/diaspora/pull/6543)
* Limit flash message width on small devices [#6529](https://github.com/diaspora/diaspora/pull/6529)
* Add navbar on mobile when not logged in [#6483](https://github.com/diaspora/diaspora/pull/6483)
* Fix timeago tooltips for reshares [#6648](https://github.com/diaspora/diaspora/pull/6648)
* "Getting started" is now turned off after first visit on mobile [#6681](https://github.com/diaspora/diaspora/pull/6681)
* Fixed a 500 when liking on mobile without JS enabled [#6683](https://github.com/diaspora/diaspora/pull/6683)
* Fixed profile image upload in the mobile UI [#6684](https://github.com/diaspora/diaspora/pull/6684)
* Fixed eye not stopping all processes when trying to exit `script/server` [#6693](https://github.com/diaspora/diaspora/pull/6693)

## Features
* Support color themes [#6033](https://github.com/diaspora/diaspora/pull/6033)
* Add mobile services and privacy settings pages [#6086](https://github.com/diaspora/diaspora/pull/6086)
* Optionally make your extended profile details public [#6162](https://github.com/diaspora/diaspora/pull/6162)
* Add admin dashboard showing latest diaspora\* version [#6216](https://github.com/diaspora/diaspora/pull/6216)
* Display poll & location on mobile [#6238](https://github.com/diaspora/diaspora/pull/6238)
* Update counts on contacts page dynamically [#6240](https://github.com/diaspora/diaspora/pull/6240)
* Add support for relay based public post federation [#6207](https://github.com/diaspora/diaspora/pull/6207)
* Bigger mobile publisher [#6261](https://github.com/diaspora/diaspora/pull/6261)
* Backend information panel & health checks for known pods [#6290](https://github.com/diaspora/diaspora/pull/6290)
* Allow users to view a posts locations on an OpenStreetMap [#6256](https://github.com/diaspora/diaspora/pull/6256)
* Redesign and unify error pages [#6428](https://github.com/diaspora/diaspora/pull/6428)
* Redesign and refactor report admin interface [#6378](https://github.com/diaspora/diaspora/pull/6378)
* Add permalink icon to stream elements [#6457](https://github.com/diaspora/diaspora/pull/6457)
* Move reshare count to interactions for stream elements [#6487](https://github.com/diaspora/diaspora/pull/6487)
* Posts of ignored users are now visible on that profile page [#6617](https://github.com/diaspora/diaspora/pull/6617)
* Add white color theme [#6631](https://github.com/diaspora/diaspora/pull/6631)
* Add answer counts to poll [#6641](https://github.com/diaspora/diaspora/pull/6641)
* Check for collapsible posts after images in posts have loaded [#6671](https://github.com/diaspora/diaspora/pull/6671)
* Add reason for post report to email sent to admins [#6679](https://github.com/diaspora/diaspora/pull/6679)
=======
# 0.5.8.0

## Refactor

## Bug fixes
* Fix empty name field when editing aspect names [#6548](https://github.com/diaspora/diaspora/issues/6548)

## Features
>>>>>>> 02b330de

# 0.5.7.0

## Refactor
* Internationalize controller rescue\_from text [#6554](https://github.com/diaspora/diaspora/pull/6554)
* Make mention parsing a bit more robust [#6658](https://github.com/diaspora/diaspora/pull/6658)
* Remove unlicensed images [#6673](https://github.com/diaspora/diaspora/pull/6673)
* Removed unused contacts\_title [#6687](https://github.com/diaspora/diaspora/pull/6687)

## Bug fixes
* Fix plural rules handling more than wanted as "one" [#6630](https://github.com/diaspora/diaspora/pull/6630)
* Fix `suppress_annoying_errors` eating too much errors [#6653](https://github.com/diaspora/diaspora/pull/6653)
* Ensure the rubyzip gem is properly loaded [#6659](https://github.com/diaspora/diaspora/pull/6659)
* Fix mobile registration layout after failed registration [#6677](https://github.com/diaspora/diaspora/pull/6677)
* Fix mirrored names when using a RTL language [#6680](https://github.com/diaspora/diaspora/pull/6680)
* Disable submitting a post multiple times in the mobile UI [#6682](https://github.com/diaspora/diaspora/pull/6682)

## Features
* Keyboard shortcuts now do work on profile pages as well [#6647](https://github.com/diaspora/diaspora/pull/6647/files)
* Add the podmin email address to 500 errors [#6652](https://github.com/diaspora/diaspora/pull/6652)

# 0.5.6.3

Fix evil regression caused by Active Model no longer exposing
`include_root_in_json` in instances.

# 0.5.6.2

* Fix [CVE-2016-0751](https://groups.google.com/forum/#!topic/rubyonrails-security/9oLY_FCzvoc) - Possible Object Leak and Denial of Service attack in Action Pack
* Fix [CVE-2015-7581](https://groups.google.com/forum/#!topic/rubyonrails-security/dthJ5wL69JE) - Object leak vulnerability for wildcard controller routes in Action Pack
* Fix [CVE-2015-7576](https://groups.google.com/forum/#!topic/rubyonrails-security/ANv0HDHEC3k) - Timing attack vulnerability in basic authentication in Action Controller
* Fix [CVE-2016-0752](https://groups.google.com/forum/#!topic/rubyonrails-security/335P1DcLG00) - Possible Information Leak Vulnerability in Action View
* Fix [CVE-2016-0753](https://groups.google.com/forum/#!topic/rubyonrails-security/6jQVC1geukQ) - Possible Input Validation Circumvention in Active Model
* Fix [CVE-2015-7577](https://groups.google.com/forum/#!topic/rubyonrails-security/cawsWcQ6c8g) - Nested attributes rejection proc bypass in Active Record
* Fix [CVE-2015-7579](https://groups.google.com/forum/#!topic/rubyonrails-security/OU9ugTZcbjc) - XSS vulnerability in rails-html-sanitizer
* Fix [CVE-2015-7578](https://groups.google.com/forum/#!topic/rubyonrails-security/uh--W4TDwmI) - Possible XSS vulnerability in rails-html-sanitizer

# 0.5.6.1

* Fix Nokogiri CVE-2015-7499
* Fix unsafe "Remember me" cookies in Devise

# 0.5.6.0

## Refactor
* Add more integration tests with the help of the new diaspora-federation gem [#6539](https://github.com/diaspora/diaspora/pull/6539)

## Bug fixes
* Fix mention autocomplete when pasting the username [#6510](https://github.com/diaspora/diaspora/pull/6510)
* Use and update updated\_at for notifications [#6573](https://github.com/diaspora/diaspora/pull/6573)
* Ensure the author signature is checked when receiving a relayable [#6539](https://github.com/diaspora/diaspora/pull/6539)
* Do not try to display hovercards when logged out [#6587](https://github.com/diaspora/diaspora/pull/6587)

## Features

* Display hovercards without aspect dropdown when logged out [#6603](https://github.com/diaspora/diaspora/pull/6603)
* Add media.ccc.de as a trusted oEmbed endpoint

# 0.5.5.1

* Fix XSS on profile pages
* Bump nokogiri to fix several libxml2 CVEs, see http://www.ubuntu.com/usn/usn-2834-1/

# 0.5.5.0

## Bug fixes
* Redirect to sign in page when a background request fails with 401 [#6496](https://github.com/diaspora/diaspora/pull/6496)
* Correctly skip setting sidekiq logfile on Heroku [#6500](https://github.com/diaspora/diaspora/pull/6500)
* Fix notifications for interactions by non-contacts [#6498](https://github.com/diaspora/diaspora/pull/6498)
* Fix issue where the publisher was broken on profile pages [#6503](https://github.com/diaspora/diaspora/pull/6503)
* Prevent participations being created for invalid interactions [#6552](https://github.com/diaspora/diaspora/pull/6552)
* Improve federation for reshare related interactions [#6481](https://github.com/diaspora/diaspora/pull/6481)

# 0.5.4.0

## Refactor
*  Improve infinite scroll triggering [#6451](https://github.com/diaspora/diaspora/pull/6451)

## Bug fixes
* Skip first getting started step if it looks done already [#6456](https://github.com/diaspora/diaspora/pull/6456)
* Normalize new followed tags and insert them alphabetically [#6454](https://github.com/diaspora/diaspora/pull/6454)
* Add avatar fallback for notification dropdown [#6463](https://github.com/diaspora/diaspora/pull/6463)
* Improve handling of j/k hotkeys [#6462](https://github.com/diaspora/diaspora/pull/6462)
* Fix JS error caused by hovercards [6480](https://github.com/diaspora/diaspora/pull/6480)

## Features
* Show spinner on initial stream load [#6384](https://github.com/diaspora/diaspora/pull/6384)
* Add new moderator role. Moderators can view and act on reported posts [#6351](https://github.com/diaspora/diaspora/pull/6351)
* Only post to the primary tumblr blog [#6386](https://github.com/diaspora/diaspora/pull/6386)
* Always show public photos on profile page [#6398](https://github.com/diaspora/diaspora/pull/6398)
* Expose Unicorn's pid option to our configuration system [#6411](https://github.com/diaspora/diaspora/pull/6411)
* Add stream of all public posts [#6465](https://github.com/diaspora/diaspora/pull/6465)
* Reload stream when clicking on already active one [#6466](https://github.com/diaspora/diaspora/pull/6466)
* Sign in user before evaluating post visibility [#6490](https://github.com/diaspora/diaspora/pull/6490)

# 0.5.3.1

Fix a leak of potentially private profile data to unauthorized users who were sharing with the person
and on a pod that received that data.

# 0.5.3.0

## Refactor
* Drop broken correlations from the admin pages [#6223](https://github.com/diaspora/diaspora/pull/6223)
* Extract PostService from PostsController [#6208](https://github.com/diaspora/diaspora/pull/6208)
* Drop outdated/unused mbp-respond.min.js and mbp-modernizr-custom.js [#6257](https://github.com/diaspora/diaspora/pull/6257)
* Refactor ApplicationController#after\_sign\_out\_path\_for [#6258](https://github.com/diaspora/diaspora/pull/6258)
* Extract StatusMessageService from StatusMessagesController [#6280](https://github.com/diaspora/diaspora/pull/6280)
* Refactor HomeController#toggle\_mobile [#6260](https://github.com/diaspora/diaspora/pull/6260)
* Extract CommentService from CommentsController [#6307](https://github.com/diaspora/diaspora/pull/6307)
* Extract user/profile discovery into the diaspora\_federation-rails gem [#6310](https://github.com/diaspora/diaspora/pull/6310)
* Refactor PostPresenter [#6315](https://github.com/diaspora/diaspora/pull/6315)
* Convert BackToTop to a backbone view [#6279](https://github.com/diaspora/diaspora/pull/6279) and [#6360](https://github.com/diaspora/diaspora/pull/6360)
* Automatically follow the new HQ-Account [#6369](https://github.com/diaspora/diaspora/pull/6369)

## Bug fixes
* Fix indentation and a link title on the default home page [#6212](https://github.com/diaspora/diaspora/pull/6212)
* Bring peeping Tom on the 404 page back [#6226](https://github.com/diaspora/diaspora/pull/6226)
* Fix mobile photos index page [#6243](https://github.com/diaspora/diaspora/pull/6243)
* Fix conversations view with no contacts [#6266](https://github.com/diaspora/diaspora/pull/6266)
* Links in the left sidebar are now clickable on full width [#6267](https://github.com/diaspora/diaspora/pull/6267)
* Guard against passing nil into person\_image\_tag [#6286](https://github.com/diaspora/diaspora/pull/6286)
* Prevent Handlebars from messing up indentation of pre tags [#6339](https://github.com/diaspora/diaspora/pull/6339)
* Fix pagination design on notifications page [#6364](https://github.com/diaspora/diaspora/pull/6364)

## Features

* Implement NodeInfo [#6239](https://github.com/diaspora/diaspora/pull/6239)
* Display original author on reshares of NSFW posts [#6270](https://github.com/diaspora/diaspora/pull/6270)
* Use avatars in hovercards as links to the profile [#6297](https://github.com/diaspora/diaspora/pull/6297)
* Remove avatars of ignored users from stream faces [#6320](https://github.com/diaspora/diaspora/pull/6320)
* New /m route to force the mobile view [#6354](https://github.com/diaspora/diaspora/pull/6354)

# 0.5.2.0

## Refactor
* Update perfect-scrollbar [#6085](https://github.com/diaspora/diaspora/pull/6085)
* Remove top margin for first heading in a post [#6110](https://github.com/diaspora/diaspora/pull/6110)
* Add link to pod statistics in right navigation [#6117](https://github.com/diaspora/diaspora/pull/6117)
* Update to Rails 4.2.3 [#6140](https://github.com/diaspora/diaspora/pull/6140)
* Refactor person related URL generation [#6168](https://github.com/diaspora/diaspora/pull/6168)
* Move webfinger and HCard generation out of the core and embed the `diaspora_federation-rails` gem [#6151](https://github.com/diaspora/diaspora/pull/6151/)
* Refactor rspec tests to to use `let` instead of before blocks [#6199](https://github.com/diaspora/diaspora/pull/6199)
* Refactor tests for EXIF stripping [#6183](https://github.com/diaspora/diaspora/pull/6183)

## Bug fixes
* Precompile facebox images [#6105](https://github.com/diaspora/diaspora/pull/6105)
* Fix wrong closing a-tag [#6111](https://github.com/diaspora/diaspora/pull/6111)
* Fix mobile more-button wording when there are less than 15 posts [#6118](https://github.com/diaspora/diaspora/pull/6118)
* Fix reappearing flash boxes during sign-in [#6146](https://github.com/diaspora/diaspora/pull/6146)
* Capitalize Wiki link [#6193](https://github.com/diaspora/diaspora/pull/6193)

## Features
* Add configuration options for some debug logs [#6090](https://github.com/diaspora/diaspora/pull/6090)
* Send new users a welcome message from the podmin [#6128](https://github.com/diaspora/diaspora/pull/6128)
* Cleanup temporary upload files daily [#6147](https://github.com/diaspora/diaspora/pull/6147)
* Add guid to posts and comments in the user export [#6185](https://github.com/diaspora/diaspora/pull/6185)

# 0.5.1.2

diaspora\* versions prior 0.5.1.2 leaked potentially private profile data (namely the bio, birthday, gender and location fields) to
unauthorized users. While the frontend properly hid them, the backend missed a check to not include them in responses.
Thanks to @cmrd-senya for finding and reporting the issue.

# 0.5.1.1

Update rails to 4.2.2, rack to 1.6.2 and jquery-rails to 4.0.4. This fixes

* [CVE-2015-3226](https://groups.google.com/d/msg/rubyonrails-security/7VlB_pck3hU/3QZrGIaQW6cJ)
* [CVE-2015-3227](https://groups.google.com/d/msg/rubyonrails-security/bahr2JLnxvk/x4EocXnHPp8J)
* [CVE-2015-1840](https://groups.google.com/d/msg/rubyonrails-security/XIZPbobuwaY/fqnzzpuOlA4J)
* [CVE-2015-3225](https://groups.google.com/d/msg/rubyonrails-security/gcUbICUmKMc/qiCotVZwXrMJ)

# 0.5.1.0

## Refactor
* Use Bootstrap modal for new aspect pane [#5850](https://github.com/diaspora/diaspora/pull/5850)
* Use asset helper instead of .css.erb [#5886](https://github.com/diaspora/diaspora/pull/5886)
* Dropped db/seeds.rb [#5896](https://github.com/diaspora/diaspora/pull/5896)
* Drop broken install scripts [#5907](https://github.com/diaspora/diaspora/pull/5907)
* Improve invoking mobile site in the testsuite [#5915](https://github.com/diaspora/diaspora/pull/5915)
* Do not retry a couple of unrecoverable job failures [#5938](https://github.com/diaspora/diaspora/pull/5938) [#5942](https://github.com/diaspora/diaspora/pull/5943)
* Remove some old temporary workarounds [#5964](https://github.com/diaspora/diaspora/pull/5964)
* Remove unused `hasPhotos` and `hasText` functions [#5969](https://github.com/diaspora/diaspora/pull/5969)
* Replace foreman with eye [#5966](https://github.com/diaspora/diaspora/pull/5966)
* Improved handling of reshares with deleted roots [#5968](https://github.com/diaspora/diaspora/pull/5968)
* Remove two unused methods [#5970](https://github.com/diaspora/diaspora/pull/5970)
* Refactored the Logger to add basic logrotating and more useful timestamps [#5975](https://github.com/diaspora/diaspora/pull/5975)
* Gracefully handle mailer failures if a like is already deleted again [#5983](https://github.com/diaspora/diaspora/pull/5983)
* Ensure posts have an author [#5986](https://github.com/diaspora/diaspora/pull/5986)
* Improve the logging messages of Sidekiq messages [#5988](https://github.com/diaspora/diaspora/pull/5988)
* Improve the logging of Eyes output [#5989](https://github.com/diaspora/diaspora/pull/5989)
* Gracefully handle XML parse errors within federation [#5991](https://github.com/diaspora/diaspora/pull/5991)
* Remove zip-zip workaround gem [#6001](https://github.com/diaspora/diaspora/pull/6001)
* Cleanup and reorganize image assets [#6004](https://github.com/diaspora/diaspora/pull/6004)
* Replace vendored assets for facebox by gem [#6005](https://github.com/diaspora/diaspora/pull/6005)
* Improve styling of horizontal ruler in posts [#6016](https://github.com/diaspora/diaspora/pull/6016)
* Increase post titles length to 50 and use configured pod name as title in the atom feed [#6020](https://github.com/diaspora/diaspora/pull/6020)
* Remove deprecated Facebook permissions [#6019](https://github.com/diaspora/diaspora/pull/6019)
* Make used post title lengths more consistent [#6022](https://github.com/diaspora/diaspora/pull/6022)
* Improved logging source [#6041](https://github.com/diaspora/diaspora/pull/6041)
* Gracefully handle duplicate entry while receiving share-visibility in parallel [#6068](https://github.com/diaspora/diaspora/pull/6068)
* Update twitter gem to get rid of deprecation warnings [#6083](https://github.com/diaspora/diaspora/pull/6083)
* Refactor photos federation to get rid of some hacks [#6082](https://github.com/diaspora/diaspora/pull/6082)

## Bug fixes
* Disable auto follow back on aspect deletion [#5846](https://github.com/diaspora/diaspora/pull/5846)
* Fix only sharing flag for contacts that are receiving [#5848](https://github.com/diaspora/diaspora/pull/5848)
* Return 406 when requesting a JSON representation of people/:guid/contacts [#5849](https://github.com/diaspora/diaspora/pull/5849)
* Hide manage services link in the publisher on certain pages [#5854](https://github.com/diaspora/diaspora/pull/5854)
* Fix notification mails for limited posts [#5877](https://github.com/diaspora/diaspora/pull/5877)
* Fix medium and small avatar URLs when using Camo [#5883](https://github.com/diaspora/diaspora/pull/5883)
* Improve output of script/server [#5885](https://github.com/diaspora/diaspora/pull/5885)
* Fix CSS for bold links [#5887](https://github.com/diaspora/diaspora/pull/5887)
* Correctly handle IE8 in the chrome frame middleware [#5878](https://github.com/diaspora/diaspora/pull/5878)
* Fix code reloading for PostPresenter [#5888](https://github.com/diaspora/diaspora/pull/5888)
* Fix closing account from mobile view [#5913](https://github.com/diaspora/diaspora/pull/5913)
* Allow using common custom template for desktop & mobile landing page [#5915](https://github.com/diaspora/diaspora/pull/5915)
* Use correct branding in Atom feed [#5929](https://github.com/diaspora/diaspora/pull/5929)
* Update the configurate gem to avoid issues by missed missing settings keys [#5934](https://github.com/diaspora/diaspora/pull/5934)
* ContactPresenter#full_hash_with_person did not contain relationship information [#5936](https://github.com/diaspora/diaspora/pull/5936)
* Fix inactive user removal not respecting configuration for daily limits [#5953](https://github.com/diaspora/diaspora/pull/5953)
* Fix missing localization of inactive user removal warning emails [#5950](https://github.com/diaspora/diaspora/issues/5950)
* Fix fetching for public post while Webfingering [#5958](https://github.com/diaspora/diaspora/pull/5958)
* Handle empty searchable in HCard gracefully [#5962](https://github.com/diaspora/diaspora/pull/5962)
* Fix a freeze in new post parsing [#5965](https://github.com/diaspora/diaspora/pull/5965)
* Add case insensitive unconfirmed email addresses as authentication key [#5967](https://github.com/diaspora/diaspora/pull/5967)
* Fix liking on single post views when accessed via GUID [#5978](https://github.com/diaspora/diaspora/pull/5978)
* Only return the current_users participation for post interactions [#6007](https://github.com/diaspora/diaspora/pull/6007)
* Fix tag rendering in emails [#6009](https://github.com/diaspora/diaspora/pull/6009)
* Fix the logo in emails [#6013](https://github.com/diaspora/diaspora/pull/6013)
* Disable autocorrect for username on mobile sign in [#6028](https://github.com/diaspora/diaspora/pull/6028)
* Fix broken default avatars in the database [#6014](https://github.com/diaspora/diaspora/pull/6014)
* Only strip text direction codepoints around hashtags [#6067](https://github.com/diaspora/diaspora/issues/6067)
* Fix selected week on admin weekly stats page [#6079](https://github.com/diaspora/diaspora/pull/6079)
* Fix that some unread conversations may be hidden [#6060](https://github.com/diaspora/diaspora/pull/6060)
* Fix photo links in the mobile interface [#6082](https://github.com/diaspora/diaspora/pull/6082)

## Features
* Hide post title of limited post in comment notification email [#5843](https://github.com/diaspora/diaspora/pull/5843)
* More and better environment checks in script/server [#5891](https://github.com/diaspora/diaspora/pull/5891)
* Enable aspect sorting again [#5559](https://github.com/diaspora/diaspora/pull/5559)
* Submit messages in conversations with Ctrl+Enter [#5910](https://github.com/diaspora/diaspora/pull/5910)
* Support syntax highlighting for fenced code blocks [#5908](https://github.com/diaspora/diaspora/pull/5908)
* Added link to diasporafoundation.org to invitation email [#5893](https://github.com/diaspora/diaspora/pull/5893)
* Gracefully handle missing `og:url`s [#5926](https://github.com/diaspora/diaspora/pull/5926)
* Remove private post content from "also commented" mails [#5931](https://github.com/diaspora/diaspora/pull/5931)
* Add a button to follow/unfollow tags to the mobile interface [#5941](https://github.com/diaspora/diaspora/pull/5941)
* Add a "Manage followed tags" page to mass unfollow tags in the mobile interface [#5945](https://github.com/diaspora/diaspora/pull/5945)
* Add popover/tooltip about email visibility to registration/settings page [#5956](https://github.com/diaspora/diaspora/pull/5956)
* Fetch person posts on sharing request [#5960](https://github.com/diaspora/diaspora/pull/5960)
* Introduce 'authorized' configuration option for services [#5985](https://github.com/diaspora/diaspora/pull/5985)
* Added configuration options for log rotating [#5994](https://github.com/diaspora/diaspora/pull/5994)

# 0.5.0.1

Use the correct setting for captcha length instead of defaulting to 1 always.

# 0.5.0.0

## Major Sidekiq update
This release includes a major upgrade of the background processing system Sidekiq. To upgrade cleanly:

1. Stop diaspora*
2. Run `RAILS_ENV=production bundle exec sidekiq` and wait 5-10 minutes, then stop it again (hit `CTRL+C`)
3. Do a normal upgrade of diaspora*
4. Start diaspora*

## Rails 4 - Manual action required
Please edit `config/initializers/secret_token.rb`, replacing `secret_token` with
`secret_key_base`.

```ruby
# Old
Rails.application.config.secret_token = '***********...'

# New
Diaspora::Application.config.secret_key_base = '*************...'
```

You also need to take care to set `RAILS_ENV` and to clear the cache while precompiling assets: `RAILS_ENV=production bundle exec rake tmp:cache:clear assets:precompile`

## Supported Ruby versions
This release drops official support for the Ruby 1.9 series. This means we will no longer test against this Ruby version or take care to choose libraries
that work with it. However that doesn't mean we won't accept patches that improve running diaspora* on it.

At the same time we adopt support for the Ruby 2.1 series and recommend running on the latest Ruby version of that branch. We continue to support the Ruby 2.0
series and run our comprehensive test suite against it.

## Change in defaults.yml
The default for including jQuery from a CDN has changed. If you want to continue to include it from a CDN, please explicitly set the `jquery_cdn` setting to `true` in diaspora.yml.

## Change in database.yml
For MySQL databases, replace `charset: utf8` with `encoding: utf8mb4` and  change `collation` from `utf8_bin` to `utf8mb4_bin` in the file `config/database.yml`.
This is enables full UTF8 support (4bytes characters), including standard emoji characters.
See `database.yml.example` for reference.
Please make sure to stop Diaspora prior running this migration!

## Experimental chat feature
This release adds experimental integration with XMPP for real-time chat. Please see  [our wiki](https://wiki.diasporafoundation.org/Vines) for further informations.

## Change in statistics.json schema
The way services are shown in the `statistics.json` route is changing. The keys relating to showing whether services are enabled or not are moving to their own container as `"services": {....}`, instead of having them all in the root level of the JSON.

The keys will still be available in the root level within the 0.5 release. The old keys will be removed in the 0.6 release.

## New maintenance feature to automatically expire inactive accounts
Removing of old inactive users can now be done automatically by background processing. The amount of inactivity is set by `after_days`. A warning email will be sent to the user and after an additional `warn_days`, the account will be automatically closed.

This maintenance is not enabled by default. Podmins can enable it by for example copying over the new settings under `settings.maintenance` to their `diaspora.yml` file and setting it enabled. The default setting is to expire accounts that have been inactive for 2 years (no login).

## Camo integration to proxy external assets
It is now possible to enable an automatic proxying of external assets, for example images embedded via Markdown or OpenGraph thumbnails loaded from insecure third party servers through a [Camo proxy](https://github.com/atmos/camo).

This is disabled by default since it requires the installation of additional packages and might cause some traffic. Check the [wiki page](https://wiki.diasporafoundation.org/Installation/Camo) for more information and detailed installation instructions.

## Paypal unhosted button and currency
Podmins can now set the currency for donations, and use an unhosted button if they can't use
a hosted one. Note: you need to **copy the new settings from diaspora.yml.example to your
diaspora.yml file**. The existing settings from 0.4.x and before will not work any more.

## Custom splash page changes
diaspora* no longer adds a `div.container` to wrap custom splash pages. This adds the ability for podmins to write home pages using Bootstrap's fluid design. Podmins who added a custom splash page in `app/views/home/_show.{html,mobile}.haml` need to wrap the contents into a `div.container` to keep the old design. You will find updated examples [in our wiki](https://wiki.diasporafoundation.org/Custom_splash_page).

## Refactor
* Redesign contacts page [#5153](https://github.com/diaspora/diaspora/pull/5153)
* Improve profile page design on mobile [#5084](https://github.com/diaspora/diaspora/pull/5084)
* Port test suite to RSpec 3 [#5170](https://github.com/diaspora/diaspora/pull/5170)
* Port tag stream to Bootstrap [#5138](https://github.com/diaspora/diaspora/pull/5138)
* Consolidate migrations, if you need a migration prior 2013, checkout the latest release in the 0.4.x series first [#5173](https://github.com/diaspora/diaspora/pull/5173)
* Add tests for mobile sign up [#5185](https://github.com/diaspora/diaspora/pull/5185)
* Display new conversation form on conversations/index [#5178](https://github.com/diaspora/diaspora/pull/5178)
* Port profile page to Backbone [#5180](https://github.com/diaspora/diaspora/pull/5180)
* Pull punycode.js from rails-assets.org [#5263](https://github.com/diaspora/diaspora/pull/5263)
* Redesign profile page and port to Bootstrap [#4657](https://github.com/diaspora/diaspora/pull/4657)
* Unify stream selection links in the left sidebar [#5271](https://github.com/diaspora/diaspora/pull/5271)
* Refactor schema of statistics.json regarding services [#5296](https://github.com/diaspora/diaspora/pull/5296)
* Pull jquery.idle-timer.js from rails-assets.org [#5310](https://github.com/diaspora/diaspora/pull/5310)
* Pull jquery.placeholder.js from rails-assets.org [#5299](https://github.com/diaspora/diaspora/pull/5299)
* Pull jquery.textchange.js from rails-assets.org [#5297](https://github.com/diaspora/diaspora/pull/5297)
* Pull jquery.hotkeys.js from rails-assets.org [#5368](https://github.com/diaspora/diaspora/pull/5368)
* Reduce amount of useless background job retries and pull public posts when missing [#5209](https://github.com/diaspora/diaspora/pull/5209)
* Updated Weekly User Stats admin page to show data for the most recent week including reversing the order of the weeks in the drop down to show the most recent. [#5331](https://github.com/diaspora/diaspora/pull/5331)
* Convert some cukes to RSpec tests [#5289](https://github.com/diaspora/diaspora/pull/5289)
* Hidden overflow for long names on tag pages [#5279](https://github.com/diaspora/diaspora/pull/5279)
* Always reshare absolute root of a post [#5276](https://github.com/diaspora/diaspora/pull/5276)
* Convert remaining SASS stylesheets to SCSS [#5342](https://github.com/diaspora/diaspora/pull/5342)
* Update rack-protection [#5403](https://github.com/diaspora/diaspora/pull/5403)
* Cleanup diaspora.yml [#5426](https://github.com/diaspora/diaspora/pull/5426)
* Replace `opengraph_parser` with `open_graph_reader` [#5462](https://github.com/diaspora/diaspora/pull/5462)
* Make sure conversations without any visibilities left are deleted [#5478](https://github.com/diaspora/diaspora/pull/5478)
* Change tooltip for delete button in conversations view [#5477](https://github.com/diaspora/diaspora/pull/5477)
* Replace a modifier-rescue with a specific rescue [#5491](https://github.com/diaspora/diaspora/pull/5491)
* Port contacts page to backbone [#5473](https://github.com/diaspora/diaspora/pull/5473)
* Replace CSS vendor prefixes automatically [#5532](https://github.com/diaspora/diaspora/pull/5532)
* Use sentence case consistently throughout UI [#5588](https://github.com/diaspora/diaspora/pull/5588)
* Hide sign up button when registrations are disabled [#5612](https://github.com/diaspora/diaspora/pull/5612)
* Standardize capitalization throughout the UI [#5588](https://github.com/diaspora/diaspora/pull/5588)
* Display photos on the profile page as thumbnails [#5521](https://github.com/diaspora/diaspora/pull/5521)
* Unify not connected pages (sign in, sign up, forgot password) [#5391](https://github.com/diaspora/diaspora/pull/5391)
* Port remaining stream pages to Bootstrap [#5715](https://github.com/diaspora/diaspora/pull/5715)
* Port notification dropdown to Backbone [#5707](https://github.com/diaspora/diaspora/pull/5707) [#5761](https://github.com/diaspora/diaspora/pull/5761)
* Add rounded corners for avatars [#5733](https://github.com/diaspora/diaspora/pull/5733)
* Move registration form to a partial [#5764](https://github.com/diaspora/diaspora/pull/5764)
* Add tests for liking and unliking posts [#5741](https://github.com/diaspora/diaspora/pull/5741)
* Rewrite slide effect in conversations as css transition for better performance [#5776](https://github.com/diaspora/diaspora/pull/5776)
* Various cleanups and improvements in the frontend code [#5781](https://github.com/diaspora/diaspora/pull/5781) [#5769](https://github.com/diaspora/diaspora/pull/5769) [#5763](https://github.com/diaspora/diaspora/pull/5763) [#5762](https://github.com/diaspora/diaspora/pull/5762) [#5758](https://github.com/diaspora/diaspora/pull/5758) [#5755](https://github.com/diaspora/diaspora/pull/5755) [#5747](https://github.com/diaspora/diaspora/pull/5747) [#5734](https://github.com/diaspora/diaspora/pull/5734) [#5786](https://github.com/diaspora/diaspora/pull/5786) [#5768](https://github.com/diaspora/diaspora/pull/5798)
* Add specs and validations to the role model [#5792](https://github.com/diaspora/diaspora/pull/5792)
* Replace 'Make something' text by diaspora ball logo on registration page [#5743](https://github.com/diaspora/diaspora/pull/5743)

## Bug fixes
* orca cannot see 'Add Contact' button [#5158](https://github.com/diaspora/diaspora/pull/5158)
* Move submit button to the right in conversations view [#4960](https://github.com/diaspora/diaspora/pull/4960)
* Handle long URLs and titles in OpenGraph descriptions [#5208](https://github.com/diaspora/diaspora/pull/5208)
* Fix deformed getting started popover [#5227](https://github.com/diaspora/diaspora/pull/5227)
* Use correct locale for invitation subject [#5232](https://github.com/diaspora/diaspora/pull/5232)
* Initial support for IDN emails
* Fix services settings reported by statistics.json [#5256](https://github.com/diaspora/diaspora/pull/5256)
* Only collapse empty comment box [#5328](https://github.com/diaspora/diaspora/pull/5328)
* Fix pagination for people/guid/contacts [#5304](https://github.com/diaspora/diaspora/pull/5304)
* Fix poll creation on Bootstrap pages [#5334](https://github.com/diaspora/diaspora/pull/5334)
* Show error message on invalid reset password attempt [#5325](https://github.com/diaspora/diaspora/pull/5325)
* Fix translations on mobile password reset pages [#5318](https://github.com/diaspora/diaspora/pull/5318)
* Handle unset user agent when signing out [#5316](https://github.com/diaspora/diaspora/pull/5316)
* More robust URL parsing for oEmbed and OpenGraph [#5347](https://github.com/diaspora/diaspora/pull/5347)
* Fix Publisher doesn't expand while uploading images [#3098](https://github.com/diaspora/diaspora/issues/3098)
* Drop unneeded and too open crossdomain.xml
* Fix hidden aspect dropdown on getting started page [#5407](https://github.com/diaspora/diaspora/pulls/5407)
* Fix a few issues on Bootstrap pages [#5401](https://github.com/diaspora/diaspora/pull/5401)
* Improve handling of the `more` link on mobile stream pages [#5400](https://github.com/diaspora/diaspora/pull/5400)
* Fix prefilling publisher after getting started [#5442](https://github.com/diaspora/diaspora/pull/5442)
* Fix overflow in profile sidebar [#5450](https://github.com/diaspora/diaspora/pull/5450)
* Fix code overflow in SPV and improve styling for code tags [#5422](https://github.com/diaspora/diaspora/pull/5422)
* Correctly validate if local recipients actually want to receive a conversation [#5449](https://github.com/diaspora/diaspora/pull/5449)
* Improve consistency of poll answer ordering [#5471](https://github.com/diaspora/diaspora/pull/5471)
* Fix broken aspect selectbox on asynchronous search results [#5488](https://github.com/diaspora/diaspora/pull/5488)
* Replace %{third_party_tools} by the appropriate hyperlink in tags FAQ [#5509](https://github.com/diaspora/diaspora/pull/5509)
* Repair downloading the profile image from Facebook [#5493](https://github.com/diaspora/diaspora/pull/5493)
* Fix localization of post and comment timestamps on mobile [#5482](https://github.com/diaspora/diaspora/issues/5482)
* Fix mobile JS loading to quieten errors. Fixes also service buttons on mobile bookmarklet.
* Don't error out when adding a too long location to the profile [#5614](https://github.com/diaspora/diaspora/pull/5614)
* Correctly decrease unread count for conversations [#5646](https://github.com/diaspora/diaspora/pull/5646)
* Fix automatic scroll for conversations [#5646](https://github.com/diaspora/diaspora/pull/5646)
* Fix missing translation on privacy settings page [#5671](https://github.com/diaspora/diaspora/pull/5671)
* Fix code overflow for the mobile website [#5675](https://github.com/diaspora/diaspora/pull/5675)
* Strip Unicode format characters prior post processing [#5680](https://github.com/diaspora/diaspora/pull/5680)
* Disable email notifications for closed user accounts [#5640](https://github.com/diaspora/diaspora/pull/5640)
* Total user statistic no longer includes closed accounts [#5041](https://github.com/diaspora/diaspora/pull/5041)
* Don't add a space when rendering a mention [#5711](https://github.com/diaspora/diaspora/pull/5711)
* Fix flickering hovercards [#5714](https://github.com/diaspora/diaspora/pull/5714) [#5876](https://github.com/diaspora/diaspora/pull/5876)
* Improved stripping markdown in post titles [#5730](https://github.com/diaspora/diaspora/pull/5730)
* Remove border from reply form for conversations [#5744](https://github.com/diaspora/diaspora/pull/5744)
* Fix overflow for headings, blockquotes and other elements [#5731](https://github.com/diaspora/diaspora/pull/5731)
* Correct photo count on profile page [#5751](https://github.com/diaspora/diaspora/pull/5751)
* Fix mobile sign up from an invitation [#5754](https://github.com/diaspora/diaspora/pull/5754)
* Set max-width for tag following button on tag page [#5752](https://github.com/diaspora/diaspora/pull/5752)
* Display error messages for failed password change [#5580](https://github.com/diaspora/diaspora/pull/5580)
* Display correct error message for too long tags [#5783](https://github.com/diaspora/diaspora/pull/5783)
* Fix displaying reshares in the stream on mobile [#5790](https://github.com/diaspora/diaspora/pull/5790)
* Remove bottom margin from lists that are the last element of a post. [#5721](https://github.com/diaspora/diaspora/pull/5721)
* Fix pagination design on conversations page [#5791](https://github.com/diaspora/diaspora/pull/5791)
* Prevent inserting posts into the wrong stream [#5838](https://github.com/diaspora/diaspora/pull/5838)
* Update help section [#5857](https://github.com/diaspora/diaspora/pull/5857) [#5859](https://github.com/diaspora/diaspora/pull/5859)
* Fix asset precompilation check in script/server [#5863](https://github.com/diaspora/diaspora/pull/5863)
* Convert MySQL databases to utf8mb4 [#5530](https://github.com/diaspora/diaspora/pull/5530) [#5624](https://github.com/diaspora/diaspora/pull/5624) [#5865](https://github.com/diaspora/diaspora/pull/5865)
* Don't upcase labels on mobile sign up/sign in [#5872](https://github.com/diaspora/diaspora/pull/5872)

## Features
* Don't pull jQuery from a CDN by default [#5105](https://github.com/diaspora/diaspora/pull/5105)
* Better character limit message [#5151](https://github.com/diaspora/diaspora/pull/5151)
* Remember whether a AccountDeletion was performed [#5156](https://github.com/diaspora/diaspora/pull/5156)
* Increased the number of notifications shown in drop down bar to 15 [#5129](https://github.com/diaspora/diaspora/pull/5129)
* Increase possible captcha length [#5169](https://github.com/diaspora/diaspora/pull/5169)
* Display visibility icon in publisher aspects dropdown [#4982](https://github.com/diaspora/diaspora/pull/4982)
* Add a link to the reported comment in the admin panel [#5337](https://github.com/diaspora/diaspora/pull/5337)
* Strip search query from leading and trailing whitespace [#5317](https://github.com/diaspora/diaspora/pull/5317)
* Add the "network" key to statistics.json and set it to "Diaspora" [#5308](https://github.com/diaspora/diaspora/pull/5308)
* Infinite scrolling in the notifications dropdown [#5237](https://github.com/diaspora/diaspora/pull/5237)
* Maintenance feature to automatically expire inactive accounts [#5288](https://github.com/diaspora/diaspora/pull/5288)
* Add LibreJS markers to JavaScript [5320](https://github.com/diaspora/diaspora/pull/5320)
* Ask for confirmation when leaving a submittable publisher [#5309](https://github.com/diaspora/diaspora/pull/5309)
* Allow page-specific styling via individual CSS classes [#5282](https://github.com/diaspora/diaspora/pull/5282)
* Change diaspora logo in the header on hover [#5355](https://github.com/diaspora/diaspora/pull/5355)
* Display diaspora handle in search results [#5419](https://github.com/diaspora/diaspora/pull/5419)
* Show a message on the ignored users page when there are none [#5434](https://github.com/diaspora/diaspora/pull/5434)
* Truncate too long OpenGraph descriptions [#5387](https://github.com/diaspora/diaspora/pull/5387)
* Make the source code URL configurable [#5410](https://github.com/diaspora/diaspora/pull/5410)
* Prefill publisher on the tag pages [#5442](https://github.com/diaspora/diaspora/pull/5442)
* Don't include the content of non-public posts into notification mails [#5494](https://github.com/diaspora/diaspora/pull/5494)
* Allow to set unhosted button and currency for paypal donation [#5452](https://github.com/diaspora/diaspora/pull/5452)
* Add followed tags in the mobile menu [#5468](https://github.com/diaspora/diaspora/pull/5468)
* Replace Pagedown with markdown-it [#5526](https://github.com/diaspora/diaspora/pull/5526)
* Do not truncate notification emails anymore [#4342](https://github.com/diaspora/diaspora/issues/4342)
* Allows users to export their data in gzipped JSON format from their user settings page [#5499](https://github.com/diaspora/diaspora/pull/5499)
* Strip EXIF data from newly uploaded images [#5510](https://github.com/diaspora/diaspora/pull/5510)
* Hide user setting if the community spotlight is not enabled on the pod [#5562](https://github.com/diaspora/diaspora/pull/5562)
* Add HTML view for pod statistics [#5464](https://github.com/diaspora/diaspora/pull/5464)
* Added/Moved hide, block user, report and delete button in SPV [#5547](https://github.com/diaspora/diaspora/pull/5547)
* Added keyboard shortcuts r(reshare), m(expand Post), o(open first link in post) [#5602](https://github.com/diaspora/diaspora/pull/5602)
* Added dropdown to add/remove people from/to aspects in mobile view [#5594](https://github.com/diaspora/diaspora/pull/5594)
* Dynamically compute minimum and maximum valid year for birthday field [#5639](https://github.com/diaspora/diaspora/pull/5639)
* Show hovercard on mentions [#5652](https://github.com/diaspora/diaspora/pull/5652)
* Make help sections linkable [#5667](https://github.com/diaspora/diaspora/pull/5667)
* Add invitation link to contacts page [#5655](https://github.com/diaspora/diaspora/pull/5655)
* Add year to notifications page [#5676](https://github.com/diaspora/diaspora/pull/5676)
* Give admins the ability to lock & unlock accounts [#5643](https://github.com/diaspora/diaspora/pull/5643)
* Add reshares to the stream view immediately [#5699](https://github.com/diaspora/diaspora/pull/5699)
* Update and improve help section [#5665](https://github.com/diaspora/diaspora/pull/5665), [#5706](https://github.com/diaspora/diaspora/pull/5706)
* Expose participation controls in the stream view [#5511](https://github.com/diaspora/diaspora/pull/5511)
* Reimplement photo export [#5685](https://github.com/diaspora/diaspora/pull/5685)
* Add participation controls in the single post view [#5722](https://github.com/diaspora/diaspora/pull/5722)
* Display polls on reshares [#5782](https://github.com/diaspora/diaspora/pull/5782)
* Remove footer from stream pages [#5816](https://github.com/diaspora/diaspora/pull/5816)

# 0.4.1.3

* Update Redcarped, fixes [OSVDB-120415](http://osvdb.org/show/osvdb/120415).

# 0.4.1.2

* Update Rails, fixes [CVE-2014-7818](https://groups.google.com/forum/#!topic/rubyonrails-security/dCp7duBiQgo).

# 0.4.1.1

* Fix XSS issue in poll questions [#5274](https://github.com/diaspora/diaspora/issues/5274)

# 0.4.1.0

## New 'Terms of Service' feature and template

This release brings a new ToS feature that allows pods to easily display to users the terms of service they are operating on. This feature is not enabled by default. If you want to enable it, please add under `settings` in `config/diaspora.yml` the following and restart diaspora. If in doubt see `config/diaspora.yml.example`:

    terms:
      enable: true

When enabled, the footer and sidebar will have a link to terms page, and sign up will have a disclaimer indicating that creating an account means the user accepts the terms of use.

While the project itself doesn't restrict what kind of terms pods run on, we realize not all podmins want to spend time writing them from scratch. Thus there is a basic ToS template included that will be used unless a custom one available.

To modify (or completely rewrite) the terms template, create a file called `app/views/terms/terms.haml` or `app/views/terms/terms.erb` and it will automatically replace the default template, which you can find at `app/views/terms/default.haml`.

There are also two configuration settings to customize the terms (when using the default template). These are optional.

* `settings.terms.jurisdiction` - indicate here in which country or state any legal disputes are handled.
* `settings.terms.minimum_age` - indicate here if you want to show a minimum required age for creating an account.

## Rake task to email users

There is a new Rake task `podmin:admin_mail` available to allow podmins to easily send news and notices to users. The rake task triggers emails via the normal diaspora mailer mechanism (so they are embedded in the standard template) and takes the following parameters:

1) Users definition

* `all` - all users in the database (except deleted)
* `active_yearly` - users logged in within the last year
* `active_monthly` - users logged in within the last month
* `active_halfyear` - users logged in within the last 6 months

2) Path to message file

* Give here a path to a HTML or plain text file that contains the message.

3) Subject

* A subject for the email

Example shell command (depending on your environment);

`RAILS_ENV=production bundle exec rake podmin:admin_mail['active_monthly','./message.html','Important message from pod']`

Read more about [specifying arguments to Rake tasks](http://stackoverflow.com/a/825832/1489738).

## Refactor
* Port help pages to Bootstrap [#5050](https://github.com/diaspora/diaspora/pull/5050)
* Refactor Notification#notify [#4945](https://github.com/diaspora/diaspora/pull/4945)
* Port getting started to Bootstrap [#5057](https://github.com/diaspora/diaspora/pull/5057)
* Port people search page to Bootstrap [#5077](https://github.com/diaspora/diaspora/pull/5077)
* Clarify explanations and defaults in diaspora.yml.example [#5088](https://github.com/diaspora/diaspora/pull/5088)
* Consistent header spacing on Bootstrap pages [#5108](https://github.com/diaspora/diaspora/pull/5108)
* Port settings pages (account, profile, privacy, services) to Bootstrap [#5039](https://github.com/diaspora/diaspora/pull/5039)
* Port contacts and community spotlight pages to Bootstrap [#5118](https://github.com/diaspora/diaspora/pull/5118)
* Redesign login page [#5112](https://github.com/diaspora/diaspora/pull/5112)
* Change mark read link on notifications page [#5141](https://github.com/diaspora/diaspora/pull/5141)

## Bug fixes
* Fix hiding of poll publisher on close [#5029](https://github.com/diaspora/diaspora/issues/5029)
* Fix padding in user menu [#5047](https://github.com/diaspora/diaspora/pull/5047)
* Fix self-XSS when renaming an aspect [#5048](https://github.com/diaspora/diaspora/pull/5048)
* Fix live updating when renaming an aspect [#5049](https://github.com/diaspora/diaspora/pull/5049)
* Use double quotes when embedding translations into Javascript [#5055](https://github.com/diaspora/diaspora/issues/5055)
* Fix regression in mobile sign-in ([commit](https://github.com/diaspora/diaspora/commit/4a2836b108f8a9eb6f46ca58cfcb7b23f40bb076))
* Set mention notification as read when viewing post [#5006](https://github.com/diaspora/diaspora/pull/5006)
* Set sharing notification as read when viewing profile [#5009](https://github.com/diaspora/diaspora/pull/5009)
* Ensure a consistent border on text input elements [#5069](https://github.com/diaspora/diaspora/pull/5069)
* Escape person name in contacts json returned by Conversations#new
* Make sure all parts of the hovercard are always in front [#5188](https://github.com/diaspora/diaspora/pull/5188)

## Features
* Port admin pages to bootstrap, polish user search results, allow accounts to be closed from the backend [#5046](https://github.com/diaspora/diaspora/pull/5046)
* Reference Salmon endpoint in Webfinger XRD to aid discovery by alternative implementations [#5062](https://github.com/diaspora/diaspora/pull/5062)
* Change minimal birth year for the birthday field to 1910 [#5083](https://github.com/diaspora/diaspora/pull/5083)
* Add scrolling thumbnail switcher in the lightbox [#5102](https://github.com/diaspora/diaspora/pull/5102)
* Add help section about keyboard shortcuts [#5100](https://github.com/diaspora/diaspora/pull/5100)
* Automatically add poll answers as needed [#5109](https://github.com/diaspora/diaspora/pull/5109)
* Add Terms of Service as an option for podmins, includes base template [#5104](https://github.com/diaspora/diaspora/pull/5104)
* Add rake task to send a mail to all users [#5111](https://github.com/diaspora/diaspora/pull/5111)
* Expose which services are configured in /statistics.json [#5121](https://github.com/diaspora/diaspora/pull/5121)
* In filtered notification views, replace "Mark all as read" with "Mark shown as read" [#5122](https://github.com/diaspora/diaspora/pull/5122)
* When ignoring a user remove his posts from the stream instantly [#5127](https://github.com/diaspora/diaspora/pull/5127)
* Allow to delete photos from the pictures stream [#5131](https://github.com/diaspora/diaspora/pull/5131)

# 0.4.0.1

## Bug fixes

* Fix performance regression on stream loading with MySQL/MariaDB database backends [#5014](https://github.com/diaspora/diaspora/issues/5014)
* Fix issue with post reporting [#5017](https://github.com/diaspora/diaspora/issues/5017)

# 0.4.0.0

## Ensure account deletions are run

A regression caused accounts deletions to not properly perform in some cases, see [#4792](https://github.com/diaspora/diaspora/issues/4792).
To ensure these are reexecuted properly, please run `RAILS_ENV=production bundle exec rake accounts:run_deletions`
after you've upgraded.

## Change in guid generation

This version will break federation to pods running on versions prior 0.1.1.0.

Read more in [#4249](https://github.com/diaspora/diaspora/pull/4249) and [#4883](https://github.com/diaspora/diaspora/pull/4883)

## Refactor
* Drop number of followers from tags page [#4717](https://github.com/diaspora/diaspora/pull/4717)
* Remove some unused beta code [#4738](https://github.com/diaspora/diaspora/pull/4738)
* Style improvements for SPV, use original author's avatar for reshares [#4754](https://github.com/diaspora/diaspora/pull/4754)
* Update image branding to the new decided standard [#4702](https://github.com/diaspora/diaspora/pull/4702)
* Consistent naming of conversations and messages [#4756](https://github.com/diaspora/diaspora/pull/4756)
* Improve stream generation time [#4769](https://github.com/diaspora/diaspora/pull/4769)
* Port help pages to backbone [#4768](https://github.com/diaspora/diaspora/pull/4768)
* Add participants to conversations menu [#4656](https://github.com/diaspora/diaspora/pull/4656)
* Update forgot_password and reset_password pages [#4707](https://github.com/diaspora/diaspora/pull/4707)
* Change jQuery CDN to jquery.com from googleapis.com [#4765](https://github.com/diaspora/diaspora/pull/4765)
* Update to jQuery 10
* Port publisher and bookmarklet to Bootstrap [#4678](https://github.com/diaspora/diaspora/pull/4678)
* Improve search page, add better indications [#4794](https://github.com/diaspora/diaspora/pull/4794)
* Port notifications and hovercards to Bootstrap [#4814](https://github.com/diaspora/diaspora/pull/4814)
* Replace .rvmrc by .ruby-version and .ruby-gemset [#4854](https://github.com/diaspora/diaspora/pull/4855)
* Reorder and reword items on user settings page [#4912](https://github.com/diaspora/diaspora/pull/4912)
* SPV: Improve padding and interaction counts [#4426](https://github.com/diaspora/diaspora/pull/4426)
* Remove auto 'mark as read' for notifications [#4810](https://github.com/diaspora/diaspora/pull/4810)
* Improve set read/unread in notifications dropdown [#4869](https://github.com/diaspora/diaspora/pull/4869)
* Refactor publisher: trigger events for certain actions, introduce 'disabled' state [#4932](https://github.com/diaspora/diaspora/pull/4932)

## Bug fixes
* Fix user account deletion [#4953](https://github.com/diaspora/diaspora/pull/4953) and [#4963](https://github.com/diaspora/diaspora/pull/4963)
* Fix email body language when invite a friend [#4832](https://github.com/diaspora/diaspora/issues/4832)
* Improve time agos by updating the plugin [#4281](https://github.com/diaspora/diaspora/pull/4281)
* Do not add a space after adding a mention [#4767](https://github.com/diaspora/diaspora/issues/4767)
* Fix active user statistics by saving a last seen timestamp for users [#4802](https://github.com/diaspora/diaspora/pull/4802)
* Render HTML in atom user feed [#4835](https://github.com/diaspora/diaspora/pull/4835)
* Fix plaintext mode of Mentionable [#4831](https://github.com/diaspora/diaspora/pull/4831)
* Fixed Atom Feed Error if reshared Post is deleted [#4841](https://github.com/diaspora/diaspora/pull/4841)
* Show hovercards in the notification drop-down for users on the same pod [#4843](https://github.com/diaspora/diaspora/pull/4843)
* The photo stream no longer repeats after the last photo [#4787](https://github.com/diaspora/diaspora/pull/4787)
* Fix avatar alignment for hovercards in the notifications dropdown [#4853](https://github.com/diaspora/diaspora/pull/4853)
* Do not parse hashtags inside Markdown links [#4856](https://github.com/diaspora/diaspora/pull/4856)
* Restore comment textarea content after revealing more comments [#4858](https://github.com/diaspora/diaspora/pull/4858)
* OpenGraph: don't make description into links [#4708](https://github.com/diaspora/diaspora/pull/4708)
* Don't cut off long tags in stream posts [#4878](https://github.com/diaspora/diaspora/pull/4878)
* Do not replace earlier appearances of the name while mentioning somebody [#4882](https://github.com/diaspora/diaspora/pull/4882)
* Catch exceptions when trying to decode an invalid URI [#4889](https://github.com/diaspora/diaspora/pull/4889)
* Redirect to the stream when switching the mobile publisher to desktop [#4917](https://github.com/diaspora/diaspora/pull/4917)
* Parsing mention witch contain in username special characters [#4919](https://github.com/diaspora/diaspora/pull/4919)
* Do not show your own hovercard [#4758](https://github.com/diaspora/diaspora/pull/4758)
* Hit Nominatim via https [#4968](https://github.com/diaspora/diaspora/pull/4968)

## Features
* You can report a single post or comment by clicking the correct icon in the controler section [#4517](https://github.com/diaspora/diaspora/pull/4517) [#4781](https://github.com/diaspora/diaspora/pull/4781)
* Add permalinks for comments [#4577](https://github.com/diaspora/diaspora/pull/4577)
* New menu for the mobile version [#4673](https://github.com/diaspora/diaspora/pull/4673)
* Added comment count to statistic to enable calculations of posts/comments ratios [#4799](https://github.com/diaspora/diaspora/pull/4799)
* Add filters to notifications controller [#4814](https://github.com/diaspora/diaspora/pull/4814)
* Activate hovercards in SPV and conversations [#4870](https://github.com/diaspora/diaspora/pull/4870)
* Added possibility to conduct polls [#4861](https://github.com/diaspora/diaspora/pull/4861) [#4894](https://github.com/diaspora/diaspora/pull/4894) [#4897](https://github.com/diaspora/diaspora/pull/4897) [#4899](https://github.com/diaspora/diaspora/pull/4899)

# 0.3.0.3

* Bump Rails to 3.2.17, fixes CVE-2014-0081, CVE-2014-0082. For more information see http://weblog.rubyonrails.org/2014/2/18/Rails_3_2_17_4_0_3_and_4_1_0_beta2_have_been_released/

# 0.3.0.2

## Bug fixes
* Use youtube HTTPS scheme for oEmbed [#4743](https://github.com/diaspora/diaspora/pull/4743)
* Fix infinite scroll on aspect streams [#4747](https://github.com/diaspora/diaspora/pull/4747)
* Fix hovercards [#4782](https://github.com/diaspora/diaspora/pull/4782)
* Bump kaminari to fix admin panel [#4714](https://github.com/diaspora/diaspora/issues/4714)

# 0.3.0.1

## Bug fixes
* Fix regression caused by using after_commit with nested '#save' which lead to an infinite recursion [#4715](https://github.com/diaspora/diaspora/issues/4715)
* Save textarea value before rendering comments when clicked 'show more...' [#4858](https://github.com/diaspora/diaspora/pull/4858)

# 0.3.0.0

## Pod statistics
A new feature [has been added](https://github.com/diaspora/diaspora/pull/4602) to allow pods to report extra statistics. Automatically after this code change, the route /statistics.json contains some basic data that was also available before via page headers (pod name, version, status of signups). But also, optionally podmins can enable user and post counts in the diaspora.yml configuration file. The counts are by default switched off, so if you want to report the total user, active user and local post counts, please edit your diaspora.yml configuration with the example values in diaspora.yml.example and uncomment the required lines as indicated.

## Ruby 2.0

We now recommend using Ruby 2.0 with Diaspora. If you're using RVM make sure to run:
```bash
rvm get stable
rvm install 2.0.0
cd ~/diaspora
git pull
cd - && cd ..
```

For more details see https://wiki.diasporafoundation.org/Updating

## Refactor
* Remove old SPV code [#4612](https://github.com/diaspora/diaspora/pull/4612)
* Move non-model federation stuff into lib/ [#4363](https://github.com/diaspora/diaspora/pull/4363)
* Build a color palette to uniform color usage [#4437](https://github.com/diaspora/diaspora/pull/4437) [#4469](https://github.com/diaspora/diaspora/pull/4469) [#4479](https://github.com/diaspora/diaspora/pull/4479)
* Rename bitcoin_wallet_id setting to bitcoin_address [#4485](https://github.com/diaspora/diaspora/pull/4485)
* Batch insert posts into stream collection for a small speedup [#4341](https://github.com/diaspora/diaspora/pull/4351)
* Ported fileuploader to Backbone and refactored publisher views [#4480](https://github.com/diaspora/diaspora/pull/4480)
* Refactor 404.html, fix [#4078](https://github.com/diaspora/diaspora/issues/4078)
* Remove the (now useless) last post link from the user profile. [#4540](https://github.com/diaspora/diaspora/pull/4540)
* Refactor ConversationsController, move query building to User model. [#4547](https://github.com/diaspora/diaspora/pull/4547)
* Refactor the Twitter service model [#4387](https://github.com/diaspora/diaspora/pull/4387)
* Refactor ConversationsController#create, move more stuff to User model [#4551](https://github.com/diaspora/diaspora/pull/4551)
* Refactor MessagesController#create, move stuff to User model [#4556](https://github.com/diaspora/diaspora/pull/4556)
* Reorder the left bar side menu to put the stream first [#4569](https://github.com/diaspora/diaspora/pull/4569)
* Improve notifications and conversations views design on mobile [#4593](https://github.com/diaspora/diaspora/pull/4593)
* Slight redesign of mobile publisher [#4604](https://github.com/diaspora/diaspora/pull/4604)
* Port conversations to Bootstrap [#4622](https://github.com/diaspora/diaspora/pull/4622)
* Remove participants popover and improve conversations menu [#4644](https://github.com/diaspora/diaspora/pull/4644)
* Refactor right side bar [#4793](https://github.com/diaspora/diaspora/pull/4793)

## Bug fixes
* Highlight down arrow at the user menu on hover [#4441](https://github.com/diaspora/diaspora/pull/4441)
* Make invite code input width consistent across browsers [#4448](https://github.com/diaspora/diaspora/pull/4448)
* Fix style of contacts in profile sidebar [#4451](https://github.com/diaspora/diaspora/pull/4451)
* Fix profile mobile when logged out [#4464](https://github.com/diaspora/diaspora/pull/4464)
* Fix preview with more than one mention [#4450](https://github.com/diaspora/diaspora/issues/4450)
* Fix size of images in the SPV [#4471](https://github.com/diaspora/diaspora/pull/4471)
* Adjust 404 message description to not leak logged out users if a post exists or not [#4477](https://github.com/diaspora/diaspora/pull/4477)
* Make I18n system more robust against missing keys in pluralization data
* Prevent overflow of too long strings in the single post view [#4487](https://github.com/diaspora/diaspora/pull/4487)
* Disable submit button in sign up form after submission to avoid email already exists error [#4506](https://github.com/diaspora/diaspora/issues/4506)
* Do not pull the 404 pages assets from Amazon S3 [#4501](https://github.com/diaspora/diaspora/pull/4501)
* Fix counter background does not cover more than 2 digits on profile [#4499](https://github.com/diaspora/diaspora/issues/4499)
* Fix commenting upon submission fail [#4005] (https://github.com/diaspora/diaspora/issues/4005)
* Fix date color and alignment in the notifications dropdown [#4502](https://github.com/diaspora/diaspora/issues/4502)
* Add a white background to images shown in the lightbox [#4475](https://github.com/diaspora/diaspora/issues/4475)
* Refactor getting_started page, test if facebook is available, fix [#4520](https://github.com/diaspora/diaspora/issues/4520)
* Avoid publishing empty posts [#4542](https://github.com/diaspora/diaspora/pull/4542)
* Force comments sort order in mobile spv [#4578](https://github.com/diaspora/diaspora/pull/4578)
* Fix getting started page for mobile [#4536](https://github.com/diaspora/diaspora/pull/4536)
* Refactor mobile header, fix [#4579](https://github.com/diaspora/diaspora/issues/4579)
* Fix avatar display on mobile profile [#4591](https://github.com/diaspora/diaspora/pull/4591)
* Add lightbox to unauthenticated header, fix [#4432](https://github.com/diaspora/diaspora/issues/4432)
* Fix "more picture" indication (+n) on mobile by adding a link on the indication [#4592](https://github.com/diaspora/diaspora/pull/4592)
* Display errors when photo upload fails [#4509](https://github.com/diaspora/diaspora/issues/4509)
* Fix posting to Twitter by correctly catching exception [#4627](https://github.com/diaspora/diaspora/issues/4627)
* Change "Show n more comments"-link, fix [#3119](https://github.com/diaspora/diaspora/issues/3119)
* Specify Firefox version for Travis-CI [#4623](https://github.com/diaspora/diaspora/pull/4623)
* Remove location when publisher is cleared by user
* On signup form errors, don't empty previous values by user, fix [#4663](https://github.com/diaspora/diaspora/issues/4663)
* Remove background from badges in header [#4692](https://github.com/diaspora/diaspora/issues/4692)

## Features
* Add oEmbed content to the mobile view [#4343](https://github.com/diaspora/diaspora/pull/4353)
* One click to select the invite URL [#4447](https://github.com/diaspora/diaspora/pull/4447)
* Disable "mark all as read" link if all notifications are read [#4463](https://github.com/diaspora/diaspora/pull/4463)
* Collapse aspect list and tag followings list when switching to other views [#4462](https://github.com/diaspora/diaspora/pull/4462)
* Highlight current stream in left sidebar [#4445](https://github.com/diaspora/diaspora/pull/4445)
* Added ignore user icon on user profile [#4417](https://github.com/diaspora/diaspora/pull/4417)
* Improve the management of the contacts visibility settings in an aspect [#4567](https://github.com/diaspora/diaspora/pull/4567)
* Add actions on aspects on the contact page [#4570](https://github.com/diaspora/diaspora/pull/4570)
* Added a statistics route with general pod information, and if enabled in pod settings, total user, half year/monthly active users and local post counts [#4602](https://github.com/diaspora/diaspora/pull/4602)
* Add indication about markdown formatting in the publisher [#4589](https://github.com/diaspora/diaspora/pull/4589)
* Add captcha to signup form [#4659](https://github.com/diaspora/diaspora/pull/4659)
* Update Underscore.js 1.3.1 to 1.5.2, update Backbone.js 0.9.2 to 1.1.0 [#4662](https://github.com/diaspora/diaspora/pull/4662)
* Display more than 8 pictures on a post [#4796](https://github.com/diaspora/diaspora/pull/4796)

## Gem updates
Added:
* atomic (1.1.14)
* bcrypt-ruby (3.1.2)
* backbone-on-rails (1.1.0.0)
* devise thread_safe (0.1)
* eco (1.0.0)
* eco-source (1.1.0.rc.1)
* ejs (1.1.1)
* galetahub-simple_captcha (0.1.5)
* thread_safe (0.1.3)
* zip-zip (0.2)

Removed:
* bcrypt-ruby
* rb-kqueue
* slim
* temple

Updated:
* acts_as_api 0.4.1 -> 0.4.2
* capybara 2.1.0 -> 2.2.1
* celluloid (0.13.0 -> 0.15.2
* chunky_png 1.2.8 -> 1.2.9
* client_side_validations 3.2.5 -> 3.2.6
* coderay 1.0.9 -> 1.1.0
* connection_pool 1.0.0 -> 1.2.0
* crack 0.4.0 -> 0.4.1
* cucumber 1.3.5 -> 1.3.10
* cucumber-rails 1.3.1 -> 1.4.0
* database_cleaner 1.1.0 -> 1.2.0
* devise 3.0.2 -> 3.2.2
* diff-lcs 1.2.4 -> 1.2.5
* ethon 0.5.12 -> 0.6.2
* excon 0.25.3 -> 0.31.0
* factory_girl 4.2.0 -> 4.3.0
* factory_girl_rails 4.2.0 -> 4.3.0
* faraday 0.8.8 -> 0.8.9
* ffi 1.9.0 -> 1.9.3
* fog 1.14.0 -> 1.19.0
* foreigner 1.4.2 -> 1.6.1
* fuubar 1.1.1 -> 1.3.2
* gherkin 2.12.0 -> 2.12.2
* guard 1.8.2 -> 2.2.5
* guard-cucumber 1.4.0 -> 1.4.1
* guard-rspec 3.0.2 -> 4.2.4
* haml 4.0.3 -> 4.0.5
* i18n-inflector-rails 1.0.6 -> 1.0.7
* json 1.8.0 -> 1.8.1
* jwt 0.1.8 -> 0.1.10
* kaminari 0.14.1 -> 0.15.0
* kgio 2.8.0 -> 2.8.1
* listen 1.2.2 -> 2.4.0
* mini_magick 3.6.0 -> 3.7.0
* mini_profile 0.5.1 -> 0.5.2
* mobile-fu 1.2.1 -> 1.2.2
* multi_json 1.7.9 -> 1.8.4
* multi_test 0.0.2 -> 0.0.3
* mysql2 0.3.13 -> 0.3.14
* net-ssh 2.6.8 -> 2.7.0
* nokogiri 1.6.0 -> 1.6.1
* omniauth-facebook 1.4.1 -> 1.6.0
* omniauth-twitter 1.0.0 -> 1.0.1
* orm_adapter 0.4.0 -> 0.5.0
* pry 0.9.12.2 -> 0.9.12.4
* rack-google-analytics 0.11.0 -> 0.14.0
* rack-rewrite 1.3.3 -> 1.5.0
* rails_autolink 1.1.0 -> 1.1.5
* raindrops 0.11.0 -> 0.12.0
* rake 10.1.0 -> 10.1.1
* rb-fsevent 0.9.3 -> 0.9.4
* rb-inotify 0.9.0 -> 0.9.3
* redis 3.0.4 -> 3.0.6
* redis-namespace 1.3.0 -> 1.4.1
* rspec 2.13.0 -> 2.14.1
* rspec-core 2.13.1 -> 2.14.7
* rspec-expectations 2.13.0 -> 2.14.4
* rspec-mocks 2.13.1 -> 2.14.4
* rspec-rails 2.13.2 -> 2.14.1
* ruby-oembed 0.8.8 -> 0.8.9
* ruby-progressbar 1.1.1 -> 1.4.0
* selenium-webdriver 2.34.0 -> 2.39.0
* sidekiq 2.11.1 -> 2.17.2
* slop 3.4.6 -> 3.4.7
* spork 1.0.0rc3 -> 1.0.0rc4
* strong_parameters 0.2.1 -> 0.2.2
* test_after_commit 0.2.0 -> 0.2.2
* timers 1.0.0 -> 1.1.0
* timecop 0.6.1 -> 0.7.1
* typhoeus 0.6.3 -> 0.6.7
* unicorn 4.6.3 -> 4.8.0
* webmock 1.13.0 -> 1.16.1
* will_paginate 3.0.4 -> 3.0.5

# 0.2.0.1

* Bump rails to version 3.2.16, fixes several security issues, see http://weblog.rubyonrails.org/2013/12/3/Rails_3_2_16_and_4_0_2_have_been_released/
* Bump recommended Ruby version to 1.9.3-p484, see https://www.ruby-lang.org/en/news/2013/11/22/heap-overflow-in-floating-point-parsing-cve-2013-4164/

# 0.2.0.0

**Attention:** This release includes a potentially long running migration! However it should be safe to run this while keeping your application servers on.

## Refactor
* Service and ServiceController, general code reorg to make it cleaner/+ testable/+ extensible [#4344](https://github.com/diaspora/diaspora/pull/4344)
* Background actual mailing when sending invitations [#4069](https://github.com/diaspora/diaspora/issues/4069)
* Set the current user on the client side through gon [#4028](https://github.com/diaspora/diaspora/issues/4028)
* Update sign out route to a DELETE request [#4068](https://github.com/diaspora/diaspora/issues/4068)
* Convert all ActivityStreams::Photo to StatusMessages and drop ActivityStreams::Photo [#4144](https://github.com/diaspora/diaspora/issues/4144)
* Port the Rails application to strong_parameters in preparation to the upgrade to Rails 4 [#4143](https://github.com/diaspora/diaspora/issues/4143)
* Refactor left bar side menu, improve tag autosuggestion design [#4271](https://github.com/diaspora/diaspora/issues/4271), [#4316](https://github.com/diaspora/diaspora/pull/4316)
* Extract and factorize the header css in a new file, fix ugly header in registration [#4389](https://github.com/diaspora/diaspora/pull/4389)
* Move contact list on profile to profile information, show user his own contacts on profile [#4360](https://github.com/diaspora/diaspora/pull/4360)
* Refactor metas, HTML is now valid [#4356](https://github.com/diaspora/diaspora/pull/4356)
* Improve sharing message and mention/message buttons on profile [#4374](https://github.com/diaspora/diaspora/pull/4374)

## Bug fixes
* Check twitter write access before adding/authorizing it for a user. [#4124](https://github.com/diaspora/diaspora/issues/4124)
* Don't focus comment form on 'show n more comments' [#4265](https://github.com/diaspora/diaspora/issues/4265)
* Do not render mobile photo view for none-existing photos [#4194](https://github.com/diaspora/diaspora/issues/4194)
* Render markdown content for prettier email subjects and titles [#4182](https://github.com/diaspora/diaspora/issues/4182)
* Disable invite button after sending invite [#4173](https://github.com/diaspora/diaspora/issues/4173)
* Fix pagination for people list on the tag stream page [#4245](https://github.com/diaspora/diaspora/pull/4245)
* Fix missing timeago tooltip in conversations [#4257](https://github.com/diaspora/diaspora/issues/4257)
* Fix link to background image [#4289](https://github.com/diaspora/diaspora/pull/4289)
* Fix Facebox icons 404s when called from Backbone
* Fix deleting a post from Facebook [#4290](https://github.com/diaspora/diaspora/pull/4290)
* Display notices a little bit longer to help on sign up errors [#4274](https://github.com/diaspora/diaspora/issues/4274)
* Fix user contact sharing/receiving [#4163](https://github.com/diaspora/diaspora/issues/4163)
* Change image to ajax-loader when closing lightbox [#3229](https://github.com/diaspora/diaspora/issues/3229)
* Fix pointer cursor on the file upload button [#4349](https://github.com/diaspora/diaspora/pull/4349)
* Resize preview button [#4355](https://github.com/diaspora/diaspora/pull/4355)
* Fix compability problem with MySQL 5.6 [#4312](https://github.com/diaspora/diaspora/issues/4312)
* Don't collapse the post preview [#4346](https://github.com/diaspora/diaspora/issues/4346)
* Improve mobile usability [#4354](https://github.com/diaspora/diaspora/pull/4354)
* Descending text is no longer cut off in orange welcome banner [#4377](https://github.com/diaspora/diaspora/issues/4377)
* Adjust Facebook character limit to reality [#4380](https://github.com/diaspora/diaspora/issues/4380)
* Restore truncated URLs when posting to Twitter [#4211](https://github.com/diaspora/diaspora/issues/4211)
* Fix mobile search tags [#4392](https://github.com/diaspora/diaspora/issues/4392)
* Remove placeholders for name fields in settings (no more Sofaer) [#4385](https://github.com/diaspora/diaspora/pull/4385)
* Problems with layout the registration page for mobile. [#4396](https://github.com/diaspora/diaspora/issues/4396)
* Do not display photos in the background in the SPV [#4407](https://github.com/diaspora/diaspora/pull/4407)
* Fix mobile view of deleted reshares [#4397](https://github.com/diaspora/diaspora/issues/4397)
* Fix the overlapping of embedded youtube videos [#2943](https://github.com/diaspora/diaspora/issues/2943)
* Fix opacity of control icons [#4414](https://github.com/diaspora/diaspora/issues/4414/)
* Add hover state to header icons [#4436](https://github.com/diaspora/diaspora/pull/4436)
* Fix check icon regression on contacts page [#4440](https://github.com/diaspora/diaspora/pull/4440)
* Do not leak non public photos
* Fix check icon alignment in aspect dropdown [#4443](https://github.com/diaspora/diaspora/pull/4443)

## Features
* Admin: add option to find users under 13 (COPPA) [#4252](https://github.com/diaspora/diaspora/pull/4252)
* Show the user if a contact is sharing with them when viewing their profile page [#2948](https://github.com/diaspora/diaspora/issues/2948)
* Made Unicorn timeout configurable and increased the default to 90 seconds
* Follow DiasporaHQ upon account creation is now configurable to another account [#4278](https://github.com/diaspora/diaspora/pull/4278)
* Use first header as title in the single post view, when possible [#4256](https://github.com/diaspora/diaspora/pull/4256)
* Close publisher when clicking on the page outside of it [#4282](https://github.com/diaspora/diaspora/pull/4282)
* Deleting a post deletes it from Tumblr too [#4331](https://github.com/diaspora/diaspora/pull/4331)
* OpenGraph support [#4215](https://github.com/diaspora/diaspora/pull/4215)
* Added Wordpress service ability for posts. [#4321](https://github.com/diaspora/diaspora/pull/4321)
* Implement tag search autocomplete in header search box [#4169](https://github.com/diaspora/diaspora/issues/4169)
* Uncheck 'make contacts visible to each other' by default when adding new aspect. [#4343](https://github.com/diaspora/diaspora/issues/4343)
* Add possibility to ask for Bitcoin donations [#4375](https://github.com/diaspora/diaspora/pull/4375)
* Remove posts, comments and private conversations from the mobile site. [#4408](https://github.com/diaspora/diaspora/pull/4408) [#4409](https://github.com/diaspora/diaspora/pull/4409)
* Added a link to user photos and thumbnails are shown in the left side bar [#4347](https://github.com/diaspora/diaspora/issues/4347)
* Rework the single post view [#4410](https://github.com/diaspora/diaspora/pull/4410)
* Add aspect modification on contacts page, close [#4397](https://github.com/diaspora/diaspora/issues/4397)
* Add help page [#4405](https://github.com/diaspora/diaspora/issues/4405)

## Gem updates

* Added entypo-rails, mini_portile, multi_test, omniauth-wordpress, opengraph_parser, strong_parameters, test_after_commit
* addressable 2.3.4 -> 2.3.5
* asset_sync 0.5.4 -> 1.0.0
* bcrypt-ruby 3.0.1 -> 3.1.1
* capybara 1.1.3 -> 2.1.0
* carrierwave 0.8.0 -> 0.9.0
* coffee-script-source 1.6.2 -> 1.6.3
* cucumber 1.3.2 -> 1.3.5
* database_cleaner 1.0.1 -> 1.1.0
* devise 2.1.3 -> 3.0.2
* excon 0.23.0 -> 0.25.3
* faraday 0.8.7 -> 0.8.8
* fixture_builder 0.3.5 -> 0.3.6
* fog 1.12.1 -> 1.14.0
* font-awesome-rails 3.1.1.3 -> 3.2.1.2
* foreigner 1.4.1 -> 1.4.2
* guard 1.8.0 -> 1.8.2
* guard-rspec 3.0.1 -> 3.0.2
* guard-spork 1.5.0 -> 1.5.1
* i18n-inflector 2.6.6 -> 2.6.7
* listen 1.2.0 -> 1.2.2
* lumberjack 1.0.3 -> 1.0.4
* method_source 0.8.1 -> 0.8.2
* multi_json 1.7.6 -> 1.7.8
* mysql2 0.3.11 -> 0.3.13
* net-scp 1.1.1 -> 1.1.2
* net-ssh 2.6.7 -> 2.6.8
* nokogiri 1.5.9 -> 1.6.0
* omniauth-twitter 0.0.16 -> 1.0.0
* pg 0.15.1 -> 0.16.0
* rails-i18n 0.7.3 -> 0.7.4
* rake 10.0.4 -> 10.1.0
* redcarpet 2.3.0 -> 3.0.0
* remotipart 1.0.5 -> 1.2.1
* safe_yaml 0.9.3 -> 0.9.5
* sass 3.2.9 -> 3.2.10
* selenium-webdriver 2.32.1 -> 2.34.0
* sinon-rails 1.4.2.1 -> 1.7.3
* slop 3.4.5 -> 3.4.6
* temple 0.6.5 -> 0.6.6
* twitter 4.7.0 -> 4.8.1
* uglifier 2.1.1 -> 2.1.2
* unicorn 4.6.2 -> 4.6.3
* warden 1.2.1 -> 1.2.3
* webmock 1.11.0 -> 1.13.0
* xpath 0.1.4 -> 2.0.0

# 0.1.1.0

## Refactor

* Refactored config/ directory [#4144](https://github.com/diaspora/diaspora/pull/4145).
* Drop misleading fallback donation form. [Proposal](https://www.loomio.org/discussions/1045?proposal=2722)
* Update Typhoeus to 0.6.3 and refactor HydraWrapper. [#4162](https://github.com/diaspora/diaspora/pull/4162)
* Bump recomended Ruby version to 1.9.3-p448, see [Ruby news](http://www.ruby-lang.org/en/news/2013/06/27/hostname-check-bypassing-vulnerability-in-openssl-client-cve-2013-4073/).
* Remove length restriciton on GUIDs in the database schema [#4249](https://github.com/diaspora/diaspora/pull/4249)

## Bug fixes

* Fix deletelabel icon size regression after sprites [$4180](https://github.com/diaspora/diaspora/issues/4180)
* Don't use Pathname early to circumvent some rare initialization errors [#3816](https://github.com/diaspora/diaspora/issues/3816)
* Don't error out in script/server if git is unavailable.
* Fix post preview from tag pages [#4157](https://github.com/diaspora/diaspora/issues/4157)
* Fix tags ordering in chrome [#4133](https://github.com/diaspora/diaspora/issues/4133)
* Fix src URL for oEmbed iFrame [#4178](https://github.com/diaspora/diaspora/pull/4178)
* Add back-to-top button on tag and user pages [#4185](https://github.com/diaspora/diaspora/issues/4185)
* Fix reopened issue by changing the comment/post submit keyboard sortcut to ctrl+enter from shift+enter [#3897](https://github.com/diaspora/diaspora/issues/3897)
* Show medium avatar in hovercard [#4203](https://github.com/diaspora/diaspora/pull/4203)
* Fix posting to Twitter [#2758](https://github.com/diaspora/diaspora/issues/2758)
* Don't show hovercards for current user in comments [#3999](https://github.com/diaspora/diaspora/issues/3999)
* Replace mentions of out-of-aspect people with markdown links [#4161](https://github.com/diaspora/diaspora/pull/4161)
* Unify hide and ignore [#3828](https://github.com/diaspora/diaspora/issues/3828)
* Remove alpha branding [#4196](https://github.com/diaspora/diaspora/issues/4196)
* Fix dynamic loading of asset_sync
* Fix login for short passwords [#4123](https://github.com/diaspora/diaspora/issues/4123)
* Add loading indicator on tag pages, remove the second one from the profile page [#4041](https://github.com/diaspora/diaspora/issues/4041)
* Leaving the `to` field blank when sending a private message causes a server error [#4227](https://github.com/diaspora/diaspora/issues/4227)
* Fix hashtags that start a line when posting to Facebook or Twitter [#3768](https://github.com/diaspora/diaspora/issues/3768) [#4154](https://github.com/diaspora/diaspora/issues/4154)
* Show avatar of recent user in conversation list [#4237](https://github.com/diaspora/diaspora/issues/4237)
* Private message fails if contact not entered correctly [#4210](https://github.com/diaspora/diaspora/issues/4210)

## Features

* Deleting a post that was shared to Twitter now deletes it from Twitter too [#4156](https://github.com/diaspora/diaspora/pull/4156)
* Improvement on how participants are displayed on each conversation without opening it [#4149](https://github.com/diaspora/diaspora/pull/4149)

## Gem updates

* acts-as-taggable-on 2.4.0 -> 2.4.1
* configurate 0.0.7 -> 0.0.8
* database_cleaner 0.9.1 -> 1.0.1
* fog 1.10.1 -> 1.12.1
* fuubar 1.10 -> 1.1.1
* gon 4.1.0 -> 4.1.1
* guard-rspec 2.5.3 -> 3.0.1
* haml 4.0.2 -> 4.0.3
* json 1.7.7 -> 1.8.0
* mini_magick 3.5 -> 3.6.0
* mobile-fu 1.1.1 -> 1.2.1
* rack-cors 0.2.7 -> 0.2.8
* rails_admin 0.4.7 -> 0.4.9
* rails_autolink 1.0.9 -> 1.1.0
* redcarpet 2.2.2 -> 2.3.0
* rspec-rails 2.13.0 -> 2.13.2
* slim 1.3.8 -> 1.3.9
* twitter 4.6.2 -> 4.7.0
* typhoeus 0.3.3 -> 0.6.3
* uglifier 2.0.1 -> 2.1.1
* webmock 1.8.11 -> 1.11.0


# 0.1.0.1

* Regression fix: 500 for deleted reshares introduced by the locator
* Federate locations

# 0.1.0.0

## Refactor

### Replaced Resque with Sidekiq - Migration guide - [#3993](https://github.com/diaspora/diaspora/pull/3993)

We replaced our queue system with Sidekiq. You might know that Resque needs Redis.
Sidekiq does too, so don't remove it, it's still required. Sidekiq uses a threaded
model so you'll need far less processes than with Resque to do the same amount
of work.

To update do the following:

1. Before updating (even before the `git pull`!) stop your application
   server (Unicorn by default, started through Foreman).
2. In case you did already run `git pull` checkout v0.0.3.4:

   ```
   git fetch origin
   git checkout v0.0.3.4
   bundle
   ```

3. Start Resque web (you'll need temporary access to port 5678, check
   your Firewall if needed!):

   ```
   bundle exec resque-web
   ```

   In case you need it you can adjust the port with the `-p` flag.
4. One last time, start a Resque worker:

   ```
   RAILS_ENV=production QUEUE=* bundle exec rake resque:work
   ```

   Visit Resque web via http://your_host:5678, wait until all queues but the
   failed one are empty (show 0 jobs).
5. Kill the Resque worker by hitting Ctrl+C. Kill Resque web with:

   ```
   bundle exec resque-web -k
   ```

   Don't forget to close the port on the Firewall again, if you had to open it.
6. In case you needed to do step 2., run:

   ```
   git checkout master
   bundle
   ```

7. Proceed with the update as normal (migrate database, precompile assets).
8. Before starting Diaspora again ensure that you reviewed the new
   `environment.sidekiq` section in `config/diaspora.yml.example` and,
   if wanted, transfered it to your `config/diaspora.yml` and made any
   needed changes. In particular increase the `environment.sidekiq.concurrency`
   setting on any medium sized pod. If you do change that value, edit
   your `config/database.yml` and add a matching `pool: n` to your database
   configuration. n should be equal or higher than the amount of
   threads per Sidekiq worker. This sets how many concurrent
   connections to the database ActiveRecord allows.


If you aren't using `script/server` but for example passenger, you no
longer need to start a Resque worker, but a Sidekiq worker now. The
command for that is:

```
bundle exec sidekiq
```


#### Heroku

The only gotcha for Heroku single gear setups is that the setting name
to spawn a background worker from the unicorn process changed. Run

```
heroku config:remove SERVER_EMBED_RESQUE_WORKER
heroku config:set SERVER_EMBED_SIDEKIQ_WORKER=true
```

We're automatically adjusting the ActiveRecord connection pool size for you.

Larger Heroku setups should have enough expertise to figure out what to do
by them self.

### Removal of Capistrano

The Capistrano deployment scripts were removed from the main source code
repository, since they were no longer working.
They will be moved into their own repository with a new maintainer,
you'll be able to find them under the Diaspora* Github organization once
everything is set up.

### Other

* Cleaned up requires of our own libraries [#3993](https://github.com/diaspora/diaspora/pull/3993)
* Refactor people_controller#show and photos_controller#index [#4002](https://github.com/diaspora/diaspora/issues/4002)
* Modularize layout [#3944](https://github.com/diaspora/diaspora/pull/3944)
* Add header to the sign up page [#3944](https://github.com/diaspora/diaspora/pull/3944)
* Add a configuration entry to set max-age header to Amazon S3 resources. [#4048](https://github.com/diaspora/diaspora/pull/4048)
* Load images via sprites [#4039](https://github.com/diaspora/diaspora/pull/4039)
* Delete unnecessary javascript views. [#4059](https://github.com/diaspora/diaspora/pull/4059)
* Cleanup of script/server
* Attempt to stabilize federation of attached photos (fix [#3033](https://github.com/diaspora/diaspora/issues/3033)  [#3940](https://github.com/diaspora/diaspora/pull/3940) )
* Refactor develop install script [#4111](https://github.com/diaspora/diaspora/pull/4111)
* Remove special hacks for supporting Ruby 1.8 [#4113](https://github.com/diaspora/diaspora/pull/4139)
* Moved custom oEmbed providers to config/oembed_providers.yml [#4131](https://github.com/diaspora/diaspora/pull/4131)
* Add specs for Post#find_by_guid_or_id_with_user

## Bug fixes

* Fix mass aspect selection [#4127](https://github.com/diaspora/diaspora/pull/4127)
* Fix posting functionality on tags show view [#4112](https://github.com/diaspora/diaspora/pull/4112)
* Fix cancel button on getting_started confirmation box [#4073](https://github.com/diaspora/diaspora/issues/4073)
* Reset comment box height after posting a comment. [#4030](https://github.com/diaspora/diaspora/issues/4030)
* Fade long tag names. [#3899](https://github.com/diaspora/diaspora/issues/3899)
* Avoid posting empty comments. [#3836](https://github.com/diaspora/diaspora/issues/3836)
* Delegate parent_author to the target of a RelayableRetraction
* Do not fail on receiving a SignedRetraction via the public route
* Pass the real values to stderr_path and stdout_path in unicorn.rb since it runs a case statement on them.
* Decode tag name before passing it into a TagFollowingAction [#4027](https://github.com/diaspora/diaspora/issues/4027)
* Fix reshares in single post-view [#4056](https://github.com/diaspora/diaspora/issues/4056)
* Fix mobile view of deleted reshares. [#4063](https://github.com/diaspora/diaspora/issues/4063)
* Hide comment button in the mobile view when not signed in. [#4065](https://github.com/diaspora/diaspora/issues/4065)
* Send profile alongside notification [#3976](https://github.com/diaspora/diaspora/issues/3976)
* Fix off-center close button image on intro popovers [#3841](https://github.com/diaspora/diaspora/pull/3841)
* Remove unnecessary dotted CSS borders. [#2940](https://github.com/diaspora/diaspora/issues/2940)
* Fix default image url in profiles table. [#3795](https://github.com/diaspora/diaspora/issues/3795)
* Fix mobile buttons are only clickable when scrolled to the top. [#4102](https://github.com/diaspora/diaspora/issues/4102)
* Fix regression in bookmarklet causing uneditable post contents. [#4057](https://github.com/diaspora/diaspora/issues/4057)
* Redirect all mixed case tags to the lower case equivalents [#4058](https://github.com/diaspora/diaspora/issues/4058)
* Fix wrong message on infinite scroll on contacts page [#3681](https://github.com/diaspora/diaspora/issues/3681)
* My Activity mobile doesn't show second page when clicking "more". [#4109](https://github.com/diaspora/diaspora/issues/4109)
* Remove unnecessary navigation bar to access mobile site and re-add flash warning to mobile registrations. [#4085](https://github.com/diaspora/diaspora/pull/4085)
* Fix broken reactions link on mobile page [#4125](https://github.com/diaspora/diaspora/pull/4125)
* Missing translation "Back to top". [#4138](https://github.com/diaspora/diaspora/pull/4138)
* Fix preview with locator feature. [#4147](https://github.com/diaspora/diaspora/pull/4147)
* Fix mentions at end of post. [#3746](https://github.com/diaspora/diaspora/issues/3746)
* Fix missing indent to correct logged-out-header container relative positioning [#4134](https://github.com/diaspora/diaspora/pull/4134)
* Private post dont show error 404 when you are not authorized on mobile page [#4129](https://github.com/diaspora/diaspora/issues/4129)
* Show 404 instead of 500 if a not signed in user wants to see a non public or non existing post.

## Features

* Deleting a post that was shared to Facebook now deletes it from Facebook too [#3980]( https://github.com/diaspora/diaspora/pull/3980)
* Include reshares in a users public atom feed [#1781](https://github.com/diaspora/diaspora/issues/1781)
* Add the ability to upload photos from the mobile site. [#4004](https://github.com/diaspora/diaspora/issues/4004)
* Show timestamp when hovering on comment time-ago string. [#4042](https://github.com/diaspora/diaspora/issues/4042)
* If sharing a post with photos to Facebook, always include URL to post [#3706](https://github.com/diaspora/diaspora/issues/3706)
* Add possibiltiy to upload multiple photos from mobile. [#4067](https://github.com/diaspora/diaspora/issues/4067)
* Add hotkeys to navigate in stream [#4089](https://github.com/diaspora/diaspora/pull/4089)
* Add a brief explanatory text about external services connections to services index page [#3064](https://github.com/diaspora/diaspora/issues/3064)
* Add a preview for posts in the stream [#4099](https://github.com/diaspora/diaspora/issues/4099)
* Add shortcut key Shift to submit comments and publish posts. [#4096](https://github.com/diaspora/diaspora/pull/4096)
* Show the service username in a tooltip next to the publisher icons [#4126](https://github.com/diaspora/diaspora/pull/4126)
* Ability to add location when creating a post [#3803](https://github.com/diaspora/diaspora/pull/3803)
* Added oEmbed provider for MixCloud. [#4131](https://github.com/diaspora/diaspora/pull/4131)

## Gem updates

* Dropped everything related to Capistrano in preparation for maintaining it in a separate repository
* Replaced Resque with Sidekiq, see above. Added Sinatra and Slim for the Sidekiq  Monitor interface
* Added sinon-rails, compass-rails
* acts-as-taggable-on 2.3.3 -> 2.4.0
* addressable 2.3.2 -> 2.3.4
* client_side_validations 3.2.1 -> 3.2.5
* configurate 0.0.2 -> 0.0.7
* cucumber-rails 1.3.0 -> 1.3.1
* faraday 0.8.5 -> 0.8.7
* fog 1.9.0 -> 1.10.1
* foreigner 1.3.0 -> 1.4.1
* foreman 0.61 -> 0.62
* gon 4.0.2 -> 4.1.0
* guard 1.6.2 -> 1.7.0
* guard-cucumber 1.3.2 -> 1.4.0
* guard-rspec 2.4.0 -> 2.5.3
* guard-spork 1.4.2 -> 1.5.0
* haml 4.0.0 -> 4.0.2
* handlebars_assets 0.11.0 -> 0.1.2.0
* jasmine 1.3.1 -> 1.3.2
* nokogiri 1.5.6 -> 1.5.9
* oauth2 0.8.0 -> 0.8.1
* omniauth 1.1.3 -> 1.1.4
* omniauth-twitter 0.0.14 -> 0.0.16
* pg 0.14.1 -> 0.15.1
* rack-piwik 0.1.3 -> 0.2.2
* rails-i18n 0.7.2 -> 0.7.3
* rails_admin 0.4.5 -> 0.4.7
* roxml git release -> 3.1.6
* rspec-rails 2.12.2 -> 2.13.0
* safe_yaml 0.8.0 -> 0.9.1
* selenium-webdriver 2.29.0 -> 2.32.1
* timecop 0.5.9.2 -> 0.6.1
* twitter 4.5.0 -> 4.6.2
* uglifier 1.3.0 -> 2.0.1
* unicorn 4.6.0 -> 4.6.2

# 0.0.3.4

* Bump Rails to 3.2.13, fixes CVE-2013-1854, CVE-2013-1855, CVE-2013-1856 and CVE-2013-1857. [Read more](http://weblog.rubyonrails.org/2013/3/18/SEC-ANN-Rails-3-2-13-3-1-12-and-2-3-18-have-been-released/)

# 0.0.3.3

* Switch Gemfile source to https to be compatible with bundler 1.3

# 0.0.3.2

* Fix XSS vulnerability in conversations#new [#4010](https://github.com/diaspora/diaspora/issues/4010)

# 0.0.3.1

* exec foreman in ./script/server to replace the process so that we can Ctrl+C it again.
* Include our custom fileuploader on the mobile site too. [#3994](https://github.com/diaspora/diaspora/pull/3994)
* Move custom splash page logic into the controller [#3991](https://github.com/diaspora/diaspora/issues/3991)
* Fixed removing images from publisher on the profile and tags pages. [#3995](https://github.com/diaspora/diaspora/pull/3995)
* Wrap text if too long in mobile notifications. [#3990](https://github.com/diaspora/diaspora/pull/3990)
* Sort tag followings alphabetically, not in reverse [#3986](https://github.com/diaspora/diaspora/issues/3986)

# 0.0.3.0

## Refactor

* Removed unused stuff [#3714](https://github.com/diaspora/diaspora/pull/3714), [#3754](https://github.com/diaspora/diaspora/pull/3754)
* Last post link isn't displayed anymore if there are no visible posts [#3750](https://github.com/diaspora/diaspora/issues/3750)
* Ported tag followings to backbone [#3713](https://github.com/diaspora/diaspora/pull/3713), [#3775](https://github.com/diaspora/diaspora/pull/3777)
* Extracted configuration system to a gem.
* Made number of unicorn workers configurable.
* Made loading of the configuration environment independent of Rails.
* Do not generate paths like `/a/b/c/config/boot.rb/../../Gemfile` to require and open things, create a proper path instead.
* Remove the hack for loading the entire lib folder with a proper solution. [#3809](https://github.com/diaspora/diaspora/issues/3750)
* Update and refactor the default public view `public/default.html` [#3811](https://github.com/diaspora/diaspora/issues/3811)
* Write unicorn stderr and stdout [#3785](https://github.com/diaspora/diaspora/pull/3785)
* Ported aspects to backbone [#3850](https://github.com/diaspora/diaspora/pull/3850)
* Join tagging's table instead of tags to improve a bit the query [#3932](https://github.com/diaspora/diaspora/pull/3932)
* Refactor contacts/index view [#3937](https://github.com/diaspora/diaspora/pull/3937)
* Ported aspect membership dropdown to backbone [#3864](https://github.com/diaspora/diaspora/pull/3864)

## Features

* Updates to oEmbed, added new providers and fixed photo display. [#3880](https://github.com/diaspora/diaspora/pull/3880)
* Add 'screenshot tool' for taking before/after images of stylesheet changes. [#3797](https://github.com/diaspora/diaspora/pull/3797)
* Add possibility to contact the administrator. [#3792](https://github.com/diaspora/diaspora/pull/3792)
* Add simple background for unread messages/conversations mobile. [#3724](https://github.com/diaspora/diaspora/pull/3724)
* Add flash warning to conversation mobile, unification of flash warning with login and register mobile, and add support for flash warning to Opera browser. [#3686](https://github.com/diaspora/diaspora/pull/3686)
* Add progress percentage to upload images. [#3740](https://github.com/diaspora/diaspora/pull/3740)
* Mark all unread post-related notifications as read, if one of this gets opened. [#3787](https://github.com/diaspora/diaspora/pull/3787)
* Add flash-notice when sending messages to non-contacts. [#3723](https://github.com/diaspora/diaspora/pull/3723)
* Re-add hovercards [#3802](https://github.com/diaspora/diaspora/pull/3802)
* Add images to notifications [#3821](https://github.com/diaspora/diaspora/pull/3821)
* Show pod version in footer and updated the link to the changelog [#3822](https://github.com/diaspora/diaspora/pull/3822)
* Footer links moved to sidebar [#3827](https://github.com/diaspora/diaspora/pull/3827)
* Changelog now points to correct revision if possible [#3921](https://github.com/diaspora/diaspora/pull/3921)
* User interface enhancements [#3832](https://github.com/diaspora/diaspora/pull/3832), [#3839](https://github.com/diaspora/diaspora/pull/3839), [#3834](https://github.com/diaspora/diaspora/pull/3834), [#3840](https://github.com/diaspora/diaspora/issues/3840), [#3846](https://github.com/diaspora/diaspora/issues/3846), [#3851](https://github.com/diaspora/diaspora/issues/3851), [#3828](https://github.com/diaspora/diaspora/issues/3828), [#3874](https://github.com/diaspora/diaspora/issues/3874), [#3806](https://github.com/diaspora/diaspora/issues/3806), [#3906](https://github.com/diaspora/diaspora/issues/3906).
* Add settings web mobile. [#3701](https://github.com/diaspora/diaspora/pull/3701)
* Stream form on profile page [#3910](https://github.com/diaspora/diaspora/issues/3910).
* Add Getting_Started page mobile. [#3949](https://github.com/diaspora/diaspora/issues/3949).
* Autoscroll to the first unread message in conversations. [#3216](https://github.com/diaspora/diaspora/issues/3216)
* Friendlier new-conversation mobile. [#3984](https://github.com/diaspora/diaspora/issues/3984)

## Bug Fixes

* Force Typhoeus/cURL to use the CA bundle we query via the config. Also add a setting for extra verbose output.
* Validate input on sending invitations, validate email format, send correct ones. [#3748](https://github.com/diaspora/diaspora/pull/3748), [#3271](https://github.com/diaspora/diaspora/issues/3271)
* moved Aspects JS initializer to the correct place so aspect selection / deselection works again. [#3737](https://github.com/diaspora/diaspora/pull/3737)
* Do not strip "markdown" in links when posting to services. [#3765](https://github.com/diaspora/diaspora/issues/3765)
* Renamed `server.db` to `server.database` to match the example configuration.
* Fix insecure image of cat on user edit page - New photo courtesy of [khanb1 on flickr](http://www.flickr.com/photos/albaraa/) under CC BY 2.0.
* Allow translation of "suggest member" of Community Spotlight. [#3791](https://github.com/diaspora/diaspora/issues/3791)
* Resize deletelabel and ignoreuser images to align them. [#3779](https://github.com/diaspora/diaspora/issues/3779)
* Patch in Armenian pluralization rule until CLDR provides it.
* Fix reshare a post multiple times. [#3831](https://github.com/diaspora/diaspora/issues/3671)
* Fix services index view. [#3884](https://github.com/diaspora/diaspora/issues/3884)
* Excessive padding with "user-controls" in single post view. [#3861](https://github.com/diaspora/diaspora/issues/3861)
* Resize full scaled image to a specific width. [#3818](https://github.com/diaspora/diaspora/issues/3818)
* Fix translation issue in contacts_helper [#3937](https://github.com/diaspora/diaspora/pull/3937)
* Show timestamp hovering a timeago string (stream) [#3149](https://github.com/diaspora/diaspora/issues/3149)
* Fix reshare and like a post on a single post view [#3672](https://github.com/diaspora/diaspora/issues/3672)
* Fix posting multiple times the same content [#3272](https://github.com/diaspora/diaspora/issues/3272)
* Excessive padding with select aspect in mobile publisher. [#3951](https://github.com/diaspora/diaspora/issues/3951)
* Adapt css for search mobile page. [#3953](https://github.com/diaspora/diaspora/issues/3953)
* Twitter/Facebook/Tumblr count down characters is hidden by the picture of the post. [#3963](https://github.com/diaspora/diaspora/issues/3963)
* Buttons on mobile are hard to click on. [#3973](https://github.com/diaspora/diaspora/issues/3973)
* RTL-language characters in usernames no longer overlay post dates [#2339](https://github.com/diaspora/diaspora/issues/2339)
* Overflow info author mobile web. [#3983](https://github.com/diaspora/diaspora/issues/3983)
* Overflow name author mobile post. [#3981](https://github.com/diaspora/diaspora/issues/3981)

## Gem Updates

* Removed `debugger` since it was causing bundle problems, and is not necessary given 1.9.3 has a built-in debugger.
* dropped unnecessary fastercsv
* markerb switched from git release to 1.0.1
* added rmagick as development dependency for making screenshot comparisons
* jasmine 1.2.1 -> 1.3.1 (+ remove useless spec)
* activerecord-import 0.2.11 -> 0.3.1
* asset_sync 0.5.0 -> 0.5.4
* bootstap-sass 2.1.1.0 -> 2.2.2.0
* carrierwave 0.7.1 -> 0.8.0
* configurate 0.0.1 -> 0.0.2
* factory_girl_rails 4.1.0 -> 4.2.0
* faraday 0.8.4 -> 0.8.5
* ffi 1.1.5 -> 1.4.0
* fixture_builder 0.3.4 -> 0.3.5
* fog 1.6.0 -> 1.9.0
* foreigner 1.2.1 -> 1.3.0
* foreman 0.60.2 -> 0.61
* gon 4.0.1 -> 4.0.2
* guard 1.5.4 -> 1.6.2
    * guard-cucumber 1.2.2 -> 1.3.2
    * guard-rspec 2.1.1 -> 2.4.0
    * guard-spork 1.2.3 -> 1.4.2
    * rb-fsevent 0.9.2 -> 0.9.3
    * rb-inotify 0.8.8 -> 0.9.0
* haml 3.1.7 -> 4.0.0
* handlebars_assets 0.6.6 -> 0.11.0
* jquery-rails 2.1.3 -> 2.1.4
* jquery-ui-rails 2.0.2 -> 3.0.1
* mini_magick 3.4 -> 3.5.0
* mobile-fu 1.1.0 -> 1.1.1
* multi_json 1.5.1 -> 1.6.1
* nokogiri 1.5.5 -> 1.5.6
* omniauth 1.1.1 -> 1.1.3
    * omniauth-twitter 0.0.13 -> 0.0.14
* rack-ssl 1.3.2 -> 1.3.3
* rack-rewrite 1.3.1 -> 1.3.3
* rails-i18n 0.7.0 -> 0.7.2
* rails_admin 0.2.0 -> 0.4.5
* remotipart 1.0.2 -> 1.0.5
* ruby-oembed 0.8.7 -> 0.8.8
* rspec 2.11.0 -> 2.12.0
* rspec-rails 2.11.4 -> 2.12.2
* sass-rails 3.2.5 -> 3.2.6
* selenium-webdriver 2.26.0 -> 2.29.0
* timecop 0.5.3 -> 0.5.9.2
* twitter 4.2.0 -> 4.5.0
* unicorn 4.4.0 -> 4.6.0
* will_paginate 3.0.3 -> 3.0.4


# 0.0.2.5

* Fix CVE-2013-0269 by updating the gems json to 1.7.7 and multi\_json to 1.5.1. [Read more](https://groups.google.com/forum/?fromgroups=#!topic/rubyonrails-security/4_YvCpLzL58)
* Additionally ensure can't affect us by bumping Rails to 3.2.12. [Read more](https://groups.google.com/forum/?fromgroups=#!topic/rubyonrails-security/AFBKNY7VSH8)
* And exclude CVE-2013-0262 and CVE-2013-0263 by updating rack to 1.4.5.

# 0.0.2.4

* Fix XSS vulnerabilities caused by not escaping a users name fields when loading it from JSON. [#3948](https://github.com/diaspora/diaspora/issues/3948)

# 0.0.2.3

* Upgrade to Devise 2.1.3 [Read more](http://blog.plataformatec.com.br/2013/01/security-announcement-devise-v2-2-3-v2-1-3-v2-0-5-and-v1-5-3-released/)

# 0.0.2.2

* Upgrade to Rails 3.2.11 (CVE-2012-0155, CVE-2012-0156). [Read more](http://weblog.rubyonrails.org/2013/1/8/Rails-3-2-11-3-1-10-3-0-19-and-2-3-15-have-been-released/)

# 0.0.2.1

* Upgrade to Rails 3.2.10 as per CVE-2012-5664. [Read more](https://groups.google.com/group/rubyonrails-security/browse_thread/thread/c2353369fea8c53)

# 0.0.2.0

## Refactor

### script/server

* Uses foreman now
* Reduce startup time by reducing calls to `script/get_config.rb`
* `config/script_server.yml` is removed and replaced by the `server` section in `config/diaspora.yml`
  Have a look at the updated example!
* Thin is dropped in favour of unicorn
* Already set versions of `RAILS_ENV` and `DB` are now prefered over those set in `config/diaspora.yml`
* **Heroku setups:** `ENVIRONMENT_UNICORN_EMBED_RESQUE_WORKER` got renamed to `SERVER_EMBED_RESQUE_WORKER`

### Other

* MessagesController. [#3657](https://github.com/diaspora/diaspora/pull/3657)
* **Fixed setting:** `follow_diasporahq` has now to be set to `true` to enable following the DiasporaHQ account. Was `false`
* Removal of some bash-/linux-isms from most of the scripts, rework of 'script/install.sh' output methods. [#3679](https://github.com/diaspora/diaspora/pull/3679)

## Features

* Add "My Activity" icon mobile -[Author Icon](http://www.gentleface.com/free_icon_set.html)-. [#3687](https://github.com/diaspora/diaspora/pull/3687)
* Add password_confirmation field to registration page. [#3647](https://github.com/diaspora/diaspora/pull/3647)
* When posting to Twitter, behaviour changed so that URL to post will only be added to the post when length exceeds 140 chars or post contains uploaded photos.
* Remove markdown formatting from post message when posting to Facebook or Twitter.

## Bug Fixes

* Fix missing X-Frame headers [#3739](https://github.com/diaspora/diaspora/pull/3739)
* Fix image path for padlocks [#3682](https://github.com/diaspora/diaspora/pull/3682)
* Fix posting to Facebook and Tumblr. Have a look at the updated [services guide](http://wiki.diasporafoundation.org/Integrating_Other_Social_Networks) for new Facebook instructions.
* Fix overflow button in mobile reset password. [#3697](https://github.com/diaspora/diaspora/pull/3697)
* Fix issue with interacted_at in post fetcher. [#3607](https://github.com/diaspora/diaspora/pull/3607)
* Fix error with show post Community Spotlight. [#3658](https://github.com/diaspora/diaspora/pull/3658)
* Fix javascripts problem with read/unread notifications. [#3656](https://github.com/diaspora/diaspora/pull/3656)
* Fix error with open/close registrations. [#3649](https://github.com/diaspora/diaspora/pull/3649)
* Fix javascripts error in invitations facebox. [#3638](https://github.com/diaspora/diaspora/pull/3638)
* Fix css overflow problem in aspect dropdown on welcome page. [#3637](https://github.com/diaspora/diaspora/pull/3637)
* Fix empty page after authenticating with other services. [#3693](https://github.com/diaspora/diaspora/pull/3693)
* Fix posting public posts to Facebook. [#2882](https://github.com/diaspora/diaspora/issues/2882), [#3650](https://github.com/diaspora/diaspora/issues/3650)
* Fix error with invite link box shows on search results page even if invites have been turned off. [#3708](https://github.com/diaspora/diaspora/pull/3708)
* Fix misconfiguration of Devise to allow the session to be remembered. [#3472](https://github.com/diaspora/diaspora/issues/3472)
* Fix problem with show reshares_count in stream. [#3700](https://github.com/diaspora/diaspora/pull/3700)
* Fix error with notifications count in mobile. [#3721](https://github.com/diaspora/diaspora/pull/3721)
* Fix conversation unread message count bug. [#2321](https://github.com/diaspora/diaspora/issues/2321)

## Gem updates

* bootstrap-sass 2.1.0.0 -> 2.1.1.0
* capybara 1.1.2 -> 1.1.3
* carrierwave 0.6.2 -> 0.7.1
* client\_side_validations 3.1.4 -> 3.2.1
* database_cleaner 0.8 -> 0.9.1
* faraday_middleware 0.8.8 -> 0.9.0
* foreman 0.59 -> 0.60.2
* fuubar 1.0.0 -> 1.1.0
* debugger 1.2.0 -> 1.2.1
* gon 4.0.0 -> 4.0.1
* guard
    * guard-cucumber 1.0.0 -> 1.2.2
    * guard-rspec 0.7.3 -> 2.1.1
    * guard-spork 0.8.0 -> 1.2.3
    * rb-inotify -> 0.8.8, new dependency
* handlebars_assets 0.6.5 -> 0.6.6
* omniauth-facebook 1.3.0 -> 1.4.1
* omniauth-twitter 0.0.11 -> 0.0.13
* rails_admin 0.1.1 -> 0.2.0
* rails-i18n -> 0.7.0
* rack-rewrite 1.2.1 -> 1.3.1
* redcarpet 2.1.1 -> 2.2.2
* resque 1.22.0 -> 1.23.0
* rspec-rails 2.11.0, 2.11.4
* selenium-webdriver 2.25.0 -> 2.26.0
* timecop 0.5.1 -> 0.5.3
* twitter 2.0.2 -> 4.2.0
* unicorn 4.3.1 -> 4.4.0, now default
* webmock 1.8.10 -> 1.8.11

And their dependencies.

# 0.0.1.2

Fix exception when the root of a reshare of a reshare got deleted [#3546](https://github.com/diaspora/diaspora/issues/3546)

# 0.0.1.1

* Fix syntax error in French Javascript pluralization rule.

# 0.0.1.0

## New configuration system!

Copy over config/diaspora.yml.example to config/diaspora.yml and migrate your settings! An updated Heroku guide including basic hints on howto migrate is [here](http://wiki.diasporafoundation.org/Installing_on_Heroku).

The new configuration system allows all possible settings to be overriden by environment variables. This makes it possible to deploy heroku without checking any credentials into git. Read the top of `config/diaspora.yml.example` for an explanation on how to convert the setting names to environment variables.

### Environment variable changes:

#### deprecated

* REDISTOGO_URL in favour of REDIS_URL or ENVIRONMENT_REDIS

#### removed

*  application_yml - Obsolete, all settings are settable via environment variables now

#### renamed

* SINGLE_PROCESS_MODE -> ENVIRONMENT_SINGLE_PROCESS_MODE
* SINGLE_PROCESS -> ENVIRONMENT_SINGLE_PROCESS_MODE
* NO_SSL -> ENVIRONMENT_REQUIRE_SSL
* ASSET_HOST -> ENVIRONMENT_ASSETS_HOST


## Gem changes

### Updated gems

* omniauth-tumblr 1.0 -> 1.1
* rails_admin git -> 0.1.1
* activerecord-import 0.2.10 -> 0.2.11
* fog 1.4.0 -> 1.6.0
* asset_sync 0.4.2 -> 0.5.0
* jquery-rails 2.0.2 -> 2.1.3

### Removed gems

The following gems and their related files were removed as they aren't widely enough used to justify maintenance for them by the core developers. If you use them please maintain them in your fork.

* airbrake
* newrelic_rpm
* rpm_contrib
* heroku_san

The following gems were removed because their are neither used in daily development or are just CLI tools that aren't required to be loaded from the code:

* heroku
* oink
* yard


## Publisher

Refactoring of the JavaScript code; it is now completely rewritten to make use of Backbone.js.
This paves the way for future improvements such as post preview or edit toolbar/help.


## Removal of 'beta' code

The feature-flag on users and all the code in connection with experimental UX changes got removed/reverted. Those are the parts that became Makr.io.
The single-post view will also be revamped/reverted, but that didn't make it into this release.


## JS lib updates


## Cleanup in maintenance scripts and automated build environment<|MERGE_RESOLUTION|>--- conflicted
+++ resolved
@@ -1,4 +1,3 @@
-<<<<<<< HEAD
 # 0.6.0.0
 
 ## The DB environment variable is gone
@@ -122,7 +121,7 @@
 * Add answer counts to poll [#6641](https://github.com/diaspora/diaspora/pull/6641)
 * Check for collapsible posts after images in posts have loaded [#6671](https://github.com/diaspora/diaspora/pull/6671)
 * Add reason for post report to email sent to admins [#6679](https://github.com/diaspora/diaspora/pull/6679)
-=======
+
 # 0.5.8.0
 
 ## Refactor
@@ -131,7 +130,6 @@
 * Fix empty name field when editing aspect names [#6548](https://github.com/diaspora/diaspora/issues/6548)
 
 ## Features
->>>>>>> 02b330de
 
 # 0.5.7.0
 
