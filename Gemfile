--- conflicted
+++ resolved
@@ -95,12 +95,8 @@
 
 gem "handlebars_assets", "0.23.9"
 gem "jquery-rails",      "4.4.0"
-<<<<<<< HEAD
 gem "jquery-ui-rails",   "5.0.5"
-gem "js-routes",         "1.4.9"
-=======
 gem "js-routes",         "1.4.14"
->>>>>>> 7b73002a
 gem "js_image_paths",    "0.1.1"
 gem "sprockets-es6",     "0.9.2"
 
@@ -153,13 +149,8 @@
 gem "nokogiri",          "1.11.7"
 gem "open_graph_reader", "0.7.1" # also update User-Agent in features/support/webmock.rb and open_graph_cache_spec.rb
 gem "redcarpet",         "3.5.1"
-<<<<<<< HEAD
-gem "ruby-oembed",       "0.12.0"
+gem "ruby-oembed",       "0.15.0"
 gem "twitter-text",      "3.1.0"
-=======
-gem "ruby-oembed",       "0.15.0"
-gem "twitter-text",      "1.14.7"
->>>>>>> 7b73002a
 
 # RTL support
 
@@ -289,17 +280,10 @@
 
   # General helpers
 
-<<<<<<< HEAD
   gem "factory_bot_rails", "6.1.0"
   gem "shoulda-matchers",  "4.5.1"
   gem "timecop",           "0.9.4"
-  gem "webmock",           "3.12.2", require: false
-=======
-  gem "factory_girl_rails", "4.9.0"
-  gem "shoulda-matchers",   "4.5.1"
-  gem "timecop",            "0.9.4"
-  gem "webmock",            "3.13.0", require: false
->>>>>>> 7b73002a
+  gem "webmock",           "3.13.0", require: false
 
   gem "diaspora_federation-test", "0.2.6"
 end
