--- conflicted
+++ resolved
@@ -1,10 +1,7 @@
 source 'http://rubygems.org'
 
-<<<<<<< HEAD
-gem 'rails', '3.0.1'
-=======
 gem 'rails', '>= 3.0.0'
->>>>>>> 85865bc9
+
 gem 'bundler', '>= 1.0.0'
 
 #Security
