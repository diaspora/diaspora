source 'http://rubygems.org'

gem 'mysql2'
gem 'rails', '3.0.3'

gem 'bundler', '>= 1.0.0'
gem 'chef', :require => false

gem 'nokogiri', '1.4.3.1'

#Security
gem 'devise', '1.1.3'
gem 'devise_invitable','0.3.5'

#Authentication
gem 'omniauth', '0.1.6'
gem 'twitter', :git => 'git://github.com/jnunemaker/twitter.git', :ref => 'ef122bbb280e229ed343'

#Views
gem 'haml'
gem 'will_paginate', '3.0.pre2'

#Uncatagorized
gem 'roxml', :git => 'git://github.com/Empact/roxml.git'
gem 'addressable', :require => 'addressable/uri'
gem 'json'
gem 'http_accept_language', :git => 'git://github.com/iain/http_accept_language.git'

gem 'thin', :require => false

#Websocket
gem 'em-websocket', :git => 'git://github.com/igrigorik/em-websocket'

#File uploading
gem 'carrierwave', :git => 'git://github.com/rsofaer/carrierwave.git' , :branch => 'master' #Untested mongomapper branch
gem 'mini_magick'
gem 'aws'
gem 'fastercsv', :require => false
gem 'jammit'
gem 'rest-client'
#Backups
gem 'cloudfiles', :require => false

#Queue
gem 'resque'
gem 'SystemTimer' unless RUBY_VERSION.include? '1.9'

group :test, :development do
<<<<<<< HEAD
  gem 'factory_girl_rails', :require => false
  gem 'ruby-debug19' if RUBY_VERSION.include? "1.9"
  gem 'ruby-debug' if RUBY_VERSION.include? "1.8"
=======
  gem 'factory_girl_rails'
  gem 'ruby-debug19' if RUBY_VERSION.include? '1.9'
  gem 'ruby-debug' if RUBY_VERSION.include? '1.8'
>>>>>>> 3f7b89ac
  gem 'launchy'
end

group :test do
  gem 'factory_girl_rails'
  gem 'capybara', '~> 0.3.9'
  gem 'cucumber-rails', '0.3.2'
  gem 'rspec', '>= 2.0.0'
  gem 'rspec-rails', '>= 2.0.0'
  gem 'mocha'
  gem 'database_cleaner', '0.5.2'
  gem 'webmock', :require => false
  gem 'jasmine', :path => 'vendor/gems/jasmine', :require => false
  gem 'mongrel', :require => false if RUBY_VERSION.include? '1.8'
  gem 'rspec-instafail', :require => false
end<|MERGE_RESOLUTION|>--- conflicted
+++ resolved
@@ -46,15 +46,9 @@
 gem 'SystemTimer' unless RUBY_VERSION.include? '1.9'
 
 group :test, :development do
-<<<<<<< HEAD
   gem 'factory_girl_rails', :require => false
-  gem 'ruby-debug19' if RUBY_VERSION.include? "1.9"
-  gem 'ruby-debug' if RUBY_VERSION.include? "1.8"
-=======
-  gem 'factory_girl_rails'
   gem 'ruby-debug19' if RUBY_VERSION.include? '1.9'
   gem 'ruby-debug' if RUBY_VERSION.include? '1.8'
->>>>>>> 3f7b89ac
   gem 'launchy'
 end
 
