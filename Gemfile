source "https://rubygems.org"

gem "rails", "4.2.5"

# Legacy Rails features, remove me!
# responders (class level)
gem "responders", "2.1.1"

# Appserver

gem "unicorn", "5.0.1", require: false

# Federation

gem "diaspora_federation-rails", "0.0.10"

# API and JSON

gem "acts_as_api", "0.4.2"
gem "json",        "1.8.3"
gem "json-schema", "2.5.2"

# Authentication

gem "devise", "3.5.3"
gem "devise_lastseenable", "0.0.6"
gem "devise-token_authenticatable", "~> 0.4.0"

# Captcha

gem "simple_captcha2", "0.3.4", require: "simple_captcha"

# Background processing

gem "sidekiq", "3.4.2"
gem "sinatra", "1.4.6"

# Scheduled processing

gem "sidetiq", "0.6.3"

# Compression

gem "uglifier", "2.7.2"

# Configuration

gem "configurate", "0.3.1"

# Cross-origin resource sharing

gem "rack-cors", "0.4.0", require: "rack/cors"

# CSS

gem "bootstrap-sass", "3.3.5.1"
gem "compass-rails",  "2.0.5"
gem "sass-rails",     "5.0.4"
<<<<<<< HEAD
gem "autoprefixer-rails", "6.0.3"
gem "bootstrap-switch-rails", "3.3.3"

# Database

group :mysql, optional: true do
  gem "mysql2", "0.3.20"
end
group :postgresql, optional: true do
  gem "pg",     "0.18.3"
end
=======
gem "autoprefixer-rails", "6.2.2"

# Database

ENV["DB"] ||= "mysql"

gem "mysql2", "0.3.20" if ENV["DB"] == "all" || ENV["DB"] == "mysql"
gem "pg",     "0.18.4" if ENV["DB"] == "all" || ENV["DB"] == "postgres"
>>>>>>> b1f7a452

gem "activerecord-import", "0.10.0"

# File uploading

gem "carrierwave", "0.10.0"
gem "fog",         "1.37.0"
gem "mini_magick", "4.3.6"
gem "remotipart",  "1.2.1"

# GUID generation
gem "uuid", "2.3.8"

# Icons

gem "entypo-rails", "3.0.0.pre.rc2"

# JavaScript

gem "backbone-on-rails", "1.2.0.0"
gem "handlebars_assets", "0.22.0"
gem "jquery-rails",      "4.0.5"
gem "jquery-ui-rails",   "5.0.5"
gem "js_image_paths",    "0.0.2"
gem "js-routes",         "1.2.0"

source "https://rails-assets.org" do
  gem "rails-assets-jquery",                              "1.11.2" # Should be kept in sync with jquery-rails

  gem "rails-assets-markdown-it",                         "5.0.2"
  gem "rails-assets-markdown-it-hashtag",                 "0.4.0"
  gem "rails-assets-markdown-it-diaspora-mention",        "0.4.0"
  gem "rails-assets-markdown-it-sanitizer",               "0.4.1"
  gem "rails-assets-markdown-it--markdown-it-for-inline", "0.1.1"
  gem "rails-assets-markdown-it-sub",                     "1.0.0"
  gem "rails-assets-markdown-it-sup",                     "1.0.0"
  gem "rails-assets-highlightjs",                         "9.0.0"
  gem "rails-assets-typeahead.js",                        "0.11.1"

  # jQuery plugins

  gem "rails-assets-jeresig--jquery.hotkeys",       "0.2.0"
  gem "rails-assets-jquery-placeholder",            "2.3.1"
  gem "rails-assets-jquery-textchange",             "0.2.3"
  gem "rails-assets-perfect-scrollbar",             "0.6.8"
  gem "rails-assets-jakobmattsson--jquery-elastic", "1.6.11"
  gem "rails-assets-autosize",                      "3.0.14"
  gem "rails-assets-blueimp-gallery",               "2.16.0"
end

# Localization

gem "http_accept_language", "2.0.5"
gem "i18n-inflector-rails", "1.0.7"
gem "rails-i18n",           "4.0.8"

# Mail

gem "markerb",             "1.1.0"
gem "messagebus_ruby_api", "1.0.3"

# Map
gem "leaflet-rails",       "0.7.4"

# Parsing

gem "nokogiri",          "1.6.7.1"
gem "redcarpet",         "3.3.4"
gem "twitter-text",      "1.13.0"
gem "roxml",             "3.1.6"
gem "ruby-oembed",       "0.9.0"
gem "open_graph_reader", "0.6.1"

# Services

gem "omniauth",           "1.3.1"
gem "omniauth-facebook",  "3.0.0"
gem "omniauth-tumblr",    "1.2"
gem "omniauth-twitter",   "1.2.1"
gem "twitter",            "5.15.0"
gem "omniauth-wordpress", "0.2.2"

# Serializers

gem "active_model_serializers", "0.9.3"

# XMPP chat dependencies
gem "diaspora-vines",             "~> 0.2.0.develop"
gem "rails-assets-diaspora_jsxc", "~> 0.1.5.develop", source: "https://rails-assets.org"

# Tags

gem "acts-as-taggable-on", "3.5.0"

# URIs and HTTP

gem "addressable",        "2.3.8", require: "addressable/uri"
gem "faraday",            "0.9.2"
gem "faraday_middleware", "0.10.0"
gem "faraday-cookie_jar", "0.0.6"
gem "typhoeus",           "0.8.0"

# Views

gem "gon",                     "6.0.1"
gem "haml",                    "4.0.7"
gem "mobile-fu",               "1.3.1"
gem "will_paginate",           "3.0.7"
gem "rails-timeago",           "2.11.0"

# Logging

gem "logging-rails", "0.5.0", require: "logging/rails"

# Reading and writing zip files

gem "rubyzip", "1.1.7"

# Prevent occasions where minitest is not bundled in
# packaged versions of ruby. See following issues/prs:
# https://github.com/gitlabhq/gitlabhq/issues/3826
# https://github.com/gitlabhq/gitlabhq/pull/3852
# https://github.com/discourse/discourse/pull/238
gem "minitest"

# Windows and OSX have an execjs compatible runtime built-in, Linux users should
# install Node.js or use "therubyracer".
#
# See https://github.com/sstephenson/execjs#readme for more supported runtimes

# gem "therubyracer", :platform => :ruby

group :production do # we don"t install these on travis to speed up test runs
  # Administration

  gem "rails_admin", "0.8.1"

  # Analytics

  gem "rack-google-analytics", "1.2.0"
  gem "rack-piwik",            "0.3.0",  require: "rack/piwik"

  # Click-jacking protection

  gem "rack-protection", "1.5.3"

  # Process management

  gem "eye", "0.7"

  # Redirects

  gem "rack-rewrite", "1.5.1", require: false
  gem "rack-ssl",     "1.4.1", require: "rack/ssl"

  # Third party asset hosting

  gem "asset_sync", "1.1.0", require: false
end

group :development do
  # Automatic test runs
  gem "guard-cucumber", "1.5.4"
  gem "guard-jshintrb", "1.1.1"
  gem "guard-rspec",    "4.6.4"
  gem "guard-rubocop",  "1.2.0"
  gem "guard",          "2.13.0", require: false
  gem "rb-fsevent",     "0.9.6", require: false
  gem "rb-inotify",     "0.9.5", require: false

  # Linters
<<<<<<< HEAD
  gem "jshintrb",       "0.3.0"
  gem "rubocop",        "0.34.2"
  gem "haml_lint",      "0.15.2"
  gem "pronto",         "0.4.3"
  gem "pronto-jshint",  "0.4.2"
  gem "pronto-rubocop", "0.4.7"
  gem "pronto-haml",    "0.4.4"
  gem "pronto-scss",    "0.4.7", require: false
=======
  gem "jshintrb", "0.3.0"
  gem "rubocop",  "0.35.1"
>>>>>>> b1f7a452

  # Preloading environment

  gem "spring", "1.6.1"
  gem "spring-commands-rspec", "1.0.4"
  gem "spring-commands-cucumber", "1.0.1"

  # Debugging
  gem "pry"
  gem "pry-debundle"
  gem "pry-byebug"

  # test coverage
  gem "simplecov", "0.11.1", require: false
end

group :test do
  # RSpec (unit tests, some integration tests)

  gem "fixture_builder",   "0.4.1"
  gem "fuubar",            "2.0.0"
  gem "rspec-instafail",   "0.4.0", require: false
  gem "test_after_commit", "0.4.2"

  # Cucumber (integration tests)

  gem "capybara",           "2.5.0"
  gem "database_cleaner" ,  "1.5.1"
  gem "selenium-webdriver", "2.47.1"

  # General helpers

  gem "factory_girl_rails", "4.5.0"
  gem "timecop",            "0.8.0"
  gem "webmock",            "1.22.3", require: false
  gem "shoulda-matchers",   "3.0.1"

  gem "diaspora_federation-test", "0.0.10"
end

group :development, :test do
  # RSpec (unit tests, some integration tests)
  gem "rspec-rails",     "3.3.3"

  # Cucumber (integration tests)
  gem "cucumber-rails",     "1.4.2", require: false

  # Jasmine (client side application tests (JS))
  gem "jasmine",                   "2.4.0"
  gem "jasmine-jquery-rails",      "2.0.3"
  gem "rails-assets-jasmine-ajax", "3.2.0", source: "https://rails-assets.org"
  gem "sinon-rails",               "1.15.0"

  # silence assets
  gem "quiet_assets", "1.1.0"
end<|MERGE_RESOLUTION|>--- conflicted
+++ resolved
@@ -56,8 +56,7 @@
 gem "bootstrap-sass", "3.3.5.1"
 gem "compass-rails",  "2.0.5"
 gem "sass-rails",     "5.0.4"
-<<<<<<< HEAD
-gem "autoprefixer-rails", "6.0.3"
+gem "autoprefixer-rails", "6.2.2"
 gem "bootstrap-switch-rails", "3.3.3"
 
 # Database
@@ -66,18 +65,8 @@
   gem "mysql2", "0.3.20"
 end
 group :postgresql, optional: true do
-  gem "pg",     "0.18.3"
-end
-=======
-gem "autoprefixer-rails", "6.2.2"
-
-# Database
-
-ENV["DB"] ||= "mysql"
-
-gem "mysql2", "0.3.20" if ENV["DB"] == "all" || ENV["DB"] == "mysql"
-gem "pg",     "0.18.4" if ENV["DB"] == "all" || ENV["DB"] == "postgres"
->>>>>>> b1f7a452
+  gem "pg",     "0.18.4"
+end
 
 gem "activerecord-import", "0.10.0"
 
@@ -249,7 +238,6 @@
   gem "rb-inotify",     "0.9.5", require: false
 
   # Linters
-<<<<<<< HEAD
   gem "jshintrb",       "0.3.0"
   gem "rubocop",        "0.34.2"
   gem "haml_lint",      "0.15.2"
@@ -258,10 +246,6 @@
   gem "pronto-rubocop", "0.4.7"
   gem "pronto-haml",    "0.4.4"
   gem "pronto-scss",    "0.4.7", require: false
-=======
-  gem "jshintrb", "0.3.0"
-  gem "rubocop",  "0.35.1"
->>>>>>> b1f7a452
 
   # Preloading environment
 
