--- conflicted
+++ resolved
@@ -95,12 +95,8 @@
 
 gem "handlebars_assets", "0.23.9"
 gem "jquery-rails",      "4.4.0"
-<<<<<<< HEAD
 gem "jquery-ui-rails",   "5.0.5"
-gem "js-routes",         "1.4.14"
-=======
 gem "js-routes",         "2.1.2"
->>>>>>> eb977dc2
 gem "js_image_paths",    "0.1.1"
 gem "sprockets-es6",     "0.9.2"
 
@@ -286,17 +282,10 @@
 
   # General helpers
 
-<<<<<<< HEAD
   gem "factory_bot_rails", "6.1.0"
   gem "shoulda-matchers",  "4.5.1"
   gem "timecop",           "0.9.4"
-  gem "webmock",           "3.13.0", require: false
-=======
-  gem "factory_girl_rails", "4.9.0"
-  gem "shoulda-matchers",   "4.5.1"
-  gem "timecop",            "0.9.4"
-  gem "webmock",            "3.14.0", require: false
->>>>>>> eb977dc2
+  gem "webmock",           "3.14.0", require: false
 
   gem "diaspora_federation-test", "0.2.7"
 end
