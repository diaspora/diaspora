source 'http://rubygems.org'
source 'http://gemcutter.org'

gem 'rails', '3.0.0.beta4'
gem 'thin'
gem 'em-http-request', :require => "em-http"
gem 'addressable', :require => "addressable/uri"
gem "mongoid", :git => "git://github.com/durran/mongoid.git"
gem "bson_ext", "1.0.1"
gem "haml"
gem "devise", :git => "git://github.com/plataformatec/devise.git"
gem 'roxml', :git => "git://github.com/Empact/roxml.git"

<<<<<<< HEAD
=======
  
>>>>>>> ea7abccd
group :test do
	gem 'rspec', '>= 2.0.0.beta.12'
	gem 'rspec-rails', ">= 2.0.0.beta.8"
	gem "mocha"
  gem 'webrat'
  gem 'redgreen'
  gem 'autotest'
  gem 'factory_girl_rails'
  gem 'database_cleaner'
end

group :development do
  gem "nifty-generators"
  #gem 'ruby-debug' 
end
<|MERGE_RESOLUTION|>--- conflicted
+++ resolved
@@ -11,10 +11,7 @@
 gem "devise", :git => "git://github.com/plataformatec/devise.git"
 gem 'roxml', :git => "git://github.com/Empact/roxml.git"
 
-<<<<<<< HEAD
-=======
-  
->>>>>>> ea7abccd
+
 group :test do
 	gem 'rspec', '>= 2.0.0.beta.12'
 	gem 'rspec-rails', ">= 2.0.0.beta.8"
