--- conflicted
+++ resolved
@@ -90,15 +90,11 @@
 
 # JavaScript
 
-<<<<<<< HEAD
-gem "sprockets-es6",     "0.9.2"
-gem "handlebars_assets", "0.23.2"
-=======
 gem "handlebars_assets", "0.23.3"
->>>>>>> a28be72e
 gem "jquery-rails",      "4.3.3"
 gem "js-routes",         "1.4.4"
 gem "js_image_paths",    "0.1.1"
+gem "sprockets-es6",     "0.9.2"
 
 source "https://rails-assets.org" do
   gem "rails-assets-jquery",                              "3.3.1" # Should be kept in sync with jquery-rails
