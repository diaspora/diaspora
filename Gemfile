--- conflicted
+++ resolved
@@ -150,13 +150,8 @@
 gem "active_model_serializers", "0.9.3"
 
 # XMPP chat dependencies
-<<<<<<< HEAD
-gem "diaspora-vines",             "~> 0.1.27"
+gem "diaspora-vines",             "~> 0.1.28"
 gem "rails-assets-diaspora_jsxc", "~> 0.1.3", source: "https://rails-assets.org"
-=======
-gem "diaspora-vines",             "~> 0.1.28"
-gem "rails-assets-diaspora_jsxc", "~> 0.1.1", source: "https://rails-assets.org"
->>>>>>> 5dd36752
 
 # Tags
 
