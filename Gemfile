--- conflicted
+++ resolved
@@ -89,17 +89,8 @@
 gem "js_image_paths",                                   "0.0.2"
 gem "js-routes",                                        "1.0.0"
 
-<<<<<<< HEAD
 source "https://rails-assets.org" do
   gem "rails-assets-jquery",                              "1.11.1" # Should be kept in sync with jquery-rails
-=======
-gem 'nokogiri',         '1.6.1'
-gem 'rails_autolink',   '1.1.5'
-gem 'redcarpet',        '3.2.3'
-gem 'roxml',            '3.1.6'
-gem 'ruby-oembed',      '0.8.9'
-gem 'opengraph_parser', '0.2.3'
->>>>>>> 9fc00d08
 
   gem "rails-assets-markdown-it",                         "4.1.0"
   gem "rails-assets-markdown-it-hashtag",                 "0.3.0"
@@ -132,7 +123,7 @@
 # Parsing
 
 gem "nokogiri",          "1.6.6.2"
-gem "redcarpet",         "3.2.2"
+gem "redcarpet",         "3.2.3"
 gem "twitter-text",      "1.11.0"
 gem "roxml",             "3.1.6"
 gem "ruby-oembed",       "0.8.12"
