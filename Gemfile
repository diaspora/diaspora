source "https://rubygems.org"

gem "rails", "4.2.3"

# Legacy Rails features, remove me!
# responders (class level)
gem "responders", "2.1.0"

# Appserver

gem "unicorn", "4.9.0", require: false

# Federation

gem "diaspora_federation-rails", "0.0.6"

# API and JSON

gem "acts_as_api", "0.4.2"
gem "json",        "1.8.3"
gem "json-schema", "2.5.1"

# Authentication

gem "devise", "3.5.1"
gem "devise_lastseenable", "0.0.6"
gem "devise-token_authenticatable", "~> 0.4.0"

# Captcha

gem "simple_captcha2", "0.3.4", require: "simple_captcha"

# Background processing

gem "sidekiq", "3.4.2"
gem "sinatra", "1.4.6"

# Scheduled processing

gem "sidetiq", "0.6.3"

# Compression

gem "uglifier", "2.7.1"

# Configuration

gem "configurate", "0.3.1"

# Cross-origin resource sharing

gem "rack-cors", "0.4.0", require: "rack/cors"

# CSS

gem "bootstrap-sass", "3.3.5.1"
gem "compass-rails",  "2.0.4"
gem "sass-rails",     "5.0.1"
gem "autoprefixer-rails", "5.2.1.1"
gem "bootstrap-switch-rails", "3.3.3"

# Database

group :mysql, optional: true do
  gem "mysql2", "0.3.18"
end
group :postgresql, optional: true do
  gem "pg",     "0.18.2"
end

gem "activerecord-import", "0.10.0"

# File uploading

gem "carrierwave", "0.10.0"
gem "fog",         "1.32.0"
gem "mini_magick", "4.2.7"
gem "remotipart",  "1.2.1"

# GUID generation
gem "uuid", "2.3.8"

# Icons

gem "entypo-rails", "3.0.0.pre.rc2"

# JavaScript

gem "backbone-on-rails", "1.2.0.0"
gem "handlebars_assets", "0.20.2"
gem "jquery-rails",      "4.0.4"
gem "jquery-ui-rails",   "5.0.5"
gem "js_image_paths",    "0.0.2"
gem "js-routes",         "1.0.1"

source "https://rails-assets.org" do
  gem "rails-assets-jquery",                              "1.11.2" # Should be kept in sync with jquery-rails

  gem "rails-assets-markdown-it",                         "4.4.0"
  gem "rails-assets-markdown-it-hashtag",                 "0.3.1"
  gem "rails-assets-markdown-it-diaspora-mention",        "0.3.0"
  gem "rails-assets-markdown-it-sanitizer",               "0.3.2"
  gem "rails-assets-markdown-it--markdown-it-for-inline", "0.1.1"
  gem "rails-assets-markdown-it-sub",                     "1.0.0"
  gem "rails-assets-markdown-it-sup",                     "1.0.0"
  gem "rails-assets-highlightjs",                         "8.6.0"
  gem "rails-assets-typeahead.js",                        "0.11.1"

  # jQuery plugins

  gem "rails-assets-jeresig--jquery.hotkeys",       "0.2.0"
  gem "rails-assets-jquery-placeholder",            "2.1.2"
  gem "rails-assets-jquery-textchange",             "0.2.3"
  gem "rails-assets-perfect-scrollbar",             "0.6.4"
  gem "rails-assets-jakobmattsson--jquery-elastic", "1.6.11"
  gem "rails-assets-autosize",                      "3.0.8"
end

# Localization

gem "http_accept_language", "2.0.5"
gem "i18n-inflector-rails", "1.0.7"
gem "rails-i18n",           "4.0.4"

# Mail

gem "markerb",             "1.0.2"
gem "messagebus_ruby_api", "1.0.3"

# Parsing

gem "nokogiri",          "1.6.6.2"
gem "redcarpet",         "3.3.2"
gem "twitter-text",      "1.12.0"
gem "roxml",             "3.1.6"
gem "ruby-oembed",       "0.8.14"
gem "open_graph_reader", "0.6.1"

# Services

gem "omniauth",           "1.2.2"
gem "omniauth-facebook",  "2.0.1"
gem "omniauth-tumblr",    "1.1"
gem "omniauth-twitter",   "1.2.0"
gem "twitter",            "5.14.0"
gem "omniauth-wordpress", "0.2.2"

# Serializers

gem "active_model_serializers", "0.9.3"

# XMPP chat dependencies
<<<<<<< HEAD
gem "diaspora-vines",             "~> 0.1.28"
gem "rails-assets-diaspora_jsxc", "~> 0.1.4.develop", source: "https://rails-assets.org"
=======
gem "diaspora-vines",             "~> 0.2.0.develop"
gem "rails-assets-diaspora_jsxc", "~> 0.1.4.alpha", "< 0.1.4.develop", source: "https://rails-assets.org"
>>>>>>> f44bb613

# Tags

gem "acts-as-taggable-on", "3.5.0"

# URIs and HTTP

gem "addressable",        "2.3.8", require: "addressable/uri"
gem "faraday",            "0.9.1"
gem "faraday_middleware", "0.10.0"
gem "faraday-cookie_jar", "0.0.6"
gem "typhoeus",           "0.7.2"

# Views

gem "gon",                     "6.0.1"
gem "haml",                    "4.0.6"
gem "mobile-fu",               "1.3.1"
gem "will_paginate",           "3.0.7"
gem "rails-timeago",           "2.11.0"

# Logging

gem "logging-rails", "0.5.0", require: "logging/rails"

# Reading and writing zip files

gem "rubyzip", "1.1.7"

# Prevent occasions where minitest is not bundled in
# packaged versions of ruby. See following issues/prs:
# https://github.com/gitlabhq/gitlabhq/issues/3826
# https://github.com/gitlabhq/gitlabhq/pull/3852
# https://github.com/discourse/discourse/pull/238
gem "minitest"

# Windows and OSX have an execjs compatible runtime built-in, Linux users should
# install Node.js or use "therubyracer".
#
# See https://github.com/sstephenson/execjs#readme for more supported runtimes

# gem "therubyracer", :platform => :ruby

group :production do # we don"t install these on travis to speed up test runs
  # Administration

  gem "rails_admin", "0.6.8"

  # Analytics

  gem "rack-google-analytics", "1.2.0"
  gem "rack-piwik",            "0.3.0",  require: "rack/piwik"

  # Click-jacking protection

  gem "rack-protection", "1.5.3"

  # Process management

  gem "eye", "0.7.pre"

  # Redirects

  gem "rack-rewrite", "1.5.1", require: false
  gem "rack-ssl",     "1.4.1", require: "rack/ssl"

  # Third party asset hosting

  gem "asset_sync", "1.1.0", require: false
end

group :development do
  # Automatic test runs
  gem "guard-cucumber", "1.5.4"
  gem "guard-jshintrb", "1.1.1"
  gem "guard-rspec",    "4.6.3"
  gem "guard-rubocop",  "1.2.0"
  gem "guard",          "2.13.0", require: false
  gem "rb-fsevent",     "0.9.5", require: false
  gem "rb-inotify",     "0.9.5", require: false

  # Linters
  gem "jshintrb",       "0.3.0"
  gem "rubocop",        "0.32.1"
  gem "pronto",         "0.4.2"
  gem "pronto-jshint",  "0.4.2"
  gem "pronto-rubocop", "0.4.4"

  # Preloading environment

  gem "spring", "1.3.6"
  gem "spring-commands-rspec", "1.0.4"
  gem "spring-commands-cucumber", "1.0.1"

  # Debugging
  gem "pry"
  gem "pry-debundle"
  gem "pry-byebug"

  # test coverage
  gem "simplecov", "0.10.0", require: false
end

group :test do
  # RSpec (unit tests, some integration tests)

  gem "fixture_builder",   "0.4.1"
  gem "fuubar",            "2.0.0"
  gem "rspec-instafail",   "0.2.6", require: false
  gem "test_after_commit", "0.4.1"

  # Cucumber (integration tests)

  gem "capybara",           "2.4.4"
  gem "database_cleaner" ,  "1.4.1"
  gem "selenium-webdriver", "2.46.2"

  # General helpers

  gem "factory_girl_rails", "4.5.0"
  gem "timecop",            "0.8.0"
  gem "webmock",            "1.21.0", require: false
  gem "shoulda-matchers",   "2.8.0", require: false
end

group :development, :test do
  # RSpec (unit tests, some integration tests)
  gem "rspec-rails",     "3.3.3"

  # Cucumber (integration tests)
  gem "cucumber-rails",     "1.4.2", require: false

  # Jasmine (client side application tests (JS))
  gem "jasmine",                   "2.3.0"
  gem "jasmine-jquery-rails",      "2.0.3"
  gem "rails-assets-jasmine-ajax", "3.2.0", source: "https://rails-assets.org"
  gem "sinon-rails",               "1.15.0"

  # silence assets
  gem "quiet_assets", "1.1.0"
end<|MERGE_RESOLUTION|>--- conflicted
+++ resolved
@@ -150,13 +150,8 @@
 gem "active_model_serializers", "0.9.3"
 
 # XMPP chat dependencies
-<<<<<<< HEAD
-gem "diaspora-vines",             "~> 0.1.28"
+gem "diaspora-vines",             "~> 0.2.0.develop"
 gem "rails-assets-diaspora_jsxc", "~> 0.1.4.develop", source: "https://rails-assets.org"
-=======
-gem "diaspora-vines",             "~> 0.2.0.develop"
-gem "rails-assets-diaspora_jsxc", "~> 0.1.4.alpha", "< 0.1.4.develop", source: "https://rails-assets.org"
->>>>>>> f44bb613
 
 # Tags
 
