source "https://rubygems.org"

<<<<<<< HEAD
gem "rails", "4.2.7"
=======
gem "rails", "4.2.7.1"
>>>>>>> 914fbcde

# Legacy Rails features, remove me!
# responders (class level)
gem "responders", "2.2.0"

# Appserver

gem "unicorn", "5.1.0", require: false
gem "unicorn-worker-killer", "0.4.4"

# Federation

gem "diaspora_federation-rails", "0.1.3"

# API and JSON

gem "acts_as_api", "0.4.2"
gem "json",        "1.8.3"
gem "json-schema", "2.6.2"

# Authentication

gem "devise", "4.2.0"
gem "devise_lastseenable", "0.0.6"
gem "devise-token_authenticatable", "0.5.2"

# Captcha

gem "simple_captcha2", "0.4.0", require: "simple_captcha"

# Background processing

gem "sidekiq", "4.1.4"
gem "sinatra", "1.4.7"

# Scheduled processing

gem "sidekiq-cron", "0.4.2"

# Compression

gem "uglifier", "3.0.0"

# Configuration

gem "configurate", "0.3.1"

# Cross-origin resource sharing

gem "rack-cors", "0.4.0", require: "rack/cors"

# CSS

gem "bootstrap-sass", "3.3.6"
gem "compass-rails",  "2.0.5"
gem "sass-rails",     "5.0.4"
gem "autoprefixer-rails", "6.3.6.2"
gem "bootstrap-switch-rails", "3.3.3"

# Database

group :mysql, optional: true do
  gem "mysql2", "0.4.4"
end
group :postgresql, optional: true do
  gem "pg",     "0.18.4"
end


gem "activerecord-import", "0.13.0"

# File uploading

gem "carrierwave", "0.11.2"
gem "fog",         "1.38.0"
gem "mini_magick", "4.5.1"
gem "remotipart",  "1.2.1"

# GUID generation
gem "uuid", "2.3.8"

# Icons

gem "entypo-rails", "3.0.0.pre.rc2"

# JavaScript

gem "backbone-on-rails", "1.2.0.0"
gem "handlebars_assets", "0.23.0"
gem "jquery-rails",      "4.1.1"
gem "jquery-ui-rails",   "5.0.5"
gem "js_image_paths",    "0.1.0"
gem "js-routes",         "1.2.6"

source "https://rails-assets.org" do
  gem "rails-assets-jquery",                              "2.2.1" # Should be kept in sync with jquery-rails

  gem "rails-assets-markdown-it",                         "6.0.5"
  gem "rails-assets-markdown-it-hashtag",                 "0.4.0"
  gem "rails-assets-markdown-it-diaspora-mention",        "0.4.0"
  gem "rails-assets-markdown-it-sanitizer",               "0.4.2"
  gem "rails-assets-markdown-it--markdown-it-for-inline", "0.1.1"
  gem "rails-assets-markdown-it-sub",                     "1.0.0"
  gem "rails-assets-markdown-it-sup",                     "1.0.0"
  gem "rails-assets-highlightjs",                         "9.4.0"

  # jQuery plugins

  gem "rails-assets-jquery-placeholder",            "2.3.1"
  gem "rails-assets-jquery-textchange",             "0.2.3"
  gem "rails-assets-perfect-scrollbar",             "0.6.11"
  gem "rails-assets-autosize",                      "3.0.15"
  gem "rails-assets-blueimp-gallery",               "2.21.2"
end

# Localization

gem "http_accept_language", "2.0.5"
gem "i18n-inflector-rails", "1.0.7"
gem "rails-i18n",           "4.0.8"

# Mail

gem "markerb",             "1.1.0"

# Map
gem "leaflet-rails",       "0.7.7"

# Parsing

gem "nokogiri",          "1.6.8"
gem "redcarpet",         "3.3.4"
gem "twitter-text",      "1.13.4"
gem "ruby-oembed",       "0.10.1"
gem "open_graph_reader", "0.6.1"

# Services

gem "omniauth",           "1.3.1"
gem "omniauth-facebook",  "3.0.0"
gem "omniauth-tumblr",    "1.2"
gem "omniauth-twitter",   "1.2.1"
gem "twitter",            "5.16.0"
gem "omniauth-wordpress", "0.2.2"

# OpenID Connect
gem "openid_connect", "0.11.2"

# Serializers

gem "active_model_serializers", "0.9.5"

# XMPP chat dependencies
gem "diaspora-prosody-config",    "0.0.5"
gem "rails-assets-diaspora_jsxc", "0.1.5.develop.1", source: "https://rails-assets.org"

# Tags

gem "acts-as-taggable-on", "3.5.0"

# URIs and HTTP

gem "addressable",        "2.3.8", require: "addressable/uri"
gem "faraday",            "0.9.2"
gem "faraday_middleware", "0.10.0"
gem "faraday-cookie_jar", "0.0.6"
gem "typhoeus",           "1.0.2"

# Views

gem "gon",                     "6.0.1"
gem "hamlit",                  "2.5.0"
gem "mobile-fu",               "1.3.1"
gem "will_paginate",           "3.1.0"
gem "rails-timeago",           "2.11.0"

# Logging

gem "logging-rails", "0.5.0", require: "logging/rails"

# Reading and writing zip files

gem "rubyzip", "1.2.0", require: "zip"

# Prevent occasions where minitest is not bundled in
# packaged versions of ruby. See following issues/prs:
# https://github.com/gitlabhq/gitlabhq/issues/3826
# https://github.com/gitlabhq/gitlabhq/pull/3852
# https://github.com/discourse/discourse/pull/238
gem "minitest"

gem "versionist", "1.5.0"

# Windows and OSX have an execjs compatible runtime built-in, Linux users should
# install Node.js or use "therubyracer".
#
# See https://github.com/sstephenson/execjs#readme for more supported runtimes

# gem "therubyracer", :platform => :ruby

group :production do # we don"t install these on travis to speed up test runs
  # Administration

  gem "rails_admin", "0.8.1"

  # Analytics

  gem "rack-google-analytics", "1.2.0"
  gem "rack-piwik",            "0.3.0",  require: "rack/piwik"

  # Click-jacking protection

  gem "rack-protection", "1.5.3"

  # Process management

  gem "eye", "0.8.1"

  # Redirects

  gem "rack-rewrite", "1.5.1", require: false
  gem "rack-ssl",     "1.4.1", require: "rack/ssl"

  # Third party asset hosting

  gem "asset_sync", "1.1.0", require: false
end

group :development do
  # Automatic test runs
  gem "guard",          "2.14.0", require: false
  gem "guard-cucumber", "2.1.2", require: false
  gem "guard-rspec",    "4.7.3", require: false
  gem "guard-rubocop",  "1.2.0", require: false
  gem "rb-fsevent",     "0.9.7", require: false
  gem "rb-inotify",     "0.9.7", require: false

  # Linters
  gem "rubocop",        "0.40.0"
  gem "haml_lint",      "0.17.1"
  gem "pronto",         "0.7.0"
  gem "pronto-eslint",  "0.7.0"
  gem "pronto-rubocop", "0.7.0"
  gem "pronto-haml",    "0.7.0"
  gem "pronto-scss",    "0.7.0", require: false

  # Preloading environment

  gem "spring", "1.7.1"
  gem "spring-commands-rspec", "1.0.4"
  gem "spring-commands-cucumber", "1.0.1"

  # Debugging
  gem "pry"
  gem "pry-byebug"

  # test coverage
  gem "simplecov", "0.12.0", require: false

  gem "turbo_dev_assets", "0.0.2"
end

group :test do
  # RSpec (unit tests, some integration tests)

  gem "fixture_builder",   "0.4.1"
  gem "fuubar",            "2.0.0"
  gem "test_after_commit", "1.0.0"

  # Cucumber (integration tests)

  gem "capybara",           "2.7.1"
  gem "database_cleaner",   "1.5.3"
  gem "poltergeist",        "1.10.0"

  gem "cucumber-api-steps", "0.13", require: false
  gem "json_spec", "1.1.4"

  # General helpers

  gem "factory_girl_rails", "4.7.0"
  gem "timecop",            "0.8.1"
  gem "webmock",            "2.1.0", require: false
  gem "shoulda-matchers",   "3.1.1"

  gem "diaspora_federation-test", "0.1.3"

  # Coverage
  gem 'coveralls', require: false
end

group :development, :test do
  # RSpec (unit tests, some integration tests)
  gem "rspec-rails", "3.5.1"

  # Cucumber (integration tests)
  gem "cucumber-rails", "1.4.4", require: false

  # Jasmine (client side application tests (JS))
  gem "jasmine",                   "2.4.0"
  gem "jasmine-jquery-rails",      "2.0.3"
  gem "rails-assets-jasmine-ajax", "3.2.0", source: "https://rails-assets.org"
  gem "sinon-rails",               "1.15.0"

  # silence assets
  gem "quiet_assets", "1.1.0"
end<|MERGE_RESOLUTION|>--- conflicted
+++ resolved
@@ -1,10 +1,6 @@
 source "https://rubygems.org"
 
-<<<<<<< HEAD
-gem "rails", "4.2.7"
-=======
 gem "rails", "4.2.7.1"
->>>>>>> 914fbcde
 
 # Legacy Rails features, remove me!
 # responders (class level)
