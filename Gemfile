--- conflicted
+++ resolved
@@ -56,12 +56,8 @@
 gem "bootstrap-sass", "3.3.5"
 gem "compass-rails",  "2.0.4"
 gem "sass-rails",     "5.0.1"
-<<<<<<< HEAD
-gem "autoprefixer-rails", "5.2.1"
+gem "autoprefixer-rails", "5.2.1.1"
 gem "bootstrap-switch-rails", "3.3.3"
-=======
-gem "autoprefixer-rails", "5.2.1.1"
->>>>>>> ed463750
 
 # Database
 
@@ -237,16 +233,11 @@
   gem "rb-inotify",     "0.9.5", require: false
 
   # Linters
-<<<<<<< HEAD
   gem "jshintrb",       "0.3.0"
-  gem "rubocop",        "0.32.0"
+  gem "rubocop",        "0.32.1"
   gem "pronto",         "0.4.2"
   gem "pronto-jshint",  "0.4.2"
   gem "pronto-rubocop", "0.4.4"
-=======
-  gem "jshintrb", "0.3.0"
-  gem "rubocop",  "0.32.1"
->>>>>>> ed463750
 
   # Preloading environment
 
