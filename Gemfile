--- conflicted
+++ resolved
@@ -28,16 +28,13 @@
 gem 'em-http-request',:git => 'git://github.com/igrigorik/em-http-request.git', :require => 'em-http'
 gem 'addressable', :require => 'addressable/uri'
 gem 'em-websocket'
-<<<<<<< HEAD
 gem 'thin'
 gem 'will_paginate', '3.0.pre'
 gem 'redfinger'
-=======
 
 #File uploading
 gem 'carrierwave', :git => 'git://github.com/rsofaer/carrierwave.git' , :branch => 'master' #Untested mongomapper branch
 gem 'mini_magick'
->>>>>>> 5637ab2a
 
 group :test do
 	gem 'rspec', '>= 2.0.0.beta.17'
