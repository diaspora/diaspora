--- conflicted
+++ resolved
@@ -32,11 +32,6 @@
 
 # Background processing
 
-<<<<<<< HEAD
-gem 'sidekiq-failures'
-gem 'sidekiq', '2.17.7'
-gem 'sinatra', '1.3.3'
-=======
 gem "sidekiq", "3.3.4"
 gem "sinatra", "1.4.6"
 
@@ -47,7 +42,6 @@
 # Compression
 
 gem "uglifier", "2.7.1"
->>>>>>> 8624ebb9
 
 # Configuration
 
@@ -151,17 +145,7 @@
 
 # Serializers
 
-<<<<<<< HEAD
-# Prevent occasions where minitest is not bundled in
-# packaged versions of ruby.
-# https://github.com/gitlabhq/gitlabhq/issues/3826
-# https://github.com/discourse/discourse/pull/238
-gem 'minitest', '4.7.5'
-
-### GROUPS ####
-=======
 gem "active_model_serializers", "0.9.3"
->>>>>>> 8624ebb9
 
 # XMPP chat dependencies
 gem "diaspora-vines",             "~> 0.1.27"
