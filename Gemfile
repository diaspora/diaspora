source "https://rubygems.org"

gem "rails", "4.2.4"

# Legacy Rails features, remove me!
# responders (class level)
gem "responders", "2.1.0"

# Appserver

gem "unicorn", "4.9.0", require: false

# Federation

gem "diaspora_federation-rails", "0.0.6"

# API and JSON

gem "acts_as_api", "0.4.2"
gem "json",        "1.8.3"
gem "json-schema", "2.5.1"

# Authentication

gem "devise", "3.5.1"
gem "devise_lastseenable", "0.0.6"
gem "devise-token_authenticatable", "~> 0.4.0"

# Captcha

gem "simple_captcha2", "0.3.4", require: "simple_captcha"

# Background processing

gem "sidekiq", "3.4.2"
gem "sinatra", "1.4.6"

# Scheduled processing

gem "sidetiq", "0.6.3"

# Compression

gem "uglifier", "2.7.2"

# Configuration

gem "configurate", "0.3.1"

# Cross-origin resource sharing

gem "rack-cors", "0.4.0", require: "rack/cors"

# CSS

gem "bootstrap-sass", "3.3.5.1"
gem "compass-rails",  "2.0.4"
gem "sass-rails",     "5.0.1"
gem "autoprefixer-rails", "5.2.1.1"
gem "bootstrap-switch-rails", "3.3.3"

# Database

group :mysql, optional: true do
  gem "mysql2", "0.3.18"
end
group :postgresql, optional: true do
  gem "pg",     "0.18.2"
end

gem "activerecord-import", "0.10.0"

# File uploading

gem "carrierwave", "0.10.0"
gem "fog",         "1.32.0"
gem "mini_magick", "4.2.7"
gem "remotipart",  "1.2.1"

# GUID generation
gem "uuid", "2.3.8"

# Icons

gem "entypo-rails", "3.0.0.pre.rc2"

# JavaScript

gem "backbone-on-rails", "1.2.0.0"
gem "handlebars_assets", "0.20.2"
gem "jquery-rails",      "4.0.4"
gem "jquery-ui-rails",   "5.0.5"
gem "js_image_paths",    "0.0.2"
gem "js-routes",         "1.0.1"

source "https://rails-assets.org" do
  gem "rails-assets-jquery",                              "1.11.2" # Should be kept in sync with jquery-rails

  gem "rails-assets-markdown-it",                         "4.4.0"
  gem "rails-assets-markdown-it-hashtag",                 "0.3.1"
  gem "rails-assets-markdown-it-diaspora-mention",        "0.3.0"
  gem "rails-assets-markdown-it-sanitizer",               "0.3.2"
  gem "rails-assets-markdown-it--markdown-it-for-inline", "0.1.1"
  gem "rails-assets-markdown-it-sub",                     "1.0.0"
  gem "rails-assets-markdown-it-sup",                     "1.0.0"
  gem "rails-assets-highlightjs",                         "8.6.0"
  gem "rails-assets-typeahead.js",                        "0.11.1"

  # jQuery plugins

  gem "rails-assets-jeresig--jquery.hotkeys",       "0.2.0"
  gem "rails-assets-jquery-placeholder",            "2.1.2"
  gem "rails-assets-jquery-textchange",             "0.2.3"
  gem "rails-assets-perfect-scrollbar",             "0.6.4"
  gem "rails-assets-jakobmattsson--jquery-elastic", "1.6.11"
  gem "rails-assets-autosize",                      "3.0.8"
  gem "rails-assets-blueimp-gallery", "2.16.0"
end

# Localization

gem "http_accept_language", "2.0.5"
gem "i18n-inflector-rails", "1.0.7"
gem "rails-i18n",           "4.0.4"

# Mail

gem "markerb",             "1.0.2"
gem "messagebus_ruby_api", "1.0.3"

# Parsing

gem "nokogiri",          "1.6.6.2"
gem "redcarpet",         "3.3.2"
gem "twitter-text",      "1.12.0"
gem "roxml",             "3.1.6"
gem "ruby-oembed",       "0.8.14"
gem "open_graph_reader", "0.6.1"

# Services

gem "omniauth",           "1.2.2"
gem "omniauth-facebook",  "2.0.1"
gem "omniauth-tumblr",    "1.1"
gem "omniauth-twitter",   "1.2.0"
gem "twitter",            "5.14.0"
gem "omniauth-wordpress", "0.2.2"

# Serializers

gem "active_model_serializers", "0.9.3"

# XMPP chat dependencies
gem "diaspora-vines",             "~> 0.2.0.develop"
gem "rails-assets-diaspora_jsxc", "~> 0.1.4.develop", source: "https://rails-assets.org"

# Tags

gem "acts-as-taggable-on", "3.5.0"

# URIs and HTTP

gem "addressable",        "2.3.8", require: "addressable/uri"
gem "faraday",            "0.9.1"
gem "faraday_middleware", "0.10.0"
gem "faraday-cookie_jar", "0.0.6"
gem "typhoeus",           "0.7.2"

# Views

gem "gon",                     "6.0.1"
gem "haml",                    "4.0.6"
gem "mobile-fu",               "1.3.1"
gem "will_paginate",           "3.0.7"
gem "rails-timeago",           "2.11.0"

# Logging

gem "logging-rails", "0.5.0", require: "logging/rails"

# Reading and writing zip files

gem "rubyzip", "1.1.7"

# Prevent occasions where minitest is not bundled in
# packaged versions of ruby. See following issues/prs:
# https://github.com/gitlabhq/gitlabhq/issues/3826
# https://github.com/gitlabhq/gitlabhq/pull/3852
# https://github.com/discourse/discourse/pull/238
gem "minitest"

# Windows and OSX have an execjs compatible runtime built-in, Linux users should
# install Node.js or use "therubyracer".
#
# See https://github.com/sstephenson/execjs#readme for more supported runtimes

# gem "therubyracer", :platform => :ruby

group :production do # we don"t install these on travis to speed up test runs
  # Administration

  gem "rails_admin", "0.6.8"

  # Analytics

  gem "rack-google-analytics", "1.2.0"
  gem "rack-piwik",            "0.3.0",  require: "rack/piwik"

  # Click-jacking protection

  gem "rack-protection", "1.5.3"

  # Process management

  gem "eye", "0.7.pre"

  # Redirects

  gem "rack-rewrite", "1.5.1", require: false
  gem "rack-ssl",     "1.4.1", require: "rack/ssl"

  # Third party asset hosting

  gem "asset_sync", "1.1.0", require: false
end

group :development do
  # Automatic test runs
  gem "guard-cucumber", "1.5.4"
  gem "guard-jshintrb", "1.1.1"
  gem "guard-rspec",    "4.6.3"
  gem "guard-rubocop",  "1.2.0"
  gem "guard",          "2.13.0", require: false
  gem "rb-fsevent",     "0.9.5", require: false
  gem "rb-inotify",     "0.9.5", require: false

  # Linters
  gem "jshintrb",       "0.3.0"
  gem "rubocop",        "0.32.1"
  gem "haml_lint",      "0.13.0"
  gem "pronto",         "0.4.2"
  gem "pronto-jshint",  "0.4.2"
  gem "pronto-rubocop", "0.4.4"
  gem "pronto-haml",    "0.4.3"

  # Preloading environment

  gem "spring", "1.3.6"
  gem "spring-commands-rspec", "1.0.4"
  gem "spring-commands-cucumber", "1.0.1"

  # Debugging
  gem "pry"
  gem "pry-debundle"
  gem "pry-byebug"

  # test coverage
  gem "simplecov", "0.10.0", require: false
end

group :test do
  # RSpec (unit tests, some integration tests)

  gem "fixture_builder",   "0.4.1"
  gem "fuubar",            "2.0.0"
  gem "rspec-instafail",   "0.2.6", require: false
  gem "test_after_commit", "0.4.1"

  # Cucumber (integration tests)

  gem "capybara",           "2.4.4"
  gem "database_cleaner" ,  "1.4.1"
<<<<<<< HEAD
  gem "selenium-webdriver", "2.46.2"
=======
  gem "selenium-webdriver", "2.47.1"
>>>>>>> 78e18373

  # General helpers

  gem "factory_girl_rails", "4.5.0"
  gem "timecop",            "0.8.0"
  gem "webmock",            "1.21.0", require: false
  gem "shoulda-matchers",   "2.8.0", require: false
end

group :development, :test do
  # RSpec (unit tests, some integration tests)
  gem "rspec-rails",     "3.3.3"

  # Cucumber (integration tests)
  gem "cucumber-rails",     "1.4.2", require: false

  # Jasmine (client side application tests (JS))
  gem "jasmine",                   "2.3.0"
  gem "jasmine-jquery-rails",      "2.0.3"
  gem "rails-assets-jasmine-ajax", "3.2.0", source: "https://rails-assets.org"
  gem "sinon-rails",               "1.15.0"

  # silence assets
  gem "quiet_assets", "1.1.0"
end<|MERGE_RESOLUTION|>--- conflicted
+++ resolved
@@ -270,11 +270,7 @@
 
   gem "capybara",           "2.4.4"
   gem "database_cleaner" ,  "1.4.1"
-<<<<<<< HEAD
-  gem "selenium-webdriver", "2.46.2"
-=======
   gem "selenium-webdriver", "2.47.1"
->>>>>>> 78e18373
 
   # General helpers
 
