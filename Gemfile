--- conflicted
+++ resolved
@@ -96,17 +96,10 @@
 source "https://rails-assets.org" do
   gem "rails-assets-jquery",                              "1.11.2" # Should be kept in sync with jquery-rails
 
-<<<<<<< HEAD
-  gem "rails-assets-markdown-it",                         "4.4.0"
-  gem "rails-assets-markdown-it-hashtag",                 "0.3.1"
-  gem "rails-assets-markdown-it-diaspora-mention",        "0.3.0"
-  gem "rails-assets-markdown-it-sanitizer",               "0.3.2"
-=======
   gem "rails-assets-markdown-it",                         "5.0.0"
   gem "rails-assets-markdown-it-hashtag",                 "0.4.0"
   gem "rails-assets-markdown-it-diaspora-mention",        "0.4.0"
   gem "rails-assets-markdown-it-sanitizer",               "0.4.0"
->>>>>>> 98eca2d1
   gem "rails-assets-markdown-it--markdown-it-for-inline", "0.1.1"
   gem "rails-assets-markdown-it-sub",                     "1.0.0"
   gem "rails-assets-markdown-it-sup",                     "1.0.0"
