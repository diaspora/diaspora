source "https://rubygems.org"

gem "rails", "4.2.6"

# Legacy Rails features, remove me!
# responders (class level)
gem "responders", "2.2.0"

# Appserver

gem "unicorn", "5.1.0", require: false
gem "unicorn-worker-killer", "0.4.4"

# Federation

gem "diaspora_federation-rails", "0.0.13"

# API and JSON

gem "acts_as_api", "0.4.2"
gem "json",        "1.8.3"
gem "json-schema", "2.6.2"

# Authentication

gem "devise", "3.5.6"
gem "devise_lastseenable", "0.0.6"
gem "devise-token_authenticatable", "0.4.6"

# Captcha

gem "simple_captcha2", "0.4.0", require: "simple_captcha"

# Background processing

gem "sidekiq", "4.1.2"
gem "sinatra", "1.4.7"

# Scheduled processing

gem "sidekiq-cron", "0.4.2"

# Compression

gem "uglifier", "3.0.0"

# Configuration

gem "configurate", "0.3.1"

# Cross-origin resource sharing

gem "rack-cors", "0.4.0", require: "rack/cors"

# CSS

gem "bootstrap-sass", "3.3.6"
gem "compass-rails",  "2.0.5"
gem "sass-rails",     "5.0.4"
gem "autoprefixer-rails", "6.3.6.2"
gem "bootstrap-switch-rails", "3.3.3"

# Database

group :mysql, optional: true do
  gem "mysql2", "0.4.4"
end
group :postgresql, optional: true do
  gem "pg",     "0.18.4"
end


gem "activerecord-import", "0.13.0"

# File uploading

gem "carrierwave", "0.11.2"
gem "fog",         "1.38.0"
gem "mini_magick", "4.5.1"
gem "remotipart",  "1.2.1"

# GUID generation
gem "uuid", "2.3.8"

# Icons

gem "entypo-rails", "3.0.0.pre.rc2"

# JavaScript

gem "backbone-on-rails", "1.2.0.0"
gem "handlebars_assets", "0.23.0"
gem "jquery-rails",      "4.1.1"
gem "jquery-ui-rails",   "5.0.5"
gem "js_image_paths",    "0.1.0"
gem "js-routes",         "1.2.6"

source "https://rails-assets.org" do
  gem "rails-assets-jquery",                              "1.12.0" # Should be kept in sync with jquery-rails

  gem "rails-assets-markdown-it",                         "6.0.5"
  gem "rails-assets-markdown-it-hashtag",                 "0.4.0"
  gem "rails-assets-markdown-it-diaspora-mention",        "0.4.0"
  gem "rails-assets-markdown-it-sanitizer",               "0.4.1"
  gem "rails-assets-markdown-it--markdown-it-for-inline", "0.1.1"
  gem "rails-assets-markdown-it-sub",                     "1.0.0"
  gem "rails-assets-markdown-it-sup",                     "1.0.0"
  gem "rails-assets-highlightjs",                         "9.4.0"
  gem "rails-assets-typeahead.js",                        "0.11.1"

  # jQuery plugins

  gem "rails-assets-jquery-placeholder",            "2.3.1"
  gem "rails-assets-jquery-textchange",             "0.2.3"
  gem "rails-assets-perfect-scrollbar",             "0.6.11"
  gem "rails-assets-autosize",                      "3.0.15"
  gem "rails-assets-blueimp-gallery",               "2.21.2"
end

# Localization

gem "http_accept_language", "2.0.5"
gem "i18n-inflector-rails", "1.0.7"
gem "rails-i18n",           "4.0.8"

# Mail

gem "markerb",             "1.1.0"
gem "messagebus_ruby_api", "1.0.3"

# Map
gem "leaflet-rails",       "0.7.7"

# Parsing

gem "nokogiri",          "1.6.8"
gem "redcarpet",         "3.3.4"
gem "twitter-text",      "1.13.4"
gem "roxml",             "3.1.6"
gem "ruby-oembed",       "0.10.1"
gem "open_graph_reader", "0.6.1"

# Services

gem "omniauth",           "1.3.1"
gem "omniauth-facebook",  "3.0.0"
gem "omniauth-tumblr",    "1.2"
gem "omniauth-twitter",   "1.2.1"
gem "twitter",            "5.16.0"
gem "omniauth-wordpress", "0.2.2"

# OpenID Connect
gem "openid_connect", "0.11.2"

# Serializers

gem "active_model_serializers", "0.9.5"

# XMPP chat dependencies
gem "diaspora-prosody-config",    "0.0.5"
gem "rails-assets-diaspora_jsxc", "0.1.5.develop.1", source: "https://rails-assets.org"

# Tags

gem "acts-as-taggable-on", "3.5.0"

# URIs and HTTP

gem "addressable",        "2.3.8", require: "addressable/uri"
gem "faraday",            "0.9.2"
gem "faraday_middleware", "0.10.0"
gem "faraday-cookie_jar", "0.0.6"
gem "typhoeus",           "1.0.2"

# Views

gem "gon",                     "6.0.1"
gem "hamlit",                  "2.5.0"
gem "mobile-fu",               "1.3.1"
gem "will_paginate",           "3.1.0"
gem "rails-timeago",           "2.11.0"

# Logging

gem "logging-rails", "0.5.0", require: "logging/rails"

# Reading and writing zip files

gem "rubyzip", "1.2.0", require: "zip"

# Prevent occasions where minitest is not bundled in
# packaged versions of ruby. See following issues/prs:
# https://github.com/gitlabhq/gitlabhq/issues/3826
# https://github.com/gitlabhq/gitlabhq/pull/3852
# https://github.com/discourse/discourse/pull/238
gem "minitest"

gem "versionist", "1.5.0"

# Windows and OSX have an execjs compatible runtime built-in, Linux users should
# install Node.js or use "therubyracer".
#
# See https://github.com/sstephenson/execjs#readme for more supported runtimes

# gem "therubyracer", :platform => :ruby

group :production do # we don"t install these on travis to speed up test runs
  # Administration

  gem "rails_admin", "0.8.1"

  # Analytics

  gem "rack-google-analytics", "1.2.0"
  gem "rack-piwik",            "0.3.0",  require: "rack/piwik"

  # Click-jacking protection

  gem "rack-protection", "1.5.3"

  # Process management

  gem "eye", "0.8.1"

  # Redirects

  gem "rack-rewrite", "1.5.1", require: false
  gem "rack-ssl",     "1.4.1", require: "rack/ssl"

  # Third party asset hosting

  gem "asset_sync", "1.1.0", require: false
end

group :development do
  # Automatic test runs
  gem "guard-cucumber", "2.1.2"
<<<<<<< HEAD
  gem "guard-jshintrb", "1.1.1"
  gem "guard-rspec",    "4.7.2"
=======
  gem "guard-rspec",    "4.6.5"
>>>>>>> e7227891
  gem "guard-rubocop",  "1.2.0"
  gem "guard",          "2.14.0", require: false
  gem "rb-fsevent",     "0.9.7", require: false
  gem "rb-inotify",     "0.9.7", require: false

  # Linters
  gem "rubocop",        "0.40.0"
  gem "haml_lint",      "0.17.1"
  gem "pronto",         "0.6.0"
  gem "pronto-eslint",  "0.6.1"
  gem "pronto-rubocop", "0.6.2"
  gem "pronto-haml",    "0.6.0"
  gem "pronto-scss",    "0.6.0", require: false

  # Preloading environment

  gem "spring", "1.7.1"
  gem "spring-commands-rspec", "1.0.4"
  gem "spring-commands-cucumber", "1.0.1"

  # Debugging
  gem "pry"
  gem "pry-debundle"
  gem "pry-byebug"

  # test coverage
  gem "simplecov", "0.11.2", require: false

  gem "turbo_dev_assets", "0.0.2"
end

group :test do
  # RSpec (unit tests, some integration tests)

  gem "fixture_builder",   "0.4.1"
  gem "fuubar",            "2.0.0"
  gem "test_after_commit", "1.0.0"

  # Cucumber (integration tests)

  gem "capybara",           "2.7.1"
  gem "database_cleaner",   "1.5.3"
  gem "selenium-webdriver", "2.47.1"

  gem "cucumber-api-steps", "0.13", require: false
  gem "json_spec", "1.1.4"

  # General helpers

  gem "factory_girl_rails", "4.7.0"
  gem "timecop",            "0.8.1"
  gem "webmock",            "2.1.0", require: false
  gem "shoulda-matchers",   "3.1.1"

  gem "diaspora_federation-test", "0.0.13"
end

group :development, :test do
  # RSpec (unit tests, some integration tests)
  gem "rspec-rails", "3.4.2"

  # Cucumber (integration tests)
  gem "cucumber-rails", "1.4.3", require: false

  # Jasmine (client side application tests (JS))
  gem "jasmine",                   "2.4.0"
  gem "jasmine-jquery-rails",      "2.0.3"
  gem "rails-assets-jasmine-ajax", "3.2.0", source: "https://rails-assets.org"
  gem "sinon-rails",               "1.15.0"

  # silence assets
  gem "quiet_assets", "1.1.0"
end<|MERGE_RESOLUTION|>--- conflicted
+++ resolved
@@ -235,12 +235,7 @@
 group :development do
   # Automatic test runs
   gem "guard-cucumber", "2.1.2"
-<<<<<<< HEAD
-  gem "guard-jshintrb", "1.1.1"
   gem "guard-rspec",    "4.7.2"
-=======
-  gem "guard-rspec",    "4.6.5"
->>>>>>> e7227891
   gem "guard-rubocop",  "1.2.0"
   gem "guard",          "2.14.0", require: false
   gem "rb-fsevent",     "0.9.7", require: false
