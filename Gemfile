--- conflicted
+++ resolved
@@ -23,15 +23,12 @@
 gem 'omniauth', '0.2.6'
 gem 'twitter', '1.5.0'
 
-<<<<<<< HEAD
 gem 'oauth2-provider', '~> 0.0.0'
 gem 'jwt', :git => "https://github.com/zhitomirskiyi/ruby-jwt", :require => false
 
-=======
 #Web
 gem 'faraday'
 gem 'faraday-stack'
->>>>>>> 7ba80ce7
 
 #Views
 gem 'haml', '3.0.25'
@@ -111,5 +108,5 @@
   gem 'fuubar'
 
   gem 'diaspora-client', :path => "~/workspace/diaspora-client" #:git => 'git@github.com:diaspora/diaspora-client.git'
-                        
+
 end