--- conflicted
+++ resolved
@@ -1,17 +1,13 @@
 source 'https://rubygems.org'
 source 'https://rails-assets.org'
 
-<<<<<<< HEAD
-gem 'rails', '4.1.6'
+gem 'rails', '4.1.7'
 
 # Legacy Rails features, remove me!
 
 # caches_page
 gem 'actionpack-action_caching'
 gem 'actionpack-page_caching'
-=======
-gem 'rails', '3.2.20'
->>>>>>> 7000f398
 
 # Appserver
 
