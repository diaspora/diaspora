--- conflicted
+++ resolved
@@ -32,13 +32,8 @@
 
 # Background processing
 
-<<<<<<< HEAD
 gem "sidekiq", "4.0.1"
-gem "sinatra", "1.4.6"
-=======
-gem "sidekiq", "3.4.2"
 gem "sinatra", "1.4.7"
->>>>>>> 2f66c7c8
 
 # Scheduled processing
 
@@ -61,12 +56,8 @@
 gem "bootstrap-sass", "3.3.6"
 gem "compass-rails",  "2.0.5"
 gem "sass-rails",     "5.0.4"
-<<<<<<< HEAD
-gem "autoprefixer-rails", "6.2.2"
+gem "autoprefixer-rails", "6.3.1"
 gem "bootstrap-switch-rails", "3.3.3"
-=======
-gem "autoprefixer-rails", "6.3.1"
->>>>>>> 2f66c7c8
 
 # Database
 
@@ -112,12 +103,8 @@
   gem "rails-assets-markdown-it--markdown-it-for-inline", "0.1.1"
   gem "rails-assets-markdown-it-sub",                     "1.0.0"
   gem "rails-assets-markdown-it-sup",                     "1.0.0"
-<<<<<<< HEAD
-  gem "rails-assets-highlightjs",                         "9.0.0"
+  gem "rails-assets-highlightjs",                         "9.1.0"
   gem "rails-assets-typeahead.js",                        "0.11.1"
-=======
-  gem "rails-assets-highlightjs",                         "9.1.0"
->>>>>>> 2f66c7c8
 
   # jQuery plugins
 
