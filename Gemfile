--- conflicted
+++ resolved
@@ -53,34 +53,20 @@
 
 # CSS
 
-<<<<<<< HEAD
 gem "bootstrap-sass", "3.3.5.1"
-gem "compass-rails",  "2.0.4"
-gem "sass-rails",     "5.0.1"
-gem "autoprefixer-rails", "5.2.1.1"
-gem "bootstrap-switch-rails", "3.3.3"
-
-# Database
-
-group :mysql, optional: true do
-  gem "mysql2", "0.3.18"
-end
-group :postgresql, optional: true do
-  gem "pg",     "0.18.2"
-end
-=======
-gem "bootstrap-sass", "2.3.2.2"
 gem "compass-rails",  "2.0.5"
 gem "sass-rails",     "5.0.4"
 gem "autoprefixer-rails", "6.0.3"
+gem "bootstrap-switch-rails", "3.3.3"
 
 # Database
 
-ENV["DB"] ||= "mysql"
-
-gem "mysql2", "0.3.20" if ENV["DB"] == "all" || ENV["DB"] == "mysql"
-gem "pg",     "0.18.3" if ENV["DB"] == "all" || ENV["DB"] == "postgres"
->>>>>>> 8c246c40
+group :mysql, optional: true do
+  gem "mysql2", "0.3.20"
+end
+group :postgresql, optional: true do
+  gem "pg",     "0.18.3"
+end
 
 gem "activerecord-import", "0.10.0"
 
@@ -117,12 +103,8 @@
   gem "rails-assets-markdown-it--markdown-it-for-inline", "0.1.1"
   gem "rails-assets-markdown-it-sub",                     "1.0.0"
   gem "rails-assets-markdown-it-sup",                     "1.0.0"
-<<<<<<< HEAD
-  gem "rails-assets-highlightjs",                         "8.6.0"
+  gem "rails-assets-highlightjs",                         "8.8.0"
   gem "rails-assets-typeahead.js",                        "0.11.1"
-=======
-  gem "rails-assets-highlightjs",                         "8.8.0"
->>>>>>> 8c246c40
 
   # jQuery plugins
 
@@ -131,8 +113,8 @@
   gem "rails-assets-jquery-textchange",             "0.2.3"
   gem "rails-assets-perfect-scrollbar",             "0.6.5"
   gem "rails-assets-jakobmattsson--jquery-elastic", "1.6.11"
-  gem "rails-assets-autosize",                      "3.0.8"
-  gem "rails-assets-blueimp-gallery", "2.16.0"
+  gem "rails-assets-autosize",                      "3.0.9"
+  gem "rails-assets-blueimp-gallery",               "2.16.0"
 end
 
 # Localization
@@ -254,12 +236,12 @@
 
   # Linters
   gem "jshintrb",       "0.3.0"
-  gem "rubocop",        "0.32.1"
-  gem "haml_lint",      "0.13.0"
-  gem "pronto",         "0.4.2"
+  gem "rubocop",        "0.34.1"
+  gem "haml_lint",      "0.15.2"
+  gem "pronto",         "0.4.3"
   gem "pronto-jshint",  "0.4.2"
-  gem "pronto-rubocop", "0.4.4"
-  gem "pronto-haml",    "0.4.3"
+  gem "pronto-rubocop", "0.4.6"
+  gem "pronto-haml",    "0.4.4"
 
   # Preloading environment
 
@@ -306,11 +288,7 @@
   gem "cucumber-rails",     "1.4.2", require: false
 
   # Jasmine (client side application tests (JS))
-<<<<<<< HEAD
-  gem "jasmine",                   "2.3.0"
-=======
   gem "jasmine",                   "2.3.1"
->>>>>>> 8c246c40
   gem "jasmine-jquery-rails",      "2.0.3"
   gem "rails-assets-jasmine-ajax", "3.2.0", source: "https://rails-assets.org"
   gem "sinon-rails",               "1.15.0"
