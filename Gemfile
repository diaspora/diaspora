source "https://rubygems.org"

gem "rails", "4.2.5"

# Legacy Rails features, remove me!
# responders (class level)
gem "responders", "2.1.0"

# Appserver

gem "unicorn", "4.9.0", require: false

# Federation

gem "diaspora_federation-rails", "0.0.8"

# API and JSON

gem "acts_as_api", "0.4.2"
gem "json",        "1.8.3"
gem "json-schema", "2.5.1"

# Authentication

gem "devise", "3.5.2"
gem "devise_lastseenable", "0.0.6"
gem "devise-token_authenticatable", "~> 0.4.0"

# Captcha

gem "simple_captcha2", "0.3.4", require: "simple_captcha"

# Background processing

gem "sidekiq", "3.4.2"
gem "sinatra", "1.4.6"

# Scheduled processing

gem "sidetiq", "0.6.3"

# Compression

gem "uglifier", "2.7.2"

# Configuration

gem "configurate", "0.3.1"

# Cross-origin resource sharing

gem "rack-cors", "0.4.0", require: "rack/cors"

# CSS

gem "bootstrap-sass", "3.3.5.1"
gem "compass-rails",  "2.0.5"
gem "sass-rails",     "5.0.4"
gem "autoprefixer-rails", "6.0.3"
gem "bootstrap-switch-rails", "3.3.3"

# Database

group :mysql, optional: true do
  gem "mysql2", "0.3.20"
end
group :postgresql, optional: true do
  gem "pg",     "0.18.3"
end

gem "activerecord-import", "0.10.0"

# File uploading

gem "carrierwave", "0.10.0"
gem "fog",         "1.34.0"
gem "mini_magick", "4.3.6"
gem "remotipart",  "1.2.1"

# GUID generation
gem "uuid", "2.3.8"

# Icons

gem "entypo-rails", "3.0.0.pre.rc2"

# JavaScript

gem "backbone-on-rails", "1.2.0.0"
gem "handlebars_assets", "0.21.0"
gem "jquery-rails",      "4.0.5"
gem "jquery-ui-rails",   "5.0.5"
gem "js_image_paths",    "0.0.2"
gem "js-routes",         "1.1.2"

source "https://rails-assets.org" do
  gem "rails-assets-jquery",                              "1.11.2" # Should be kept in sync with jquery-rails

  gem "rails-assets-markdown-it",                         "5.0.2"
  gem "rails-assets-markdown-it-hashtag",                 "0.4.0"
  gem "rails-assets-markdown-it-diaspora-mention",        "0.4.0"
  gem "rails-assets-markdown-it-sanitizer",               "0.4.1"
  gem "rails-assets-markdown-it--markdown-it-for-inline", "0.1.1"
  gem "rails-assets-markdown-it-sub",                     "1.0.0"
  gem "rails-assets-markdown-it-sup",                     "1.0.0"
<<<<<<< HEAD
  gem "rails-assets-highlightjs",                         "8.8.0"
  gem "rails-assets-typeahead.js",                        "0.11.1"
=======
  gem "rails-assets-highlightjs",                         "8.9.1"
>>>>>>> 98eb1034

  # jQuery plugins

  gem "rails-assets-jeresig--jquery.hotkeys",       "0.2.0"
  gem "rails-assets-jquery-placeholder",            "2.1.3"
  gem "rails-assets-jquery-textchange",             "0.2.3"
  gem "rails-assets-perfect-scrollbar",             "0.6.7"
  gem "rails-assets-jakobmattsson--jquery-elastic", "1.6.11"
  gem "rails-assets-autosize",                      "3.0.13"
  gem "rails-assets-blueimp-gallery",               "2.16.0"
end

# Localization

gem "http_accept_language", "2.0.5"
gem "i18n-inflector-rails", "1.0.7"
gem "rails-i18n",           "4.0.5"

# Mail

gem "markerb",             "1.1.0"
gem "messagebus_ruby_api", "1.0.3"

# Map
gem "leaflet-rails",       "0.7.4"

# Parsing

gem "nokogiri",          "1.6.6.2"
gem "redcarpet",         "3.3.3"
gem "twitter-text",      "1.13.0"
gem "roxml",             "3.1.6"
gem "ruby-oembed",       "0.8.14"
gem "open_graph_reader", "0.6.1"

# Services

gem "omniauth",           "1.2.2"
gem "omniauth-facebook",  "2.0.1"
gem "omniauth-tumblr",    "1.1"
gem "omniauth-twitter",   "1.2.1"
gem "twitter",            "5.15.0"
gem "omniauth-wordpress", "0.2.2"

# Serializers

gem "active_model_serializers", "0.9.3"

# XMPP chat dependencies
gem "diaspora-vines",             "~> 0.2.0.develop"
gem "rails-assets-diaspora_jsxc", "~> 0.1.4.develop", source: "https://rails-assets.org"

# Tags

gem "acts-as-taggable-on", "3.5.0"

# URIs and HTTP

gem "addressable",        "2.3.8", require: "addressable/uri"
gem "faraday",            "0.9.2"
gem "faraday_middleware", "0.10.0"
gem "faraday-cookie_jar", "0.0.6"
gem "typhoeus",           "0.8.0"

# Views

gem "gon",                     "6.0.1"
gem "haml",                    "4.0.7"
gem "mobile-fu",               "1.3.1"
gem "will_paginate",           "3.0.7"
gem "rails-timeago",           "2.11.0"

# Logging

gem "logging-rails", "0.5.0", require: "logging/rails"

# Reading and writing zip files

gem "rubyzip", "1.1.7"

# Prevent occasions where minitest is not bundled in
# packaged versions of ruby. See following issues/prs:
# https://github.com/gitlabhq/gitlabhq/issues/3826
# https://github.com/gitlabhq/gitlabhq/pull/3852
# https://github.com/discourse/discourse/pull/238
gem "minitest"

# Windows and OSX have an execjs compatible runtime built-in, Linux users should
# install Node.js or use "therubyracer".
#
# See https://github.com/sstephenson/execjs#readme for more supported runtimes

# gem "therubyracer", :platform => :ruby

group :production do # we don"t install these on travis to speed up test runs
  # Administration

  gem "rails_admin", "0.7.0"

  # Analytics

  gem "rack-google-analytics", "1.2.0"
  gem "rack-piwik",            "0.3.0",  require: "rack/piwik"

  # Click-jacking protection

  gem "rack-protection", "1.5.3"

  # Process management

  gem "eye", "0.7"

  # Redirects

  gem "rack-rewrite", "1.5.1", require: false
  gem "rack-ssl",     "1.4.1", require: "rack/ssl"

  # Third party asset hosting

  gem "asset_sync", "1.1.0", require: false
end

group :development do
  # Automatic test runs
  gem "guard-cucumber", "1.5.4"
  gem "guard-jshintrb", "1.1.1"
  gem "guard-rspec",    "4.6.4"
  gem "guard-rubocop",  "1.2.0"
  gem "guard",          "2.13.0", require: false
  gem "rb-fsevent",     "0.9.6", require: false
  gem "rb-inotify",     "0.9.5", require: false

  # Linters
  gem "jshintrb",       "0.3.0"
  gem "rubocop",        "0.34.2"
  gem "haml_lint",      "0.15.2"
  gem "pronto",         "0.4.3"
  gem "pronto-jshint",  "0.4.2"
  gem "pronto-rubocop", "0.4.7"
  gem "pronto-haml",    "0.4.4"
  gem "pronto-scss",    "0.4.7", require: false

  # Preloading environment

  gem "spring", "1.4.0"
  gem "spring-commands-rspec", "1.0.4"
  gem "spring-commands-cucumber", "1.0.1"

  # Debugging
  gem "pry"
  gem "pry-debundle"
  gem "pry-byebug"

  # test coverage
  gem "simplecov", "0.10.0", require: false
end

group :test do
  # RSpec (unit tests, some integration tests)

  gem "fixture_builder",   "0.4.1"
  gem "fuubar",            "2.0.0"
  gem "rspec-instafail",   "0.4.0", require: false
  gem "test_after_commit", "0.4.1"

  # Cucumber (integration tests)

  gem "capybara",           "2.5.0"
  gem "database_cleaner" ,  "1.5.1"
  gem "selenium-webdriver", "2.47.1"

  # General helpers

  gem "factory_girl_rails", "4.5.0"
  gem "timecop",            "0.8.0"
  gem "webmock",            "1.22.1", require: false
  gem "shoulda-matchers",   "3.0.0"
end

group :development, :test do
  # RSpec (unit tests, some integration tests)
  gem "rspec-rails",     "3.3.3"

  # Cucumber (integration tests)
  gem "cucumber-rails",     "1.4.2", require: false

  # Jasmine (client side application tests (JS))
  gem "jasmine",                   "2.3.1"
  gem "jasmine-jquery-rails",      "2.0.3"
  gem "rails-assets-jasmine-ajax", "3.2.0", source: "https://rails-assets.org"
  gem "sinon-rails",               "1.15.0"

  # silence assets
  gem "quiet_assets", "1.1.0"
end<|MERGE_RESOLUTION|>--- conflicted
+++ resolved
@@ -103,12 +103,8 @@
   gem "rails-assets-markdown-it--markdown-it-for-inline", "0.1.1"
   gem "rails-assets-markdown-it-sub",                     "1.0.0"
   gem "rails-assets-markdown-it-sup",                     "1.0.0"
-<<<<<<< HEAD
-  gem "rails-assets-highlightjs",                         "8.8.0"
+  gem "rails-assets-highlightjs",                         "8.9.1"
   gem "rails-assets-typeahead.js",                        "0.11.1"
-=======
-  gem "rails-assets-highlightjs",                         "8.9.1"
->>>>>>> 98eb1034
 
   # jQuery plugins
 
