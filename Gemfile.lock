GIT
  remote: git://github.com/Empact/roxml.git
  revision: 33034d3e632b3a14565a791af0a63c7e23ec0de4
  specs:
    roxml (3.1.5)
      activesupport (>= 2.3.0)
      nokogiri (>= 1.3.3)

GIT
  remote: git://github.com/collectiveidea/devise-mongo_mapper
  revision: fa2f20310e0988295adc192255d3b1cedee1b412
  specs:
    devise-mongo_mapper (0.0.1)
      devise (~> 1.1.0)

GIT
  remote: git://github.com/igrigorik/em-http-request.git
  revision: f069bb9b68335496c8f32475b79e448847befdae
  specs:
    em-http-request (0.2.14)
      addressable (>= 2.0.0)
      eventmachine (>= 0.12.9)

GIT
  remote: git://github.com/rsofaer/carrierwave.git
  revision: 9edb8bdddd2236742a85bfd7b260387498d01f88
  branch: master
  specs:
    carrierwave (0.4.4)

GIT
  remote: git://github.com/rsofaer/redfinger.git
  revision: 07721f46d02b9d3aa04880788fecb0b4c1b284d7
  specs:
    redfinger (0.0.6)
      hashie
      nokogiri (>= 1.4.0)
      rest-client (>= 1.5.0)

GIT
  remote: git://github.com/rsofaer/sprinkle.git
  revision: 7c744ed158dda1f99a015e6a29d086e80bd8c635
  specs:
    sprinkle (0.3.1)
      activesupport (>= 3.0.0beta4)
      capistrano (>= 2.5.5)
      highline (>= 1.4.0)

GIT
  remote: http://github.com/dcu/magent.git
  revision: 06513f3dac812469a55f2e365c349af4d2abc92a
  specs:
    magent (0.4.2)
      mongo (>= 0.1.0)
      uuidtools (>= 2.0.0)

GIT
  remote: http://github.com/jnunemaker/mongomapper.git
  revision: 5a3328244b641fa4f6a3743e9e0b4dd6a1ac2700
  branch: rails3
  specs:
    mongo_mapper (0.8.4)
      activemodel (~> 3.0.0)
      activesupport (~> 3.0.0)
      plucky (~> 0.3.5)

GEM
  remote: http://rubygems.org/
  specs:
    abstract (1.0.0)
    actionmailer (3.0.0)
      actionpack (= 3.0.0)
      mail (~> 2.2.5)
    actionpack (3.0.0)
      activemodel (= 3.0.0)
      activesupport (= 3.0.0)
      builder (~> 2.1.2)
      erubis (~> 2.6.6)
      i18n (~> 0.4.1)
      rack (~> 1.2.1)
      rack-mount (~> 0.6.12)
      rack-test (~> 0.5.4)
      tzinfo (~> 0.3.23)
    activemodel (3.0.0)
      activesupport (= 3.0.0)
      builder (~> 2.1.2)
      i18n (~> 0.4.1)
    activerecord (3.0.0)
      activemodel (= 3.0.0)
      activesupport (= 3.0.0)
      arel (~> 1.0.0)
      tzinfo (~> 0.3.23)
    activeresource (3.0.0)
      activemodel (= 3.0.0)
      activesupport (= 3.0.0)
    activesupport (3.0.0)
    addressable (2.2.1)
    arel (1.0.1)
      activesupport (~> 3.0.0)
    aws (2.3.21)
      http_connection
      uuidtools
      xml-simple
    bcrypt-ruby (2.1.2)
    bson (1.1)
    bson_ext (1.1)
    builder (2.1.2)
    capistrano (2.5.19)
      highline
      net-scp (>= 1.0.0)
      net-sftp (>= 2.0.0)
      net-ssh (>= 2.0.14)
      net-ssh-gateway (>= 1.0.0)
    capybara (0.3.9)
      culerity (>= 0.2.4)
      mime-types (>= 1.16)
      nokogiri (>= 1.3.3)
      rack (>= 1.0.0)
      rack-test (>= 0.5.4)
      selenium-webdriver (>= 0.0.3)
    columnize (0.3.1)
    crack (0.1.8)
    cucumber (0.9.2)
      builder (~> 2.1.2)
      diff-lcs (~> 1.1.2)
      gherkin (~> 2.2.5)
      json (~> 1.4.6)
      term-ansicolor (~> 1.0.5)
    cucumber-rails (0.3.2)
      cucumber (>= 0.8.0)
    culerity (0.2.12)
    daemons (1.1.0)
    database_cleaner (0.5.2)
<<<<<<< HEAD
    devise_invitable (0.3.4)
      devise (~> 1.1.0)
=======
    devise (1.1.2)
      bcrypt-ruby (~> 2.1.2)
      warden (~> 0.10.7)
>>>>>>> c756e1a3
    diff-lcs (1.1.2)
    em-websocket (0.1.4)
      addressable (>= 2.1.1)
      eventmachine (>= 0.12.9)
    erubis (2.6.6)
      abstract (>= 1.0.0)
    eventmachine (0.12.10)
    factory_girl (1.3.2)
    factory_girl_rails (1.0)
      factory_girl (~> 1.3)
      rails (>= 3.0.0.beta4)
    ffi (0.6.3)
      rake (>= 0.8.7)
    gherkin (2.2.8)
      json (~> 1.4.6)
      term-ansicolor (~> 1.0.5)
    haml (3.0.21)
    hashie (0.4.0)
    highline (1.6.1)
    http_connection (1.3.1)
    i18n (0.4.1)
    json (1.4.6)
    json_pure (1.4.6)
    linecache (0.43)
    mail (2.2.7)
      activesupport (>= 2.3.6)
      mime-types
      treetop (>= 1.4.5)
    mime-types (1.16)
    mini_fb (1.1.3)
      hashie
      rest-client
    mini_magick (2.1)
      subexec (~> 0.0.4)
    mocha (0.9.8)
      rake
    mongo (1.0.9)
      bson (>= 1.0.5)
    net-scp (1.0.4)
      net-ssh (>= 1.99.1)
    net-sftp (2.0.5)
      net-ssh (>= 2.0.9)
    net-ssh (2.0.23)
    net-ssh-gateway (1.0.1)
      net-ssh (>= 1.99.1)
    nokogiri (1.4.3.1)
    plucky (0.3.5)
      mongo (~> 1.0.8)
    polyglot (0.3.1)
    pubsubhubbub (0.1.1)
      em-http-request (>= 0.1.5)
      eventmachine (>= 0.12.9)
    rack (1.2.1)
    rack-mount (0.6.13)
      rack (>= 1.0.0)
    rack-test (0.5.6)
      rack (>= 1.0)
    rails (3.0.0)
      actionmailer (= 3.0.0)
      actionpack (= 3.0.0)
      activerecord (= 3.0.0)
      activeresource (= 3.0.0)
      activesupport (= 3.0.0)
      bundler (~> 1.0.0)
      railties (= 3.0.0)
    railties (3.0.0)
      actionpack (= 3.0.0)
      activesupport (= 3.0.0)
      rake (>= 0.8.4)
      thor (~> 0.14.0)
    rake (0.8.7)
    rest-client (1.6.1)
      mime-types (>= 1.16)
    rspec (2.0.0.rc)
      rspec-core (= 2.0.0.rc)
      rspec-expectations (= 2.0.0.rc)
      rspec-mocks (= 2.0.0.rc)
    rspec-core (2.0.0.rc)
    rspec-expectations (2.0.0.rc)
      diff-lcs (>= 1.1.2)
    rspec-mocks (2.0.0.rc)
      rspec-core (= 2.0.0.rc)
      rspec-expectations (= 2.0.0.rc)
    rspec-rails (2.0.0.beta.17)
      rspec (>= 2.0.0.beta.14)
      webrat (>= 0.7.0)
    ruby-debug (0.10.3)
      columnize (>= 0.1)
      ruby-debug-base (~> 0.10.3.0)
    ruby-debug-base (0.10.3)
      linecache (>= 0.3)
    rubyzip (0.9.4)
    selenium-webdriver (0.0.28)
      ffi (>= 0.6.1)
      json_pure
      rubyzip
    subexec (0.0.4)
    term-ansicolor (1.0.5)
    thin (1.2.7)
      daemons (>= 1.0.9)
      eventmachine (>= 0.12.6)
      rack (>= 1.0.0)
    thor (0.14.3)
    treetop (1.4.8)
      polyglot (>= 0.3.1)
    tzinfo (0.3.23)
    uuidtools (2.1.1)
    warden (0.10.7)
      rack (>= 1.0.0)
    webmock (1.3.5)
      addressable (>= 2.1.1)
      crack (>= 0.1.7)
    webrat (0.7.1)
      nokogiri (>= 1.2.0)
      rack (>= 1.0)
      rack-test (>= 0.5.3)
    will_paginate (3.0.pre2)
    xml-simple (1.0.12)

PLATFORMS
  ruby

DEPENDENCIES
  addressable
  aws
  bson (= 1.1)
  bson_ext (= 1.1)
  bundler (>= 1.0.0)
  capybara (~> 0.3.9)
  carrierwave!
  cucumber-rails (= 0.3.2)
  database_cleaner
<<<<<<< HEAD
  devise!
  devise_invitable (~> 0.3.4)
=======
  devise (= 1.1.2)
  devise-mongo_mapper!
>>>>>>> c756e1a3
  em-http-request!
  em-websocket
  factory_girl_rails
  haml
  json
  magent!
  mini_fb
  mini_magick
  mocha
  mongo_mapper!
  pubsubhubbub
  rails (= 3.0.0)
  redfinger!
  roxml!
  rspec (>= 2.0.0.beta.17)
  rspec-rails (= 2.0.0.beta.17)
  ruby-debug
  sprinkle!
  thin
  webmock
  will_paginate (= 3.0.pre2)<|MERGE_RESOLUTION|>--- conflicted
+++ resolved
@@ -131,14 +131,11 @@
     culerity (0.2.12)
     daemons (1.1.0)
     database_cleaner (0.5.2)
-<<<<<<< HEAD
-    devise_invitable (0.3.4)
-      devise (~> 1.1.0)
-=======
     devise (1.1.2)
       bcrypt-ruby (~> 2.1.2)
       warden (~> 0.10.7)
->>>>>>> c756e1a3
+    devise_invitable (0.3.4)
+      devise (~> 1.1.0)
     diff-lcs (1.1.2)
     em-websocket (0.1.4)
       addressable (>= 2.1.1)
@@ -271,13 +268,9 @@
   carrierwave!
   cucumber-rails (= 0.3.2)
   database_cleaner
-<<<<<<< HEAD
-  devise!
-  devise_invitable (~> 0.3.4)
-=======
   devise (= 1.1.2)
   devise-mongo_mapper!
->>>>>>> c756e1a3
+  devise_invitable (~> 0.3.4)
   em-http-request!
   em-websocket
   factory_girl_rails
