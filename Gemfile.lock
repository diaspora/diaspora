GEM
  remote: https://rubygems.org/
  remote: https://gems.diasporafoundation.org/
  specs:
    actioncable (5.2.6)
      actionpack (= 5.2.6)
      nio4r (~> 2.0)
      websocket-driver (>= 0.6.1)
    actionmailer (5.2.6)
      actionpack (= 5.2.6)
      actionview (= 5.2.6)
      activejob (= 5.2.6)
      mail (~> 2.5, >= 2.5.4)
      rails-dom-testing (~> 2.0)
    actionpack (5.2.6)
      actionview (= 5.2.6)
      activesupport (= 5.2.6)
      rack (~> 2.0, >= 2.0.8)
      rack-test (>= 0.6.3)
      rails-dom-testing (~> 2.0)
      rails-html-sanitizer (~> 1.0, >= 1.0.2)
    actionview (5.2.6)
      activesupport (= 5.2.6)
      builder (~> 3.1)
      erubi (~> 1.4)
      rails-dom-testing (~> 2.0)
      rails-html-sanitizer (~> 1.0, >= 1.0.3)
    active_model_serializers (0.9.7)
      activemodel (>= 3.2)
      concurrent-ruby (~> 1.0)
    activejob (5.2.6)
      activesupport (= 5.2.6)
      globalid (>= 0.3.6)
    activemodel (5.2.6)
      activesupport (= 5.2.6)
    activerecord (5.2.6)
      activemodel (= 5.2.6)
      activesupport (= 5.2.6)
      arel (>= 9.0)
    activerecord-import (1.1.0)
      activerecord (>= 3.2)
    activestorage (5.2.6)
      actionpack (= 5.2.6)
      activerecord (= 5.2.6)
      marcel (~> 1.0.0)
    activesupport (5.2.6)
      concurrent-ruby (~> 1.0, >= 1.0.2)
      i18n (>= 0.7, < 2)
      minitest (~> 5.1)
      tzinfo (~> 1.1)
    acts-as-taggable-on (8.1.0)
      activerecord (>= 5.0, < 6.2)
    acts_as_api (1.0.1)
      activemodel (>= 3.0.0)
      activesupport (>= 3.0.0)
      rack (>= 1.1.0)
    addressable (2.7.0)
      public_suffix (>= 2.0.2, < 5.0)
    aes_key_wrap (1.1.0)
    apparition (0.6.0)
      capybara (~> 3.13, < 4)
      websocket-driver (>= 0.6.5)
    arel (9.0.0)
    asset_sync (2.14.2)
      activemodel (>= 4.1.0)
      fog-core
      mime-types (>= 2.99)
      unf
    ast (2.4.2)
    attr_encrypted (3.1.0)
      encryptor (~> 3.0.0)
    attr_required (1.0.1)
    autoprefixer-rails (10.2.5.1)
      execjs (> 0)
    babel-source (5.8.35)
    babel-transpiler (0.7.0)
      babel-source (>= 4.0, < 6)
      execjs (~> 2.0)
    bcrypt (3.1.16)
    bindata (2.4.10)
    bootstrap-sass (3.4.1)
      autoprefixer-rails (>= 5.2.1)
      sassc (>= 2.0.0)
    bootstrap-switch-rails (3.3.3)
    buftok (0.2.0)
    builder (3.2.4)
    byebug (11.1.3)
    capybara (3.35.3)
      addressable
      mini_mime (>= 0.1.3)
      nokogiri (~> 1.8)
      rack (>= 1.6.0)
      rack-test (>= 0.6.3)
      regexp_parser (>= 1.5, < 3.0)
      xpath (~> 3.2)
    carrierwave (2.2.2)
      activemodel (>= 5.0.0)
      activesupport (>= 5.0.0)
      addressable (~> 2.6)
      image_processing (~> 1.1)
      marcel (~> 1.0.0)
      mini_mime (>= 0.1.3)
      ssrf_filter (~> 1.0)
    celluloid (0.17.4)
      celluloid-essentials
      celluloid-extras
      celluloid-fsm
      celluloid-pool
      celluloid-supervision
      timers (>= 4.1.1)
    celluloid-essentials (0.20.5)
      timers (>= 4.1.1)
    celluloid-extras (0.20.5)
      timers (>= 4.1.1)
    celluloid-fsm (0.20.5)
      timers (>= 4.1.1)
    celluloid-io (0.17.3)
      celluloid (>= 0.17.2)
      nio4r (>= 1.1)
      timers (>= 4.1.1)
    celluloid-pool (0.20.5)
      timers (>= 4.1.1)
    celluloid-supervision (0.20.6)
      timers (>= 4.1.1)
    chrome_remote (0.3.0)
      websocket-driver (~> 0.6)
    chunky_png (1.4.0)
    citrus (3.0.2)
    coderay (1.1.3)
    compass (1.0.3)
      chunky_png (~> 1.2)
      compass-core (~> 1.0.2)
      compass-import-once (~> 1.0.5)
      rb-fsevent (>= 0.9.3)
      rb-inotify (>= 0.9)
      sass (>= 3.3.13, < 3.5)
    compass-core (1.0.3)
      multi_json (~> 1.0)
      sass (>= 3.3.0, < 3.5)
    compass-import-once (1.0.5)
      sass (>= 3.2, < 3.5)
    compass-rails (3.1.0)
      compass (~> 1.0.0)
      sass-rails (< 5.1)
      sprockets (< 4.0)
    concurrent-ruby (1.1.9)
    configurate (0.5.0)
    connection_pool (2.2.5)
    crack (0.4.5)
      rexml
    crass (1.0.6)
    cucumber (5.3.0)
      builder (~> 3.2, >= 3.2.4)
      cucumber-core (~> 8.0, >= 8.0.1)
      cucumber-create-meta (~> 2.0, >= 2.0.2)
      cucumber-cucumber-expressions (~> 10.3, >= 10.3.0)
      cucumber-gherkin (~> 15.0, >= 15.0.2)
      cucumber-html-formatter (~> 9.0, >= 9.0.0)
      cucumber-messages (~> 13.1, >= 13.1.0)
      cucumber-wire (~> 4.0, >= 4.0.1)
      diff-lcs (~> 1.4, >= 1.4.4)
      multi_test (~> 0.1, >= 0.1.2)
      sys-uname (~> 1.2, >= 1.2.1)
    cucumber-api-steps (0.14.0)
      cucumber (>= 2.0.2)
      jsonpath (>= 0.1.2)
    cucumber-core (8.0.1)
      cucumber-gherkin (~> 15.0, >= 15.0.2)
      cucumber-messages (~> 13.0, >= 13.0.1)
      cucumber-tag-expressions (~> 2.0, >= 2.0.4)
    cucumber-create-meta (2.0.4)
      cucumber-messages (~> 13.1, >= 13.1.0)
      sys-uname (~> 1.2, >= 1.2.1)
    cucumber-cucumber-expressions (10.3.0)
    cucumber-gherkin (15.0.2)
      cucumber-messages (~> 13.0, >= 13.0.1)
    cucumber-html-formatter (9.0.0)
      cucumber-messages (~> 13.0, >= 13.0.1)
    cucumber-messages (13.2.1)
      protobuf-cucumber (~> 3.10, >= 3.10.8)
    cucumber-rails (2.3.0)
      capybara (>= 2.18, < 4)
      cucumber (>= 3.0.2, < 6)
      mime-types (~> 3.2)
      nokogiri (~> 1.8)
      railties (>= 5.0, < 7)
    cucumber-tag-expressions (2.0.4)
    cucumber-wire (4.0.1)
      cucumber-core (~> 8.0, >= 8.0.1)
      cucumber-cucumber-expressions (~> 10.3, >= 10.3.0)
      cucumber-messages (~> 13.0, >= 13.0.1)
    database_cleaner (1.8.5)
    database_cleaner-active_record (1.8.0)
      activerecord
      database_cleaner (~> 1.8.0)
    devise (4.8.0)
      bcrypt (~> 3.0)
      orm_adapter (~> 0.1)
      railties (>= 4.1.0)
      responders
      warden (~> 1.2.3)
    devise-two-factor (4.0.0)
      activesupport (< 6.2)
      attr_encrypted (>= 1.3, < 4, != 2)
      devise (~> 4.0)
      railties (< 6.2)
      rotp (~> 6.0)
    devise_lastseenable (0.0.6)
      devise
      rails (>= 3.0.4)
<<<<<<< HEAD
    diaspora_federation (0.2.6)
      faraday (>= 0.9.0, < 0.16.0)
      faraday_middleware (>= 0.10.0, < 0.14.0)
=======
    diaspora-prosody-config (0.0.7)
    diaspora_federation (0.2.7)
      faraday (>= 0.9.0, < 1.0)
      faraday_middleware (>= 0.10.0, < 1.0)
>>>>>>> 39ab87d1
      nokogiri (~> 1.6, >= 1.6.8)
      typhoeus (~> 1.0)
      valid (~> 1.0)
    diaspora_federation-json_schema (0.2.7)
    diaspora_federation-rails (0.2.7)
      actionpack (>= 4.2, < 6)
      diaspora_federation (= 0.2.7)
    diaspora_federation-test (0.2.7)
      diaspora_federation (= 0.2.7)
      fabrication (~> 2.16)
      uuid (~> 2.3, >= 2.3.8)
    diff-lcs (1.4.4)
    docile (1.4.0)
    domain_name (0.5.20190701)
      unf (>= 0.0.5, < 1.0.0)
    encryptor (3.0.0)
    entypo-rails (3.0.0)
      railties (>= 4.1, < 6)
    equalizer (0.0.11)
    erubi (1.10.0)
    eslintrb (2.1.0)
      execjs
      multi_json (>= 1.3)
      rake
    et-orbi (1.2.4)
      tzinfo
    ethon (0.15.0)
      ffi (>= 1.15.0)
    excon (0.82.0)
    execjs (2.8.1)
    eye (0.10.0)
      celluloid (~> 0.17.3)
      celluloid-io (~> 0.17.0)
      kostya-sigar (~> 2.0.0)
      state_machines
      thor
    fabrication (2.22.0)
<<<<<<< HEAD
    factory_bot (6.1.0)
      activesupport (>= 5.0.0)
    factory_bot_rails (6.1.0)
      factory_bot (~> 6.1.0)
      railties (>= 5.0.0)
    faraday (0.15.4)
=======
    factory_girl (4.9.0)
      activesupport (>= 3.0.0)
    factory_girl_rails (4.9.0)
      factory_girl (~> 4.9.0)
      railties (>= 3.0.0)
    faraday (0.17.4)
>>>>>>> 39ab87d1
      multipart-post (>= 1.2, < 3)
    faraday-cookie_jar (0.0.6)
      faraday (>= 0.7.4)
      http-cookie (~> 1.0.0)
    faraday_middleware (0.13.1)
      faraday (>= 0.7.4, < 1.0)
    ffi (1.15.4)
    ffi-compiler (1.0.1)
      ffi (>= 1.0.0)
      rake
    fixture_builder (0.5.2)
      activerecord (>= 2)
      activesupport (>= 2)
      hashdiff
    fog-aws (3.10.0)
      fog-core (~> 2.1)
      fog-json (~> 1.1)
      fog-xml (~> 0.1)
      ipaddress (~> 0.8)
    fog-core (2.2.4)
      builder
      excon (~> 0.71)
      formatador (~> 0.2)
      mime-types
    fog-json (1.2.0)
      fog-core
      multi_json (~> 1.10)
    fog-xml (0.1.3)
      fog-core
      nokogiri (>= 1.5.11, < 2.0.0)
    formatador (0.3.0)
    fugit (1.5.0)
      et-orbi (~> 1.1, >= 1.1.8)
      raabro (~> 1.4)
    fuubar (2.5.1)
      rspec-core (~> 3.0)
      ruby-progressbar (~> 1.4)
    get_process_mem (0.2.7)
      ffi (~> 1.0)
    gitlab (4.17.0)
      httparty (~> 0.18)
      terminal-table (~> 1.5, >= 1.5.1)
    globalid (0.4.2)
      activesupport (>= 4.2.0)
    gon (6.4.0)
      actionpack (>= 3.0.20)
      i18n (>= 0.7)
      multi_json
      request_store (>= 1.0)
    haml (5.2.1)
      temple (>= 0.8.0)
      tilt
    haml_lint (0.37.1)
      haml (>= 4.0, < 5.3)
      parallel (~> 1.10)
      rainbow
      rubocop (>= 0.50.0)
      sysexits (~> 1.1)
    hamlit (2.15.0)
      temple (>= 0.8.2)
      thor
      tilt
    handlebars_assets (0.23.9)
      execjs (~> 2.0)
      sprockets (>= 2.0.0)
      tilt (>= 1.2)
    hashdiff (1.0.1)
    hashie (4.1.0)
    http (4.4.1)
      addressable (~> 2.3)
      http-cookie (~> 1.0)
      http-form_data (~> 2.2)
      http-parser (~> 1.2.0)
    http-cookie (1.0.4)
      domain_name (~> 0.5)
    http-form_data (2.3.0)
    http-parser (1.2.3)
      ffi-compiler (>= 1.0, < 2.0)
    http_accept_language (2.1.1)
    http_parser.rb (0.6.0)
    httparty (0.18.1)
      mime-types (~> 3.0)
      multi_xml (>= 0.5.2)
    httpclient (2.8.3)
    i18n (1.8.10)
      concurrent-ruby (~> 1.0)
    i18n-inflector (2.6.7)
      i18n (>= 0.4.1)
    i18n-inflector-rails (1.0.7)
      actionpack (>= 3.0.0)
      i18n-inflector (~> 2.6)
      railties (>= 3.0.0)
    idn-ruby (0.1.0)
    image_processing (1.12.1)
      mini_magick (>= 4.9.5, < 5)
      ruby-vips (>= 2.0.17, < 3)
    ipaddress (0.8.3)
    jasmine (3.7.0)
      jasmine-core (~> 3.7.0)
      phantomjs
      rack (>= 1.2.1)
      rake
    jasmine-core (3.7.1)
    jasmine-jquery-rails (2.0.3)
    jquery-rails (4.4.0)
      rails-dom-testing (>= 1, < 3)
      railties (>= 4.2.0)
      thor (>= 0.14, < 2.0)
    jquery-ui-rails (5.0.5)
      railties (>= 3.2.16)
    js-routes (1.4.14)
      railties (>= 4)
    js_image_paths (0.1.1)
      rails (>= 4.0, < 6.0)
      sprockets (>= 3.0.0)
    json (2.3.0)
    json-jwt (1.13.0)
      activesupport (>= 4.2)
      aes_key_wrap
      bindata
    json-schema (2.8.1)
      addressable (>= 2.4)
    json-schema-rspec (0.0.4)
      json-schema (~> 2.5)
      rspec
    jsonpath (1.1.0)
      multi_json
    jwt (2.2.3)
    kgio (2.11.4)
    kostya-sigar (2.0.8)
    leaflet-rails (1.7.0)
      rails (>= 4.2.0)
    listen (3.5.1)
      rb-fsevent (~> 0.10, >= 0.10.3)
      rb-inotify (~> 0.9, >= 0.9.10)
    little-plugger (1.1.4)
    logging (2.3.0)
      little-plugger (~> 1.1)
      multi_json (~> 1.14)
    logging-rails (0.6.0)
      logging (>= 1.8)
    loofah (2.12.0)
      crass (~> 1.0.2)
      nokogiri (>= 1.5.9)
    macaddr (1.7.2)
      systemu (~> 2.6.5)
    mail (2.7.1)
      mini_mime (>= 0.1.1)
    marcel (1.0.1)
    markdown-it-html5-embed (1.0.0)
    markerb (1.1.0)
    memoizable (0.4.2)
      thread_safe (~> 0.3, >= 0.3.1)
    method_source (1.0.0)
    middleware (0.1.0)
    mime-types (3.3.1)
      mime-types-data (~> 3.2015)
    mime-types-data (3.2021.0225)
    mini_magick (4.11.0)
    mini_mime (1.1.0)
    mini_portile2 (2.5.3)
    minitest (5.14.4)
    mobile-fu (1.4.0)
      rack-mobile-detect
      rails
    multi_json (1.15.0)
    multi_test (0.1.2)
    multi_xml (0.6.0)
    multipart-post (2.1.1)
    mysql2 (0.5.3)
    naught (1.1.0)
    nio4r (2.5.7)
    nokogiri (1.11.7)
      mini_portile2 (~> 2.5.0)
      racc (~> 1.4)
    oauth (0.5.6)
    oauth2 (1.4.7)
      faraday (>= 0.8, < 2.0)
      jwt (>= 1.0, < 3.0)
      multi_json (~> 1.3)
      multi_xml (~> 0.5)
      rack (>= 1.2, < 3)
    octokit (4.21.0)
      faraday (>= 0.9)
      sawyer (~> 0.8.0, >= 0.5.3)
    omniauth (1.9.1)
      hashie (>= 3.4.6)
      rack (>= 1.6.2, < 3)
    omniauth-oauth (1.2.0)
      oauth
      omniauth (>= 1.0, < 3)
    omniauth-oauth2 (1.7.1)
      oauth2 (~> 1.4)
      omniauth (>= 1.9, < 3)
    omniauth-tumblr (1.2)
      multi_json
      omniauth-oauth (~> 1.0)
    omniauth-twitter (1.4.0)
      omniauth-oauth (~> 1.1)
      rack
    omniauth-wordpress (0.2.2)
      omniauth-oauth2 (>= 1.1.0)
    open_graph_reader (0.7.2)
      faraday (>= 0.9.0)
      nokogiri (~> 1.6)
    openid_connect (1.2.0)
      activemodel
      attr_required (>= 1.0.0)
      json-jwt (>= 1.5.0)
      rack-oauth2 (>= 1.6.1)
      swd (>= 1.0.0)
      tzinfo
      validate_email
      validate_url
      webfinger (>= 1.0.1)
    orm_adapter (0.5.0)
    parallel (1.20.1)
    parser (3.0.1.1)
      ast (~> 2.4.1)
    pg (1.2.3)
    phantomjs (2.1.1.0)
    pronto (0.11.0)
      gitlab (~> 4.4, >= 4.4.0)
      httparty (>= 0.13.7)
      octokit (~> 4.7, >= 4.7.0)
      rainbow (>= 2.2, < 4.0)
      rexml (~> 3.2)
      rugged (>= 0.23.0, < 1.1.0)
      thor (>= 0.20.3, < 2.0)
    pronto-eslint (0.11.0)
      eslintrb (~> 2.0, >= 2.0.0)
      pronto (~> 0.11.0)
    pronto-haml (0.11.0)
      haml_lint (~> 0.23)
      pronto (~> 0.11.0)
      rubocop (< 1.0)
    pronto-rubocop (0.11.1)
      pronto (~> 0.11.0)
      rubocop (>= 0.63.1, < 2.0)
    pronto-scss (0.11.0)
      pronto (~> 0.11.0)
      scss_lint (~> 0.43, >= 0.43.0)
    protobuf-cucumber (3.10.8)
      activesupport (>= 3.2)
      middleware
      thor
      thread_safe
    pry (0.14.1)
      coderay (~> 1.1)
      method_source (~> 1.0)
    pry-byebug (3.8.0)
      byebug (~> 11.0)
      pry (~> 0.10)
    public_suffix (4.0.6)
    raabro (1.4.0)
    racc (1.6.0)
    rack (2.2.3)
    rack-cors (1.1.1)
      rack (>= 2.0.0)
    rack-google-analytics (1.2.0)
      actionpack
      activesupport
    rack-mobile-detect (0.4.0)
      rack
    rack-oauth2 (1.17.0)
      activesupport
      attr_required
      httpclient
      json-jwt (>= 1.11.0)
      rack (>= 2.1.0)
    rack-piwik (0.3.0)
    rack-rewrite (1.5.1)
    rack-ssl (1.4.1)
      rack
    rack-test (1.1.0)
      rack (>= 1.0, < 3)
    rails (5.2.6)
      actioncable (= 5.2.6)
      actionmailer (= 5.2.6)
      actionpack (= 5.2.6)
      actionview (= 5.2.6)
      activejob (= 5.2.6)
      activemodel (= 5.2.6)
      activerecord (= 5.2.6)
      activestorage (= 5.2.6)
      activesupport (= 5.2.6)
      bundler (>= 1.3.0)
      railties (= 5.2.6)
      sprockets-rails (>= 2.0.0)
    rails-assets-autosize (4.0.2)
    rails-assets-backbone (1.3.3)
      rails-assets-underscore (>= 1.8.3)
    rails-assets-blueimp-gallery (2.33.0)
    rails-assets-bootstrap (3.4.1)
      rails-assets-jquery (>= 1.9.1, < 4)
    rails-assets-bootstrap-markdown (2.10.0)
      rails-assets-bootstrap (~> 3)
    rails-assets-corejs-typeahead (1.2.1)
      rails-assets-jquery (>= 1.11)
    rails-assets-cropperjs (1.4.3)
    rails-assets-fine-uploader (5.13.0)
    rails-assets-highlightjs (9.12.0)
    rails-assets-jasmine (3.4.0)
    rails-assets-jasmine-ajax (4.0.0)
      rails-assets-jasmine (~> 3)
    rails-assets-jquery (3.5.1)
    rails-assets-jquery-placeholder (2.3.1)
      rails-assets-jquery (>= 1.6)
    rails-assets-jquery-textchange (0.2.3)
      rails-assets-jquery
    rails-assets-jquery.are-you-sure (1.9.0)
      rails-assets-jquery (>= 1.4.2)
    rails-assets-markdown-it--markdown-it-for-inline (0.1.1)
    rails-assets-markdown-it (8.4.2)
    rails-assets-markdown-it-diaspora-mention (1.2.0)
    rails-assets-markdown-it-footnote (3.0.3)
    rails-assets-markdown-it-hashtag (0.4.0)
    rails-assets-markdown-it-sanitizer (0.4.3)
    rails-assets-markdown-it-sub (1.0.0)
    rails-assets-markdown-it-sup (1.0.0)
    rails-assets-pica (5.0.0)
    rails-assets-underscore (1.9.1)
    rails-assets-utatti-perfect-scrollbar (1.4.0)
    rails-controller-testing (1.0.5)
      actionpack (>= 5.0.1.rc1)
      actionview (>= 5.0.1.rc1)
      activesupport (>= 5.0.1.rc1)
    rails-dom-testing (2.0.3)
      activesupport (>= 4.2.0)
      nokogiri (>= 1.6)
    rails-html-sanitizer (1.4.2)
      loofah (~> 2.3)
    rails-i18n (5.1.3)
      i18n (>= 0.7, < 2)
      railties (>= 5.0, < 6)
    rails-timeago (2.19.1)
      actionpack (>= 3.1)
      activesupport (>= 3.1)
    railties (5.2.6)
      actionpack (= 5.2.6)
      activesupport (= 5.2.6)
      method_source
      rake (>= 0.8.7)
      thor (>= 0.19.0, < 2.0)
    rainbow (3.0.0)
    raindrops (0.19.2)
    rake (12.3.3)
    rb-fsevent (0.10.4)
    rb-inotify (0.10.1)
      ffi (~> 1.0)
    redcarpet (3.5.1)
    redis (4.3.1)
    regexp_parser (2.1.1)
    request_store (1.5.0)
      rack (>= 1.4)
    responders (3.0.1)
      actionpack (>= 5.0)
      railties (>= 5.0)
    rexml (3.2.5)
    rotp (6.2.0)
    rqrcode (2.0.0)
      chunky_png (~> 1.0)
      rqrcode_core (~> 1.0)
    rqrcode_core (1.0.0)
    rspec (3.10.0)
      rspec-core (~> 3.10.0)
      rspec-expectations (~> 3.10.0)
      rspec-mocks (~> 3.10.0)
    rspec-core (3.10.1)
      rspec-support (~> 3.10.0)
    rspec-expectations (3.10.1)
      diff-lcs (>= 1.2.0, < 2.0)
      rspec-support (~> 3.10.0)
    rspec-json_expectations (2.2.0)
    rspec-mocks (3.10.2)
      diff-lcs (>= 1.2.0, < 2.0)
      rspec-support (~> 3.10.0)
    rspec-rails (5.0.1)
      actionpack (>= 5.2)
      activesupport (>= 5.2)
      railties (>= 5.2)
      rspec-core (~> 3.10)
      rspec-expectations (~> 3.10)
      rspec-mocks (~> 3.10)
      rspec-support (~> 3.10)
    rspec-support (3.10.2)
    rubocop (0.93.1)
      parallel (~> 1.10)
      parser (>= 2.7.1.5)
      rainbow (>= 2.2.2, < 4.0)
      regexp_parser (>= 1.8)
      rexml
      rubocop-ast (>= 0.6.0)
      ruby-progressbar (~> 1.7)
      unicode-display_width (>= 1.4.0, < 2.0)
    rubocop-ast (1.7.0)
      parser (>= 3.0.1.1)
    rubocop-rails (2.9.1)
      activesupport (>= 4.2.0)
      rack (>= 1.1)
      rubocop (>= 0.90.0, < 2.0)
    ruby-oembed (0.15.0)
    ruby-progressbar (1.11.0)
    ruby-vips (2.1.2)
      ffi (~> 1.12)
    rubyzip (2.3.0)
    rugged (1.0.1)
    sass (3.4.25)
    sass-rails (5.0.7)
      railties (>= 4.0.0, < 6)
      sass (~> 3.1)
      sprockets (>= 2.8, < 4.0)
      sprockets-rails (>= 2.0, < 4.0)
      tilt (>= 1.1, < 3)
    sassc (2.4.0)
      ffi (~> 1.9)
    sawyer (0.8.2)
      addressable (>= 2.3.5)
      faraday (> 0.8, < 2.0)
    scss_lint (0.55.0)
      rake (>= 0.9, < 13)
      sass (~> 3.4.20)
    secure_headers (6.3.2)
    shoulda-matchers (4.5.1)
      activesupport (>= 4.2.0)
    sidekiq (6.2.1)
      connection_pool (>= 2.2.2)
      rack (~> 2.0)
      redis (>= 4.2.0)
    sidekiq-cron (1.2.0)
      fugit (~> 1.1)
      sidekiq (>= 4.2.1)
    simple_captcha2 (0.5.0)
      rails (>= 4.1)
    simple_oauth (0.3.1)
    simplecov (0.21.2)
      docile (~> 1.1)
      simplecov-html (~> 0.11)
      simplecov_json_formatter (~> 0.1)
    simplecov-html (0.12.3)
    simplecov_json_formatter (0.1.3)
    sinon-rails (1.15.0)
      railties (>= 3.1)
    sprockets (3.7.2)
      concurrent-ruby (~> 1.0)
      rack (> 1, < 3)
    sprockets-es6 (0.9.2)
      babel-source (>= 5.8.11)
      babel-transpiler
      sprockets (>= 3.0.0)
    sprockets-rails (3.2.2)
      actionpack (>= 4.0)
      activesupport (>= 4.0)
      sprockets (>= 3.0.0)
    ssrf_filter (1.0.7)
    state_machines (0.5.0)
    string-direction (1.2.2)
    swd (1.2.0)
      activesupport (>= 3)
      attr_required (>= 0.0.5)
      httpclient (>= 2.4)
    sys-uname (1.2.2)
      ffi (~> 1.1)
    sysexits (1.2.0)
    systemu (2.6.5)
    temple (0.8.2)
    terminal-table (1.8.0)
      unicode-display_width (~> 1.1, >= 1.1.1)
    terser (1.1.5)
      execjs (>= 0.3.0, < 3)
    thor (1.1.0)
    thread_safe (0.3.6)
    tilt (2.0.10)
    timecop (0.9.4)
    timers (4.3.3)
    toml-rb (2.0.1)
      citrus (~> 3.0, > 3.0)
    turbo_dev_assets (0.0.2)
    twitter (7.0.0)
      addressable (~> 2.3)
      buftok (~> 0.2.0)
      equalizer (~> 0.0.11)
      http (~> 4.0)
      http-form_data (~> 2.0)
      http_parser.rb (~> 0.6.0)
      memoizable (~> 0.4.0)
      multipart-post (~> 2.0)
      naught (~> 1.0)
      simple_oauth (~> 0.3.0)
    twitter-text (3.1.0)
      idn-ruby
      unf (~> 0.1.0)
    typhoeus (1.4.0)
      ethon (>= 0.9.0)
    tzinfo (1.2.9)
      thread_safe (~> 0.1)
    unf (0.1.4)
      unf_ext
    unf_ext (0.0.7.7)
    unicode-display_width (1.7.0)
    unicorn (6.0.0)
      kgio (~> 2.6)
      raindrops (~> 0.7)
    unicorn-worker-killer (0.4.5)
      get_process_mem (~> 0)
      unicorn (>= 4, < 7)
    uuid (2.3.9)
      macaddr (~> 1.0)
    valid (1.2.0)
    validate_email (0.1.6)
      activemodel (>= 3.0)
      mail (>= 2.2.5)
    validate_url (1.0.13)
      activemodel (>= 3.0.0)
      public_suffix
    versionist (2.0.1)
      activesupport (>= 3)
      railties (>= 3)
      yard (~> 0.9.20)
    warden (1.2.9)
      rack (>= 2.0.9)
    webfinger (1.1.0)
      activesupport
      httpclient (>= 2.4)
    webmock (3.13.0)
      addressable (>= 2.3.6)
      crack (>= 0.3.2)
      hashdiff (>= 0.4.0, < 2.0.0)
    websocket-driver (0.7.5)
      websocket-extensions (>= 0.1.0)
    websocket-extensions (0.1.5)
    will_paginate (3.3.0)
    xpath (3.2.0)
      nokogiri (~> 1.8)
    yajl-ruby (1.4.1)
    yard (0.9.26)

PLATFORMS
  ruby

DEPENDENCIES
  active_model_serializers (= 0.9.7)
  activerecord-import (= 1.1.0)
  acts-as-taggable-on (= 8.1.0)
  acts_as_api (= 1.0.1)
  addressable (= 2.7.0)
  apparition (= 0.6.0)
  asset_sync (= 2.14.2)
  autoprefixer-rails (= 10.2.5.1)
  bootstrap-sass (= 3.4.1)
  bootstrap-switch-rails (= 3.3.3)
  capybara (= 3.35.3)
  carrierwave (= 2.2.2)
  chrome_remote (= 0.3.0)
  compass-rails (= 3.1.0)
  configurate (= 0.5.0)
  cucumber-api-steps (= 0.14)
  cucumber-rails (= 2.3.0)
  database_cleaner-active_record (= 1.8.0)
  devise (= 4.8.0)
  devise-two-factor (= 4.0.0)
  devise_lastseenable (= 0.0.6)
<<<<<<< HEAD
  diaspora_federation-json_schema (= 0.2.6)
  diaspora_federation-rails (= 0.2.6)
  diaspora_federation-test (= 0.2.6)
  entypo-rails (= 3.0.0)
  eye (= 0.10.0)
  factory_bot_rails (= 6.1.0)
  faraday (= 0.15.4)
=======
  diaspora-prosody-config (= 0.0.7)
  diaspora_federation-json_schema (= 0.2.7)
  diaspora_federation-rails (= 0.2.7)
  diaspora_federation-test (= 0.2.7)
  entypo-rails (= 3.0.0)
  eye (= 0.10.0)
  factory_girl_rails (= 4.9.0)
  faraday (= 0.17.4)
>>>>>>> 39ab87d1
  faraday-cookie_jar (= 0.0.6)
  faraday_middleware (= 0.13.1)
  fixture_builder (= 0.5.2)
  fog-aws (= 3.10.0)
  fuubar (= 2.5.1)
  gon (= 6.4.0)
  haml_lint (= 0.37.1)
  hamlit (= 2.15.0)
  handlebars_assets (= 0.23.9)
  http_accept_language (= 2.1.1)
  i18n-inflector-rails (= 1.0.7)
  jasmine (= 3.7.0)
  jasmine-jquery-rails (= 2.0.3)
  jquery-rails (= 4.4.0)
  jquery-ui-rails (= 5.0.5)
  js-routes (= 1.4.14)
  js_image_paths (= 0.1.1)
  json (= 2.3.0)
  json-schema (= 2.8.1)
  json-schema-rspec (= 0.0.4)
  leaflet-rails (= 1.7.0)
  listen (= 3.5.1)
  logging-rails (= 0.6.0)
  markdown-it-html5-embed (= 1.0.0)
  markerb (= 1.1.0)
  mini_magick (= 4.11.0)
  minitest
  mobile-fu (= 1.4.0)
  mysql2 (= 0.5.3)
  nokogiri (= 1.11.7)
  omniauth (= 1.9.1)
  omniauth-tumblr (= 1.2)
  omniauth-twitter (= 1.4.0)
  omniauth-wordpress (= 0.2.2)
  open_graph_reader (= 0.7.2)
  openid_connect (= 1.2.0)
  pg (= 1.2.3)
  pronto (= 0.11.0)
  pronto-eslint (= 0.11.0)
  pronto-haml (= 0.11.0)
  pronto-rubocop (= 0.11.1)
  pronto-scss (= 0.11.0)
  pry
  pry-byebug
  rack-cors (= 1.1.1)
  rack-google-analytics (= 1.2.0)
  rack-piwik (= 0.3.0)
  rack-rewrite (= 1.5.1)
  rack-ssl (= 1.4.1)
  rails (= 5.2.6)
  rails-assets-autosize (= 4.0.2)!
  rails-assets-backbone (= 1.3.3)!
  rails-assets-blueimp-gallery (= 2.33.0)!
  rails-assets-bootstrap-markdown (= 2.10.0)!
  rails-assets-corejs-typeahead (= 1.2.1)!
  rails-assets-cropperjs (= 1.4.3)!
  rails-assets-fine-uploader (= 5.13.0)!
  rails-assets-highlightjs (= 9.12.0)!
  rails-assets-jasmine-ajax (= 4.0.0)!
  rails-assets-jquery (= 3.5.1)!
  rails-assets-jquery-placeholder (= 2.3.1)!
  rails-assets-jquery-textchange (= 0.2.3)!
  rails-assets-jquery.are-you-sure (= 1.9.0)!
  rails-assets-markdown-it (= 8.4.2)!
  rails-assets-markdown-it--markdown-it-for-inline (= 0.1.1)!
  rails-assets-markdown-it-diaspora-mention (= 1.2.0)!
  rails-assets-markdown-it-footnote (= 3.0.3)!
  rails-assets-markdown-it-hashtag (= 0.4.0)!
  rails-assets-markdown-it-sanitizer (= 0.4.3)!
  rails-assets-markdown-it-sub (= 1.0.0)!
  rails-assets-markdown-it-sup (= 1.0.0)!
  rails-assets-pica (= 5.0.0)!
  rails-assets-utatti-perfect-scrollbar (= 1.4.0)!
  rails-controller-testing (= 1.0.5)
  rails-i18n (= 5.1.3)
  rails-timeago (= 2.19.1)
  redcarpet (= 3.5.1)
  redis (= 4.3.1)
  responders (= 3.0.1)
  rqrcode (= 2.0.0)
  rspec-json_expectations (~> 2.1)
  rspec-rails (= 5.0.1)
  rubocop (= 0.93.1)
  rubocop-rails (= 2.9.1)
  ruby-oembed (= 0.15.0)
  rubyzip (= 2.3.0)
  sass-rails (= 5.0.7)
  secure_headers (= 6.3.2)
  shoulda-matchers (= 4.5.1)
  sidekiq (= 6.2.1)
  sidekiq-cron (= 1.2.0)
  simple_captcha2 (= 0.5.0)
  simplecov (= 0.21.2)
  sinon-rails (= 1.15.0)
  sprockets-es6 (= 0.9.2)
  sprockets-rails (= 3.2.2)
  string-direction (= 1.2.2)
  terser (= 1.1.5)
  timecop (= 0.9.4)
  toml-rb (= 2.0.1)
  turbo_dev_assets (= 0.0.2)
  twitter (= 7.0.0)
  twitter-text (= 3.1.0)
  typhoeus (= 1.4.0)
  unicorn (= 6.0.0)
  unicorn-worker-killer (= 0.4.5)
  uuid (= 2.3.9)
  versionist (= 2.0.1)
  webmock (= 3.13.0)
  will_paginate (= 3.3.0)
  yajl-ruby (= 1.4.1)

BUNDLED WITH
   1.17.3<|MERGE_RESOLUTION|>--- conflicted
+++ resolved
@@ -208,16 +208,9 @@
     devise_lastseenable (0.0.6)
       devise
       rails (>= 3.0.4)
-<<<<<<< HEAD
-    diaspora_federation (0.2.6)
-      faraday (>= 0.9.0, < 0.16.0)
-      faraday_middleware (>= 0.10.0, < 0.14.0)
-=======
-    diaspora-prosody-config (0.0.7)
     diaspora_federation (0.2.7)
       faraday (>= 0.9.0, < 1.0)
       faraday_middleware (>= 0.10.0, < 1.0)
->>>>>>> 39ab87d1
       nokogiri (~> 1.6, >= 1.6.8)
       typhoeus (~> 1.0)
       valid (~> 1.0)
@@ -255,21 +248,12 @@
       state_machines
       thor
     fabrication (2.22.0)
-<<<<<<< HEAD
     factory_bot (6.1.0)
       activesupport (>= 5.0.0)
     factory_bot_rails (6.1.0)
       factory_bot (~> 6.1.0)
       railties (>= 5.0.0)
-    faraday (0.15.4)
-=======
-    factory_girl (4.9.0)
-      activesupport (>= 3.0.0)
-    factory_girl_rails (4.9.0)
-      factory_girl (~> 4.9.0)
-      railties (>= 3.0.0)
     faraday (0.17.4)
->>>>>>> 39ab87d1
       multipart-post (>= 1.2, < 3)
     faraday-cookie_jar (0.0.6)
       faraday (>= 0.7.4)
@@ -832,24 +816,13 @@
   devise (= 4.8.0)
   devise-two-factor (= 4.0.0)
   devise_lastseenable (= 0.0.6)
-<<<<<<< HEAD
-  diaspora_federation-json_schema (= 0.2.6)
-  diaspora_federation-rails (= 0.2.6)
-  diaspora_federation-test (= 0.2.6)
-  entypo-rails (= 3.0.0)
-  eye (= 0.10.0)
-  factory_bot_rails (= 6.1.0)
-  faraday (= 0.15.4)
-=======
-  diaspora-prosody-config (= 0.0.7)
   diaspora_federation-json_schema (= 0.2.7)
   diaspora_federation-rails (= 0.2.7)
   diaspora_federation-test (= 0.2.7)
   entypo-rails (= 3.0.0)
   eye (= 0.10.0)
-  factory_girl_rails (= 4.9.0)
+  factory_bot_rails (= 6.1.0)
   faraday (= 0.17.4)
->>>>>>> 39ab87d1
   faraday-cookie_jar (= 0.0.6)
   faraday_middleware (= 0.13.1)
   fixture_builder (= 0.5.2)
