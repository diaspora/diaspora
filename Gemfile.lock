--- conflicted
+++ resolved
@@ -345,11 +345,7 @@
     rash (0.3.0)
       hashie (~> 1.0.0)
     rcov (0.9.9)
-<<<<<<< HEAD
-    rdoc (3.9)
-=======
     rdoc (3.9.1)
->>>>>>> 674ca883
     redis (2.2.1)
     redis-namespace (0.8.0)
       redis (< 3.0.0)
@@ -409,11 +405,7 @@
     simple_oauth (0.1.5)
     sinatra (1.2.6)
       rack (~> 1.1)
-<<<<<<< HEAD
-      tilt (>= 1.2.2, < 2.0)
-=======
       tilt (< 2.0, >= 1.2.2)
->>>>>>> 674ca883
     sqlite3 (1.3.4)
     subexec (0.0.4)
     systemu (2.2.0)
