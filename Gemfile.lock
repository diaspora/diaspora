GIT
  remote: git://github.com/Empact/roxml.git
  revision: 7ea9a9ffd2338aaef5b04cb792060ae8c98f346a
  ref: 7ea9a9ffd2338aaef5b0
  specs:
    roxml (3.1.6)
      activesupport (>= 2.3.0)
      nokogiri (>= 1.3.3)

GIT
  remote: git://github.com/MikeSofaer/sod.git
  revision: 08e990601bfa6ffd3224a2e4c792df9eae712693
  specs:
    sod (0.0.1)
      net-scp

GIT
  remote: git://github.com/MikeSofaer/vanna.git
  revision: 334eec220dbfddcc6bd3108e6e6c77fec8484dc4
  specs:
    vanna (0.1.1)
      json
      rails (>= 3.0.0)

GIT
  remote: git://github.com/diaspora/acts-as-taggable-on.git
  revision: c3592fe1a906f6ff1cd12766c5cf1152c51eec40
  specs:
    acts-as-taggable-on (2.0.6)
      rails (>= 3.0)

GIT
  remote: git://github.com/iain/http_accept_language.git
  revision: 0b78aa7849fc90cf9e12586af162fa4c408a795d
  ref: 0b78aa7849fc90cf9e12
  specs:
    http_accept_language (1.0.1)

GIT
  remote: git://github.com/igrigorik/em-websocket
  revision: e278f5a1c4db60be7485859520a069e08bfe1247
  ref: e278f5a1c4db60be7485
  specs:
    em-websocket (0.2.0)
      addressable (>= 2.1.1)
      eventmachine (>= 0.12.9)

GIT
  remote: https://github.com/zhitomirskiyi/ruby-jwt
  revision: fa7f46b5ac3653e30cf60abc78de9ffb3319dc0c
  specs:
    jwt (0.1.3)
      json (>= 1.2.4)

PATH
  remote: ~/workspace/diaspora-client
  specs:
    diaspora-client (0.0.0)
      activerecord
      faraday
      jwt (>= 0.1.3)
      oauth2
      sinatra

GEM
  remote: http://rubygems.org/
  specs:
    POpen4 (0.1.4)
      Platform (>= 0.4.0)
      open4
    Platform (0.4.0)
    SystemTimer (1.2.1)
    abstract (1.0.0)
    actionmailer (3.0.3)
      actionpack (= 3.0.3)
      mail (~> 2.2.9)
    actionpack (3.0.3)
      activemodel (= 3.0.3)
      activesupport (= 3.0.3)
      builder (~> 2.1.2)
      erubis (~> 2.6.6)
      i18n (~> 0.4)
      rack (~> 1.2.1)
      rack-mount (~> 0.6.13)
      rack-test (~> 0.5.6)
      tzinfo (~> 0.3.23)
    activemodel (3.0.3)
      activesupport (= 3.0.3)
      builder (~> 2.1.2)
      i18n (~> 0.4)
    activerecord (3.0.3)
      activemodel (= 3.0.3)
      activesupport (= 3.0.3)
      arel (~> 2.0.2)
      tzinfo (~> 0.3.23)
    activeresource (3.0.3)
      activemodel (= 3.0.3)
      activesupport (= 3.0.3)
    activesupport (3.0.3)
    addressable (2.2.4)
    arel (2.0.10)
    aws (2.3.32)
      activesupport
      http_connection
      uuidtools
      xml-simple
    bcrypt-ruby (2.1.4)
    builder (2.1.2)
    bunny (0.6.0)
    capistrano (2.5.19)
      highline
      net-scp (>= 1.0.0)
      net-sftp (>= 2.0.0)
      net-ssh (>= 2.0.14)
      net-ssh-gateway (>= 1.0.0)
    capistrano-ext (1.2.1)
      capistrano (>= 1.0.0)
    capybara (0.3.9)
      culerity (>= 0.2.4)
      mime-types (>= 1.16)
      nokogiri (>= 1.3.3)
      rack (>= 1.0.0)
      rack-test (>= 0.5.4)
      selenium-webdriver (>= 0.0.3)
    carrierwave (0.5.2)
      activesupport (~> 3.0)
    cgi_multipart_eof_fix (2.5.0)
    chef (0.9.12)
      bunny (>= 0.6.0)
      erubis
      extlib
      highline
      json (<= 1.4.6, >= 1.4.4)
      mixlib-authentication (>= 1.1.0)
      mixlib-cli (>= 1.1.0)
      mixlib-config (>= 1.1.2)
      mixlib-log (>= 1.2.0)
      moneta
      ohai (>= 0.5.7)
      rest-client (< 1.7.0, >= 1.0.4)
      uuidtools
    childprocess (0.1.9)
      ffi (~> 1.0.6)
    closure-compiler (1.1.1)
    cloudfiles (1.4.10)
      mime-types (>= 1.16)
    columnize (0.3.2)
    configuration (1.2.0)
    crack (0.1.8)
    cucumber (0.10.3)
      builder (>= 2.1.2)
      diff-lcs (>= 1.1.2)
      gherkin (>= 2.3.8)
      json (>= 1.4.6)
      term-ansicolor (>= 1.0.5)
    cucumber-rails (0.3.2)
      cucumber (>= 0.8.0)
    culerity (0.2.15)
    daemons (1.1.3)
    database_cleaner (0.6.0)
    devise (1.3.4)
      bcrypt-ruby (~> 2.1.2)
      orm_adapter (~> 0.0.3)
      warden (~> 1.0.3)
    devise_invitable (0.5.0)
      devise (~> 1.3.1)
      rails (<= 3.2, >= 3.0.0)
    diff-lcs (1.1.2)
    erubis (2.6.6)
      abstract (>= 1.0.0)
    eventmachine (0.12.10)
    excon (0.2.4)
    extlib (0.9.15)
    factory_girl (1.3.3)
    factory_girl_rails (1.0.1)
      factory_girl (~> 1.3)
      railties (>= 3.0.0)
    faraday (0.6.1)
      addressable (~> 2.2.4)
      multipart-post (~> 1.1.0)
<<<<<<< HEAD
      rack (< 2, >= 1.1.0)
=======
      rack (>= 1.1.0, < 2)
    faraday-stack (0.1.2)
      faraday (~> 0.6)
>>>>>>> 7ba80ce7
    faraday_middleware (0.6.3)
      faraday (~> 0.6.0)
    fastercsv (1.5.4)
    fastthread (1.0.7)
    ffi (1.0.9)
    fixture_builder (0.2.2)
    fog (0.3.25)
      builder
      excon (>= 0.2.4)
      formatador (>= 0.0.16)
      json
      mime-types
      net-ssh (~> 2.0.23)
      nokogiri (~> 1.4.3.1)
      ruby-hmac
    foreigner (0.9.1)
    formatador (0.1.4)
    fuubar (0.0.5)
      rspec (~> 2.0)
      rspec-instafail (~> 0.1.4)
      ruby-progressbar (~> 0.0.10)
    gem_plugin (0.2.3)
    gherkin (2.3.10)
      json (>= 1.4.6)
    haml (3.0.25)
    hashie (1.0.0)
    highline (1.6.2)
    http_connection (1.4.1)
    i18n (0.6.0)
    i18n-inflector (2.5.1)
      i18n (>= 0.4.1)
    i18n-inflector-rails (1.0.3)
      actionpack (~> 3.0)
      i18n-inflector (~> 2.5)
      railties (~> 3.0)
    jammit (0.5.4)
      closure-compiler (>= 0.1.0)
      yui-compressor (>= 0.9.1)
    jasmine (1.0.2.1)
      json_pure (>= 1.4.3)
      rack (>= 1.1)
      rspec (>= 1.3.1)
      selenium-webdriver (>= 0.1.3)
    json (1.4.6)
    json_pure (1.5.3)
    launchy (0.4.0)
      configuration (>= 0.0.5)
      rake (>= 0.8.1)
    linecache (0.43)
    mail (2.2.19)
      activesupport (>= 2.3.6)
      i18n (>= 0.4.0)
      mime-types (~> 1.16)
      treetop (~> 1.4.8)
    mime-types (1.16)
    mini_magick (3.2)
      subexec (~> 0.0.4)
    mixlib-authentication (1.1.4)
      mixlib-log
    mixlib-cli (1.2.0)
    mixlib-config (1.1.2)
    mixlib-log (1.3.0)
    moneta (0.6.0)
    mongrel (1.1.5)
      cgi_multipart_eof_fix (>= 2.4)
      daemons (>= 1.0.3)
      fastthread (>= 1.0.1)
      gem_plugin (>= 0.2.3)
    multi_json (1.0.3)
    multi_xml (0.2.2)
    multipart-post (1.1.2)
    mysql2 (0.2.6)
    net-ldap (0.2.2)
    net-scp (1.0.4)
      net-ssh (>= 1.99.1)
    net-sftp (2.0.5)
      net-ssh (>= 2.0.9)
    net-ssh (2.0.24)
    net-ssh-gateway (1.1.0)
      net-ssh (>= 1.99.1)
    newrelic_rpm (3.0.1)
    nokogiri (1.4.3.1)
    oa-basic (0.2.6)
      oa-core (= 0.2.6)
      rest-client (~> 1.6.0)
    oa-core (0.2.6)
    oa-enterprise (0.2.6)
      addressable (= 2.2.4)
      net-ldap (~> 0.2.2)
      nokogiri (~> 1.4.2)
      oa-core (= 0.2.6)
      pyu-ruby-sasl (~> 0.0.3.1)
      rubyntlm (~> 0.1.1)
    oa-more (0.2.6)
      multi_json (~> 1.0.0)
      oa-core (= 0.2.6)
      rest-client (~> 1.6.0)
    oa-oauth (0.2.6)
      faraday (~> 0.6.1)
      multi_json (~> 1.0.0)
      multi_xml (~> 0.2.2)
      oa-core (= 0.2.6)
      oauth (~> 0.4.0)
      oauth2 (~> 0.4.1)
    oa-openid (0.2.6)
      oa-core (= 0.2.6)
      rack-openid (~> 1.3.1)
      ruby-openid-apps-discovery (~> 1.2.0)
    oauth (0.4.4)
    oauth2 (0.4.1)
      faraday (~> 0.6.1)
      multi_json (>= 0.0.5)
    oauth2-provider (0.0.16)
      activesupport (~> 3.0.1)
      addressable (~> 2.2)
    ohai (0.5.8)
      extlib
      json (<= 1.4.6, >= 1.4.4)
      mixlib-cli
      mixlib-config
      mixlib-log
      systemu
    omniauth (0.2.6)
      oa-basic (= 0.2.6)
      oa-core (= 0.2.6)
      oa-enterprise (= 0.2.6)
      oa-more (= 0.2.6)
      oa-oauth (= 0.2.6)
      oa-openid (= 0.2.6)
    open4 (1.0.1)
    orm_adapter (0.0.5)
    polyglot (0.3.1)
    pyu-ruby-sasl (0.0.3.3)
    rack (1.2.3)
    rack-mount (0.6.14)
      rack (>= 1.0.0)
    rack-openid (1.3.1)
      rack (>= 1.1.0)
      ruby-openid (>= 2.1.8)
    rack-test (0.5.7)
      rack (>= 1.0)
    rails (3.0.3)
      actionmailer (= 3.0.3)
      actionpack (= 3.0.3)
      activerecord (= 3.0.3)
      activeresource (= 3.0.3)
      activesupport (= 3.0.3)
      bundler (~> 1.0)
      railties (= 3.0.3)
    railties (3.0.3)
      actionpack (= 3.0.3)
      activesupport (= 3.0.3)
      rake (>= 0.8.7)
      thor (~> 0.14.4)
    rake (0.9.2)
    rash (0.3.0)
      hashie (~> 1.0.0)
    rcov (0.9.9)
    redis (2.2.0)
    redis-namespace (0.8.0)
      redis (< 3.0.0)
    resque (1.10.0)
      json (~> 1.4.6)
      redis-namespace (~> 0.8.0)
      sinatra (>= 0.9.2)
      vegas (~> 0.1.2)
    rest-client (1.6.1)
      mime-types (>= 1.16)
    rspec (2.6.0)
      rspec-core (~> 2.6.0)
      rspec-expectations (~> 2.6.0)
      rspec-mocks (~> 2.6.0)
    rspec-core (2.6.0)
    rspec-expectations (2.6.0)
      diff-lcs (~> 1.1.2)
    rspec-instafail (0.1.7)
    rspec-mocks (2.6.0)
    rspec-rails (2.6.1)
      actionpack (~> 3.0)
      activesupport (~> 3.0)
      railties (~> 3.0)
      rspec (~> 2.6.0)
    ruby-debug (0.10.4)
      columnize (>= 0.1)
      ruby-debug-base (~> 0.10.4.0)
    ruby-debug-base (0.10.4)
      linecache (>= 0.3)
    ruby-hmac (0.4.0)
    ruby-openid (2.1.8)
    ruby-openid-apps-discovery (1.2.0)
      ruby-openid (>= 2.1.7)
    ruby-progressbar (0.0.10)
    rubyntlm (0.1.1)
    rubyzip (0.9.4)
    selenium-webdriver (0.2.2)
      childprocess (>= 0.1.9)
      ffi (>= 1.0.7)
      json_pure
      rubyzip
    settingslogic (2.0.6)
    simple_oauth (0.1.5)
    sinatra (1.2.6)
      rack (~> 1.1)
      tilt (< 2.0, >= 1.2.2)
    subexec (0.0.4)
    systemu (2.2.0)
    term-ansicolor (1.0.5)
    thin (1.2.11)
      daemons (>= 1.0.9)
      eventmachine (>= 0.12.6)
      rack (>= 1.0.0)
    thor (0.14.6)
    tilt (1.3.2)
    treetop (1.4.9)
      polyglot (>= 0.3.1)
    twitter (1.5.0)
      faraday (~> 0.6.1)
      faraday_middleware (~> 0.6.3)
      hashie (~> 1.0.0)
      multi_json (~> 1.0.0)
      multi_xml (~> 0.2.0)
      rash (~> 0.3.0)
      simple_oauth (~> 0.1.5)
    typhoeus (0.2.4)
      mime-types
      mime-types
    tzinfo (0.3.28)
    uuidtools (2.1.2)
    vegas (0.1.8)
      rack (>= 1.0.0)
    warden (1.0.4)
      rack (>= 1.0)
    webmock (1.6.2)
      addressable (>= 2.2.2)
      crack (>= 0.1.7)
    will_paginate (3.0.pre2)
    xml-simple (1.0.16)
    yard (0.7.1)
    yui-compressor (0.9.6)
      POpen4 (>= 0.1.4)

PLATFORMS
  ruby

DEPENDENCIES
  SystemTimer (= 1.2.1)
  acts-as-taggable-on!
  addressable (= 2.2.4)
  aws (= 2.3.32)
  bundler (>= 1.0.0)
  capistrano (= 2.5.19)
  capistrano-ext (= 1.2.1)
  capybara (~> 0.3.9)
  carrierwave (= 0.5.2)
  chef (= 0.9.12)
  cloudfiles (= 1.4.10)
  cucumber-rails (= 0.3.2)
  database_cleaner (= 0.6.0)
  devise (~> 1.3.1)
  devise_invitable (= 0.5.0)
  diaspora-client!
  em-websocket!
  excon (= 0.2.4)
  factory_girl_rails
  faraday
  faraday-stack
  fastercsv (= 1.5.4)
  fixture_builder (~> 0.2.0)
  fog (= 0.3.25)
  foreigner (= 0.9.1)
  fuubar
  haml (= 3.0.25)
  http_accept_language!
  i18n-inflector-rails (~> 1.0)
  jammit (= 0.5.4)
  jasmine (= 1.0.2.1)
  json (= 1.4.6)
  jwt!
  launchy
  linecache (= 0.43)
  mini_magick (= 3.2)
  mongrel
  mysql2 (= 0.2.6)
  newrelic_rpm
  nokogiri
  oauth2-provider (~> 0.0.0)
  ohai (= 0.5.8)
  omniauth (= 0.2.6)
  rails (= 3.0.3)
  rcov
  resque (= 1.10.0)
  rest-client (= 1.6.1)
  roxml!
  rspec (>= 2.0.0)
  rspec-core (= 2.6.0)
  rspec-instafail (>= 0.1.7)
  rspec-rails (>= 2.0.0)
  ruby-debug
  selenium-webdriver (= 0.2.2)
  settingslogic (= 2.0.6)
  sod!
  thin (= 1.2.11)
  twitter (= 1.5.0)
  typhoeus
  vanna!
  webmock
  will_paginate (= 3.0.pre2)
  yard<|MERGE_RESOLUTION|>--- conflicted
+++ resolved
@@ -178,13 +178,9 @@
     faraday (0.6.1)
       addressable (~> 2.2.4)
       multipart-post (~> 1.1.0)
-<<<<<<< HEAD
       rack (< 2, >= 1.1.0)
-=======
-      rack (>= 1.1.0, < 2)
     faraday-stack (0.1.2)
       faraday (~> 0.6)
->>>>>>> 7ba80ce7
     faraday_middleware (0.6.3)
       faraday (~> 0.6.0)
     fastercsv (1.5.4)
