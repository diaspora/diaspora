--- conflicted
+++ resolved
@@ -57,12 +57,8 @@
     ast (2.2.0)
     astrolabe (1.3.1)
       parser (~> 2.2)
-<<<<<<< HEAD
     attr_required (1.0.0)
-    autoprefixer-rails (6.2.2)
-=======
     autoprefixer-rails (6.3.1)
->>>>>>> 2f66c7c8
       execjs
       json
     backbone-on-rails (1.2.0.0)
@@ -374,15 +370,11 @@
       rubocop (~> 0.20)
     haml (4.0.7)
       tilt
-<<<<<<< HEAD
     haml_lint (0.15.2)
       haml (~> 4.0)
       rubocop (>= 0.25.0)
       sysexits (~> 1.1)
-    handlebars_assets (0.22.0)
-=======
     handlebars_assets (0.23.0)
->>>>>>> 2f66c7c8
       execjs (~> 2.0)
       multi_json (~> 1.0)
       sprockets (>= 2.0.0)
@@ -489,6 +481,7 @@
     multi_test (0.1.2)
     multi_xml (0.5.5)
     multipart-post (2.0.0)
+    mysql2 (0.3.20)
     naught (1.1.0)
     nenv (0.2.0)
     nested_form (0.3.2)
@@ -645,13 +638,9 @@
     rails-assets-markdown-it-sanitizer (0.4.1)
     rails-assets-markdown-it-sub (1.0.0)
     rails-assets-markdown-it-sup (1.0.0)
-<<<<<<< HEAD
-    rails-assets-perfect-scrollbar (0.6.8)
+    rails-assets-perfect-scrollbar (0.6.10)
     rails-assets-typeahead.js (0.11.1)
       rails-assets-jquery (>= 1.7)
-=======
-    rails-assets-perfect-scrollbar (0.6.10)
->>>>>>> 2f66c7c8
     rails-deprecated_sanitizer (1.0.3)
       activesupport (>= 4.2.0.alpha)
     rails-dom-testing (1.0.7)
@@ -854,7 +843,6 @@
     uuid (2.3.8)
       macaddr (~> 1.0)
     valid (1.1.0)
-<<<<<<< HEAD
     validate_email (0.1.6)
       activemodel (>= 3.0)
       mail (>= 2.2.5)
@@ -865,10 +853,7 @@
       activesupport (>= 3)
       railties (>= 3)
       yard (~> 0.7)
-    warden (1.2.4)
-=======
     warden (1.2.6)
->>>>>>> 2f66c7c8
       rack (>= 1.0)
     webfinger (1.0.1)
       activesupport
@@ -928,12 +913,8 @@
   guard-rspec (= 4.6.4)
   guard-rubocop (= 1.2.0)
   haml (= 4.0.7)
-<<<<<<< HEAD
   haml_lint (= 0.15.2)
-  handlebars_assets (= 0.22.0)
-=======
   handlebars_assets (= 0.23.0)
->>>>>>> 2f66c7c8
   http_accept_language (= 2.0.5)
   i18n-inflector-rails (= 1.0.7)
   jasmine (= 2.4.0)
@@ -953,6 +934,7 @@
   mini_magick (= 4.3.6)
   minitest
   mobile-fu (= 1.3.1)
+  mysql2 (= 0.3.20)
   nokogiri (= 1.6.7.2)
   omniauth (= 1.3.1)
   omniauth-facebook (= 3.0.0)
@@ -960,7 +942,6 @@
   omniauth-twitter (= 1.2.1)
   omniauth-wordpress (= 0.2.2)
   open_graph_reader (= 0.6.1)
-<<<<<<< HEAD
   openid_connect (= 0.8.3)
   pg (= 0.18.4)
   pronto (= 0.5.3)
@@ -968,9 +949,6 @@
   pronto-jshint (= 0.5.0)
   pronto-rubocop (= 0.5.0)
   pronto-scss (= 0.5.0)
-=======
-  pg (= 0.18.4)
->>>>>>> 2f66c7c8
   pry
   pry-byebug
   pry-debundle
@@ -982,15 +960,10 @@
   rack-rewrite (= 1.5.1)
   rack-ssl (= 1.4.1)
   rails (= 4.2.5.1)
-<<<<<<< HEAD
   rails-assets-autosize (= 3.0.14)!
   rails-assets-blueimp-gallery (= 2.16.0)!
   rails-assets-diaspora_jsxc (~> 0.1.5.develop)!
-  rails-assets-highlightjs (= 9.0.0)!
-=======
-  rails-assets-diaspora_jsxc (~> 0.1.4)!
   rails-assets-highlightjs (= 9.1.0)!
->>>>>>> 2f66c7c8
   rails-assets-jakobmattsson--jquery-elastic (= 1.6.11)!
   rails-assets-jasmine-ajax (= 3.2.0)!
   rails-assets-jeresig--jquery.hotkeys (= 0.2.0)!
@@ -1004,12 +977,8 @@
   rails-assets-markdown-it-sanitizer (= 0.4.1)!
   rails-assets-markdown-it-sub (= 1.0.0)!
   rails-assets-markdown-it-sup (= 1.0.0)!
-<<<<<<< HEAD
-  rails-assets-perfect-scrollbar (= 0.6.8)!
+  rails-assets-perfect-scrollbar (= 0.6.10)!
   rails-assets-typeahead.js (= 0.11.1)!
-=======
-  rails-assets-perfect-scrollbar (= 0.6.10)!
->>>>>>> 2f66c7c8
   rails-i18n (= 4.0.8)
   rails-timeago (= 2.11.0)
   rails_admin (= 0.8.1)
@@ -1027,15 +996,9 @@
   sass-rails (= 5.0.4)
   selenium-webdriver (= 2.47.1)
   shoulda-matchers (= 3.0.1)
-<<<<<<< HEAD
   sidekiq (= 4.0.1)
   sidekiq-cron (= 0.4.1)
-  simple_captcha2 (= 0.3.4)
-=======
-  sidekiq (= 3.4.2)
-  sidetiq (= 0.6.3)
   simple_captcha2 (= 0.4.0)
->>>>>>> 2f66c7c8
   simplecov (= 0.11.1)
   sinatra (= 1.4.7)
   sinon-rails (= 1.15.0)
