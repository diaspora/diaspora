GEM
  remote: https://rubygems.org/
  remote: https://rails-assets.org/
  specs:
    CFPropertyList (2.3.2)
    actionmailer (4.2.5)
      actionpack (= 4.2.5)
      actionview (= 4.2.5)
      activejob (= 4.2.5)
      mail (~> 2.5, >= 2.5.4)
      rails-dom-testing (~> 1.0, >= 1.0.5)
    actionpack (4.2.5)
      actionview (= 4.2.5)
      activesupport (= 4.2.5)
      rack (~> 1.6)
      rack-test (~> 0.6.2)
      rails-dom-testing (~> 1.0, >= 1.0.5)
      rails-html-sanitizer (~> 1.0, >= 1.0.2)
    actionview (4.2.5)
      activesupport (= 4.2.5)
      builder (~> 3.1)
      erubis (~> 2.7.0)
      rails-dom-testing (~> 1.0, >= 1.0.5)
      rails-html-sanitizer (~> 1.0, >= 1.0.2)
    active_model_serializers (0.9.3)
      activemodel (>= 3.2)
    activejob (4.2.5)
      activesupport (= 4.2.5)
      globalid (>= 0.3.0)
    activemodel (4.2.5)
      activesupport (= 4.2.5)
      builder (~> 3.1)
    activerecord (4.2.5)
      activemodel (= 4.2.5)
      activesupport (= 4.2.5)
      arel (~> 6.0)
    activerecord-import (0.10.0)
      activerecord (>= 3.0)
    activesupport (4.2.5)
      i18n (~> 0.7)
      json (~> 1.7, >= 1.7.7)
      minitest (~> 5.1)
      thread_safe (~> 0.3, >= 0.3.4)
      tzinfo (~> 1.1)
    acts-as-taggable-on (3.5.0)
      activerecord (>= 3.2, < 5)
    acts_as_api (0.4.2)
      activemodel (>= 3.0.0)
      activesupport (>= 3.0.0)
      rack (>= 1.1.0)
    addressable (2.3.8)
    arel (6.0.3)
    asset_sync (1.1.0)
      activemodel
      fog (>= 1.8.0)
      unf
    ast (2.2.0)
    astrolabe (1.3.1)
      parser (~> 2.2)
    attr_required (1.0.0)
    autoprefixer-rails (6.2.2)
      execjs
      json
    backbone-on-rails (1.2.0.0)
      eco
      ejs
      jquery-rails
      railties
    bcrypt (3.1.10)
    bindata (2.1.0)
    bootstrap-sass (3.3.6)
      autoprefixer-rails (>= 5.2.1)
      sass (>= 3.3.4)
    bootstrap-switch-rails (3.3.3)
    buftok (0.2.0)
    builder (3.2.2)
    byebug (8.2.1)
    capybara (2.5.0)
      mime-types (>= 1.16)
      nokogiri (>= 1.3.3)
      rack (>= 1.0.0)
      rack-test (>= 0.5.4)
      xpath (~> 2.0)
    carrierwave (0.10.0)
      activemodel (>= 3.2.0)
      activesupport (>= 3.2.0)
      json (>= 1.7)
      mime-types (>= 1.16)
    celluloid (0.16.0)
      timers (~> 4.0.0)
    celluloid-io (0.16.2)
      celluloid (>= 0.16.0)
      nio4r (>= 1.1.0)
    childprocess (0.5.8)
      ffi (~> 1.0, >= 1.0.11)
    chunky_png (1.3.5)
    coderay (1.1.0)
    coffee-rails (4.1.1)
      coffee-script (>= 2.2.0)
      railties (>= 4.0.0, < 5.1.x)
    coffee-script (2.4.1)
      coffee-script-source
      execjs
    coffee-script-source (1.10.0)
    compass (1.0.3)
      chunky_png (~> 1.2)
      compass-core (~> 1.0.2)
      compass-import-once (~> 1.0.5)
      rb-fsevent (>= 0.9.3)
      rb-inotify (>= 0.9)
      sass (>= 3.3.13, < 3.5)
    compass-core (1.0.3)
      multi_json (~> 1.0)
      sass (>= 3.3.0, < 3.5)
    compass-import-once (1.0.5)
      sass (>= 3.2, < 3.5)
    compass-rails (2.0.5)
      compass (~> 1.0.0)
      sass-rails (< 5.1)
      sprockets (< 2.13)
    configurate (0.3.1)
    connection_pool (2.2.0)
    crack (0.4.3)
      safe_yaml (~> 1.0.0)
    cucumber (1.3.20)
      builder (>= 2.1.2)
      diff-lcs (>= 1.1.3)
      gherkin (~> 2.12)
      multi_json (>= 1.7.5, < 2.0)
      multi_test (>= 0.1.2)
    cucumber-api-steps (0.13)
      cucumber (>= 1.2.1)
      jsonpath (>= 0.1.2)
      rspec (>= 2.12.0)
    cucumber-rails (1.4.2)
      capybara (>= 1.1.2, < 3)
      cucumber (>= 1.3.8, < 2)
      mime-types (>= 1.16, < 3)
      nokogiri (~> 1.5)
      rails (>= 3, < 5)
    database_cleaner (1.5.1)
    devise (3.5.4)
      bcrypt (~> 3.0)
      orm_adapter (~> 0.1)
      railties (>= 3.2.6, < 5)
      responders
      thread_safe (~> 0.1)
      warden (~> 1.2.3)
    devise-token_authenticatable (0.4.0)
      devise (~> 3.5.0)
    devise_lastseenable (0.0.6)
      devise
      rails (>= 3.0.4)
    diaspora-vines (0.2.0.develop.4)
      activerecord (~> 4.1)
      bcrypt (~> 3.1)
      em-hiredis (~> 0.3.0)
      eventmachine (~> 1.0.8)
      http_parser.rb (~> 0.6)
      nokogiri (~> 1.6)
    diaspora_federation (0.0.12)
      faraday (~> 0.9.0)
      faraday_middleware (~> 0.10.0)
      nokogiri (~> 1.6, >= 1.6.7.1)
      typhoeus (~> 0.7)
      valid (~> 1.0)
    diaspora_federation-rails (0.0.12)
      diaspora_federation (= 0.0.12)
      rails (~> 4.2)
    diaspora_federation-test (0.0.12)
      diaspora_federation (= 0.0.12)
      factory_girl (~> 4.5, >= 4.5.0)
    diff-lcs (1.2.5)
    docile (1.1.5)
    domain_name (0.5.25)
      unf (>= 0.0.5, < 1.0.0)
    eco (1.0.0)
      coffee-script
      eco-source
      execjs
    eco-source (1.1.0.rc.1)
    ejs (1.1.1)
    em-hiredis (0.3.0)
      eventmachine (~> 1.0)
      hiredis (~> 0.5.0)
    entypo-rails (3.0.0.pre.rc2)
      railties (>= 4.1, <= 5)
    equalizer (0.0.10)
    erubis (2.7.0)
    ethon (0.8.0)
      ffi (>= 1.3.0)
    eventmachine (1.0.8)
    excon (0.45.4)
    execjs (2.6.0)
    eye (0.7)
      celluloid (~> 0.16.0)
      celluloid-io (~> 0.16.0)
      sigar (~> 0.7.3)
      state_machine
      thor
    factory_girl (4.5.0)
      activesupport (>= 3.0.0)
    factory_girl_rails (4.5.0)
      factory_girl (~> 4.5.0)
      railties (>= 3.0.0)
    faraday (0.9.2)
      multipart-post (>= 1.2, < 3)
    faraday-cookie_jar (0.0.6)
      faraday (>= 0.7.4)
      http-cookie (~> 1.0.0)
    faraday_middleware (0.10.0)
      faraday (>= 0.7.4, < 0.10)
    ffi (1.9.10)
    fission (0.5.0)
      CFPropertyList (~> 2.2)
    fixture_builder (0.4.1)
      activerecord (>= 2)
      activesupport (>= 2)
    fog (1.37.0)
      fog-aliyun (>= 0.1.0)
      fog-atmos
      fog-aws (>= 0.6.0)
      fog-brightbox (~> 0.4)
      fog-core (~> 1.32)
      fog-dynect (~> 0.0.2)
      fog-ecloud (~> 0.1)
      fog-google (<= 0.1.0)
      fog-json
      fog-local
      fog-powerdns (>= 0.1.1)
      fog-profitbricks
      fog-radosgw (>= 0.0.2)
      fog-riakcs
      fog-sakuracloud (>= 0.0.4)
      fog-serverlove
      fog-softlayer
      fog-storm_on_demand
      fog-terremark
      fog-vmfusion
      fog-voxel
      fog-vsphere (>= 0.4.0)
      fog-xenserver
      fog-xml (~> 0.1.1)
      ipaddress (~> 0.5)
    fog-aliyun (0.1.0)
      fog-core (~> 1.27)
      fog-json (~> 1.0)
      ipaddress (~> 0.8)
      xml-simple (~> 1.1)
    fog-atmos (0.1.0)
      fog-core
      fog-xml
    fog-aws (0.7.6)
      fog-core (~> 1.27)
      fog-json (~> 1.0)
      fog-xml (~> 0.1)
      ipaddress (~> 0.8)
    fog-brightbox (0.10.1)
      fog-core (~> 1.22)
      fog-json
      inflecto (~> 0.0.2)
    fog-core (1.35.0)
      builder
      excon (~> 0.45)
      formatador (~> 0.2)
    fog-dynect (0.0.2)
      fog-core
      fog-json
      fog-xml
    fog-ecloud (0.3.0)
      fog-core
      fog-xml
    fog-google (0.1.0)
      fog-core
      fog-json
      fog-xml
    fog-json (1.0.2)
      fog-core (~> 1.0)
      multi_json (~> 1.10)
    fog-local (0.2.1)
      fog-core (~> 1.27)
    fog-powerdns (0.1.1)
      fog-core (~> 1.27)
      fog-json (~> 1.0)
      fog-xml (~> 0.1)
    fog-profitbricks (0.0.5)
      fog-core
      fog-xml
      nokogiri
    fog-radosgw (0.0.4)
      fog-core (>= 1.21.0)
      fog-json
      fog-xml (>= 0.0.1)
    fog-riakcs (0.1.0)
      fog-core
      fog-json
      fog-xml
    fog-sakuracloud (1.7.5)
      fog-core
      fog-json
    fog-serverlove (0.1.2)
      fog-core
      fog-json
    fog-softlayer (1.0.2)
      fog-core
      fog-json
    fog-storm_on_demand (0.1.1)
      fog-core
      fog-json
    fog-terremark (0.1.0)
      fog-core
      fog-xml
    fog-vmfusion (0.1.0)
      fission
      fog-core
    fog-voxel (0.1.0)
      fog-core
      fog-xml
    fog-vsphere (0.4.0)
      fog-core
      rbvmomi (~> 1.8)
    fog-xenserver (0.2.2)
      fog-core
      fog-xml
    fog-xml (0.1.2)
      fog-core
      nokogiri (~> 1.5, >= 1.5.11)
    font-awesome-rails (4.5.0.0)
      railties (>= 3.2, < 5.0)
    formatador (0.2.5)
    fuubar (2.0.0)
      rspec (~> 3.0)
      ruby-progressbar (~> 1.4)
    gherkin (2.12.2)
      multi_json (~> 1.3)
    gitlab (3.4.0)
      httparty
      terminal-table
    globalid (0.3.6)
      activesupport (>= 4.1.0)
    gon (6.0.1)
      actionpack (>= 3.0)
      json
      multi_json
      request_store (>= 1.0)
    guard (2.13.0)
      formatador (>= 0.2.4)
      listen (>= 2.7, <= 4.0)
      lumberjack (~> 1.0)
      nenv (~> 0.1)
      notiffany (~> 0.0)
      pry (>= 0.9.12)
      shellany (~> 0.0)
      thor (>= 0.18.1)
    guard-compat (1.2.1)
    guard-cucumber (1.5.4)
      cucumber (>= 1.3.0)
      guard-compat (~> 1.0)
      nenv (~> 0.1)
    guard-jshintrb (1.1.1)
      guard (~> 2.0)
      jshintrb
    guard-rspec (4.6.4)
      guard (~> 2.1)
      guard-compat (~> 1.1)
      rspec (>= 2.99.0, < 4.0)
    guard-rubocop (1.2.0)
      guard (~> 2.0)
      rubocop (~> 0.20)
    haml (4.0.7)
      tilt
    haml_lint (0.15.2)
      haml (~> 4.0)
      rubocop (>= 0.25.0)
      sysexits (~> 1.1)
    handlebars_assets (0.22.0)
      execjs (~> 2.0)
      multi_json (~> 1.0)
      sprockets (>= 2.0.0, < 4.0)
      tilt (~> 1.2)
    hashdiff (0.2.3)
    hashie (3.4.3)
    hike (1.2.3)
    hiredis (0.5.2)
    hitimes (1.2.3)
    http (0.9.8)
      addressable (~> 2.3)
      http-cookie (~> 1.0)
      http-form_data (~> 1.0.1)
      http_parser.rb (~> 0.6.0)
    http-cookie (1.0.2)
      domain_name (~> 0.5)
    http-form_data (1.0.1)
    http_accept_language (2.0.5)
    http_parser.rb (0.6.0)
    httparty (0.13.7)
      json (~> 1.8)
      multi_xml (>= 0.5.2)
    httpclient (2.7.1)
    i18n (0.7.0)
    i18n-inflector (2.6.7)
      i18n (>= 0.4.1)
    i18n-inflector-rails (1.0.7)
      actionpack (>= 3.0.0)
      i18n-inflector (~> 2.6)
      railties (>= 3.0.0)
    ice_cube (0.11.1)
    inflecto (0.0.2)
    ipaddress (0.8.0)
    jasmine (2.4.0)
      jasmine-core (~> 2.4)
      phantomjs
      rack (>= 1.2.1)
      rake
    jasmine-core (2.4.1)
    jasmine-jquery-rails (2.0.3)
    jquery-rails (4.0.5)
      rails-dom-testing (~> 1.0)
      railties (>= 4.2.0)
      thor (>= 0.14, < 2.0)
    jquery-ui-rails (5.0.5)
      railties (>= 3.2.16)
    js-routes (1.2.0)
      railties (>= 3.2)
      sprockets-rails
    js_image_paths (0.0.2)
      rails (~> 4.0)
    jshintrb (0.3.0)
      execjs
      multi_json (>= 1.3)
      rake
    json (1.8.3)
    json-jwt (1.5.1)
      activesupport
      bindata
      multi_json (>= 1.3)
      securecompare
      url_safe_base64
    json-schema (2.5.2)
      addressable (~> 2.3.8)
    json_spec (1.1.4)
      multi_json (~> 1.0)
      rspec (>= 2.0, < 4.0)
    jsonpath (0.5.7)
      multi_json
    jwt (1.5.2)
    kaminari (0.16.3)
      actionpack (>= 3.0.0)
      activesupport (>= 3.0.0)
    kgio (2.10.0)
    leaflet-rails (0.7.4)
    listen (3.0.5)
      rb-fsevent (>= 0.9.3)
      rb-inotify (>= 0.9)
    little-plugger (1.1.4)
    logging (2.0.0)
      little-plugger (~> 1.1)
      multi_json (~> 1.10)
    logging-rails (0.5.0)
      logging (>= 1.8)
    loofah (2.0.3)
      nokogiri (>= 1.5.9)
    lumberjack (1.0.9)
    macaddr (1.7.1)
      systemu (~> 2.6.2)
    mail (2.6.3)
      mime-types (>= 1.16, < 3)
    markerb (1.1.0)
    memoizable (0.4.2)
      thread_safe (~> 0.3, >= 0.3.1)
    messagebus_ruby_api (1.0.3)
    method_source (0.8.2)
    mime-types (2.99)
    mini_magick (4.3.6)
    mini_portile2 (2.0.0)
    minitest (5.8.3)
    mobile-fu (1.3.1)
      rack-mobile-detect
      rails
    multi_json (1.11.2)
    multi_test (0.1.2)
    multi_xml (0.5.5)
    multipart-post (2.0.0)
    mysql2 (0.3.20)
    naught (1.1.0)
    nenv (0.2.0)
    nested_form (0.3.2)
    nio4r (1.2.0)
    nokogiri (1.6.7.2)
      mini_portile2 (~> 2.0.0.rc2)
    notiffany (0.0.8)
      nenv (~> 0.1)
      shellany (~> 0.0)
    oauth (0.4.7)
    oauth2 (1.0.0)
      faraday (>= 0.8, < 0.10)
      jwt (~> 1.0)
      multi_json (~> 1.3)
      multi_xml (~> 0.5)
      rack (~> 1.2)
    octokit (4.1.1)
      sawyer (~> 0.6.0, >= 0.5.3)
    omniauth (1.3.1)
      hashie (>= 1.2, < 4)
      rack (>= 1.0, < 3)
    omniauth-facebook (3.0.0)
      omniauth-oauth2 (~> 1.2)
    omniauth-oauth (1.1.0)
      oauth
      omniauth (~> 1.0)
    omniauth-oauth2 (1.4.0)
      oauth2 (~> 1.0)
      omniauth (~> 1.2)
    omniauth-tumblr (1.2)
      multi_json
      omniauth-oauth (~> 1.0)
    omniauth-twitter (1.2.1)
      json (~> 1.3)
      omniauth-oauth (~> 1.1)
    omniauth-wordpress (0.2.2)
      omniauth-oauth2 (>= 1.1.0)
    open_graph_reader (0.6.1)
      faraday (~> 0.9.0)
      nokogiri (~> 1.6)
    openid_connect (0.8.3)
      activemodel
      attr_required (>= 0.0.5)
      json (>= 1.4.3)
      json-jwt (>= 0.5.5)
      rack-oauth2 (>= 1.0.0)
      swd (>= 0.1.2)
      tzinfo
      validate_email
      validate_url
      webfinger (>= 0.0.2)
    orm_adapter (0.5.0)
    parser (2.2.3.0)
      ast (>= 1.1, < 3.0)
    pg (0.18.4)
    phantomjs (1.9.8.0)
    powerpack (0.1.1)
    pronto (0.5.3)
      gitlab (~> 3.4.0)
      octokit (~> 4.1.0)
      rugged (~> 0.23.0)
      thor (~> 0.19.0)
    pronto-haml (0.5.0)
      haml_lint (~> 0.15.0)
      pronto (~> 0.5.0)
    pronto-jshint (0.5.0)
      jshintrb (~> 0.3.0)
      pronto (~> 0.5.0)
    pronto-rubocop (0.5.0)
      pronto (~> 0.5.0)
      rubocop (~> 0.35.0)
    pronto-scss (0.5.0)
      pronto (~> 0.5.0)
      scss_lint (~> 0.42.0)
    pry (0.10.3)
      coderay (~> 1.1.0)
      method_source (~> 0.8.1)
      slop (~> 3.4)
    pry-byebug (3.3.0)
      byebug (~> 8.0)
      pry (~> 0.10)
    pry-debundle (0.8)
      pry
    quiet_assets (1.1.0)
      railties (>= 3.1, < 5.0)
    rack (1.6.4)
    rack-cors (0.4.0)
    rack-google-analytics (1.2.0)
      actionpack
      activesupport
    rack-mobile-detect (0.4.0)
      rack
    rack-oauth2 (1.2.1)
      activesupport (>= 2.3)
      attr_required (>= 0.0.5)
      httpclient (>= 2.4)
      multi_json (>= 1.3.6)
      rack (>= 1.1)
    rack-piwik (0.3.0)
    rack-pjax (0.8.0)
      nokogiri (~> 1.5)
      rack (~> 1.1)
    rack-protection (1.5.3)
      rack
    rack-rewrite (1.5.1)
    rack-ssl (1.4.1)
      rack
    rack-test (0.6.3)
      rack (>= 1.0)
    rails (4.2.5)
      actionmailer (= 4.2.5)
      actionpack (= 4.2.5)
      actionview (= 4.2.5)
      activejob (= 4.2.5)
      activemodel (= 4.2.5)
      activerecord (= 4.2.5)
      activesupport (= 4.2.5)
      bundler (>= 1.3.0, < 2.0)
      railties (= 4.2.5)
      sprockets-rails
    rails-assets-autosize (3.0.14)
    rails-assets-blueimp-gallery (2.16.0)
    rails-assets-diaspora_jsxc (0.1.5.develop.1)
      rails-assets-favico.js (~> 0.3.9)
      rails-assets-jquery (>= 1.11)
      rails-assets-jquery-colorbox (~> 1.6.3)
      rails-assets-jquery-fullscreen-plugin (~> 0.5.0)
      rails-assets-jquery.slimscroll (~> 1.3.6)
      rails-assets-jquery.ui (~> 1.11.4)
    rails-assets-favico.js (0.3.10)
    rails-assets-highlightjs (9.0.0)
    rails-assets-jakobmattsson--jquery-elastic (1.6.11)
      rails-assets-jquery (>= 1.2.6)
    rails-assets-jasmine (2.4.1)
    rails-assets-jasmine-ajax (3.2.0)
      rails-assets-jasmine (~> 2)
    rails-assets-jeresig--jquery.hotkeys (0.2.0)
      rails-assets-jquery (>= 1.4.2)
    rails-assets-jquery (1.11.2)
    rails-assets-jquery-colorbox (1.6.3)
      rails-assets-jquery (>= 1.3.2)
    rails-assets-jquery-fullscreen-plugin (0.5.0)
    rails-assets-jquery-placeholder (2.3.1)
      rails-assets-jquery (>= 1.6)
    rails-assets-jquery-textchange (0.2.3)
      rails-assets-jquery
    rails-assets-jquery.slimscroll (1.3.7)
    rails-assets-jquery.ui (1.11.4)
      rails-assets-jquery (>= 1.6)
    rails-assets-markdown-it--markdown-it-for-inline (0.1.1)
    rails-assets-markdown-it (5.1.0)
    rails-assets-markdown-it-diaspora-mention (0.4.0)
    rails-assets-markdown-it-hashtag (0.4.0)
    rails-assets-markdown-it-sanitizer (0.4.1)
    rails-assets-markdown-it-sub (1.0.0)
    rails-assets-markdown-it-sup (1.0.0)
    rails-assets-perfect-scrollbar (0.6.8)
    rails-assets-typeahead.js (0.11.1)
      rails-assets-jquery (>= 1.7)
    rails-deprecated_sanitizer (1.0.3)
      activesupport (>= 4.2.0.alpha)
    rails-dom-testing (1.0.7)
      activesupport (>= 4.2.0.beta, < 5.0)
      nokogiri (~> 1.6.0)
      rails-deprecated_sanitizer (>= 1.0.1)
    rails-html-sanitizer (1.0.2)
      loofah (~> 2.0)
    rails-i18n (4.0.8)
      i18n (~> 0.7)
      railties (~> 4.0)
    rails-timeago (2.11.0)
      actionpack (>= 3.1)
      activesupport (>= 3.1)
    rails_admin (0.8.1)
      builder (~> 3.1)
      coffee-rails (~> 4.0)
      font-awesome-rails (>= 3.0, < 5)
      haml (~> 4.0)
      jquery-rails (>= 3.0, < 5)
      jquery-ui-rails (~> 5.0)
      kaminari (~> 0.14)
      nested_form (~> 0.3)
      rack-pjax (~> 0.7)
      rails (~> 4.0)
      remotipart (~> 1.0)
      safe_yaml (~> 1.0)
      sass-rails (>= 4.0, < 6)
    railties (4.2.5)
      actionpack (= 4.2.5)
      activesupport (= 4.2.5)
      rake (>= 0.8.7)
      thor (>= 0.18.1, < 2.0)
    rainbow (2.0.0)
    raindrops (0.15.0)
    rake (10.5.0)
    rb-fsevent (0.9.6)
    rb-inotify (0.9.5)
      ffi (>= 0.5.0)
    rbvmomi (1.8.2)
      builder
      nokogiri (>= 1.4.1)
      trollop
    redcarpet (3.3.4)
    redis (3.2.2)
    redis-namespace (1.5.2)
      redis (~> 3.0, >= 3.0.4)
    remotipart (1.2.1)
    request_store (1.2.1)
    responders (2.1.1)
      railties (>= 4.2.0, < 5.1)
    roxml (3.1.6)
      activesupport (>= 2.3.0)
      nokogiri (>= 1.3.3)
    rspec (3.3.0)
      rspec-core (~> 3.3.0)
      rspec-expectations (~> 3.3.0)
      rspec-mocks (~> 3.3.0)
    rspec-core (3.3.2)
      rspec-support (~> 3.3.0)
    rspec-expectations (3.3.1)
      diff-lcs (>= 1.2.0, < 2.0)
      rspec-support (~> 3.3.0)
    rspec-instafail (0.4.0)
      rspec
    rspec-mocks (3.3.2)
      diff-lcs (>= 1.2.0, < 2.0)
      rspec-support (~> 3.3.0)
    rspec-rails (3.3.3)
      actionpack (>= 3.0, < 4.3)
      activesupport (>= 3.0, < 4.3)
      railties (>= 3.0, < 4.3)
      rspec-core (~> 3.3.0)
      rspec-expectations (~> 3.3.0)
      rspec-mocks (~> 3.3.0)
      rspec-support (~> 3.3.0)
    rspec-support (3.3.0)
    rubocop (0.35.1)
      astrolabe (~> 1.3)
      parser (>= 2.2.3.0, < 3.0)
      powerpack (~> 0.1)
      rainbow (>= 1.99.1, < 3.0)
      ruby-progressbar (~> 1.7)
      tins (<= 1.6.0)
    ruby-oembed (0.9.0)
    ruby-progressbar (1.7.5)
    rubyzip (1.1.7)
    rugged (0.23.3)
    safe_yaml (1.0.4)
    sass (3.4.20)
    sass-rails (5.0.4)
      railties (>= 4.0.0, < 5.0)
      sass (~> 3.1)
      sprockets (>= 2.8, < 4.0)
      sprockets-rails (>= 2.0, < 4.0)
      tilt (>= 1.1, < 3)
    sawyer (0.6.0)
      addressable (~> 2.3.5)
      faraday (~> 0.8, < 0.10)
    scss_lint (0.42.2)
      rainbow (~> 2.0)
      sass (~> 3.4.15)
    securecompare (1.0.0)
    selenium-webdriver (2.47.1)
      childprocess (~> 0.5)
      multi_json (~> 1.0)
      rubyzip (~> 1.0)
      websocket (~> 1.0)
    shellany (0.0.1)
    shoulda-matchers (3.0.1)
      activesupport (>= 4.0.0)
    sidekiq (3.4.2)
      celluloid (~> 0.16.0)
      connection_pool (~> 2.2, >= 2.2.0)
      json (~> 1.0)
      redis (~> 3.2, >= 3.2.1)
      redis-namespace (~> 1.5, >= 1.5.2)
    sidetiq (0.6.3)
      celluloid (>= 0.14.1)
      ice_cube (= 0.11.1)
      sidekiq (>= 3.0.0)
    sigar (0.7.3)
    simple_captcha2 (0.3.4)
      rails (>= 4.1)
    simple_oauth (0.3.1)
    simplecov (0.11.1)
      docile (~> 1.1.0)
      json (~> 1.8)
      simplecov-html (~> 0.10.0)
    simplecov-html (0.10.0)
    sinatra (1.4.6)
      rack (~> 1.4)
      rack-protection (~> 1.4)
      tilt (>= 1.3, < 3)
    sinon-rails (1.15.0)
      railties (>= 3.1)
    slop (3.6.0)
    spring (1.6.1)
    spring-commands-cucumber (1.0.1)
      spring (>= 0.9.1)
    spring-commands-rspec (1.0.4)
      spring (>= 0.9.1)
    sprockets (2.12.4)
      hike (~> 1.2)
      multi_json (~> 1.0)
      rack (~> 1.0)
      tilt (~> 1.1, != 1.3.0)
    sprockets-rails (2.3.3)
      actionpack (>= 3.0)
      activesupport (>= 3.0)
      sprockets (>= 2.8, < 4.0)
    state_machine (1.2.0)
    swd (1.0.0)
      activesupport (>= 3)
      attr_required (>= 0.0.5)
      httpclient (>= 2.4)
      i18n
      json (>= 1.4.3)
    sysexits (1.2.0)
    systemu (2.6.5)
    terminal-table (1.5.2)
    test_after_commit (0.4.2)
      activerecord (>= 3.2)
    thor (0.19.1)
    thread_safe (0.3.5)
    tilt (1.4.1)
    timecop (0.8.0)
    timers (4.0.4)
      hitimes
    tins (1.6.0)
    trollop (2.1.2)
    twitter (5.15.0)
      addressable (~> 2.3)
      buftok (~> 0.2.0)
      equalizer (= 0.0.10)
      faraday (~> 0.9.0)
      http (>= 0.4, < 0.10)
      http_parser.rb (~> 0.6.0)
      json (~> 1.8)
      memoizable (~> 0.4.0)
      naught (~> 1.0)
      simple_oauth (~> 0.3.0)
    twitter-text (1.13.0)
      unf (~> 0.1.0)
    typhoeus (0.8.0)
      ethon (>= 0.8.0)
    tzinfo (1.2.2)
      thread_safe (~> 0.1)
    uglifier (2.7.2)
      execjs (>= 0.3.0)
      json (>= 1.8.0)
    unf (0.1.4)
      unf_ext
    unf_ext (0.0.7.1)
    unicorn (5.0.1)
      kgio (~> 2.6)
      rack
      raindrops (~> 0.7)
    url_safe_base64 (0.2.2)
    uuid (2.3.8)
      macaddr (~> 1.0)
    valid (1.1.0)
    validate_email (0.1.6)
      activemodel (>= 3.0)
      mail (>= 2.2.5)
    validate_url (1.0.2)
      activemodel (>= 3.0.0)
      addressable
    versionist (1.4.1)
      activesupport (>= 3)
      railties (>= 3)
      yard (~> 0.7)
    warden (1.2.4)
      rack (>= 1.0)
    webfinger (1.0.1)
      activesupport
      httpclient (>= 2.4)
      multi_json
    webmock (1.22.3)
      addressable (>= 2.3.6)
      crack (>= 0.3.2)
      hashdiff
    websocket (1.2.2)
    will_paginate (3.0.7)
    xml-simple (1.1.5)
    xpath (2.0.0)
      nokogiri (~> 1.3)
    yard (0.8.7.6)

PLATFORMS
  ruby

DEPENDENCIES
  active_model_serializers (= 0.9.3)
  activerecord-import (= 0.10.0)
  acts-as-taggable-on (= 3.5.0)
  acts_as_api (= 0.4.2)
  addressable (= 2.3.8)
  asset_sync (= 1.1.0)
  autoprefixer-rails (= 6.2.2)
  backbone-on-rails (= 1.2.0.0)
  bootstrap-sass (= 3.3.6)
  bootstrap-switch-rails (= 3.3.3)
  capybara (= 2.5.0)
  carrierwave (= 0.10.0)
  compass-rails (= 2.0.5)
  configurate (= 0.3.1)
  cucumber-api-steps (= 0.13)
  cucumber-rails (= 1.4.2)
  database_cleaner (= 1.5.1)
  devise (= 3.5.4)
  devise-token_authenticatable (~> 0.4.0)
  devise_lastseenable (= 0.0.6)
  diaspora-vines (~> 0.2.0.develop)
<<<<<<< HEAD
  diaspora_federation-rails (= 0.0.11)
  diaspora_federation-test (= 0.0.11)
  entypo-rails (= 3.0.0.pre.rc2)
=======
  diaspora_federation-rails (= 0.0.12)
  diaspora_federation-test (= 0.0.12)
  entypo-rails (= 2.2.3)
>>>>>>> ebfb901b
  eye (= 0.7)
  factory_girl_rails (= 4.5.0)
  faraday (= 0.9.2)
  faraday-cookie_jar (= 0.0.6)
  faraday_middleware (= 0.10.0)
  fixture_builder (= 0.4.1)
  fog (= 1.37.0)
  fuubar (= 2.0.0)
  gon (= 6.0.1)
  guard (= 2.13.0)
  guard-cucumber (= 1.5.4)
  guard-jshintrb (= 1.1.1)
  guard-rspec (= 4.6.4)
  guard-rubocop (= 1.2.0)
  haml (= 4.0.7)
  haml_lint (= 0.15.2)
  handlebars_assets (= 0.22.0)
  http_accept_language (= 2.0.5)
  i18n-inflector-rails (= 1.0.7)
  jasmine (= 2.4.0)
  jasmine-jquery-rails (= 2.0.3)
  jquery-rails (= 4.0.5)
  jquery-ui-rails (= 5.0.5)
  js-routes (= 1.2.0)
  js_image_paths (= 0.0.2)
  jshintrb (= 0.3.0)
  json (= 1.8.3)
  json-schema (= 2.5.2)
  json_spec (= 1.1.4)
  leaflet-rails (= 0.7.4)
  logging-rails (= 0.5.0)
  markerb (= 1.1.0)
  messagebus_ruby_api (= 1.0.3)
  mini_magick (= 4.3.6)
  minitest
  mobile-fu (= 1.3.1)
  mysql2 (= 0.3.20)
  nokogiri (= 1.6.7.2)
  omniauth (= 1.3.1)
  omniauth-facebook (= 3.0.0)
  omniauth-tumblr (= 1.2)
  omniauth-twitter (= 1.2.1)
  omniauth-wordpress (= 0.2.2)
  open_graph_reader (= 0.6.1)
  openid_connect (= 0.8.3)
  pg (= 0.18.4)
  pronto (= 0.5.3)
  pronto-haml (= 0.5.0)
  pronto-jshint (= 0.5.0)
  pronto-rubocop (= 0.5.0)
  pronto-scss (= 0.5.0)
  pry
  pry-byebug
  pry-debundle
  quiet_assets (= 1.1.0)
  rack-cors (= 0.4.0)
  rack-google-analytics (= 1.2.0)
  rack-piwik (= 0.3.0)
  rack-protection (= 1.5.3)
  rack-rewrite (= 1.5.1)
  rack-ssl (= 1.4.1)
  rails (= 4.2.5)
  rails-assets-autosize (= 3.0.14)!
  rails-assets-blueimp-gallery (= 2.16.0)!
  rails-assets-diaspora_jsxc (~> 0.1.5.develop)!
  rails-assets-highlightjs (= 9.0.0)!
  rails-assets-jakobmattsson--jquery-elastic (= 1.6.11)!
  rails-assets-jasmine-ajax (= 3.2.0)!
  rails-assets-jeresig--jquery.hotkeys (= 0.2.0)!
  rails-assets-jquery (= 1.11.2)!
  rails-assets-jquery-placeholder (= 2.3.1)!
  rails-assets-jquery-textchange (= 0.2.3)!
  rails-assets-markdown-it (= 5.1.0)!
  rails-assets-markdown-it--markdown-it-for-inline (= 0.1.1)!
  rails-assets-markdown-it-diaspora-mention (= 0.4.0)!
  rails-assets-markdown-it-hashtag (= 0.4.0)!
  rails-assets-markdown-it-sanitizer (= 0.4.1)!
  rails-assets-markdown-it-sub (= 1.0.0)!
  rails-assets-markdown-it-sup (= 1.0.0)!
  rails-assets-perfect-scrollbar (= 0.6.8)!
  rails-assets-typeahead.js (= 0.11.1)!
  rails-i18n (= 4.0.8)
  rails-timeago (= 2.11.0)
  rails_admin (= 0.8.1)
  rb-fsevent (= 0.9.6)
  rb-inotify (= 0.9.5)
  redcarpet (= 3.3.4)
  remotipart (= 1.2.1)
  responders (= 2.1.1)
  roxml (= 3.1.6)
  rspec-instafail (= 0.4.0)
  rspec-rails (= 3.3.3)
  rubocop (= 0.35.1)
  ruby-oembed (= 0.9.0)
  rubyzip (= 1.1.7)
  sass-rails (= 5.0.4)
  selenium-webdriver (= 2.47.1)
  shoulda-matchers (= 3.0.1)
  sidekiq (= 3.4.2)
  sidetiq (= 0.6.3)
  simple_captcha2 (= 0.3.4)
  simplecov (= 0.11.1)
  sinatra (= 1.4.6)
  sinon-rails (= 1.15.0)
  spring (= 1.6.1)
  spring-commands-cucumber (= 1.0.1)
  spring-commands-rspec (= 1.0.4)
  test_after_commit (= 0.4.2)
  timecop (= 0.8.0)
  twitter (= 5.15.0)
  twitter-text (= 1.13.0)
  typhoeus (= 0.8.0)
  uglifier (= 2.7.2)
  unicorn (= 5.0.1)
  uuid (= 2.3.8)
  versionist (= 1.4.1)
  webmock (= 1.22.3)
  will_paginate (= 3.0.7)

BUNDLED WITH
   1.11.2<|MERGE_RESOLUTION|>--- conflicted
+++ resolved
@@ -895,15 +895,11 @@
   devise-token_authenticatable (~> 0.4.0)
   devise_lastseenable (= 0.0.6)
   diaspora-vines (~> 0.2.0.develop)
-<<<<<<< HEAD
   diaspora_federation-rails (= 0.0.11)
   diaspora_federation-test (= 0.0.11)
-  entypo-rails (= 3.0.0.pre.rc2)
-=======
   diaspora_federation-rails (= 0.0.12)
   diaspora_federation-test (= 0.0.12)
-  entypo-rails (= 2.2.3)
->>>>>>> ebfb901b
+  entypo-rails (= 3.0.0.pre.rc2)
   eye (= 0.7)
   factory_girl_rails (= 4.5.0)
   faraday (= 0.9.2)
