--- conflicted
+++ resolved
@@ -417,12 +417,8 @@
     kaminari (0.16.3)
       actionpack (>= 3.0.0)
       activesupport (>= 3.0.0)
-<<<<<<< HEAD
     kgio (2.10.0)
-=======
-    kgio (2.9.3)
     leaflet-rails (0.7.4)
->>>>>>> 1cdcc50c
     listen (3.0.3)
       rb-fsevent (>= 0.9.3)
       rb-inotify (>= 0.9)
