GEM
  remote: https://rubygems.org/
  remote: https://rails-assets.org/
  specs:
    CFPropertyList (2.3.2)
    actionmailer (4.2.5)
      actionpack (= 4.2.5)
      actionview (= 4.2.5)
      activejob (= 4.2.5)
      mail (~> 2.5, >= 2.5.4)
      rails-dom-testing (~> 1.0, >= 1.0.5)
    actionpack (4.2.5)
      actionview (= 4.2.5)
      activesupport (= 4.2.5)
      rack (~> 1.6)
      rack-test (~> 0.6.2)
      rails-dom-testing (~> 1.0, >= 1.0.5)
      rails-html-sanitizer (~> 1.0, >= 1.0.2)
    actionview (4.2.5)
      activesupport (= 4.2.5)
      builder (~> 3.1)
      erubis (~> 2.7.0)
      rails-dom-testing (~> 1.0, >= 1.0.5)
      rails-html-sanitizer (~> 1.0, >= 1.0.2)
    active_model_serializers (0.9.3)
      activemodel (>= 3.2)
    activejob (4.2.5)
      activesupport (= 4.2.5)
      globalid (>= 0.3.0)
    activemodel (4.2.5)
      activesupport (= 4.2.5)
      builder (~> 3.1)
    activerecord (4.2.5)
      activemodel (= 4.2.5)
      activesupport (= 4.2.5)
      arel (~> 6.0)
    activerecord-import (0.10.0)
      activerecord (>= 3.0)
    activesupport (4.2.5)
      i18n (~> 0.7)
      json (~> 1.7, >= 1.7.7)
      minitest (~> 5.1)
      thread_safe (~> 0.3, >= 0.3.4)
      tzinfo (~> 1.1)
    acts-as-taggable-on (3.5.0)
      activerecord (>= 3.2, < 5)
    acts_as_api (0.4.2)
      activemodel (>= 3.0.0)
      activesupport (>= 3.0.0)
      rack (>= 1.1.0)
    addressable (2.3.8)
    arel (6.0.3)
    asset_sync (1.1.0)
      activemodel
      fog (>= 1.8.0)
      unf
    ast (2.0.0)
    astrolabe (1.3.1)
      parser (~> 2.2)
    autoprefixer-rails (6.0.3)
      execjs
      json
    backbone-on-rails (1.2.0.0)
      eco
      ejs
      jquery-rails
      railties
    bcrypt (3.1.10)
    bootstrap-sass (2.3.2.2)
      sass (~> 3.2)
    buftok (0.2.0)
    builder (3.2.2)
    byebug (4.0.5)
      columnize (= 0.9.0)
    capybara (2.5.0)
      mime-types (>= 1.16)
      nokogiri (>= 1.3.3)
      rack (>= 1.0.0)
      rack-test (>= 0.5.4)
      xpath (~> 2.0)
    carrierwave (0.10.0)
      activemodel (>= 3.2.0)
      activesupport (>= 3.2.0)
      json (>= 1.7)
      mime-types (>= 1.16)
    celluloid (0.16.0)
      timers (~> 4.0.0)
    celluloid-io (0.16.2)
      celluloid (>= 0.16.0)
      nio4r (>= 1.1.0)
    childprocess (0.5.6)
      ffi (~> 1.0, >= 1.0.11)
    chunky_png (1.3.4)
    coderay (1.1.0)
    coffee-rails (4.1.0)
      coffee-script (>= 2.2.0)
      railties (>= 4.0.0, < 5.0)
    coffee-script (2.4.1)
      coffee-script-source
      execjs
    coffee-script-source (1.9.1.1)
    columnize (0.9.0)
    compass (1.0.3)
      chunky_png (~> 1.2)
      compass-core (~> 1.0.2)
      compass-import-once (~> 1.0.5)
      rb-fsevent (>= 0.9.3)
      rb-inotify (>= 0.9)
      sass (>= 3.3.13, < 3.5)
    compass-core (1.0.3)
      multi_json (~> 1.0)
      sass (>= 3.3.0, < 3.5)
    compass-import-once (1.0.5)
      sass (>= 3.2, < 3.5)
    compass-rails (2.0.5)
      compass (~> 1.0.0)
      sass-rails (< 5.1)
      sprockets (< 2.13)
    configurate (0.3.1)
    connection_pool (2.2.0)
    crack (0.4.2)
      safe_yaml (~> 1.0.0)
    cucumber (1.3.20)
      builder (>= 2.1.2)
      diff-lcs (>= 1.1.3)
      gherkin (~> 2.12)
      multi_json (>= 1.7.5, < 2.0)
      multi_test (>= 0.1.2)
    cucumber-rails (1.4.2)
      capybara (>= 1.1.2, < 3)
      cucumber (>= 1.3.8, < 2)
      mime-types (>= 1.16, < 3)
      nokogiri (~> 1.5)
      rails (>= 3, < 5)
    database_cleaner (1.5.1)
    devise (3.5.2)
      bcrypt (~> 3.0)
      orm_adapter (~> 0.1)
      railties (>= 3.2.6, < 5)
      responders
      thread_safe (~> 0.1)
      warden (~> 1.2.3)
    devise-token_authenticatable (0.4.0)
      devise (~> 3.5.0)
    devise_lastseenable (0.0.6)
      devise
      rails (>= 3.0.4)
    diaspora-vines (0.2.0.develop.4)
      activerecord (~> 4.1)
      bcrypt (~> 3.1)
      em-hiredis (~> 0.3.0)
      eventmachine (~> 1.0.8)
      http_parser.rb (~> 0.6)
      nokogiri (~> 1.6)
    diaspora_federation (0.0.8)
      faraday (~> 0.9.2)
      faraday_middleware (~> 0.10.0)
      nokogiri (~> 1.6, >= 1.6.6)
      typhoeus (~> 0.7)
      valid (~> 1.0)
    diaspora_federation-rails (0.0.8)
      diaspora_federation (= 0.0.8)
      rails (~> 4.2)
    diff-lcs (1.2.5)
    docile (1.1.5)
    domain_name (0.5.25)
      unf (>= 0.0.5, < 1.0.0)
    eco (1.0.0)
      coffee-script
      eco-source
      execjs
    eco-source (1.1.0.rc.1)
    ejs (1.1.1)
    em-hiredis (0.3.0)
      eventmachine (~> 1.0)
      hiredis (~> 0.5.0)
    entypo-rails (2.2.3)
      railties (>= 3.1, <= 5)
    equalizer (0.0.10)
    erubis (2.7.0)
    ethon (0.8.0)
      ffi (>= 1.3.0)
    eventmachine (1.0.8)
    excon (0.45.4)
    execjs (2.6.0)
    eye (0.7)
      celluloid (~> 0.16.0)
      celluloid-io (~> 0.16.0)
      sigar (~> 0.7.3)
      state_machine
      thor
    facebox-rails (0.2.0)
      railties (>= 3.0, < 5.0)
      thor (>= 0.14, < 2.0)
    factory_girl (4.5.0)
      activesupport (>= 3.0.0)
    factory_girl_rails (4.5.0)
      factory_girl (~> 4.5.0)
      railties (>= 3.0.0)
    faraday (0.9.2)
      multipart-post (>= 1.2, < 3)
    faraday-cookie_jar (0.0.6)
      faraday (>= 0.7.4)
      http-cookie (~> 1.0.0)
    faraday_middleware (0.10.0)
      faraday (>= 0.7.4, < 0.10)
    ffi (1.9.10)
    fission (0.5.0)
      CFPropertyList (~> 2.2)
    fixture_builder (0.4.1)
      activerecord (>= 2)
      activesupport (>= 2)
    fog (1.34.0)
      fog-atmos
      fog-aws (>= 0.6.0)
      fog-brightbox (~> 0.4)
      fog-core (~> 1.32)
      fog-dynect (~> 0.0.2)
      fog-ecloud (~> 0.1)
      fog-google (>= 0.0.2)
      fog-json
      fog-local
      fog-powerdns (>= 0.1.1)
      fog-profitbricks
      fog-radosgw (>= 0.0.2)
      fog-riakcs
      fog-sakuracloud (>= 0.0.4)
      fog-serverlove
      fog-softlayer
      fog-storm_on_demand
      fog-terremark
      fog-vmfusion
      fog-voxel
      fog-xml (~> 0.1.1)
      ipaddress (~> 0.5)
      nokogiri (~> 1.5, >= 1.5.11)
    fog-atmos (0.1.0)
      fog-core
      fog-xml
    fog-aws (0.7.6)
      fog-core (~> 1.27)
      fog-json (~> 1.0)
      fog-xml (~> 0.1)
      ipaddress (~> 0.8)
    fog-brightbox (0.9.0)
      fog-core (~> 1.22)
      fog-json
      inflecto (~> 0.0.2)
    fog-core (1.32.1)
      builder
      excon (~> 0.45)
      formatador (~> 0.2)
      mime-types
      net-scp (~> 1.1)
      net-ssh (>= 2.1.3)
    fog-dynect (0.0.2)
      fog-core
      fog-json
      fog-xml
    fog-ecloud (0.3.0)
      fog-core
      fog-xml
    fog-google (0.1.1)
      fog-core
      fog-json
      fog-xml
    fog-json (1.0.2)
      fog-core (~> 1.0)
      multi_json (~> 1.10)
    fog-local (0.2.1)
      fog-core (~> 1.27)
    fog-powerdns (0.1.1)
      fog-core (~> 1.27)
      fog-json (~> 1.0)
      fog-xml (~> 0.1)
    fog-profitbricks (0.0.5)
      fog-core
      fog-xml
      nokogiri
    fog-radosgw (0.0.4)
      fog-core (>= 1.21.0)
      fog-json
      fog-xml (>= 0.0.1)
    fog-riakcs (0.1.0)
      fog-core
      fog-json
      fog-xml
    fog-sakuracloud (1.3.3)
      fog-core
      fog-json
    fog-serverlove (0.1.2)
      fog-core
      fog-json
    fog-softlayer (1.0.0)
      fog-core
      fog-json
    fog-storm_on_demand (0.1.1)
      fog-core
      fog-json
    fog-terremark (0.1.0)
      fog-core
      fog-xml
    fog-vmfusion (0.1.0)
      fission
      fog-core
    fog-voxel (0.1.0)
      fog-core
      fog-xml
    fog-xml (0.1.2)
      fog-core
      nokogiri (~> 1.5, >= 1.5.11)
    font-awesome-rails (4.4.0.0)
      railties (>= 3.2, < 5.0)
    formatador (0.2.5)
    fuubar (2.0.0)
      rspec (~> 3.0)
      ruby-progressbar (~> 1.4)
    gherkin (2.12.2)
      multi_json (~> 1.3)
    globalid (0.3.6)
      activesupport (>= 4.1.0)
    gon (6.0.1)
      actionpack (>= 3.0)
      json
      multi_json
      request_store (>= 1.0)
    guard (2.13.0)
      formatador (>= 0.2.4)
      listen (>= 2.7, <= 4.0)
      lumberjack (~> 1.0)
      nenv (~> 0.1)
      notiffany (~> 0.0)
      pry (>= 0.9.12)
      shellany (~> 0.0)
      thor (>= 0.18.1)
    guard-compat (1.2.1)
    guard-cucumber (1.5.4)
      cucumber (>= 1.3.0)
      guard-compat (~> 1.0)
      nenv (~> 0.1)
    guard-jshintrb (1.1.1)
      guard (~> 2.0)
      jshintrb
    guard-rspec (4.6.4)
      guard (~> 2.1)
      guard-compat (~> 1.1)
      rspec (>= 2.99.0, < 4.0)
    guard-rubocop (1.2.0)
      guard (~> 2.0)
      rubocop (~> 0.20)
    haml (4.0.7)
      tilt
    handlebars_assets (0.21.0)
      execjs (~> 2.0)
      multi_json (~> 1.0)
      sprockets (>= 2.0.0, < 4.0)
      tilt (~> 1.2)
    hashdiff (0.2.2)
    hashie (3.4.2)
    hike (1.2.3)
    hiredis (0.5.2)
    hitimes (1.2.3)
    http (0.9.8)
      addressable (~> 2.3)
      http-cookie (~> 1.0)
      http-form_data (~> 1.0.1)
      http_parser.rb (~> 0.6.0)
    http-cookie (1.0.2)
      domain_name (~> 0.5)
    http-form_data (1.0.1)
    http_accept_language (2.0.5)
    http_parser.rb (0.6.0)
    i18n (0.7.0)
    i18n-inflector (2.6.7)
      i18n (>= 0.4.1)
    i18n-inflector-rails (1.0.7)
      actionpack (>= 3.0.0)
      i18n-inflector (~> 2.6)
      railties (>= 3.0.0)
    ice_cube (0.11.1)
    inflecto (0.0.2)
    ipaddress (0.8.0)
    jasmine (2.3.1)
      jasmine-core (~> 2.3)
      phantomjs
      rack (>= 1.2.1)
      rake
    jasmine-core (2.3.4)
    jasmine-jquery-rails (2.0.3)
    jquery-rails (4.0.5)
      rails-dom-testing (~> 1.0)
      railties (>= 4.2.0)
      thor (>= 0.14, < 2.0)
    jquery-ui-rails (5.0.5)
      railties (>= 3.2.16)
    js-routes (1.1.2)
      railties (>= 3.2)
      sprockets-rails
    js_image_paths (0.0.2)
      rails (~> 4.0)
    jshintrb (0.3.0)
      execjs
      multi_json (>= 1.3)
      rake
    json (1.8.3)
    json-schema (2.5.1)
      addressable (~> 2.3.7)
    jwt (1.5.1)
    kaminari (0.16.3)
      actionpack (>= 3.0.0)
      activesupport (>= 3.0.0)
    kgio (2.10.0)
    listen (3.0.3)
      rb-fsevent (>= 0.9.3)
      rb-inotify (>= 0.9)
    little-plugger (1.1.4)
    logging (2.0.0)
      little-plugger (~> 1.1)
      multi_json (~> 1.10)
    logging-rails (0.5.0)
      logging (>= 1.8)
    loofah (2.0.3)
      nokogiri (>= 1.5.9)
    lumberjack (1.0.9)
    macaddr (1.7.1)
      systemu (~> 2.6.2)
    mail (2.6.3)
      mime-types (>= 1.16, < 3)
    markerb (1.1.0)
    memoizable (0.4.2)
      thread_safe (~> 0.3, >= 0.3.1)
    messagebus_ruby_api (1.0.3)
    method_source (0.8.2)
    mime-types (2.6.2)
    mini_magick (4.3.6)
    mini_portile (0.6.2)
    minitest (5.8.2)
    mobile-fu (1.3.1)
      rack-mobile-detect
      rails
    multi_json (1.11.2)
    multi_test (0.1.2)
    multi_xml (0.5.5)
    multipart-post (2.0.0)
    mysql2 (0.3.20)
    naught (1.1.0)
    nenv (0.2.0)
    nested_form (0.3.2)
    net-scp (1.2.1)
      net-ssh (>= 2.6.5)
<<<<<<< HEAD
    net-ssh (2.9.2)
    newrelic_rpm (3.12.1.298)
=======
    net-ssh (3.0.1)
>>>>>>> e1956515
    nio4r (1.1.1)
    nokogiri (1.6.6.4)
      mini_portile (~> 0.6.0)
    notiffany (0.0.8)
      nenv (~> 0.1)
      shellany (~> 0.0)
    oauth (0.4.7)
    oauth2 (1.0.0)
      faraday (>= 0.8, < 0.10)
      jwt (~> 1.0)
      multi_json (~> 1.3)
      multi_xml (~> 0.5)
      rack (~> 1.2)
    omniauth (1.2.2)
      hashie (>= 1.2, < 4)
      rack (~> 1.0)
    omniauth-facebook (2.0.1)
      omniauth-oauth2 (~> 1.2)
    omniauth-oauth (1.1.0)
      oauth
      omniauth (~> 1.0)
    omniauth-oauth2 (1.3.1)
      oauth2 (~> 1.0)
      omniauth (~> 1.2)
    omniauth-tumblr (1.1)
      omniauth-oauth (~> 1.0)
    omniauth-twitter (1.2.1)
      json (~> 1.3)
      omniauth-oauth (~> 1.1)
    omniauth-wordpress (0.2.2)
      omniauth-oauth2 (>= 1.1.0)
    open_graph_reader (0.6.1)
      faraday (~> 0.9.0)
      nokogiri (~> 1.6)
    orm_adapter (0.5.0)
    parser (2.2.2.6)
      ast (>= 1.1, < 3.0)
    phantomjs (1.9.8.0)
    powerpack (0.1.1)
    pry (0.10.3)
      coderay (~> 1.1.0)
      method_source (~> 0.8.1)
      slop (~> 3.4)
    pry-byebug (3.1.0)
      byebug (~> 4.0)
      pry (~> 0.10)
    pry-debundle (0.8)
      pry
    quiet_assets (1.1.0)
      railties (>= 3.1, < 5.0)
    rack (1.6.4)
    rack-cors (0.4.0)
    rack-google-analytics (1.2.0)
      actionpack
      activesupport
    rack-mobile-detect (0.4.0)
      rack
    rack-piwik (0.3.0)
    rack-pjax (0.8.0)
      nokogiri (~> 1.5)
      rack (~> 1.1)
    rack-protection (1.5.3)
      rack
    rack-rewrite (1.5.1)
    rack-ssl (1.4.1)
      rack
    rack-test (0.6.3)
      rack (>= 1.0)
    rails (4.2.5)
      actionmailer (= 4.2.5)
      actionpack (= 4.2.5)
      actionview (= 4.2.5)
      activejob (= 4.2.5)
      activemodel (= 4.2.5)
      activerecord (= 4.2.5)
      activesupport (= 4.2.5)
      bundler (>= 1.3.0, < 2.0)
      railties (= 4.2.5)
      sprockets-rails
    rails-assets-colorbox (1.6.3)
      rails-assets-jquery (>= 1.3.2)
    rails-assets-diaspora_jsxc (0.1.4.alpha.1)
      rails-assets-colorbox (= 1.6.3)
      rails-assets-favico.js (= 0.3.9)
      rails-assets-jquery (= 1.11.2)
      rails-assets-jquery-fullscreen-plugin (= 0.5.0)
      rails-assets-jquery.slimscroll (= 1.3.6)
      rails-assets-jquery.ui (= 1.11.4)
    rails-assets-favico.js (0.3.9)
    rails-assets-highlightjs (8.9.1)
    rails-assets-jakobmattsson--jquery-elastic (1.6.11)
      rails-assets-jquery (>= 1.2.6)
    rails-assets-jasmine (2.3.4)
    rails-assets-jasmine-ajax (3.2.0)
      rails-assets-jasmine (~> 2)
    rails-assets-jeresig--jquery.hotkeys (0.2.0)
      rails-assets-jquery (>= 1.4.2)
    rails-assets-jquery (1.11.2)
    rails-assets-jquery-fullscreen-plugin (0.5.0)
    rails-assets-jquery-placeholder (2.1.3)
      rails-assets-jquery (>= 1.6)
    rails-assets-jquery-textchange (0.2.3)
      rails-assets-jquery
    rails-assets-jquery.slimscroll (1.3.6)
      rails-assets-jquery (>= 1.7)
    rails-assets-jquery.ui (1.11.4)
      rails-assets-jquery (>= 1.6)
    rails-assets-markdown-it--markdown-it-for-inline (0.1.1)
    rails-assets-markdown-it (5.0.2)
    rails-assets-markdown-it-diaspora-mention (0.4.0)
    rails-assets-markdown-it-hashtag (0.4.0)
    rails-assets-markdown-it-sanitizer (0.4.1)
    rails-assets-markdown-it-sub (1.0.0)
    rails-assets-markdown-it-sup (1.0.0)
    rails-assets-perfect-scrollbar (0.6.7)
    rails-deprecated_sanitizer (1.0.3)
      activesupport (>= 4.2.0.alpha)
    rails-dom-testing (1.0.7)
      activesupport (>= 4.2.0.beta, < 5.0)
      nokogiri (~> 1.6.0)
      rails-deprecated_sanitizer (>= 1.0.1)
    rails-html-sanitizer (1.0.2)
      loofah (~> 2.0)
    rails-i18n (4.0.5)
      i18n (~> 0.6)
      railties (~> 4.0)
    rails-timeago (2.11.0)
      actionpack (>= 3.1)
      activesupport (>= 3.1)
    rails_admin (0.7.0)
      builder (~> 3.1)
      coffee-rails (~> 4.0)
      font-awesome-rails (>= 3.0, < 5)
      haml (~> 4.0)
      jquery-rails (>= 3.0, < 5)
      jquery-ui-rails (~> 5.0)
      kaminari (~> 0.14)
      nested_form (~> 0.3)
      rack-pjax (~> 0.7)
      rails (~> 4.0)
      remotipart (~> 1.0)
      safe_yaml (~> 1.0)
      sass-rails (>= 4.0, < 6)
    railties (4.2.5)
      actionpack (= 4.2.5)
      activesupport (= 4.2.5)
      rake (>= 0.8.7)
      thor (>= 0.18.1, < 2.0)
    rainbow (2.0.0)
    raindrops (0.15.0)
    rake (10.4.2)
    rb-fsevent (0.9.6)
    rb-inotify (0.9.5)
      ffi (>= 0.5.0)
    redcarpet (3.3.3)
    redis (3.2.1)
    redis-namespace (1.5.2)
      redis (~> 3.0, >= 3.0.4)
    remotipart (1.2.1)
    request_store (1.2.0)
    responders (2.1.0)
      railties (>= 4.2.0, < 5)
    roxml (3.1.6)
      activesupport (>= 2.3.0)
      nokogiri (>= 1.3.3)
    rspec (3.3.0)
      rspec-core (~> 3.3.0)
      rspec-expectations (~> 3.3.0)
      rspec-mocks (~> 3.3.0)
    rspec-core (3.3.2)
      rspec-support (~> 3.3.0)
    rspec-expectations (3.3.1)
      diff-lcs (>= 1.2.0, < 2.0)
      rspec-support (~> 3.3.0)
    rspec-instafail (0.4.0)
      rspec
    rspec-mocks (3.3.2)
      diff-lcs (>= 1.2.0, < 2.0)
      rspec-support (~> 3.3.0)
    rspec-rails (3.3.3)
      actionpack (>= 3.0, < 4.3)
      activesupport (>= 3.0, < 4.3)
      railties (>= 3.0, < 4.3)
      rspec-core (~> 3.3.0)
      rspec-expectations (~> 3.3.0)
      rspec-mocks (~> 3.3.0)
      rspec-support (~> 3.3.0)
    rspec-support (3.3.0)
    rubocop (0.34.2)
      astrolabe (~> 1.3)
      parser (>= 2.2.2.5, < 3.0)
      powerpack (~> 0.1)
      rainbow (>= 1.99.1, < 3.0)
      ruby-progressbar (~> 1.4)
    ruby-oembed (0.8.14)
    ruby-progressbar (1.7.5)
    rubyzip (1.1.7)
    safe_yaml (1.0.4)
    sass (3.4.19)
    sass-rails (5.0.4)
      railties (>= 4.0.0, < 5.0)
      sass (~> 3.1)
      sprockets (>= 2.8, < 4.0)
      sprockets-rails (>= 2.0, < 4.0)
      tilt (>= 1.1, < 3)
    selenium-webdriver (2.47.1)
      childprocess (~> 0.5)
      multi_json (~> 1.0)
      rubyzip (~> 1.0)
      websocket (~> 1.0)
    shellany (0.0.1)
    shoulda-matchers (3.0.0)
      activesupport (>= 4.0.0)
    sidekiq (3.4.2)
      celluloid (~> 0.16.0)
      connection_pool (~> 2.2, >= 2.2.0)
      json (~> 1.0)
      redis (~> 3.2, >= 3.2.1)
      redis-namespace (~> 1.5, >= 1.5.2)
    sidetiq (0.6.3)
      celluloid (>= 0.14.1)
      ice_cube (= 0.11.1)
      sidekiq (>= 3.0.0)
    sigar (0.7.3)
    simple_captcha2 (0.3.4)
      rails (>= 4.1)
    simple_oauth (0.3.1)
    simplecov (0.10.0)
      docile (~> 1.1.0)
      json (~> 1.8)
      simplecov-html (~> 0.10.0)
    simplecov-html (0.10.0)
    sinatra (1.4.6)
      rack (~> 1.4)
      rack-protection (~> 1.4)
      tilt (>= 1.3, < 3)
    sinon-rails (1.15.0)
      railties (>= 3.1)
    slop (3.6.0)
    spring (1.4.0)
    spring-commands-cucumber (1.0.1)
      spring (>= 0.9.1)
    spring-commands-rspec (1.0.4)
      spring (>= 0.9.1)
    sprockets (2.12.4)
      hike (~> 1.2)
      multi_json (~> 1.0)
      rack (~> 1.0)
      tilt (~> 1.1, != 1.3.0)
    sprockets-rails (2.3.3)
      actionpack (>= 3.0)
      activesupport (>= 3.0)
      sprockets (>= 2.8, < 4.0)
    state_machine (1.2.0)
    systemu (2.6.5)
    test_after_commit (0.4.1)
      activerecord (>= 3.2)
    thor (0.19.1)
    thread_safe (0.3.5)
    tilt (1.4.1)
    timecop (0.8.0)
    timers (4.0.4)
      hitimes
    twitter (5.15.0)
      addressable (~> 2.3)
      buftok (~> 0.2.0)
      equalizer (= 0.0.10)
      faraday (~> 0.9.0)
      http (>= 0.4, < 0.10)
      http_parser.rb (~> 0.6.0)
      json (~> 1.8)
      memoizable (~> 0.4.0)
      naught (~> 1.0)
      simple_oauth (~> 0.3.0)
    twitter-text (1.13.0)
      unf (~> 0.1.0)
    typhoeus (0.8.0)
      ethon (>= 0.8.0)
    tzinfo (1.2.2)
      thread_safe (~> 0.1)
    uglifier (2.7.2)
      execjs (>= 0.3.0)
      json (>= 1.8.0)
    unf (0.1.4)
      unf_ext
    unf_ext (0.0.7.1)
    unicorn (4.9.0)
      kgio (~> 2.6)
      rack
      raindrops (~> 0.7)
    uuid (2.3.8)
      macaddr (~> 1.0)
    valid (1.1.0)
    warden (1.2.3)
      rack (>= 1.0)
    webmock (1.22.1)
      addressable (>= 2.3.6)
      crack (>= 0.3.2)
      hashdiff
    websocket (1.2.2)
    will_paginate (3.0.7)
    xpath (2.0.0)
      nokogiri (~> 1.3)

PLATFORMS
  ruby

DEPENDENCIES
  active_model_serializers (= 0.9.3)
  activerecord-import (= 0.10.0)
  acts-as-taggable-on (= 3.5.0)
  acts_as_api (= 0.4.2)
  addressable (= 2.3.8)
  asset_sync (= 1.1.0)
  autoprefixer-rails (= 6.0.3)
  backbone-on-rails (= 1.2.0.0)
  bootstrap-sass (= 2.3.2.2)
  capybara (= 2.5.0)
  carrierwave (= 0.10.0)
  compass-rails (= 2.0.5)
  configurate (= 0.3.1)
  cucumber-rails (= 1.4.2)
  database_cleaner (= 1.5.1)
  devise (= 3.5.2)
  devise-token_authenticatable (~> 0.4.0)
  devise_lastseenable (= 0.0.6)
  diaspora-vines (~> 0.2.0.develop)
  diaspora_federation-rails (= 0.0.8)
  entypo-rails (= 2.2.3)
  eye (= 0.7)
  facebox-rails (= 0.2.0)
  factory_girl_rails (= 4.5.0)
  faraday (= 0.9.2)
  faraday-cookie_jar (= 0.0.6)
  faraday_middleware (= 0.10.0)
  fixture_builder (= 0.4.1)
  fog (= 1.34.0)
  fuubar (= 2.0.0)
  gon (= 6.0.1)
  guard (= 2.13.0)
  guard-cucumber (= 1.5.4)
  guard-jshintrb (= 1.1.1)
  guard-rspec (= 4.6.4)
  guard-rubocop (= 1.2.0)
  haml (= 4.0.7)
  handlebars_assets (= 0.21.0)
  http_accept_language (= 2.0.5)
  i18n-inflector-rails (= 1.0.7)
  jasmine (= 2.3.1)
  jasmine-jquery-rails (= 2.0.3)
  jquery-rails (= 4.0.5)
  jquery-ui-rails (= 5.0.5)
  js-routes (= 1.1.2)
  js_image_paths (= 0.0.2)
  jshintrb (= 0.3.0)
  json (= 1.8.3)
  json-schema (= 2.5.1)
  logging-rails (= 0.5.0)
  markerb (= 1.1.0)
  messagebus_ruby_api (= 1.0.3)
  mini_magick (= 4.3.6)
  minitest
  mobile-fu (= 1.3.1)
  mysql2 (= 0.3.20)
<<<<<<< HEAD
  newrelic_rpm
  nokogiri (= 1.6.6.2)
=======
  nokogiri (= 1.6.6.4)
>>>>>>> e1956515
  omniauth (= 1.2.2)
  omniauth-facebook (= 2.0.1)
  omniauth-tumblr (= 1.1)
  omniauth-twitter (= 1.2.1)
  omniauth-wordpress (= 0.2.2)
  open_graph_reader (= 0.6.1)
  pry
  pry-byebug
  pry-debundle
  quiet_assets (= 1.1.0)
  rack-cors (= 0.4.0)
  rack-google-analytics (= 1.2.0)
  rack-piwik (= 0.3.0)
  rack-protection (= 1.5.3)
  rack-rewrite (= 1.5.1)
  rack-ssl (= 1.4.1)
  rails (= 4.2.5)
  rails-assets-diaspora_jsxc (~> 0.1.4.alpha, < 0.1.4.develop)!
  rails-assets-highlightjs (= 8.9.1)!
  rails-assets-jakobmattsson--jquery-elastic (= 1.6.11)!
  rails-assets-jasmine-ajax (= 3.2.0)!
  rails-assets-jeresig--jquery.hotkeys (= 0.2.0)!
  rails-assets-jquery (= 1.11.2)!
  rails-assets-jquery-placeholder (= 2.1.3)!
  rails-assets-jquery-textchange (= 0.2.3)!
  rails-assets-markdown-it (= 5.0.2)!
  rails-assets-markdown-it--markdown-it-for-inline (= 0.1.1)!
  rails-assets-markdown-it-diaspora-mention (= 0.4.0)!
  rails-assets-markdown-it-hashtag (= 0.4.0)!
  rails-assets-markdown-it-sanitizer (= 0.4.1)!
  rails-assets-markdown-it-sub (= 1.0.0)!
  rails-assets-markdown-it-sup (= 1.0.0)!
  rails-assets-perfect-scrollbar (= 0.6.7)!
  rails-i18n (= 4.0.5)
  rails-timeago (= 2.11.0)
  rails_admin (= 0.7.0)
  rb-fsevent (= 0.9.6)
  rb-inotify (= 0.9.5)
  redcarpet (= 3.3.3)
  remotipart (= 1.2.1)
  responders (= 2.1.0)
  roxml (= 3.1.6)
  rspec-instafail (= 0.4.0)
  rspec-rails (= 3.3.3)
  rubocop (= 0.34.2)
  ruby-oembed (= 0.8.14)
  rubyzip (= 1.1.7)
  sass-rails (= 5.0.4)
  selenium-webdriver (= 2.47.1)
  shoulda-matchers (= 3.0.0)
  sidekiq (= 3.4.2)
  sidetiq (= 0.6.3)
  simple_captcha2 (= 0.3.4)
  simplecov (= 0.10.0)
  sinatra (= 1.4.6)
  sinon-rails (= 1.15.0)
  spring (= 1.4.0)
  spring-commands-cucumber (= 1.0.1)
  spring-commands-rspec (= 1.0.4)
  test_after_commit (= 0.4.1)
  timecop (= 0.8.0)
  twitter (= 5.15.0)
  twitter-text (= 1.13.0)
  typhoeus (= 0.8.0)
  uglifier (= 2.7.2)
  unicorn (= 4.9.0)
  uuid (= 2.3.8)
  webmock (= 1.22.1)
  will_paginate (= 3.0.7)

BUNDLED WITH
   1.10.6<|MERGE_RESOLUTION|>--- conflicted
+++ resolved
@@ -448,12 +448,8 @@
     nested_form (0.3.2)
     net-scp (1.2.1)
       net-ssh (>= 2.6.5)
-<<<<<<< HEAD
-    net-ssh (2.9.2)
     newrelic_rpm (3.12.1.298)
-=======
     net-ssh (3.0.1)
->>>>>>> e1956515
     nio4r (1.1.1)
     nokogiri (1.6.6.4)
       mini_portile (~> 0.6.0)
@@ -818,12 +814,8 @@
   minitest
   mobile-fu (= 1.3.1)
   mysql2 (= 0.3.20)
-<<<<<<< HEAD
   newrelic_rpm
-  nokogiri (= 1.6.6.2)
-=======
   nokogiri (= 1.6.6.4)
->>>>>>> e1956515
   omniauth (= 1.2.2)
   omniauth-facebook (= 2.0.1)
   omniauth-tumblr (= 1.1)
