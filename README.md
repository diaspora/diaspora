## Commit Guidlines

You are welcome to contribute, add to and extend Diaspora however you see fit.  We
will do our best to incorporate everything that meets our guidelines.

We need you to fill out a
[contributor agreement form](https://spreadsheets.google.com/a/joindiaspora.com/viewform?formkey=dGI2cHA3ZnNHLTJvbm10LUhXRTJjR0E6MQ&theme=0AX42CRMsmRFbUy1iOGYwN2U2Mi1hNWU0LTRlNjEtYWMyOC1lZmU4ODg1ODc1ODI&ifq)
before we can accept your patches.  The agreement gives Diaspora joint
ownership of the patch so the copyright isn't scattered.  You can find it
[here](https://spreadsheets.google.com/a/joindiaspora.com/viewform?formkey=dGI2cHA3ZnNHLTJvbm10LUhXRTJjR0E6MQ&theme=0AX42CRMsmRFbUy1iOGYwN2U2Mi1hNWU0LTRlNjEtYWMyOC1lZmU4ODg1ODc1ODI&ifq).

All commits must be tested, and after each commit, all tests should be green
before a pull request is sent.  Please write your tests in Rspec.

GEMS: We would like to keep external dependencies unduplicated.  We're using
Nokogiri, Mongomapper, and EM::HttpRequest as much as possible.  We have a few
gems in the project we'd rather not use, but if you can, use dependencies we
already have.

# Diaspora

The privacy aware, personally controlled, do-it-all, open source social
network.

**DISCLAIMER: THIS IS PRE-ALPHA SOFTWARE AND SHOULD BE TREATED ACCORDINGLY.**
**PLEASE, DO NOT RUN IN PRODUCTION. IT IS FUN TO GET RUNNING, BUT EXPECT THINGS
TO BE BROKEN**

We are continuing to build features and improve the code base.
When we think it is ready for general use, we will post more detailed
instructions.

## Notice

We currently run Diaspora with the [thin](http://code.macournoyer.com/thin/) as
our webserver, behind [nginx](http://wiki.nginx.org/Main). Diaspora uses an
asynchronous [EventMachine](http://rubyeventmachine.com/) queue inside the appserver
to send messages between seeds.  If you use mod_rails, mongrel, or another 
non-eventmachine based application server, federation may not work.

If you don't like thin, you can always try
[Rainbows!](http://rainbows.rubyforge.org/) We will try to fully support more
webservers later, but that is what works for now.

These instructions are for machines running [Ubuntu](http://www.ubuntu.com/),
[Fedora](http://www.fedoraproject.org) or Mac OS X. We are developing Diaspora
for the latest and greatest browsers, so please update your Firefox, Chrome or
Safari to the latest and greatest.

## Preparing your system

In order to run Diaspora, you will need to download the following dependencies
(specific instructions follow):

- Build Tools - Packages needed to compile the components that follow.
- [Ruby](http://www.ruby-lang.org) - The Ruby programming language.
  (We're using **1.8.7**.  It comes preinstalled on Mac OS X.)
- [MongoDB](http://www.mongodb.org) - A snappy noSQL database.
- [OpenSSL](http://www.openssl.org/) - An encryption library.
  (It comes preinstalled on Mac OS X and Ubuntu.)
- [ImageMagick](http://www.imagemagick.org/) - An Image processing library used
  to resize uploaded photos.
- [Git](http://git-scm.com/) - The fast version control system.

After you have Ruby installed on your system, you will need to get RubyGems,
then install Bundler:

- [RubyGems](http://rubygems.org/) - Source for Ruby gems.
- [Bundler](http://gembundler.com/) - Gem management tool for Ruby projects.

**We suggest using a package management system to download these dependencies.
Trust us, it's going to make your life a lot easier.  If you're using Mac OS X,
you can use [homebrew](http://mxcl.github.com/homebrew/); if you're using
Ubuntu, just use [Synaptic](http://www.nongnu.org/synaptic/) (it comes
pre-installed); if you're using Fedora simply use
[yum](http://yum.baseurl.org/). The instructions below assume you have these
installed.**

### Build Tools

To install build tools on **Ubuntu**, run the following (includes the gcc and
xml parsing dependencies):

		sudo apt-get install build-essential libxslt1.1 libxslt1-dev libxml2

To install build tools on **Fedora**, run the following:

		sudo yum install libxslt libxslt-devel libxml2 libxml2-devel

To install build tools on **Mac OS X**, you need to download and install
[Xcode](http://developer.apple.com/technologies/tools/xcode.html).

### Ruby

To install Ruby 1.8.7 on **Ubuntu**, run the following command:

		sudo apt-get install ruby-full

Please note that you need to have Universe enabled in your
/etc/apt/sources.list file to install ruby using apt-get.

At this time Fedora does not have Ruby 1.8.7. As a workaround it is possible to
use [rvm](http://rvm.beginrescueend.com/) with a locally compiled Ruby
installation.  A semi automated method for doing this is available.  It is
highly recommended that you review the script before running it so you
understand what will occur.  The script can be executed by running the
following command:

		./script/bootstrap-fedora-diaspora.sh

After reviewing and executing the above script you will need to follow the
"MongoDB" section and then you should skip all the way down to "Start Mongo".

If you're on **Mac OS X**, you already have Ruby on your system.  Yay!

### MongoDB

To install MongoDB on **Fedora**, use the official repositories

    sudo yum install mongodb-server

Ensure that the server is started at system reboot:

    sudo chkconfig mongod on

To install MongoDB on **Ubuntu**, add the official MongoDB repository
[here](http://www.mongodb.org/display/DOCS/Ubuntu+and+Debian+packages).

For Lucid, add the following line to your /etc/apt/sources.list (for other
distros, see http://www.mongodb.org/display/DOCS/Ubuntu+and+Debian+packages):

		deb http://downloads.mongodb.org/distros/ubuntu 10.4 10gen

Then run:
		sudo apt-key adv --keyserver keyserver.ubuntu.com --recv 7F0CEB10
		sudo apt-get update
		sudo apt-get install mongodb-stable

You can also run the binary directly by doing the following:

If you're running a 32-bit system, run:

		wget http://fastdl.mongodb.org/linux/mongodb-linux-i686-1.6.2.tgz

If you're running a 64-bit system, run:

		wget http://fastdl.mongodb.org/linux/mongodb-linux-x86_64-1.6.2.tgz

Then run:

		# extract
		tar xzf mongodb-linux-i686-1.4.0.tgz
		# create the required data directory
		sudo mkdir -p /data/db
		sudo chmod -Rv 777 /data/


To install MongoDB on **Mac OS X**, run the following:

		brew install mongo
		sudo mkdir -p /data/db
		sudo chmod -Rv 777 /data/

### OpenSSL

If you're running either **Ubuntu**, **Fedora** or **Mac OS X** you already
have OpenSSL installed!

### ImageMagick

To install ImageMagick on **Ubuntu**, run the following:

		sudo apt-get install imagemagick libmagick9-dev

To install ImageMagick on **Fedora**, run the following:

		sudo yum install ImageMagick

To install ImageMagick on **Mac OS X**, run the following:

		brew install imagemagick

### Git

To install Git on **Ubuntu**, run the following:

		sudo apt-get install git-core

To install Git on **Fedora**, run the following:

		sudo yum install git


To install Git on **Mac OS X**, run the following:

		brew install git


### Rubygems

On **Ubuntu** 10.04, run the following:

		sudo add-apt-repository ppa:maco.m/ruby
		sudo apt-get update
		sudo apt-get install rubygems

This PPA is maintained by an Ubuntu Developer. For Ubuntu 10.10, this version
of rubygems is in the repositories.

On **Fedora**, run the following:

		sudo yum install rubygems

On **Mac OS X**, RubyGems comes preinstalled; however, you might need to update
it for use with the latest Bundler. To update RubyGems, run `sudo gem update
--system`.


### Bundler

After RubyGems is updated, simply run `sudo gem install bundler` to get
Bundler. If you're using Ubuntu repository .debs, bundler is found at
/var/lib/gems/1.8/bin/bundle


## Getting Diaspora

		git clone http://github.com/diaspora/diaspora.git

If you have never used github before, their
[help desk](http://help.github.com/) has a pretty awesome guide on getting
setup.


## Running Diaspora

### Install required gems

To start the app server for the first time, you need to use Bundler to install
Diaspora's gem depencencies.  Run `bundle install` from Diaspora's root
directory.  Bundler will also warn you if there is a new dependency and you
need to bundle install again.

### Start Mongo

If you installed the Ubuntu package, MongoDB should already be running (if not,
run `service mongodb start`). If you installed the binary manually, run `sudo
mongod` from where mongo is installed to start mongo.

<<<<<<< HEAD
If you installed the OsX package through "brew", MongoDB will need to be started via `sudo launchctl load /Library/LaunchDaemons/org.mongodb.mongod.plist`. (before you have to go to /Library/LaunchDaemons and add a symlink to /usr/local/Cellar/mongodb/1.6.2-x86_64/org.mongodb.mongod.plist)

Diaspora will not run unless mongo is running.  Mongo will not run by default, and will need to be started every time you wish to use or run the test suite for Diaspora.
=======
If you installed the Fedora package, MongoDB will need to be started via
`service mongod start`. If you installed the binary manually, run `sudo
mongod` from where Mongo is installed to start Mongo.
>>>>>>> af91eb51

If you installed the OsX package through "brew", MongoDB will need to be
started via `sudo launchctl load
/Library/LaunchDaemons/org.mongodb.mongod.plist`. (before you have to go to
/Library/LaunchDaemons and add a symlink to
/usr/local/Cellar/mongodb/1.6.2-x86_64/org.mongodb.mongod.plist)

Diaspora will not run unless Mongo is running.  Mongo will not run by default,
and will need to be started every time you wish to use or run the test suite
for Diaspora.

### Configure Diaspora

Diaspora needs to know where on the internet it is.  Copy config/app_config_example.yml
to config/app_config.yml, put your url into the url field, and make any other
needed configuration changes.

### Run the server

`./script/server` will start both thin and the websocket server.  If you want
to run a different app server, you will have to run them separately.  See below
for instructions.

### Run the app server

Once mongo is running and bundler has finished, run `bundle exec thin start`
from the root Diaspora directory.  This will start the app server in
development mode[.](http://bit.ly/9mwtUw)

### Run the websocket server

run `bundle exec ruby ./script/websocket_server` to start the websocket server
on port 8080. Change the port in config/app_config.yml.

### Logging in with a sample user

Run `rake db:seed:tom`, then login with user `tom` and password `evankorth`.
More details in db/seeds/tom.rb.

### Testing

Diaspora's test suite uses [rspec](http://rspec.info/), a behavior driven
testing framework.  In order to run the tests, run `bundle exec rspec spec`.

## Resources

We are maintaining a
[public tracker project](http://www.pivotaltracker.com/projects/61641)
and a
[roadmap](https://github.com/diaspora/diaspora/wiki/Roadmap). Also, you can
file [bug reports](https://github.com/diaspora/diaspora/issues) right here on
github.

Ongoing discussion:
- [Diaspora Developer Google Group](http://groups.google.com/group/diaspora-dev)
- [Diaspora Discussion Google Group](http://groups.google.com/group/diaspora-discuss)
- [Diaspora Q&A site](http://diaspora.shapado.com/)
- [#diaspora-dev IRC channel](irc://irc.freenode.net/#diaspora-dev)
  ([join via the web client](http://webchat.freenode.net?channels=diaspora-dev))

More general info and updates about the project can be found on:
[Our blog](http://joindiaspora.com),
[and on Twitter](http://twitter.com/joindiaspora). 
Also, be sure to join the official [mailing list](http://http://eepurl.com/Vebk).

If you wish to contact us privately about any exploits in Diaspora you may
find, you can email
[exploits@joindiaspora.com](mailto:exploits@joindiaspora.com).<|MERGE_RESOLUTION|>--- conflicted
+++ resolved
@@ -247,15 +247,9 @@
 run `service mongodb start`). If you installed the binary manually, run `sudo
 mongod` from where mongo is installed to start mongo.
 
-<<<<<<< HEAD
-If you installed the OsX package through "brew", MongoDB will need to be started via `sudo launchctl load /Library/LaunchDaemons/org.mongodb.mongod.plist`. (before you have to go to /Library/LaunchDaemons and add a symlink to /usr/local/Cellar/mongodb/1.6.2-x86_64/org.mongodb.mongod.plist)
-
-Diaspora will not run unless mongo is running.  Mongo will not run by default, and will need to be started every time you wish to use or run the test suite for Diaspora.
-=======
 If you installed the Fedora package, MongoDB will need to be started via
 `service mongod start`. If you installed the binary manually, run `sudo
 mongod` from where Mongo is installed to start Mongo.
->>>>>>> af91eb51
 
 If you installed the OsX package through "brew", MongoDB will need to be
 started via `sudo launchctl load
