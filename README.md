--- conflicted
+++ resolved
@@ -1,14 +1,7 @@
 ## Commit Guidlines
-<<<<<<< HEAD
-
-You are welcome to contribute, add and extend Diaspora however you see fit.  We
+
+You are welcome to contribute, add to and extend Diaspora however you see fit.  We
 will do our best to incorporate everything that meets our guidelines.
-=======
-
-You are welcome to contribute, add and extend Diaspora however you see fit.  We will do our best to incorporate everything that meets our guidelines.
-
-We need you to fill out a [contributor agreement form](https://spreadsheets.google.com/a/joindiaspora.com/viewform?formkey=dGI2cHA3ZnNHLTJvbm10LUhXRTJjR0E6MQ&theme=0AX42CRMsmRFbUy1iOGYwN2U2Mi1hNWU0LTRlNjEtYWMyOC1lZmU4ODg1ODc1ODI&ifq) before we can accept your patches.  The agreement gives Diaspora joint ownership of the patch so the copyright isn't scattered.  You can find it [here](https://spreadsheets.google.com/a/joindiaspora.com/viewform?formkey=dGI2cHA3ZnNHLTJvbm10LUhXRTJjR0E6MQ&theme=0AX42CRMsmRFbUy1iOGYwN2U2Mi1hNWU0LTRlNjEtYWMyOC1lZmU4ODg1ODc1ODI&ifq).
->>>>>>> d0dbcd47
 
 We need you to fill out a
 [contributor agreement form](https://spreadsheets.google.com/a/joindiaspora.com/viewform?formkey=dGI2cHA3ZnNHLTJvbm10LUhXRTJjR0E6MQ&theme=0AX42CRMsmRFbUy1iOGYwN2U2Mi1hNWU0LTRlNjEtYWMyOC1lZmU4ODg1ODc1ODI&ifq)
@@ -33,14 +26,9 @@
 **PLEASE, DO NOT RUN IN PRODUCTION. IT IS FUN TO GET RUNNING, BUT EXPECT THINGS
 TO BE BROKEN**
 
-<<<<<<< HEAD
 Also, we really want to continue to focus on features and improving the code
 base.  When we think it is ready for general use, we will post more detailed
 instructions.
-=======
-Also, we really want to continue to focus on features and improving the code base. When we think it is
-ready for general use, we will post more detailed instructions.
->>>>>>> d0dbcd47
 
 ## Notice
 
@@ -63,12 +51,8 @@
 
 ## Preparing your system
 
-<<<<<<< HEAD
 In order to run Diaspora, you will need to download the following dependencies
 (specific instructions follow):
-=======
-In order to run Diaspora, you will need to download the following dependencies (specific instructions follow):
->>>>>>> d0dbcd47
 
 - Build Tools - Packages needed to compile the components that follow.
 - [Ruby](http://www.ruby-lang.org) - The Ruby programming language.
@@ -114,12 +98,8 @@
 
 		sudo apt-get install ruby-full
 
-<<<<<<< HEAD
 Please note that you need to have Universe enabled in your
 /etc/apt/sources.list file to install ruby using apt-get.
-=======
-Please note that you need to have Universe enabled in your /etc/apt/sources.list file to install ruby using apt-get.
->>>>>>> d0dbcd47
 
 At this time Fedora does not have Ruby 1.8.7. As a workaround it is possible to
 use [rvm](http://rvm.beginrescueend.com/) with a locally compiled Ruby
@@ -276,20 +256,12 @@
 
 ### Install required gems
 
-<<<<<<< HEAD
 To start the app server for the first time, you need to use Bundler to install
 Diaspora's gem depencencies.  Run `bundle install` from Diaspora's root
 directory.  Bundler will also warn you if there is a new dependency and you
 need to bundle install again.
 
 ### Start Mongo
-=======
-To start the app server for the first time, you need to use Bundler to install Diaspora's gem depencencies.  Run `bundle install` from Diaspora's root directory.  Bundler will also warn you if there is a new dependency and you need to bundle install again.
-
-### Start Mongo
-
-If you installed the Ubuntu package, MongoDB should already be running (if not, run `service mongodb start`). If you installed the binary manually, run `sudo mongod` from where mongo is installed to start mongo.
->>>>>>> d0dbcd47
 
 If you installed the Ubuntu package, MongoDB should already be running (if not,
 run `service mongodb start`). If you installed the binary manually, run `sudo
@@ -311,7 +283,6 @@
 
 ### Run the server
 
-<<<<<<< HEAD
 `./script/server` will start both thin and the websocket server.  If you want
 to run a different app server, you will have to run them separately.  See below
 for instructions.
@@ -331,31 +302,11 @@
 
 Run `rake db:seed:tom`, then login with user `tom` and password `evankorth`.
 More details in db/seeds/tom.rb.
-=======
-`./script/server` will start both thin and the websocket server.  If you want to run a different app server, you will have to run them separately.  See below for instructions.
-
-### Run the app server
-
-Once mongo is running and bundler has finished, run `bundle exec thin start` from the root Diaspora directory.  This will start the app server in development mode[.](http://bit.ly/9mwtUw)
-
-### Run the websocket server
-
-run `bundle exec ruby ./script/websocket_server` to start the websocket server on port 8080.  Change the port in config/app_config.yml.
-
-### Logging in with a sample user
-
-Run `rake db:seed:tom`, then login with user `tom` and password `evankorth`. More details in db/seeds/tom.rb.
->>>>>>> d0dbcd47
-
 
 ### Testing
 
-<<<<<<< HEAD
 Diaspora's test suite uses [rspec](http://rspec.info/), a behavior driven
 testing framework.  In order to run the tests, run `bundle exec rspec spec`.
-=======
-Diaspora's test suite uses [rspec](http://rspec.info/), a behavior driven testing framework.  In order to run the tests, run `bundle exec rspec spec`.
->>>>>>> d0dbcd47
 
 ## Resources
 
