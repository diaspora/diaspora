--- conflicted
+++ resolved
@@ -18,11 +18,9 @@
 ready for general use, we will post more detailed instructions.
 
 ## Notice
-<<<<<<< HEAD
+
 We currently run Diaspora with the [thin](http://code.macournoyer.com/thin/) as our webserver, behind [nginx](http://wiki.nginx.org/Main).  Diaspora uses the asynchronous feature of [EventMachine](http://rubyeventmachine.com/) to send messages between seeds,
-=======
-We currently run Diaspora with the [thin](http://code.macournoyer.com/thin/) as our webserver, behind [nginx](http://wiki.nginx.org/Main).  Diaspora uses the asynchronous feature of [EventMachine](http://rubyeventmachine.com/) to send messages between seeds.
->>>>>>> 788ed3aa
+
 using the power of the [Reactor](http://en.wikipedia.org/wiki/Reactor_pattern) pattern.  If you use mod_rails, mongrel, or another non-eventmachine based application server, federation and/or websockets may not work.
 
 If you don't like thin, you can always try [Rainbows!](http://rainbows.rubyforge.org/)
