--- conflicted
+++ resolved
@@ -5,11 +5,6 @@
 //= link contact-list.js
 //= link jquery3.js
 //= link jquery_ujs.js
-<<<<<<< HEAD
-//= link main.js
-=======
-//= link jsxc.js
->>>>>>> 3c4da76b
 //= link bookmarklet.js
 //= link mobile/bookmarklet.js
 
