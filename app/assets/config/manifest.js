--- conflicted
+++ resolved
@@ -9,10 +9,6 @@
 //= link mobile/bookmarklet.js
 
 //= link admin.css
-<<<<<<< HEAD
 //= link error_pages.css
 //= link rtl.css
-=======
-//= link rtl.css
-//= link archive-uploader
->>>>>>> 2e7dbb55
+//= link archive-uploader