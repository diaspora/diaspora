// @license magnet:?xt=urn:btih:0b31508aeb0634b347b8270c7bee4d411b5d4109&dn=agpl-3.0.txt AGPL-v3-or-Later

app.pages.Profile = app.views.Base.extend({
  events: {
    "click #block_user_button": "blockPerson",
    "click #unblock_user_button": "unblockPerson"
  },

  subviews: {
    "#profile": "sidebarView",
    ".profile_header": "headerView",
    "#main_stream": "streamView"
  },

  tooltipSelector: ".profile_button .profile-header-icon, .sharing_message_container",

  initialize: function(opts) {
    if( !this.model ) {
      this._populateModel(opts);
    }

    if(app.hasPreload("photos")){
      this.photos = app.parsePreload("photos");
    }
    if(app.hasPreload("contacts")){
      this.contacts = app.parsePreload("contacts");
    }

    this.streamCollection = _.has(opts, "streamCollection") ? opts.streamCollection : null;
    this.streamViewClass = _.has(opts, "streamView") ? opts.streamView : null;

    this.model.on("change", this.render, this);
    this.model.on("sync", this._done, this);

    // bind to global events
    var id = this.model.get("id");
    app.events.on("person:block:"+id, this.reload, this);
    app.events.on("person:unblock:"+id, this.reload, this);
    app.events.on("aspect:create", this.reload, this);
    app.events.on("aspect_membership:update", this.reload, this);
  },

  _populateModel: function(opts) {
    if( app.hasPreload("person") ) {
      this.model = new app.models.Person(app.parsePreload("person"));
    } else if(opts && opts.person_id) {
      this.model = new app.models.Person({guid: opts.person_id});
      this.model.fetch();
    } else {
      throw new Error("unable to load person");
    }
  },

  sidebarView: function() {
    if(!this.model.has("profile")){
      return false;
    }
    return new app.views.ProfileSidebar({
      model: this.model
    });
  },

  headerView: function() {
    if(!this.model.has("profile")){
      return false;
    }
    return new app.views.ProfileHeader({
      model: this.model,
      photos: this.photos,
      contacts: this.contacts
    });
  },

  streamView: function() {
    if(!this.model.has("profile")){
      return false;
    }

    // a collection is set, this means we want to view photos
    var route = this.streamCollection ? "personPhotos" : "personStream";
    var view = this.streamViewClass ? this.streamViewClass : app.views.Stream;

    app.stream = new app.models.Stream(null, {
      basePath: Routes[route](app.page.model.get("guid")),
      collection: this.streamCollection
    });
    app.stream.fetch();

<<<<<<< HEAD
    if( this.model.get("is_own_profile") ) {
=======
    if( this.model.get("is_own_profile") && route !== "personPhotos" ) {
>>>>>>> a14c6130
      app.publisher = new app.views.Publisher({collection : app.stream.items});
    }
    app.shortcuts = app.shortcuts || new app.views.StreamShortcuts({el: $(document)});

    return new view({model: app.stream});
  },

  blockPerson: function() {
    if(!confirm(Diaspora.I18n.t("ignore_user"))){
      return;
    }

    var block = this.model.block();
    block.fail(function() {
      app.flashMessages.error(Diaspora.I18n.t("ignore_failed"));
    });

    return false;
  },

  unblockPerson: function() {
    var block = this.model.unblock();
    block.fail(function() {
      app.flashMessages.error(Diaspora.I18.t("unblock_failed"));
    });
    return false;
  },

  reload: function() {
    this.$("#profile").addClass("loading");
    this.model.fetch();
  },

  _done: function() {
    this.$("#profile").removeClass("loading");
  }
});
// @license-end<|MERGE_RESOLUTION|>--- conflicted
+++ resolved
@@ -86,11 +86,7 @@
     });
     app.stream.fetch();
 
-<<<<<<< HEAD
-    if( this.model.get("is_own_profile") ) {
-=======
     if( this.model.get("is_own_profile") && route !== "personPhotos" ) {
->>>>>>> a14c6130
       app.publisher = new app.views.Publisher({collection : app.stream.items});
     }
     app.shortcuts = app.shortcuts || new app.views.StreamShortcuts({el: $(document)});
