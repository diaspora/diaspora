// @license magnet:?xt=urn:btih:0b31508aeb0634b347b8270c7bee4d411b5d4109&dn=agpl-3.0.txt AGPL-v3-or-Later

app.Router = Backbone.Router.extend({
  routes: {
    "help/:section": "help",
    "help/": "help",
    "help": "help",
    "contacts": "contacts",
    "conversations": "conversations",
    "user/edit": "settings",
    "users/sign_up": "registration",
    "profile/edit": "settings",
    "admins/dashboard": "adminDashboard",
    "admin/pods": "adminPods",

    "posts/:id": "singlePost",
    "p/:id": "singlePost",

    "activity": "stream",
    "stream": "stream",
    "aspects": "aspects",
    "commented": "stream",
    "liked": "stream",
    "mentions": "stream",
    "public": "stream",
    "followed_tags": "followed_tags",
    "tags/:name": "followed_tags",
    "people/:id/photos": "photos",
    "people/:id/contacts": "profile",

    "people/:id": "profile",
    "u/:name": "profile"
  },

  initialize: function() {
    // To support encoded linefeeds (%0A) we need to specify
    // our own internal router.route call with the correct regexp.
    // see: https://github.com/diaspora/diaspora/issues/4994#issuecomment-46431124
    this.route(/^bookmarklet(?:\?(.*))?/, "bookmarklet");
  },

  help: function(section) {
    app.help = new app.views.Help();
    $("#help").prepend(app.help.el);
    app.help.render(section);
  },

  adminDashboard: function() {
    app.page = new app.pages.AdminDashboard();
  },

  adminPods: function() {
    this.renderPage(function() {
      return new app.pages.AdminPods({
        el: $("#pod-list")
      });
    });
  },

  contacts: function() {
    app.aspect = new app.models.Aspect(gon.preloads.aspect);
    app.contacts = new app.collections.Contacts(app.parsePreload("contacts"));

    var stream = new app.views.ContactStream({
      collection: app.contacts,
      el: $(".stream.contacts #contact_stream"),
    });

    app.page = new app.pages.Contacts({stream: stream});
  },

  conversations: function() {
    app.conversations = new app.views.Conversations();
  },

  registration: function() {
    app.page = new app.pages.Registration();
  },

  settings: function() {
    app.page = new app.pages.Settings();
  },

  singlePost : function(id) {
    this.renderPage(function(){ return new app.pages.SinglePostViewer({ id: id })});
  },

  renderPage : function(pageConstructor){
    app.page && app.page.unbind && app.page.unbind(); //old page might mutate global events $(document).keypress, so unbind before creating
    app.page = pageConstructor(); //create new page after the world is clean (like that will ever happen)
    app.page.render();

    if( !$.contains(document, app.page.el) ) {
      // view element isn"t already attached to the DOM, insert it
      $("#container").empty().append(app.page.el);
    }
  },

  stream : function() {
    app.stream = new app.models.Stream();
    app.stream.fetch();
<<<<<<< HEAD
    app.page = new app.views.Stream({model : app.stream});
    app.publisher = app.publisher || new app.views.Publisher({collection : app.stream.items});
    app.shortcuts = app.shortcuts || new app.views.StreamShortcuts({el: $(document)});

    var streamFacesView = new app.views.StreamFaces({collection : app.stream.items});

    $("#main_stream").html(app.page.render().el);
    $("#selected_aspect_contacts .content").html(streamFacesView.render().el);
    this._hideInactiveStreamLists();
=======
    this._initializeStreamView();
>>>>>>> f7bd0bbb
  },

  photos : function(guid) {
    this.renderPage(function() {
      return new app.pages.Profile({
        person_id: guid,
        el: $("body > #profile_container"),
        streamCollection: app.collections.Photos,
        streamView: app.views.Photos
      });
    });
  },

  followed_tags : function(name) {
    this.stream();

    app.tagFollowings = new app.collections.TagFollowings();
    this.followedTagsView = new app.views.TagFollowingList({collection: app.tagFollowings});
    $("#tags_list").replaceWith(this.followedTagsView.render().el);
    this.followedTagsView.setupAutoSuggest();

    app.tagFollowings.reset(gon.preloads.tagFollowings);

    if(name) {
      var followedTagsAction = new app.views.TagFollowingAction(
            {tagText: decodeURIComponent(name).toLowerCase()}
          );
      $("#author_info").prepend(followedTagsAction.render().el);
      app.tags = new app.views.Tags({hashtagName: name});
    }
    this._hideInactiveStreamLists();
  },

<<<<<<< HEAD
  aspects : function(){
    app.aspects = new app.collections.Aspects(app.currentUser.get("aspects"));
    this.aspects_list =  new app.views.AspectsList({ collection: app.aspects });
    this.aspects_list.render();
=======
  aspects: function() {
    app.aspects = new app.collections.Aspects(app.currentUser.get("aspects"));
    this.aspectsList = new app.views.AspectsList({ collection: app.aspects });
    this.aspectsList.render();
>>>>>>> f7bd0bbb
    this.aspects_stream();
  },

  aspects_stream : function(){
    var ids = app.aspects.selectedAspects("id");
    app.stream = new app.models.StreamAspects([], { aspects_ids: ids });
    app.stream.fetch();
    this._initializeStreamView();
    app.publisher.setSelectedAspects(ids);
<<<<<<< HEAD

    var streamFacesView = new app.views.StreamFaces({collection : app.stream.items});

    $("#main_stream").html(app.page.render().el);
    $("#selected_aspect_contacts .content").html(streamFacesView.render().el);
    this._hideInactiveStreamLists();
  },

  _hideInactiveStreamLists: function() {
    if(this.aspects_list && Backbone.history.fragment !== "aspects")
      this.aspects_list.hideAspectsList();

    if(this.followedTagsView && Backbone.history.fragment !== "followed_tags")
      this.followedTagsView.hideFollowedTags();
=======
>>>>>>> f7bd0bbb
  },

  bookmarklet: function() {
    var contents = (window.gon) ? gon.preloads.bookmarklet : {};
    app.bookmarklet = new app.views.Bookmarklet(
      _.extend({}, {el: $("#bookmarklet")}, contents)
    ).render();
  },

  profile: function() {
<<<<<<< HEAD
    this.renderPage(function() {
      return new app.pages.Profile({
        el: $("body > #profile_container")
      });
    });
=======
    this.renderPage(function() { return new app.pages.Profile({
      el: $('body > .container-fluid')
    }); });
  },

  _hideInactiveStreamLists: function() {
    if(this.aspectsList && Backbone.history.fragment !== "aspects") {
      this.aspectsList.hideAspectsList();
    }

    if(this.followedTagsView && Backbone.history.fragment !== "followed_tags") {
      this.followedTagsView.hideFollowedTags();
    }
  },

  _initializeStreamView: function() {
    if(app.page) {
      app.page.unbindInfScroll();
      app.page.remove();
    }

    app.page = new app.views.Stream({model : app.stream});
    app.publisher = app.publisher || new app.views.Publisher({collection : app.stream.items});
    app.shortcuts = app.shortcuts || new app.views.StreamShortcuts({el: $(document)});

    var streamFacesView = new app.views.StreamFaces({collection : app.stream.items});

    $("#main_stream").html(app.page.render().el);
    $("#selected_aspect_contacts .content").html(streamFacesView.render().el);
    this._hideInactiveStreamLists();
>>>>>>> f7bd0bbb
  }
});
// @license-end<|MERGE_RESOLUTION|>--- conflicted
+++ resolved
@@ -99,19 +99,7 @@
   stream : function() {
     app.stream = new app.models.Stream();
     app.stream.fetch();
-<<<<<<< HEAD
-    app.page = new app.views.Stream({model : app.stream});
-    app.publisher = app.publisher || new app.views.Publisher({collection : app.stream.items});
-    app.shortcuts = app.shortcuts || new app.views.StreamShortcuts({el: $(document)});
-
-    var streamFacesView = new app.views.StreamFaces({collection : app.stream.items});
-
-    $("#main_stream").html(app.page.render().el);
-    $("#selected_aspect_contacts .content").html(streamFacesView.render().el);
-    this._hideInactiveStreamLists();
-=======
     this._initializeStreamView();
->>>>>>> f7bd0bbb
   },
 
   photos : function(guid) {
@@ -145,17 +133,10 @@
     this._hideInactiveStreamLists();
   },
 
-<<<<<<< HEAD
-  aspects : function(){
-    app.aspects = new app.collections.Aspects(app.currentUser.get("aspects"));
-    this.aspects_list =  new app.views.AspectsList({ collection: app.aspects });
-    this.aspects_list.render();
-=======
   aspects: function() {
     app.aspects = new app.collections.Aspects(app.currentUser.get("aspects"));
     this.aspectsList = new app.views.AspectsList({ collection: app.aspects });
     this.aspectsList.render();
->>>>>>> f7bd0bbb
     this.aspects_stream();
   },
 
@@ -165,23 +146,6 @@
     app.stream.fetch();
     this._initializeStreamView();
     app.publisher.setSelectedAspects(ids);
-<<<<<<< HEAD
-
-    var streamFacesView = new app.views.StreamFaces({collection : app.stream.items});
-
-    $("#main_stream").html(app.page.render().el);
-    $("#selected_aspect_contacts .content").html(streamFacesView.render().el);
-    this._hideInactiveStreamLists();
-  },
-
-  _hideInactiveStreamLists: function() {
-    if(this.aspects_list && Backbone.history.fragment !== "aspects")
-      this.aspects_list.hideAspectsList();
-
-    if(this.followedTagsView && Backbone.history.fragment !== "followed_tags")
-      this.followedTagsView.hideFollowedTags();
-=======
->>>>>>> f7bd0bbb
   },
 
   bookmarklet: function() {
@@ -192,16 +156,11 @@
   },
 
   profile: function() {
-<<<<<<< HEAD
     this.renderPage(function() {
       return new app.pages.Profile({
         el: $("body > #profile_container")
       });
     });
-=======
-    this.renderPage(function() { return new app.pages.Profile({
-      el: $('body > .container-fluid')
-    }); });
   },
 
   _hideInactiveStreamLists: function() {
@@ -229,7 +188,6 @@
     $("#main_stream").html(app.page.render().el);
     $("#selected_aspect_contacts .content").html(streamFacesView.render().el);
     this._hideInactiveStreamLists();
->>>>>>> f7bd0bbb
   }
 });
 // @license-end