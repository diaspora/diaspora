--- conflicted
+++ resolved
@@ -100,12 +100,8 @@
       $.each(notifications, function(index, notification){
         if($.inArray(notification, notifications) === -1){
           var node = self.dropdownNotifications.append(notification.note_html);
-<<<<<<< HEAD
           $(node).find(".unread-toggle .entypo-eye").tooltip("destroy").tooltip();
-=======
-          $(node).find('.unread-toggle .entypo').tooltip('destroy').tooltip();
           $(node).find(self.avatars.selector).error(self.avatars.fallback);
->>>>>>> 058bcb43
         }
       });
     });
