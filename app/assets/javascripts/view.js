--- conflicted
+++ resolved
@@ -3,21 +3,6 @@
   initialize: function() {
     /* label placeholders */
     $("input, textarea").placeholder();
-
-<<<<<<< HEAD
-    /* Dropdowns */
-    $(document)
-      .on('click', this.dropdowns.selector, this.dropdowns.click)
-      .on('keypress', this.dropdowns.selector, this.dropdowns.click);
-=======
-    /* "Toggling" the search input */
-    $(this.search.selector)
-      .blur(this.search.blur)
-      .focus(this.search.focus)
-
-    /* Submit the form when the user hits enter */
-      .keypress(this.search.keyPress);
->>>>>>> 8816c7bc
 
     $(document).on('ajax:success', 'form[data-remote]', function () {
       $(this).clearForm();
@@ -28,60 +13,7 @@
     $("#new_tag_following .tag_input").bind('focus', function(){
       $(this).siblings("#tag_following_submit").removeClass('hidden');
     });
-
-<<<<<<< HEAD
-    $(document.body).click(this.dropdowns.removeFocus);
-
-    $("a.new_aspect").click(function(){
-      $("input#aspect_name").focus();
-    });
-
-    /* notification routing */
-    $("#notification").delegate('.hard_object_link', 'click', function(evt){
-      var post = $("#"+ $(this).attr('data-ref')),
-          lastComment = post.find('.comment.posted').last();
-
-      if(post.length > 0){
-        evt.preventDefault();
-        $('html, body').animate({scrollTop: parseInt(lastComment.offset().top)-80 }, 'fast');
-      }
-    });
   },
-
-  dropdowns: {
-    click: function(evt) {
-      $(this).parent('.dropdown').toggleClass("active");
-      evt.preventDefault();
-    },
-    removeFocus: function(evt) {
-      var $target = $(evt.target);
-      if(!$target.is('.dropdown_list *') && !$target.is('.dropdown.active > .toggle')) {
-        $(View.dropdowns.selector).parent().removeClass("active");
-      }
-    },
-    selector: ".dropdown > .toggle",
-    parentSelector: ".dropdown > .wrapper"
-  }
-=======
-    $('a[rel*=facebox]').facebox();
-    $(document).bind('reveal.facebox', function() {
-      Diaspora.page.directionDetector.updateBinds();
-    });
-
-    /* facebox 'done' buttons */
-    $(document).on('click', "*[rel*=close]", function(){ $.facebox.close(); });
-  },
-
-  search: {
-    blur: function() {
-      $(this).removeClass("active");
-    },
-    focus: function() {
-      $(this).addClass("active");
-    },
-    selector: "#q"
-  },
->>>>>>> 8816c7bc
 };
 
 $(function() {
