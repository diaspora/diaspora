@import 'compass'
@import 'ui.css.sass'
@import '_mixins.css.scss'
@import '_flash_messages.scss'
@import 'new_styles/_spinner'

/* ===== sprites ===== */

@import 'icons/*.png'
@import 'branding/*.png'
@import 'social_media_logos/*.png'
@include all-icons-sprites
@include all-branding-sprites
@include all-social_media_logos-sprites
/* ====== media ====== */
.media
  :margin 10px

.media, .bd
  :overflow hidden
  :_overflow visible
  :zoom 1

.media .img
  :float left
  :margin-right 10px

.media .img img
  :display block

.media .imgEt
  :float right
  :margin-left 10px
/* ====== ----- ====== */

body
  :padding 2em
  :margin 0
    :top 33px
  :background-color $background

  :font
    :family "Helvetica Neue",Helvetica,Arial,sans-serif
    :size 13px

a
  :color $blue
  :text
    :decoration none
  &:hover
    :color $blue
    :text
      :decoration underline

p
  :word-wrap break-word

h1, h2, h3, h4
  :margin
    :bottom 5px

  small
    :font-size small
    :color #999

ul > li
  :list-style none

.content ul li
  :list-style disc

.rtl
  :direction rtl
  :text-align right

.hidden
  :display none

.avatar
  :-webkit-box-shadow rgba(0,0,0,0.12) 0px 0px 5px inset
  :-moz-box-shadow rgba(0,0,0,0.12) 0px 0px 5px inset

  :background
    :color #eee

  :width 50px
  :height 50px

  :overflow hidden

#content
  :background
    :color #fff
  :border 1px solid #ccc
  :height 100%

.login_error,
.login_alert
  :color rgb(208,49,43)
  :text-shadow 1px 1px 20px rgb(208,49,43)

.login_notice
  :color rgb(10,150,10)
  :text-shadow 1px 1px 20px rgb(126,240,77)

.fieldWithErrors
  :display inline

.error_messages
  :width 400px
  :border 2px solid #CF0000
  :padding 0
  :padding-bottom 12px
  :margin-bottom 20px
  :background-color #f0f0f0
  :font
    :size 12px
  h2
    :text-align left
    :padding 5px 5px 5px 15px
    :margin 0
    :font
      :weight bold
      :size 12px
    :background-color #c00
  p
    :margin 8px 10px
  ul
    :margin 0

header
  @include box-shadow(0,1px,3px,rgba(0,0,0,0.9))

  :background
    :color rgb(40,35,35)
    :image image-url('header-bg.png')

  :z-index 1001
  :padding 6px 0
  :color #CCC
  :height 26px

  :position fixed

  :width 100%
  :top 0
  :left 0

  :border
    :bottom 1px solid #000

  a.header_root_link
    :display inline-block
    :margin-top 5px

  .branding-logo_small
    :height 16px
    :width 161px

  a
    :color #CCC
    :color rgb(147,147,147)

    &:hover
      :background none
      :color #fafafa

  &.landing
    .right
      :top 10px
    :height 40px

  ul#user_menu
    :overflow hidden
    :white-space nowrap
    :text-overflow ellipsis
    :text-shadow 0 1px 0 #000
    :color rgb(147,147,147)

    :min-width 100px

    :cursor pointer

    :z-index 10
    :padding 5px 0
      :left 32px
      :right 7px
    :margin 0
      :top -2px
      :right -5px

    :border
      :left 1px solid #333
      :right 1px solid #333

    :display inline

    :top -4px
    :float right

    li
      a
        :padding 4px
        :height 100%
        :color #939393
        &:hover
          :background
            :color $blue
          :color #fff
          :text
            :decoration none

      &:first-child
        :padding 5px 0
        a
          :padding
            :right 15px
          &:hover
            :background
              :color transparent
            :text
              :decoration none
          &:focus
            :outline none
        .right
          :right 5px

    &.active
      @include dropdown-shadow

      :margin
        :top -3px
        :right -5px
      :background
        :color rgb(34,30,30)
      :border 1px solid #999

    .avatar
      :height 22px
      :width 22px
      :position absolute
      :left 7px
      :top 9px
      :display block

  .header-nav
    :font-weight bold
    :float left
    :height 100%
    :margin-right 5px
    :margin-top 3px

    a
      :padding 0 10px
      :width 100%
      &:hover
        :text-decoration none

    > span
      :height 100%
      :display inline-block
      :margin-left -4px
      :border
        :left 1px solid #333
        :right 1px solid #333

      &:last-child
        :margin-left -5px


header.ie-user-menu-active
  :height 150px

//////////////////////////////////
ul.dropdown
  :padding 0

  li
    :display none
    a
      :display block

    &:first-child
      :display block
      a
        :height auto
        :display inline

  &.active
    :z-index 30
    li
      :display block

//////////////////////////////////
//hacks for tagging plugin...
ul.as-selections
  :width 100% !important
//////////////////////////////////

.unread
  :background-color #E6E6E6
  :color #333 !important
  time
    :color #333 !important

.diaspora_header_logo
  :float left
  :margin-top -6px
  :height 38px
  :width 65px

.stream
  audio
    :display block
    :margin 5px 0

  .stream_element
    :border
      :bottom 1px solid #ddd

    p
      &:last-child
        :padding-bottom 0
        :margin-bottom 0

    &:first-child
      :border
        :top none

    ul
      li
        :list-style disc

    .youtube-player, .vimeo-player
      :border none
      :height 304px
      :width 410px

#author_info
  :position relative

  .avatar img
    :position relative
    :top 0px
    :display inline-block
    :height 30px
    :width 30px

  .from
    :display inline-block

  &.profile
    .from
      :padding 0

  h2,
  h3,
  h4,
  h5
    :display inline-block
    :margin
      :bottom 10px
      :right 10px
  h2
    :margin
      :bottom 0

  &.show
    a
      :margin
        :right 1em
      :font
        :weight normal
    h4,
    h5
      :margin 0
      :padding 0

  .right
    :top 10px

  .description
    :margin
      :bottom 10px

.stream_element
  a.author
    :font-weight bold
    :unicode-bidi bidi-override

  .photo_attachments
    :margin
      :top 7px

  img
    :max-width 100%

  .bd
    > img
      :height 30px
      :width 30px
      :float left
      :margin
        :right 10px

  .stream_photo
    :float left
    :margin
      :top 6px

  &:hover
    .controls:first-child
      @include opacity(0.5)

.info
  :font-size smaller

  .control_icon
    @include opacity(0.3)
    :padding 5px

    &:hover
      @include opacity(1)

.controls
  @include transition(opacity)
  @include opacity(0)
  :z-index 6
  :float right

  &:hover
    @include opacity(1)

<<<<<<< HEAD
  .block_user
    :display inline-block

    .icons-ignoreuser
      :height 14px
      :width 13px

  .delete
    :display inline-block

    .icons-deletelabel
      :height 8px
      :width 8px
=======
.controls
  a:hover
    :text-decoration none
>>>>>>> 33acc1f7

.status_message_show
  .comment_box
    :width 653px
    :margin
      :bottom 5px

.grey,
.grey *
  :color #999

.details,
.details *
  :font
    :weight normal

.post_scope
  :cursor default

.time,
.timeago,
.via
  :color #aaa
  a
    :color #999
  :text
    :decoration none
  :border none

#user_name
  :margin
    :bottom 20px

  img
    :margin
      :right 10px
    :display inline-block
    :float left
    :height 40px

  h1
    :margin
      :bottom 7px
    :line-height 18px
    a
      :color #000

  span
    :size small
    :font
      :weight normal
    :color #999
  #latest_message_time
    :font-style italic
  ul
    :display inline
    :margin 0
    :padding 0

    > li
      :display inline
      :margin
        :right 1em

.stream.show
  &:hover
    > li
      :background none
      :border none

.submit_button
  input
    :float right

.stream_element .reshare,
.comment
  .avatar
    :width 30px
    :height 30px

.likes,
.stream_element div.reshare
  :font
    :size 12px

.comment.no-border
  :border none

.comment
  &.media
    :margin
      :left 0
      :right 0

  :border
    :bottom 1px dotted #aaa

  .youtube-player, .vimeo-player
    :border none
    :height 250px
    :width 400px

  .ltr
    ol, ul
      :padding-left 2em
      li
        :padding 0px
        :border none
        :list-style inherit

  .right
    :right 4px

.stream_element
  .new_comment_form_wrapper
    :width 415px

.stream_element .bd
  & > .likes, & > .comments
    :margin-right 15px

.stream_element .post-content .reshare
  :border-left 2px solid #ddd

form.new_comment
  input
    :display none

  textarea
    :height 21px
    :font-size 12px
    :width 364px

  &.open
    input
      :display block


.profile_photo
  img
    :height auto
    :width 200px

#profile
  h3
    :margin
      :bottom 0
  ul
    :margin 0
    :padding 0

  ul#profile_information
    :margin 1em 0
    > li
      :margin
        :bottom 2em
        :right 2em
      h4
        :font-weight bold

#photo_container
  :text
    :align center

#show_photo
  :z-index 11
  :position relative
  :display inline-block
  :max-width 100%

  img
    :max-width 100%

  #photo_spinner
    :z-index 1
    :position absolute
    :height 100px
    :width 100px

  #caption
    :min-height 20px
    :padding 0 10px
    :font
      :size 16px
    :color #333

input:not([type='submit']):not([type='reset']):not([type='hidden']):not(.as-input),
textarea
  @include border-radius(2px)
  :background-color #fff
  :color #000
  :margin-top 1px
  :font
    :family "Arial", "Helvetica", sans-serif
    :size 14px

  :padding 0.3em

  :display block
  :border 1px solid #ccc
  :height auto

input[type='checkbox']
  :width auto !important

form p
  :position relative
  :padding 0
  :margin 0

form#update_profile_form p.checkbox_select
  label
    :top 0   

form p.checkbox_select
  :width 75%
  label
    :left 25px
    :top 3px
    :position absolute
    :font-size 1em
  img
    :position relative
    :top 6px

@mixin placeholder_styles
  :color #999
  :text-shadow 0 1px 1px #eee
  :font-weight normal

.placeholder
  @include placeholder_styles

/* those can't be combined, see: http://stackoverflow.com/questions/2610497 */
*::-webkit-input-placeholder
  @include placeholder_styles

*:-moz-placeholder
  @include placeholder_styles

#file-upload
  input
    :height 100%
    :width 100%
    :cursor pointer

#publisher
  :z-index 1
  :color #999
  :position relative
  :margin
    :top 0
    :bottom 0
  :padding 12px
    :top 0
    :bottom 22px
  :top 0

  :border
    :bottom 1px #eee solid

  form
    textarea
      :resize none
      :height 50px
      :margin 0

  &.mention_popup
    :padding 1px 12px
    :margin
      :bottom 0
    :border
      :bottom none

  &.closed
    .options_and_submit
      :display none !important

    .counter
      :display none

  &:not(.closed)
    textarea
      :margin
        :bottom 30px

  .options_and_submit
    :min-height 21px
    :clear both
    :position relative
    :padding
      :top 6px
    :margin
      :bottom -2px

    input
      :display inline

    .public_toggle
      :text
        :align right
      .dropdown
        :text
          :align left

      .icons-monotone_wrench_settings
        :display inline-block
        :width 16px
        :height 16px

      a.question_mark
        :text-decoration none

    #publisher_service_icons
      :position relative
      :top 3px
      :margin
        :right 10px

      .social_media_logos-facebook-16x16,
      .social_media_logos-twitter-16x16,
      .social_media_logos-tumblr-16x16,
      .social_media_logos-email-16x16,
      .social_media_logos-feed-16x16,
      .social_media_logos-website-16x16
        :height 16px
        :width 16px

    #fileInfo
      :display inline
      :position relative
      :top -2px

  #status_message_fake_text
    :min-height 20px


  .content_creation
    :margin
      :top 1em

  #file-upload
    :bottom 1px !important
    :display inline-block
    :margin 0
    :padding .3em .3em 3px
    :position absolute !important
    :right 6px
    :cursor pointer


    input[type='file']
      :cursor pointer
      :right initial !important
      :height 100%
      :width 100%

    img
      @include opacity(0.4)

      :vertical-align bottom

    &:hover
      :color #666
      :cursor pointer

      img
        @include opacity(0.8)

    &:active
      :color #444
      :text-shadow 0 1px 0 #fafafa

      img
        @include opacity(1)

    &.loading
      @include opacity(0.5)

#publisher_textarea_wrapper
  #hide_publisher
    @include opacity(0.3)
    :z-index 5
    :padding 3px
    :position absolute
    :right 6px
    :margin-top 9px

    .icons-deletelabel
      :height 8px
      :width 8px

    &:hover
      @include opacity(1)

  @include border-radius(2px)

  :border 1px solid #ccc
  :background #fff

  &.active
    :border 1px solid #999

  :position relative
  :padding
    :right 10px

  textarea
    :z-index 2
    :border none

    &:focus
      :outline 0
      :background transparent

  &.with_attachments
    :padding-bottom 38px

  #photodropzone
    :z-index 3
    :position absolute
    :bottom 0
    :right 35px
    :padding 0

    li
      :display inline-block
      :margin-right 4px
      img
        :width 50px
        :max-height 55px
      .circle
        @include border-radius(20px)

        :display none
        :z-index 1
        :position absolute
        :right -7px
        :top -5px
        :background
          :color #333

        :width 20px
        :max-width 20px
        :height 20px
        :max-height 20px

        :border 1px solid #fff

      .x
        :display none
        :z-index 2
        :position absolute
        :top -3px
        :right -1px
        :font
          :size small
          :weight bold

      &:hover
        :cursor default
        .circle
          :display block
        .x
          :display block

  .counter
    :position absolute
    :font-size 13px
    :padding 12px 0 0 5px
  .warning
    :color orange
  .exceeded
    :color red
.field_with_submit
  input[type='text']
    :width 82%
    :display inline

#publisher.closed
  #publisher_textarea_wrapper
    #hide_publisher
      :display none

.dim
  @include opacity(0.3)

img.thumb_small
  :max-height 50px
  :max-width 50px
img.thumb_medium
  :max-height 100px
  :max-width 100px
img.thumb_large
  :max-height 300px
  :max-width 300px
img.scaled_full
  :max-height 700px
  :max-width 700px

#thumbnails
  a
    :display inline-block
    :height 140px
    :min-height 100px
    :margin
      :bottom 5px
      :right 2px

    img
      :height 140px

#global_search
  :float right

  :margin
    :right 10px

  :position relative

  form
    :position absolute
    :right 0
    input
      @include box-shadow(0,1px,1px,#444)
      @include border-radius(15px)
      @include transition(width)

      :width 100px
      :background-color #444

      :border 1px solid #222

      :font-size 13px
      :padding 4px

      &:hover
        :background-color #555

      &.active
        :background-color #fafafa
        :background-color rgba(160,160,160,0.6)

      &:focus
        :outline none
        :background-color white
        :width 200px

      &::-webkit-input-placeholder
        :text-shadow none
      &:-moz-placeholder
        :text-shadow none

ul#settings_nav
  :display inline
  :padding 0
  :font
    :size large
  :position absolute
  :left 198px
  :top 5px

  > li
    :display inline
    :margin
      :right 1em
    :font
      :weight 700

    a
      :padding 2px
      :font
        :weight normal

.settings_pane
  :display none

#account_data
  a
    :line-height 30px

.contact_pictures.horizontal
  img
    :margin-right -5px

#thumbnails
  :line-height 14px

#aspect_list
  :margin 0
  :padding 0

.dull
  :color #aaa
  :text-align center
  :font
    :style italic

  a
    :color #69AEDD

h1,h2,h3,h4
  .description
    :font
      :size 70%
      :weight 100
    :color #aaa
    :margin
      :top 0.5em

h2,h3,h4
  .description
    :font
      :size 80%
      :weight 200

input[type="search"]
  :-webkit-appearance textfield
  :-moz-appearance textfield

.facebox_content
  :display none

#photo_edit_options
  :display none

#photodropzone
  :padding 0px
  :margin 0px

#section_header
  :width 100%
  :border
    :bottom 2px solid #777
  :position relative

  :margin
    :bottom 2em
  :padding
    :bottom 1em

  h2
    :display inline

  .right
    :margin
      :top 10px

.photo_options
  :color #888
  :text
    :align center

.inline
  :display inline

.floating
  @include box-shadow(0,1px,3px,#333)

  :position relative
  :padding 12px
  :margin
    :bottom 2em
  :background
    :color rgb(255,255,255)

  :border
    :bottom 1px solid #ccc
    :top 1px solid #fff

  .submit_block
    :position absolute
    :bottom 13px
    :right 12px

  form
    :display relative

.inline_aspect_listing
  :margin 0
  :padding 0
  :display inline
  > li
    :display inline
    :font
      :weight normal

    &:after
      :content ", "

    &:last-child
      &:before
        :content "and "
      &:after
        :content "."

#user_photo_uploader
  .avatar
    @include border-radius(5px)

    :height 100px
    :width 100px

#publisher_photo_upload
  :position absolute
  :display inline
  :left 600px
  :top 0
  :z-index 10

#profile_photo_upload
  :margin
    :top 5px
  :min-height 100px
  :position relative

  img
    @include border-radius(5px)
    @include box-shadow(0,1px,2px,#666)

    :position absolute
    :left 0
    :height 100px
    :width 100px

    &.avatar
      @include transition(opacity, 0.5s)
      &.loading
        @include opacity(0.3)

  :padding
    :left 120px

h3 span.current_gs_step
  :color #22C910

#notifications
  :z-index 10
  :position fixed
  :bottom 21px
  :right 12px

  .notification
    @include border-radius(5px)
    @include box-shadow(0,2px,3px,#333)

    :margin
      :bottom 10px

    :background
      :color rgb(30,30,30)
      :color rgba(30,30,30,0.9)

    :min-width 200px
    :padding 12px
    :color #fff

    :vertical
      :align middle

    .avatar
      :display inline-block
      :height 20px
      :width 20px
      :margin
        :right 5px
      :vertical
        :align middle

#nav_badges
  :display inline-block
  :margin-top 2px
  :float left
  :width 61px

  a:hover
    :text
      :decoration none


  .badge
    :position relative
    :top 2px
    :display inline
    :margin 0 2px
    :font
      :weight bold
      :size smaller
    :width 22px

    &:hover
      .badge_count
        :background
          :color lighten(#A40802, 5%)

    a.badge_link
      :display block
      :width 100%
      :height 16px
      :float left

    .icons-notifications_grey
      :height 16px

    .icons-mail_grey
      :height 11px

#message_inbox_badge
  :float left
  :padding 3px 3px 0px 0px

#notification_badge
  :float left
  :padding 0px 3px 0px 3px

.badge_count
  @include border-radius(2px)

  :z-index 3
  :position absolute
  :top -2px
  :left 13px
  :padding 0 2px
    :bottom 1px
  :background
    :color #A40802
  :line
    :height 12px

  :color #fff

ul#request_result
  :padding 0
  :margin 0
  li
    :margin
      :bottom 25px
    input.add
      :color green
  .stream_element
    .content
      :display inline
      :position relative
      :bottom 2.5em
      :padding 0

.contact_list_controls
  :height 30px
  :margin
    :bottom 5px
  :vertical-align middle
  :position relative

#contact_list_search
  :width 200px
  :margin
    :top 0
  :float right

.contact_list,
.aspect_list
  @include border-radius(3px)

  :height 300px
  :max-height 300px

  :overflow-y auto
  :overflow-x hidden

  :border 1px solid #bbb

  :background
    :color rgb(252,252,252)

  .avatar
    :float left
    :height 50px
    :width 50px
    :margin
      :right 10px !important

  .button.share
    :padding
      :right 20px
    .right
      :right 8px
      :top 3px

  .icons-monotone_plus_add_round,
  .icons-monotone_check_yes
    :height 20px
    :width 20px

  > .contacts
    :margin 0
    :padding 5px
      :right 0

    > .contact
      @include border-radius(3px)
      @include box-shadow(0, 1px, 5px, #ccc)
      :background
        :color #fff
      :float left
      :overflow-x hidden
      :overflow-y hidden

      :position relative
      :display inline-block

      &.hidden
        :display none

      :height 50px
      :width 170px

      :margin
        :bottom 5px
        :right 5px

      :padding 5px
      :border 1px solid #999

      > .name
        :white-space nowrap

      &.remote_friend
        :width 285px

      a.button
        @include box-shadow(0,0,0)

        :border
          :bottom none

        :min-width auto
        :float right
        :padding 2px 4px
        :margin-top 5px

        &.added
          @include linear-gradient(rgb(158,255,153), rgb(92,199,86))

        &.added.remove
          @include linear-gradient(rgb(255,153,153), rgb(199,86,86))

          &:active
            @include linear-gradient(rgb(199,119,119), rgb(130,55,55))

.aspect_list
  :height 300px
  :max-height 300px

  .name
    :left 1em

  ul
    > li
      :padding 1em
      :height 1em

      .right
        :top 2px
        :right 1em

footer
  :width 100%
  :left 0
  :bottom 0
  :color #999

  .container
    :margin
      :top 4em
    :padding 0
      :top 0.5em
    :border
      :top 1px solid #ddd

  .branding-powered_by_diaspora
    :margin-top 3px
    :height 11px
    :width 145px

  ul#footer_nav
    :margin 0
    :padding 0
    :display inline-block
    :float right

    > li
      :display inline
      :margin
        :right 1em

      &.separator
        :margin-left -.35em
        :margin-right .65em
        @include opacity(.6)

      &:last-child
        :margin 0
    a
      :color #777

ul#landing_nav
  :margin 0
  :padding 0

  :position absolute
  :top 4px
  :right 0

  > li
    :display inline
    :margin
      :right 0.5em

    &:last-child
      :margin
        :right 0

    a
      :color $blue

      &.login
        @include border-radius(5px)
        @include box-shadow(0,1px,1px,#666)

        :padding 5px 8px

        :background
          :color #000

        :border
          :top 1px solid #000

        &:hover
          :background
            :color #222

    :text-shadow 0 1px 0 #000

#signup_field
  :margin
    :top -200px
  :height 46px
  :padding 0
  :width 400px
  :display inline

  div
    :display inline

  #mce-responses
    :margin
      :top 12px
    :font
      :size 12px
    :display block
    :color #888
    :text-shadow 0 1px 0 #fff

    #mce-error-response
      :color red

    #mce-success-response
      :color green

  input[type='text']
    :top -1px
    :margin 0
      :right -3px
    :width 300px


    :border-radius 5px 0 0 5px
    :-webkit-border-radius 5px 0 0 5px
    :-moz-border-radius 5px 0 0 5px

    :position relative
    :display inline
    :padding 12px
    :font
      :size 18px

  #big_action_button, input[type='submit']
    @include linear-gradient(rgb(65,182,250),rgb(0,123,194))

    :height 47px
    :margin 0
    :background
      :color $blue

    :-webkit-border-radius 0 5px 5px 0
    :-moz-border-radius 0 5px 5px 0
    :border-radius 0 5px 5px 0
    :border 1px solid #CCC

    :padding 12px
    :font
      :size 18px
      :weight bold
    :color #eee
    :text-shadow 0 1px 0 #333

    :text
      :align center

    &:hover
      @include linear-gradient(rgb(0,136,209),rgb(113,204,255))

#diaspora_description
  :background
    :image image-url('branding/ball.png')
    :repeat no-repeat
    :position top center

  :padding
    :top 250px
  :margin
    :top -200px


  :font
    :size 3.3em
    :weight bold
  :text-shadow 0 1px 3px #999

  p
    @include box-shadow(0,1px,3px,#ccc)
    :padding 12px
    :background
      :color #fff

#login_field
  :text
    :align left
  :font
    :style italic
  :margin
    :top 14px
    :left 540px
  :color #888


ul#press_logos
  :margin 0
    :top 100px
  :padding 0
  > li
    :display inline
    :margin
      :right 30px

    img
      :height 40px

    &:last-child
      :margin
        :right 0

#landing_content
  :margin
    :top 100px
  :text
    :align center

#why
  :margin
    :bottom 48px

  h2
    :text-shadow 0 1px #fff
    :border
      :bottom 3px solid #eee

#signup
  :margin
    :bottom 48px

#already_invited_pane
  h4
    :color #666
  :color #666

#search_title
  :font
    :weight 200

  .term
    :font
      :weight bold

.aspects
  :position relative
  :margin
    :top 1em

  .right
    :right 12px

  .contact_list
    :height auto
    :max-height auto
    :width 500px

.aspects .aspect_badge
  :font
    :size 1em

.share_with
  :min-width 430px

  .avatar
    :width 50px
    :height 50px
    :float left

  h4,p
    :padding
      :left 64px

  p
    :color #eee

#aspects_list
  :height auto

.notifications_for_day
  .stream_element
    :padding 0.2em 0.5em
    :width 500px

.day_group
  :min-height 100px
  :margin
    :bottom 10px
  .stream_element
    &:last-child
      :border none

.stream.notifications
  > li:hover
    :background none
    :border
      :bottom 1px solid #eee

.show_comments
  :border
    :top 1px solid #ddd
  :margin
    :top 5px

.show_comments,
.likes_container
  a
    :color #999

.likes
  .icons-heart
    :height 12px
    :width 13px
    :display inline-block
    :vertical-align top
    :margin-top 3px
    :margin-right 5px

  .bd
    :display inline-block

    .expand_likes
      :vertical-align text-bottom

.mark_all_read
  :position relative
  :top 10px

#inner_account_delete
  :width 810px

#aspect_edit_pane
  :width 810px
  .person_tiles
    .tile
      @include border-radius(2px)

      :padding 6px
        :left 65px
      :margin 3px
        :left 0
      :display inline-block
      :width 126px
      :height 50px

      :border 1px solid #eee

      :position relative

      img
        :position absolute
        :left 6px

  &.larger
    :width 650px

#facebox_header
  :position relative
  :padding
    :bottom 10px

  .right
    :z-index 3
    :right 1em
    :top 14px
    :color #ccc

    img
      :vertical
        :align top
      :position relative
      :top 0px

  h3,
  h4
    .description
      :margin
        :top 0px

  .tiny_text
    :font
      :size 11px
      :weight normal

#aspect_edit_controls
  :margin
    :top 8px

#home_user_badge
  :position relative

  img
    :position absolute
    :left 0

  h4
    :position relative
    :top 14px
    :padding
      :bottom 5px
    :text-overflow ellipsis
    :overflow hidden
    :white-space nowrap

    a
      :color inherit

  :margin
    :bottom 54px

  :padding
    :left 60px

.icons-monotone_email_letter_round
  :height 128px
  :width 128px

#email_invitation
  input
    :width 100%
  textarea
    :width 100%

.share_with
  .add_aspect
    @include border-radius(5px)

    :margin
      :top 0.5em
    :background
      :color #ddd
    p
      :padding
        :left 1em
      input[type='text']
        :width 95%

      &.checkbox_select
        label
          :padding
            :left 15px
          :top 0
        :height 2em
    .right
      :z-index 5
      :top 34px
      :right 1em

  .done
    :padding 1em
      :bottom 2em
    .right
      :right 1em

.invite_friends
  :padding 1em
  :background
    :color #eee
  :border 1px solid #ccc

#remember_me
  input[type='checkbox']
    :display inline
    :height auto !important
    :top 2px !important
  label
    :font-size inherit !important
    :position static

.public_icon, .service_icon
  :cursor pointer

.stream_element
  .subject
    :font
      :size 13px
      :weight bold
    :color #444
    :overflow hidden
    :white-space nowrap

  .last_author
    :font
      :size 12px
    :color #777

  .collapsible
    :overflow hidden
    :position relative
    p
      :margin 0 0 0.8em
    p:last-of-type
      :margin 0

    .expander
      :position absolute
      :bottom 0
      :left 0
      :right 0
      :height 30px
      :text-align center
      :line-height 48px
      :font-size .8em
      :color $grey
      :text-shadow 0 0 7px #FFF
      :cursor pointer
      :border-bottom 2px solid #DDD
      @include border-radius(0, 0, 3px, 3px)
      @include linear-gradient(rgba(255,255,255,0) , #EEE, 0%, 95%)
      :background-color transparent

    .oembed
      :background image-url('ajax-loader2.gif') no-repeat center center
      :float left
      :width 100%

      .thumb
        :position relative
        :cursor pointer
        @include video-overlay()

      iframe, .thumb img
        :width 100%


.conversation_participants
  :z-index 3
  :background
    :color $background
  :position relative
  :margin
    :bottom 10px

  :-webkit-box-shadow 0 2px 3px -3px #666
  :-moz-box-shadow 0 2px 3px -3px #666
  :box-shadow 0 2px 3px -3px #666

  .right
    :top 118px
    :right 5px

    .icons-deletelabel
      :height 8px
      :width 8px

  h3
    :margin 0
      :top 6px
      :bottom 0px
    :padding
      :bottom 10px

  .avatar
    :height 30px
    :width 30px

  :line
    :height 0

  a img
    :margin
      :bottom 4px

  .conversation_controls
    a
      :margin
        :right 10px

    :margin
      :bottom 10px

  :border
    :bottom 1px solid #ddd
  :padding 10px
    :top 101px
    :bottom 10px
  :width 560px
  :margin
    :top -100px

  .avatars
    :text
      :align right
    :margin
      :top 9px

.conversation_participants
  a:hover
    :text-decoration none


.stream_element.conversation
  :padding 8px

  .message_count
    @include border-radius(5px)

    :float right
    :right 0px
    :padding 0 5px
    :position relative
    :background
      :color #999
    :color #eee
    :font
      :size 12px
      :weight normal

  .unread_message_count
    @include border-radius(5px)

    :float right
    :right 5px
    :padding 0 5px
    :position relative
    :background
      :color #b11
    :color #eee
    :font
      :size 12px
      :weight normal

  .participant_count
    :font
      :weight normal

  .timestamp
    :position relative
    :float right
    :font
      :weight normal
    :color $blue

  .avatar
    :display inline
    :width 35px
    :height 35px
    :margin
      :right 10px
      :bottom 10px

  &:hover:not(.selected)
    :background
      :color #fafafa

  &.selected:hover
    :background
      :color lighten($blue,5%)

  &:hover
    :cursor pointer

.conversation.unread
  :background
    :color darken($background,5%)

.conversation.selected
  :background
    :color $blue
  .subject
    :color #fff
  .last_author
    :color #fff
  .timestamp
    :color #eee
  :border
    :bottom 1px solid darken($blue, 10%)
    :top 1px solid darken($blue, 10%)

#conversation_inbox
  :height 100%
  :overflow-y auto
  :overflow-x none

  a:hover
    :text
      :decoration none

#left_pane
  :position fixed
  :width 337px

  h3
    :padding
      :bottom 0
    :margin
      :bottom 15px

  #left_pane_header
    :padding 10px
    :height 55px
    :border
      :bottom 1px solid #ddd

#no_conversation_text
  :font
    :size 20px
    :weight bold
  :color #ccc
  :text
    :align center
  :margin
    :top 100px

#no_conversation_controls
  :text
    :align center
  :font
    :size 12px

#contact_visibility_padlock:hover
  @include opacity(0.7)

.side_stream
  .stream_element
    :padding 10px 0
  .avatar
    :float left

.tag
  :display inline-block
  &:hover
    :text
      :decoration underline
    :background
      :color lighten($blue, 47%)

  :font
    :weight bold

h1.tag
  :border
    :bottom 2px dotted $blue
  &:hover
    :border
      :bottom 2px dotted $blue

.info
  .tag
    :background
      :color #efefef
    :color #999
    :border
      :bottom 1px dotted #999

    &:hover
      :border
        :bottom 1px solid #999

.diaspora_handle
  :font
    :size 12px
    :weight normal
  :color #555

.add_tags
  :font
    :weight normal
    :size 11px

.hover_edit
  :display none
  :font
    :weight normal
    :size 11px
  :margin
    :left 5px

.description:hover
  .hover_edit
    :display inline

#contacts_of_contact
  .section
    :margin
      :bottom 4px
  .see_all
    :text-align center

  .avatar
    :height 45px
    :width 45px

.date
  :background
    :color #e6e6e6
  :border-radius 8px
  :padding 5px
  :color #999

  :text-align center
  .day
    :font-size 50px
    :font-weight 200
    :margin-bottom -15px
    :margin-top -10px

  .month
    :font-size 14px

.notification_count
  :background
    :color #f0f0f0
  :color #999
  :font
    :weight normal

  :padding 0 5px
    :left 11px
  :margin
    :right 5px
  :border
    :radius 5px

  &.unread
    :background
      :color lighten(#A40802, 5%)
    :color #eee !important
    :font
      :weight bold

.rightBar
  .title
    :position relative
    :border
      :bottom 1px solid #ddd
    :padding 2px 0
      :top 0

    &.no_icon
      :padding
        :left 8px

    .right
      :right 4px
      :top 3px
      :font-size smaller
      :font-weight bold
      :color #777

    .icons-plus,
    .icons-heart,
    .icons-question,
    .icons-monotone_wrench_settings,
    .icons-coffee,
    .icons-bookmark,
      :position absolute
      :margin-left 3px

    .icons-plus
      :width  14px
      :height 14px

    .icons-heart
      :width  13px
      :height 13px

    .icons-question
      :width  16px
      :height 16px

    .icons-monotone_wrench_settings
      :width  16px
      :height 16px

    .icons-bookmark
      :width  14px
      :height 16px

    .icons-coffee
      :width  16px
      :height 14px

    h5.title-header
      :margin-left 22px

    h5
      :font-size 12px
      :margin 0
      :color #666

  .section
    .content
      :padding 8px
      :color #999
      :font-size 11px
    li
      :list-style none
      :float left
      :padding-right 10px
    :margin
      :bottom 25px

.subtle
  :color #888
  :font
    :style italic

.cubbies_steps
  li
    :margin
      :bottom 12px
    :vertical-align top

.cubbies-settings-image
  @include box-shadow(3px, 3px, 15px, #333)
  :margin
    :bottom 5px

.button.sign_up
  @include linear-gradient(#D9FFA9,#B9E68A)
  :text-shadow none
  :color #333

  &:hover
    @include linear-gradient(darken(#D9FFA9,10%),darken(#B9E68A,10%))

  &:active
    @include linear-gradient(darken(#D9FFA9,20%),darken(#B9E68A,20%))

#facebox
  input[type='text'], input.text
    :width 98%

#client-application-image
  :max-width 100%

#service_stream
  :margin 0
  :padding 0

#authorize
  :text-align center

#application-description
  :display inline-block
  :width 300px
  :padding-bottom 20px

ul#requested-scopes
  :vertical-align middle
  li
    :display inline-block
    :padding 5px

    img
      :height 30px
      :width 30px

    .scope-description
      :display none

ul.left_nav
  :margin 0
    :bottom 15px
  :padding 0

  &.sub
    :padding-left 6px

  a.community_aspect_selector
    :width 152px
    :vertical-align middle
    :display inline-block
    :line-height 25px
    :text
      :decoration none
  a
    :font-weight bold
    :color #777
    :text
      :decoration none

  ul.sub_nav
    li:hover,
    li.hover
      @include border-radius(2px)
      :background
        :color lighten($blue,45%)
      .edit,
      .unfollow_icon
        :display inline-block

        .icons-monotone_close_exit_delete
          :height 16px
          :width 16px

  .invisible
    :visibility hidden

  li
    :position relative
    :width 100%

    .icons-check_yes_ok
      :height 18px
      :width 18px
      :display inline-block
      :margin-left 3px
      :vertical-align middle

  li.active
    > a.home_selector:not(.sub_selected)
      :font
        :weight 700

    > a:not(.sub_selected)
      :color #333
      .contact_count
        :font
          :weight 700
        :color #666

  a.aspect_selector,
  a.home_selector,
  a.tag_selector,
  a.element_selector
    &:active
      :cursor -webkit-grabbing
      :cursor -moz-grabbing
      :cursor grabbing

  a.home_selector,
  a.tag_selector,
  a.element_selector,
  .root_element
    :display block
    :width 100%
    :padding 3px 7px

  a.home_selector,
  a.tag_selector,
  a.element_selector
    &:hover
      @include border-radius(2px)
      :background
        :color lighten($blue,45%)
      :text
        :decoration none

  .unfollow_icon
    :margin-right 10px
    :margin-top 4px
    @include transition(opacity)
    @include opacity(0.3)
    :position absolute
    :display none
    :background
      :color white
    :padding 0 5px
    &:hover
      @include opacity(1)

  .edit
    :margin-right 10px
    :margin-top 4px
    :width 12px
    :height 12px
    :margin-top 6px
    @include transition(opacity)
    @include opacity(0.3)
    :float right
    :display none
    &:hover
      @include opacity(1)

  .contact_count
    :width 16px
    :line-height 16px
    :text-align center
    @include border-radius(4px)
    :margin-top 1px
    :color #999
    :background
      :color #eee
    :display inline-block
    :font
      :size 11px

  a.home_selector
    .contact_count
      :float right

  ul.sub_nav
    :padding 0
    :margin 0
    li
      :width 204px

    a.toggle_selector,
    .new_aspect,
    a.tag_selector
      :padding
        :left 25px
      :width 172px

.section
  .left_nav
    a.aspect_selector,
    a.home_selector
      :width 150px
    ul.sub_nav
      :width 140px
      &:hover
        :width auto

      a.aspect_selector
        :width 112px
        :vertical-align middle
        :display inline-block
        :line-height 25px
        :text
          :decoration none

      a.tag_selector
        :width 140px
        :overflow hidden
        :position relative
        :display inline-block
        &:after
          :display inline-block
          :content ""
          :width 80px
          :height 25px
          :position absolute
          :top 0px
          :left 100px
          @include horizontal-linear-gradient(rgba(255,255,255,0),rgba(255,255,255,1))
        &:hover
          :width auto
          :z-index 0.9
        &:hover:after
          :background none

      li
        :height 25px
        .icons-check_yes_ok
          :height 18px
          :width 18px
          :display inline-block
          :margin-left 3px
          :vertical-align middle

      li:hover,
      li.hover
        width: 172px
        @include border-radius(2px)
        :background
          :color lighten($blue,45%)
        .edit,
        .unfollow_icon
          :display inline-block
          :position absolute
          :top 0
          :left 0
          :z-index 1

  .user_card
    :margin-left 8px

.unread-setter
  :display none

.stream_container
  :min-height 500px

  h3
    :margin
      :bottom 0
  :border
    :left 1px solid #ddd
  :padding
    :left 10px
    :top 20px
  :margin
    :left -10px
    :top -20px

#aspect_stream_header
  :padding 0 12px

.new_aspect,
a.toggle_selector
  :outline none
  :color #999
  :font
    :style italic

  &:hover
    :color #777

.no_contacts
  :position relative
  :text-align center
  :top 50px

#people_stream.contacts
  .stream_element
    :padding 10px
    :min-height 30px
    .right
      :top 16px

      a
        @include opacity(0.3)

        &:hover
          @include opacity(1)

    .from
      :position relative
      a
        :color rgb(85,80,80)

    .content
      :padding
        :left 40px
    .info
      :margin
        :top -2px

  .avatar
    :height 30px
    :width 30px

  .icons-monotone_close_exit_delete
    :height 20px
    :width 20px

#aspect_controls
  @include border-radius(2px)
  :background
    :color #fafafa
  :border 1px solid #ccc
  :padding 10px
  :min-height 23px

  .conversation_button
    :float right

#selected_aspect_contacts
  .avatar
    :height 32px
    :width 32px
    :margin
      :bottom -2px

.stream-faces
  a:hover
    :text-decoration none

#view_all_contacts_link
  @include border-radius(2px)
  :display block
  :padding 5px
  :border 1px dotted #aaa
  :text-align center
  :margin 5px 0

.bottom_submit_section
  :overflow hidden
  :display block
  :position relative
  :text-align right

  form
    :float left
    :display inline-block
    .creation
      :float right

  .icons-padlock-open,
  .icons-padlock-closed
    :float left
    :height 16px
    :width  16px
    :margin
      :left 4px
      :top 2px

#no_contacts
  :text-align center
  :padding 10px
  :background
    :color #eee
  :color #666

#notification_dropdown
  @include dropdown-shadow

  :background white
  :border solid #888 1px
  :left 300px
  :width 380px
  :display none
  :float left

  :color #444

  .right
    :font-size smaller
    :display inline
    :position relative
    :float right
    :top 4px
    :font
      :weight bold

  a
    :color $blue

  .header
    :padding 10px
    h4
      :padding
        :bottom 0
      :margin
        :bottom 0

  .notification_element,
  .header
    :border
      :bottom 1px solid #ddd

  .ajax_loader
    :text-align center
    :padding 15px

  .notification_element
    :padding 10px
    :min-height 30px
    &:hover
      :background-color #FAFAFA
    > img
      :height 30px
      :width 30px
      :float left
      :margin
        :right 10px

    &.unread
      :background
        :color #eee
      :color #000
      :font
        :weight bold

#notification_badge.active
  :z-index 10
  :background
    :color #fff
  :border 1px solid #888
    :bottom none
  :margin
    :left 0px
  :padding
    :bottom 12px

.cubbies_collage
  :position absolute
  :right 50px
  :top -50px
  :z-index -1

.cubbies_screenshot
  :position absolute
  :right -20px
  :z-index 1

.cubbies_infographic
  :height 450px
  :margin
    :top 30px

#community_spotlight
  .avatar
    :height 140px
    :width 140px

.user_card
  @include border-radius(3px)
  @include box-shadow(0,1px,5px,#ccc)
  :padding 10px
    :bottom 30px
  :margin
    :bottom 15px
    :right 10px

  :position relative

  :min-height 220px

  :vertical-align top

  :border 1px solid #ccc
  :display inline-block

  :width 140px

  .tags
    :color #999

  h4
    :margin
      :bottom 0
    :padding
      :bottom 2px

  .dropdown
    :width 100%

.add_user_to_aspect
  :bottom 12px
  :right 5px
  :position absolute

#right_service_icons
  :text-align center
  :padding 10px
    :bottom 0

  .social_media_logos-facebook-24x24,
  .social_media_logos-twitter-24x24,
  .social_media_logos-tumblr-24x24,
  .social_media_logos-email-24x24,
  .social_media_logos-feed-24x24,
  .social_media_logos-website-24x24
    :height 24px
    :width 24px

  a
    :display inline-block

.cubbies_images
  :margin-left 15px

.cubbies_user_page_small
  :position absolute
  :left 270px

#featured_users_pane
  :padding 10px 0

  .featured_user_card_small
    :height 30px

    :vertical-align top
    :position relative

    :border
      :bottom 1px solid #ddd

    :padding 5px
    :margin
      :bottom 5px

    a
      :font
        :weight bold

    .tags
      a
        :color #999

    .avatar
      :height 30px
      :width 30px
      :margin
        :right 5px
      :float left

.action_item
  :padding-right 5px

.accept_invitation_form,
.sign_up_form
  :min-height 350px
  :font-size 16px
  input[type='text'],
  input[type='password'],
  input[type='email']
    :font-size 16px !important
    :width 378px !important

  .diaspora_id_text
    :font-size 12px
    :text-align right
    :color #999
    :margin
      :top -8px
    :padding 0

  .submit_field
    :text-align right

.accept_invitation_text
  :font
    :weight lighter

.red
  :color $red

.green
  :color green
.resend
  :color black
  &:hover
    :text-decoration none
    :color black
    &:hover
      :text-decoration none

#admin_nav
  :font-size 1em
  :border
    :bottom 2px solid #777
  :margin
    :bottom 20px
  ul
    :display inline
  li
    :font-size 0.8em
    :display inline
    :margin
      :right 0.5em

#grey_header
  @include box-shadow(0,1px,1px,#eee)
  :background
    :color #fafafa
  :width 100%
  :position absolute
  :left 0
  :top 0
  :padding
    :top 80px
    :bottom 20px
  :text
    :align center
  :border
    :bottom 1px solid #ddd

.mobile_row
  :margin
    :bottom 50px

.field_with_errors
  :position relative

  input
    @include box-shadow(0,0,8px,lighten(#D00,30%))
    :border 1px solid #D00 !important

.field_with_errors .message
  :color #D00
  :font-size 12px
  :position absolute
  :top 4px
  :right 10px
  :left auto

.new_user_form fieldset, .accept_invitation_form fieldset
  @include border-radius(3px)

  :background
    :color #fff
    :color rgba(255,255,255,0.95)

  .submit_field
    :margin
      :top 15px
  span.host_uri
    :float right
    :margin-top -28px
    :color #999
    :padding-right 9px

.center
  :text-align center

.nostrap,
.nostrap:focus
  :-webkit-box-shadow none
  :-moz-box-shadow none
  :box-shadow none

#welcome-to-diaspora
  :-webkit-box-shadow inset 0 -2px 10px rgba(0,0,0,0.35)
  :-moz-box-shadow inset 0 -2px 10px rgba(0,0,0,0.35)

  :position absolute
  :width 100%
  :left 0
  :top 0
  :padding
    :top 50px
    :bottom 10px
  h1,h3
    :color #fff
    :text-overflow ellipsis
    :overflow hidden
    :white-space nowrap
  :background orange
  &:hover
    #gs-skip-x
      @include opacity(0.4)
      @include transition(opacity, 0.25s)

      &:hover
        @include opacity(1)

#gs-shim
  :position absolute
  :top 380px

#gs-skip-x
  @include opacity(0)
  @include transition(opacity, 0.25s)

  img
    :position relative
    :right 4px
    :height 20px


.avatar.micro
  :height 20px
  :width 20px

#gs-name-form-spinner
  :position absolute
  :top 24px
  :right -33px

.left_nav
  #new_tag_following
    :margin
      :left 24px

    input[type='text']
      :width 100%
      :font
        :size 13px

  #tag_following_submit
    &.hidden
      :display none

.popover
  .close
    @include opacity(0)
    @include transition(opacity, 0.2s)
    :position relative
    :top 1px
    :right -5px
    :float right
    .icons-deletelabel
      :height 8px
      :width 8px

  &:hover
    .close
      @include opacity(0.5)

      &:hover
        @include opacity(1)
body
  .popover
    :z-index 1000

.nsfw-shield
  @include border-radius(3px)
  :background-color #eee
  :width 90%
  :padding 5px 10px
  :border 1px solid #ddd
  :color #999

#back-to-top
  :display block
  :color white
  :position fixed
  :z-index 49
  :right 20px
  :bottom 20px
  :opacity 0
  :font-size 3em
  :padding 0 11px 0 12px
  :border-radius 10px
  :background-color #aaa
  &:hover
    :opacity 0.85 !important
  &.visible
    :opacity 0.5

.float-right
  :float right
  :margin-top 5px

.nsfw_off
  :font-size smaller
  :color #999
  a
    :color #666
    :color #666

#fileInfo
  :font-size small
  :text-align right
  :margin 5px 2px<|MERGE_RESOLUTION|>--- conflicted
+++ resolved
@@ -431,7 +431,6 @@
   &:hover
     @include opacity(1)
 
-<<<<<<< HEAD
   .block_user
     :display inline-block
 
@@ -445,11 +444,9 @@
     .icons-deletelabel
       :height 8px
       :width 8px
-=======
-.controls
+
   a:hover
     :text-decoration none
->>>>>>> 33acc1f7
 
 .status_message_show
   .comment_box
