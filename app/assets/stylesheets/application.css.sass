--- conflicted
+++ resolved
@@ -19,11 +19,8 @@
 @import 'popover'
 @import 'stream_element'
 @import 'report'
-<<<<<<< HEAD
 @import 'new_styles/_forms'
-=======
 @import 'tag'
->>>>>>> f615ad31
 
 /* ====== media ====== */
 .media
