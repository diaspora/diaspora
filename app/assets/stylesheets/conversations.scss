--- conflicted
+++ resolved
@@ -216,16 +216,15 @@
 #conversation_new {
   label { font-weight: bold; }
 
-<<<<<<< HEAD
+  .well {
+    font-weight: bold;
+    margin-top: 25px;
+  }
+
   #new_conversation #conversation_text{
     width: 100%;
     max-width: 100%;
     min-width: 100%;
-=======
-  .well {
-    font-weight: bold;
-    margin-top: 25px;
->>>>>>> d8505b2a
   }
 }
 
