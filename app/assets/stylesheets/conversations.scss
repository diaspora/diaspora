--- conflicted
+++ resolved
@@ -31,16 +31,8 @@
   }
 
   .stream_element {
-<<<<<<< HEAD
     background-color: $white;
     padding: 10px;
-=======
-    border-bottom: 1px solid $border-grey;
-    &:first-child { border-top: none; }
-    a.author{
-      font-weight: bold;
-    }
->>>>>>> f9f5e990
 
     .avatar {
       width: 50px;
@@ -60,7 +52,6 @@
 
     .author {
       font-weight: bold;
-      unicode-bidi: bidi-override;
     }
 
     p {
