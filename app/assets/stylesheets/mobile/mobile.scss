@import "bootstrap-complete";
@import "colors";
@import "_mixins";
@import "vendor/autoSuggest";
@import "_flash_messages";
@import 'entypo';
@import 'icons';

@import "mobile/header";
@import "mobile/tags";
@import "mobile/conversations";
@import "mobile/settings";
@import "mobile/stream_element";
@import "mobile/comments";

a {
  color: #2489ce;
  text-decoration: none;
}

code {
    white-space: normal;
    word-wrap: break-word;
  }

body {
  background: {
    image: image-url("mobile/hatched-light.jpg");
    /* scale background image down for iOS retina display */
    size: 200px;
  }
  padding: 0;
}

h3 {  margin-top: 0; }
.clear { clear: both; }
#main { padding: 55px 10px 0 10px; }

.message {
  padding-left: 2px;
}

.stream_element,
.comments {
  overflow: auto;
  position: relative;
  text-align: left;
  min-height: 34px;
  padding: 10px 0 0 0;
  list-style: none;

  * { max-width: 100%; }

  .avatar {
    border-radius: 4px;
    float: left;
    margin-top: 0;
    max-width: 35px;
  }

  .from {
    a {
      color: #444;
      font-weight: bold;
    }
    margin-bottom: 2px;
    word-wrap: break-word;
    overflow: hidden;
    .time_notif {
      font-weight: normal;
      float: right;
      padding-right: 5px;
    }
  }

  > .content, .reshare > .content { padding: 6px; }
  .info{ margin-top: 0; }
  .photo_attachments{ margin-top: 6px; }
  .timeago{ font-weight: normal; }
}

.shield{
  padding: 10px;
  font-size: larger;
}

.nsfw-shield{
    height: 100%;
    width: 100%;
    background-color: LightGrey;
    border-radius: 0;
    z-index: 2;
}

.stream_element:not(.shield-active) .shield{
  display: none;
}

.stream_element.shield-active .nsfw-hidden{
  display: none;
}

.new_comment {
  padding: 10px;
}

.stream_element .comments {
  width: 100%;
  margin: 0;
  top: 3px;
  .content {
    padding: 0;
  }

  .comment {
    padding: {
      top: 10px;
      bottom: 5px;
    }
  }
}

.comment {
  border: {
    top: 1px solid #ccc; };
}

.login_error,
.login_alert {
  color: #DF0101;
  text-shadow: 1px 1px 5px #666;
}

.login_notice {
  color: rgb(10, 150, 10);
  text-shadow: 1px 1px 20px rgb(126, 240, 77); }

#login_form {
  padding: 0;

  /* ensure url bar is banished from view on iOS */
  margin-bottom: 40px !important;

  .login-container {
    padding: 10px;
    label, legend { text-transform: uppercase; }
  }
}

.settings_container,
.stream_element,
#login_form {
  border-radius: 5px;
  box-shadow: 0 1px 2px rgba(0, 0, 0, 0.2);

  background-color: #fff;
  margin-bottom: 10px;

  border: 1px solid #bbb;
  border-bottom-color: #aaa;
}

.stream_element {
  padding: 0px;

  div.img img.avatar {
    margin: 10px;
  }

  .bd {
    padding-top: 10px;
  }

  .media {
    padding: 0;
  }

  .photo_attachments {
    border-radius: 3px 3px 0 0;

    border: {
      bottom: 1px solid #ccc;
    }

    img.big-stream-photo {
      border-radius: 3px 3px 0 0;
      width: 100%;
    }
    a {
      padding: 0; }
    margin-top: 0;
  }
}

.photo_attachments {
  position: relative;
  left: 0;
  top: 0;
  padding: 0;
  margin: 0;
  img {
    border-radius: 3px;
    margin: 0;
    padding: 0; } }


#main_stream {
  .from {
    white-space: nowrap;
    overflow: hidden;
  }
}

.more-link, .no-more-posts {
  display: block;
  text-align: center;
  padding: 0;
  margin: 20px 0;
  border-radius: 5px;
  border: 1px solid $text-grey;

  background: { color: rgba(220,220,220,0.8); }

  h1, h2 {
    color: $text-grey;
    padding: 20px;
    text-shadow: 0 2px 0 #fff;
    margin: 0;
  }

  &:hover, &:active{
    text-decoration: none;
    border: 1px solid $text-dark-grey;
  }
}
.no-more-posts {
  box-shadow: inset 0 1px 5px #777, 0 1px 1px rgba(0,0,0,0.4);
}

.info {
  color: #ccc;
  font: {
    size: smaller;
  };
}

.via {
  font: {
    weight: bold;
  }
}

.via {
  a {
    color: #ccc; } }

.comment {
  .timeago {
    color: $text-dark-grey; } }

.info {
  margin: {
    top: -2px; }; }

.photo_mobile {
  border-radius: 0px 0px 5px 5px !important;
  font-size: 14px;
}

#show_content {
  padding-bottom: 24px;
  border-bottom: 1px solid #bbb;
  font-size: larger;
  text-align: center;

  img {
    max-width: 100%;
  }

  .photo {
    text-align: center;
    background-color: #FFFFFF;
    border-style: solid;
    border-width: 1px;
    box-shadow: 0 1px 2px rgba(0, 0, 0, 0.2);
    border-color: #DDDDDD #BBBBBB #AAAAAA;
    border-bottom-width: 0px;
    margin-top: 12px;
    min-height: 100px;
    line-height: 5;
  }

  .controls {
    font: {
      size: smaller; };
  }

  &.photos {
    border-bottom: 0 !important;
  }
}

#photo_controls {
  .arrow {
    font-size: 10em;
    text-decoration: none;
    text-shadow: 0 0 3px $white;
    position: fixed;
    bottom: -0.2em;
    z-index: 1;
    &.left {
      left: -0.2em;
    }
    &.right {
      right: -0.2em;
      text-align: right;
    }
    .entypo-chevron-left, .entypo-chevron-right { margin-right: 0; }
  }
}

.header-full-width {
  margin: -10px -10px 0;
  padding-top: 5px;
  background-color: #fff;
  border-bottom: 1px solid #aaa;
}

#author_info {
  word-wrap: break-word;

  img {
    border-radius: 4px;

    height: 70px;
    width: 70px;
    margin: 10px;
    float: left;
  }

  .content {
    padding-left: 90px;

    h2 {
      font-size: 20px;
      line-height: 20px;
      margin-bottom: 0px;
    }

    .description {
      font: {
        weight: normal;
        size: small;
      };
      color: $text-grey;
    }
  }

  .bottom_bar {
    position: static;
  }
}

.profile_stream {
  clear: both;
  padding-top: 12px;
}

.right {
  float: right;
}

.photo_area {
  border-radius: 3px;
  text-align: center; }

.image_link {
  display: inline-block;
  background: {
    size: 20px;
    repeat: no-repeat;
    position: center;
  };

  height: 20px;
  width: 20px;
  padding: 0;
  margin-left: 15px;

  &:last-child{
    margin-right: 5px;
  }

  &.loading {
    background-image: image-url("mobile-spinner.gif");
  }
}

#new_status_message {
  margin: 0;

  fieldset {
    padding: 10px;

    .service_icon {
      cursor: pointer;

      &.dim {
        opacity: 0.6;
      }
    }
  }

  .counter {
    font-size: 14px;
  }

  textarea {
    min-width: 100%;
    max-width: 100%;
  }
}

select {
  font-size: larger;
    padding: 7px;
}

.new_comment {
  padding: 10px 0;
  padding-top: 20px;
}

.comment.add_comment_bottom_link_container {
  position: relative;
  text-align: center;
  padding: 25px !important;
}

.post_stats {
  position: absolute;
  right: 8px;
  top: 31px;
  z-index: 2;

  span {
    color: $text-dark-grey;
    font-weight: bold;
    padding: 2px 7px;
    margin: 5px 6px;
    background: {
      color: $background-grey;
    }
  }
}

.additional_photo_count {
  opacity: 0.5;

  position: absolute;
  padding: 3px 8px;
  font-weight: bold;
  background: #fff;
  border: 1px solid #222;
  border-bottom: 2px solid #111;
  bottom: 10px;
  right: 10px;
  line-height: 16px;
}

.reshare {
  border-bottom: 1px solid #ccc;
  padding: {
    bottom: 10px;
  }
  position: relative;

  .reshare_via {
    width: 100%;
    position: absolute;
    bottom: -10px;
    text-align: center;
    span {
      padding: 0 10px;
      font-weight: bold;
      color: $text-grey;
      background: {
        color: #fff;
      }
    }
  }
}

.navbar-inner .right {
  position: absolute;
  right: 12px;
  top: 0px;
}

.navbar-fixed-top {
  position: fixed !important;
  max-height: 45px !important;
  min-height: 45px !important;
  height: 45px !important;
  margin-left: 0px !important;
  margin-right: 0px !important;
  overflow: hidden;
}


.notifications {
  list-style: none;
  margin: 0;
  clear: right;

  &, & ul { padding: 0; }
}

.notifications_for_day {
  margin-left: 12px;
}

.notification_day_header {
  margin-bottom: 5px;
}

.message_count {
  border-radius: 2px 2px 2px 2px;
  float: right;
  margin: 10px 10px 1px 5px;
  padding: 0 2px 1px;
  position: relative;
  background-color: #999;
  color: #eee;
  font-size: 10px;
  line-height: 12px;

}

.unread_message_count {
  border-radius: 2px 2px 2px 2px;
  float: right;
  margin: 10px 2px 1px 5px;
  padding: 0 2px 1px;
  position: relative;
  background-color: #B11;
  color: #EEE;
  font-size: 10px;
  line-height: 12px;
}

.last_author {
  position: relative;
  margin: 10px 10px 2px;
  float: right;
  font-size: 12px;
  color: #444;
}

.timestamp {
  position: relative;
  float: right;
  margin-left: 5px;
  font-weight: normal;
  color: #3F8FBA;
}

h3.ltr {
  font-size: 18px;
  line-height: 27px;
  font-weight: bold;
}

.ltr  {
  border: 0 none;
  font-family: inherit;
  font-size: 100%;
  font-style: inherit;
  font-weight: inherit;
  margin: 0;
  padding: 15px 15px;
  vertical-align: baseline;
  word-wrap: break-word;
}

form#new_conversation.new_conversation {
  background-color: #FFFFFF;
  border-bottom: 1px solid $border-dark-grey;
  box-shadow: 0 1px 2px rgba(0, 0, 0, 0.2);
  border-radius: 5px;
  padding: 5px 10px;
  h4 {
    font-size: 14px;
    font-weight: normal;
    line-height: 20px;
  }
}

textarea#conversation_text {
  font-size: larger;
  width: 100%;
  min-width: 100%;
  max-width: 100%;
}

.registrations_error,
.registrations_notice {
  color: #DF0101;
  text-shadow: 1px 1px 5px #666;
}

form#new_user.new_user input.btn {
  white-space: normal;
}

.unread {
  background-color: LightGrey;
  .ltr {
    font-weight: bold;
  }
}

.read.stream_element {
  color: dimGray;
  .from {
    a {
      color: dimGray;
      font-weight: bold;
    }
  }
}

.media { padding: 12px 0 }

.conversation_error {
  color: #DF0101;
  text-shadow: 1px 1px 5px #666;
}

.conversation_notice {
  color: rgb(10, 150, 10);
  text-shadow: 1px 1px 20px rgb(126, 240, 77);
}

#conversation_inbox {
  div.pagination {
    width: 100%;
    margin-left: auto;
    margin-right: auto;
    text-align: center;

    ul > li > a {
      padding: 4px 8px;
    }

    .disabled a{
      background: $background-grey;
    }
  }
}

input#user_password, #user_username, #user_password_confirmation, #user_email {
  height: 30px;
}

#flash_notice,
#flash_alert,
#flash_error {
  .message {
    min-width: 200px;
    max-width: 400px;
  }
}

#session.message {
  padding: 10px 12px 8px;
}

#registration.message {
  padding: 1px
}

.session_mobile {
  margin-top: -55px;
}

h1.session {
  font-size: 40px;
  font-weight: 200;
}

.landing  {
  padding: 20px;
  margin: -10px -20px 10px -20px;
  background-color:#4b4b4b;
  z-index: 10;
  position: relative;
  text-align: center;
}

form p.checkbox_select {
  position: relative;
  label {
    left: 25px;
    top: 4px;
    position: absolute;
    font-size: 1em;
  }
  img {
    position: relative;
    top: 6px;
  }
}

#profile_photo_upload {
  margin-top: 5px;
  min-height: 100px;
  position: relative;
  margin-bottom: 15px;
  text-align: center;
  padding: 0;

  img {
    border-radius: 5px;
    box-shadow: 0 1px 2px #666;

    &.avatar {
      @include transition(opacity, 0.5s);
      &.loading {
        opacity: 0.3;
      }
    }
  }
}

#birth-date {
  text-align: center;
  select{
    width: 32%;
    display: inline;
    &:first-of-type{ float: left; }
    &:last-of-type{ float: right; }
  }
}

<<<<<<< HEAD
#file-upload.button {
  @include button-gradient($light-grey);
  border-radius: 3px;
  box-shadow: 0 1px 1px #cfcfcf;
  @include transition(border);

  display: inline-block;

  font {
    style: normal;
    size: 12px;
  }
  color: #505050;

  padding: 4px 9px;

  min-height: 10px;

  border: 1px solid;

  cursor: pointer;
  white-space: normal;

  &:hover {
    @include button-gradient-hover-no-saturation($light-grey);
    color: #505050;
    text-decoration: none;
    border: 1px solid;
=======
#settings_nav {
  font-size: 1em;

  ul {
    margin: 0 0 0 15px;
  }

  li {
    display: inline;
>>>>>>> 8816c7bc
  }
}

form#update_profile_form {
  select {
    padding: 3px;
  }

  .submit_block { margin-bottom: 20px; }
}

select#user_language, select#user_color_theme, #user_auto_follow_back_aspect_id, #aspect_ids_ {
  padding: 3px;
}

.hero-unit-mobile {
  padding: 10px;
  font-size: 14px;
  line-height: 18px;
  color: inherit;
  background-color: $background-grey;
  border-radius: 10px;
}

.search-mobile {
  text-align: center;
  padding-top: 30px;
}

input#q.search {
  margin-bottom: 20px;
}

select#aspect_ids_ {
  width: auto !important;
  float: right;
  margin: 0px;
}

#file-upload-spinner {
  top: 0px;
}

#publisher_mobile {
  float: right;
}

#file-upload-publisher {
  float: left;
  padding: 3px 12px;
  cursor: pointer;
  .entypo-camera { margin-right: 0; }
}

#publisher_textarea_wrapper {
  border-radius: 2px;
  margin: 12px 0px;
  background: #fff;
  position: relative;
  padding-right: 10px;

  #hide_publisher  {
    opacity: 0.3;
    z-index: 5;
    padding: 3px;
    position: absolute;
    right: 6px;
    top: 0;

    &:hover {
      opacity: 1;
    }
  }

  &.active {
    border: 1px solid $border-dark-grey;
  }

  textarea {
    z-index: 2;
    border: none;

    &:focus {
      outline: 0;
      background: transparent;
    }
  }

  &.with_attachments {
    padding-bottom: 55px;
    border: 1px solid #CCCCCC;
  }

  #photodropzone {
    z-index: 3;
    position: absolute;
    bottom: 0;
    left: 0;
    padding: 0;
    margin: 0 !important;

    li {
      display: table-cell;
      padding-right: 4px;

      img {
        max-height: 55px;
      }

      .circle {
        border-radius: 20px;
        z-index: 1;
        position: absolute;
        right: -7px;
        top: -5px;
        background-color: #333;
        width: 20px;
        max-width: 20px;
        height: 20px;
        max-height: 20px;
        border: 1px solid #fff;
      }

      .x  {
        z-index: 2;
        position: absolute;
        top: -4px;
        right: -1px;
        font-size: small;
        font-weight: bold;
        color: #FFFFFF;
        cursor: pointer;
      }
    }
  }
}

#fileInfo-publisher {
  font-size: small;
  margin: 5px 2px;
  text-align: right;
}

.my_activity {
  height: 16px;
  width: 16px;
}

#big-number {
  font-size: 120px !important;
}

#content {
  font-size: 13px !important;
}

.opengraph {
  width: 100%;
  display: block;
  text-decoration: none;
  margin: 5px 0px 5px 0px;
  border-top: solid 1px $border-grey;
  border-bottom: solid 1px $border-grey;
  padding: 5px 0px 2px 0px;
  overflow: hidden;
  a {
    color: #000;
  }
  img {
    margin: 3px 3px 3px 0px;
    float: left;
    max-width: 80px;
    padding-right: 5px;
  }
  .og-title {
    margin-bottom: 3px;
    font-weight: bold;
  }
}

.remove_post { opacity: 0.5;  }
.remove_comment { opacity: 0.5; }

.center {
  text-align: center;
}

/* --- Getting started page --- */
#hello-there {
  h1, h2, h3 { line-height: normal; }
  h1 { font-size: 25px; }
  h2 { font-size: 20px; }
  h3 { font-size: 15px; }

  h2, #awesome_button {
    margin-top: 30px;
  }
}

// Styles for mobile profile of other users
.user_aspects {
  width: auto !important;
  float: right;
  margin: 0 10px 0 0;
  padding: 3px;

  &, &:focus, &:active{
    box-shadow: none;
    border-color: #CCCCCC;
  }

  &.has_connection {
    background-color: $light-green;
  }
}

/* --- Tag page --- */
#app #main h1 {
  word-wrap: break-word;
}

#email_prefs {
  .checkbox{
    margin: 15px 0;
  }
}
.small-horizontal-spacer { margin: 15px 0; }

.form-control, .form-control:active, .form-control:focus { box-shadow: none; }
.form-control:active, .form-control:focus { border-color: #999999; }

.tag_following_action { margin: 5px 0 10px 0; }<|MERGE_RESOLUTION|>--- conflicted
+++ resolved
@@ -740,49 +740,6 @@
     display: inline;
     &:first-of-type{ float: left; }
     &:last-of-type{ float: right; }
-  }
-}
-
-<<<<<<< HEAD
-#file-upload.button {
-  @include button-gradient($light-grey);
-  border-radius: 3px;
-  box-shadow: 0 1px 1px #cfcfcf;
-  @include transition(border);
-
-  display: inline-block;
-
-  font {
-    style: normal;
-    size: 12px;
-  }
-  color: #505050;
-
-  padding: 4px 9px;
-
-  min-height: 10px;
-
-  border: 1px solid;
-
-  cursor: pointer;
-  white-space: normal;
-
-  &:hover {
-    @include button-gradient-hover-no-saturation($light-grey);
-    color: #505050;
-    text-decoration: none;
-    border: 1px solid;
-=======
-#settings_nav {
-  font-size: 1em;
-
-  ul {
-    margin: 0 0 0 15px;
-  }
-
-  li {
-    display: inline;
->>>>>>> 8816c7bc
   }
 }
 
