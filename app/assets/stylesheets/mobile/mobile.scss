--- conflicted
+++ resolved
@@ -647,14 +647,9 @@
   text-shadow: 1px 1px 20px rgb(126, 240, 77);
 }
 
-<<<<<<< HEAD
-#conversation_inbox {
+#conversation_inbox, .notifications {
   div.pagination {
     width: 100%;
-=======
-#conversation_inbox, .notifications {
-  .pagination {
->>>>>>> 11028462
     margin-left: auto;
     margin-right: auto;
     text-align: center;
