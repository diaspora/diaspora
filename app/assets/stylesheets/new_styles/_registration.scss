#registration {
<<<<<<< HEAD
  background-image: url('seabg.jpg');
  background-size: cover;
  position:absolute;
  min-width: 100%;
  min-height: 100%;
  background-color : #2C2E31;
  color: #fff;
  padding-top: 10px;

  #create-something-text {
    font-family : Roboto-Light;
    font-size : 100px;
    line-height : 100px;
    white-space : nowrap;
=======
  .ball {
    height: 633px;
    max-width: 100%;
    background: image-url("branding/ball.png") no-repeat;
    background-size: contain;
>>>>>>> 8624ebb9
  }

  .v-center {
    display: table;
    height: 633px;

<<<<<<< HEAD
  #diaspora-about {
    font-family : Roboto-Light;
    font-size : 1.2em;
    line-height: 1.2em;
    margin-top : 0.2em;
    margin-bottom : 1em;
  }

  #sign-up-text {
    font-family : Roboto-Bold;
    color : white;
    margin-bottom : 0.5em;
    padding-top: 10px;
  }
=======
    .content {
      display: table-cell;
      vertical-align: middle;
>>>>>>> 8624ebb9

      #pod-name {
        text-align: center;
        margin: 12px;
        font-size : 35px;
      }
    }
  }

  form {
    max-width: 400px;

    .captcha_img {
      position: absolute;
      left: 10px;
      width: 120px;
      top: 169px;
    }

    #user_captcha {
      font-size: 16px;
      height: 40px;
      padding: 10px 10px 10px 130px;
      line-height: $line-height;
      box-sizing: border-box;
      width: 100%;
      border-bottom: 1px solid $border-grey;
      border-bottom-left-radius: 5px;
      border-bottom-right-radius: 5px;
    }

    #terms > a {
      color: inherit;
      text-decoration: underline;
    }
  }
}<|MERGE_RESOLUTION|>--- conflicted
+++ resolved
@@ -1,52 +1,18 @@
 #registration {
-<<<<<<< HEAD
-  background-image: url('seabg.jpg');
-  background-size: cover;
-  position:absolute;
-  min-width: 100%;
-  min-height: 100%;
-  background-color : #2C2E31;
-  color: #fff;
-  padding-top: 10px;
-
-  #create-something-text {
-    font-family : Roboto-Light;
-    font-size : 100px;
-    line-height : 100px;
-    white-space : nowrap;
-=======
   .ball {
     height: 633px;
     max-width: 100%;
     background: image-url("branding/ball.png") no-repeat;
     background-size: contain;
->>>>>>> 8624ebb9
   }
 
   .v-center {
     display: table;
     height: 633px;
 
-<<<<<<< HEAD
-  #diaspora-about {
-    font-family : Roboto-Light;
-    font-size : 1.2em;
-    line-height: 1.2em;
-    margin-top : 0.2em;
-    margin-bottom : 1em;
-  }
-
-  #sign-up-text {
-    font-family : Roboto-Bold;
-    color : white;
-    margin-bottom : 0.5em;
-    padding-top: 10px;
-  }
-=======
     .content {
       display: table-cell;
       vertical-align: middle;
->>>>>>> 8624ebb9
 
       #pod-name {
         text-align: center;
