<<<<<<< HEAD
{{#if canRemove}}
  <div class="controls">
    <a href="#" class="delete comment_delete" title="{{t "delete"}}">
      <div alt="Deletelabel" class="icons-deletelabel" />
    <a/>
  </div>
{{/if}}

=======
>>>>>>> 33acc1f7
<div class="img">
  {{#linkToPerson author}}
    {{{personImage this "small" "small"}}}
  {{/linkToPerson}}
</div>

<div class="bd">
  {{#if canRemove}}
    <div class="controls">
      <a href="#" class="delete comment_delete" title="{{t "delete"}}">
        <img alt="Deletelabel" src="{{imageUrl "deletelabel.png"}}" />
      <a/>
    </div>
  {{/if}}

  <a href="/people/{{author.guid}}" class="author author-name {{hovercardable this}}">
    {{author.name}}
  </a>

  <div class="collapsible comment-content">
    {{{text}}}
  </div>

  <div class="info">
    <time class="timeago" data-original-title="{{{localTime created_at}}}" datetime="{{created_at}}"/>
  </div>
</div><|MERGE_RESOLUTION|>--- conflicted
+++ resolved
@@ -1,14 +1,3 @@
-<<<<<<< HEAD
-{{#if canRemove}}
-  <div class="controls">
-    <a href="#" class="delete comment_delete" title="{{t "delete"}}">
-      <div alt="Deletelabel" class="icons-deletelabel" />
-    <a/>
-  </div>
-{{/if}}
-
-=======
->>>>>>> 33acc1f7
 <div class="img">
   {{#linkToPerson author}}
     {{{personImage this "small" "small"}}}
@@ -19,7 +8,7 @@
   {{#if canRemove}}
     <div class="controls">
       <a href="#" class="delete comment_delete" title="{{t "delete"}}">
-        <img alt="Deletelabel" src="{{imageUrl "deletelabel.png"}}" />
+        <div alt="Deletelabel" class="icons-deletelabel" />
       <a/>
     </div>
   {{/if}}
