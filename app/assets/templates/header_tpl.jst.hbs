--- conflicted
+++ resolved
@@ -1,12 +1,8 @@
 <div class="container" style="position:relative;">
 
   <a href="/stream">
-<<<<<<< HEAD
-    <div class="diaspora_header_logo">
+    <div alt="logo" class="diaspora_header_logo logos-header-logo">
       librenet*
-=======
-    <div alt="logo" class="diaspora_header_logo logos-header-logo">
->>>>>>> 8624ebb9
     </div>
   </a>
 
