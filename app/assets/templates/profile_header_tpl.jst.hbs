{{#if loggedIn}}
  <div class="pull-right">
    {{#if is_own_profile}}
      {{!-- can't block myself, so don't check it here --}}
      <a href="{{urlTo 'editProfile'}}" id="edit_profile" class="btn btn-primary">{{t 'people.edit_my_profile'}}</a>
    {{else}} {{#if is_blocked}}
      <a href="#" id="unblock_user_button" class="btn btn-danger">{{t 'people.stop_ignoring'}}</a>
    {{else}}
      <div class="placeholder aspect_membership_dropdown"></div>
    {{/if}}{{/if}}
  </div>
{{/if}}

<div id="author_info">
  <h2>
    <span id="name">{{name}}</span>
    <span id="diaspora_handle">{{diaspora_id}}</span>
    {{#if show_profile_btns}}
      {{{sharingMessage this}}}
    {{/if}}
  </h2>

  {{#if has_tags}}
    <div class="description">
      <i class="entypo tag"></i>
      {{fmtTags profile.tags}}
    </div>
  {{else}}
    {{#if is_own_profile}}
      <div class="description">
<<<<<<< HEAD
        <i class="entypo-tag"></i>
        {{fmtTags profile.tags}}
=======
        <i>{{t 'profile.you_have_no_tags'}}</i>
        <span class="add_tags">
          <a href="{{urlTo 'editProfile'}}">{{t 'profile.add_some'}}</a>
        </span>
>>>>>>> 05a6d958
      </div>
    {{/if}}
  {{/if}}
</div>

<<<<<<< HEAD
{{#if loggedIn}}
  <div id="profile_horizontal_bar">
    {{#if show_profile_btns}}
      <div id="profile_buttons" class="pull-right">
        {{#if is_receiving}}
          {{!-- create status message with mention --}}
          <span class="profile_button">
            <span id="mention_button" class="profile-header-icon" title="{{t 'people.mention'}}" data-placement="bottom" data-toggle="modal">@</span>
          </span>
        {{/if}}

        {{#if is_mutual}}
          {{!-- create private conversation with person --}}
          <span class="profile_button">
            <i id="message_button" class="entypo-mail profile-header-icon" title="{{t 'people.message'}}" data-placement="bottom" data-toggle="modal"></i>
          </span>
        {{/if}}

        {{#unless is_blocked}}
          {{!-- ignore the person --}}
          <a href="#" class="profile_button" rel="nofollow">
            <i id="block_user_button" class="entypo-block profile-header-icon block_user" title="{{t 'ignore'}}" data-placement="bottom"></i>
          </a>
        {{/unless}}
      </div>
    {{/if}}

    <ul id="profile_nav">
      <li {{#isCurrentProfilePage guid diaspora_id}} class="active" {{/isCurrentProfilePage}}>
        <a href="{{urlTo 'person' guid}}" id="posts_link">
          <i class="entypo-docs"></i>
          {{t 'profile.posts'}}
        </a>
      </li>
      {{#if show_photos}}
        <li {{#isCurrentPage 'personPhotos' guid}} class="active" {{/isCurrentPage}}>
          <a href="{{urlTo 'personPhotos' guid}}" id="photos_link">
            <i class="entypo-picture"></i>
            {{t 'profile.photos'}}
            <div class="badge badge-default">{{photos.count}}</div>
          </a>
        </li>
      {{/if}}
      {{#if show_contacts}}
        <li {{#isCurrentPage 'personContacts' guid}} class="active" {{/isCurrentPage}}>
          {{#if is_own_profile}}
            <a href="{{urlTo 'contacts'}}" id="contacts_link">
              <i class="entypo-users"></i>
              {{t 'profile.contacts'}}
              <div class="badge badge-default">{{contacts.count}}</div>
            </a>
          {{else}}
            <a href="{{urlTo 'personContacts' guid}}" id="contacts_link">
              <i class="entypo-users"></i>
              {{t 'profile.contacts'}}
              <div class="badge badge-default">{{contacts.count}}</div>
            </a>
          {{/if}}
        </li>
      {{/if}}
    </div>
=======
<div id="profile_horizontal_bar">
  {{#if show_profile_btns}}
    <div id="profile_buttons" class="pull-right">
      {{#if is_receiving}}
        {{!-- create status message with mention --}}
        <span class="profile_button">
          <span id="mention_button" class="profile-header-icon" title="{{t 'people.mention'}}" data-placement="bottom" data-toggle="modal" data-target="#mentionModal">@</span>
        </span>
      {{/if}}

      {{#if is_mutual}}
        {{!-- create private conversation with person --}}
        <span class="profile_button">
          <i id="message_button" class="entypo profile-header-icon mail" title="{{t 'people.message'}}" data-placement="bottom" data-toggle="modal" data-target="#conversationModal"></i>
        </span>
      {{/if}}

      {{#unless is_blocked}}
        {{!-- ignore the person --}}
        <a href="#" class="profile_button" rel="nofollow">
          <i id="block_user_button" class="entypo profile-header-icon block block_user" title="{{t 'ignore'}}" data-placement="bottom"></i>
        </a>
      {{/unless}}
    </div>
  {{/if}}

  <ul id="profile_nav">
    <li {{#isCurrentProfilePage guid diaspora_id}} class="active" {{/isCurrentProfilePage}}>
      <a href="{{urlTo 'person' guid}}" id="posts_link">
        <i class="entypo docs"></i>
        {{t 'profile.posts'}}
      </a>
    </li>
    {{#if show_photos}}
      <li {{#isCurrentPage 'personPhotos' guid}} class="active" {{/isCurrentPage}}>
        <a href="{{urlTo 'personPhotos' guid}}" id="photos_link">
          <i class="entypo picture"></i>
          {{t 'profile.photos'}}
          <div class="badge badge-default">{{photos.count}}</div>
        </a>
      </li>
    {{/if}}
    {{#if show_contacts}}
      <li {{#isCurrentPage 'personContacts' guid}} class="active" {{/isCurrentPage}}>
        {{#if is_own_profile}}
          <a href="{{urlTo 'contacts'}}" id="contacts_link">
            <i class="entypo users"></i>
            {{t 'profile.contacts'}}
            <div class="badge badge-default">{{contacts.count}}</div>
          </a>
        {{else}}
          <a href="{{urlTo 'personContacts' guid}}" id="contacts_link">
            <i class="entypo users"></i>
            {{t 'profile.contacts'}}
            <div class="badge badge-default">{{contacts.count}}</div>
          </a>
        {{/if}}
      </li>
    {{/if}}
>>>>>>> 05a6d958
  </div>
</div><|MERGE_RESOLUTION|>--- conflicted
+++ resolved
@@ -22,110 +22,42 @@
 
   {{#if has_tags}}
     <div class="description">
-      <i class="entypo tag"></i>
+      <i class="entypo-tag"></i>
       {{fmtTags profile.tags}}
     </div>
   {{else}}
     {{#if is_own_profile}}
       <div class="description">
-<<<<<<< HEAD
-        <i class="entypo-tag"></i>
-        {{fmtTags profile.tags}}
-=======
         <i>{{t 'profile.you_have_no_tags'}}</i>
         <span class="add_tags">
           <a href="{{urlTo 'editProfile'}}">{{t 'profile.add_some'}}</a>
         </span>
->>>>>>> 05a6d958
       </div>
     {{/if}}
   {{/if}}
 </div>
 
-<<<<<<< HEAD
-{{#if loggedIn}}
-  <div id="profile_horizontal_bar">
-    {{#if show_profile_btns}}
-      <div id="profile_buttons" class="pull-right">
-        {{#if is_receiving}}
-          {{!-- create status message with mention --}}
-          <span class="profile_button">
-            <span id="mention_button" class="profile-header-icon" title="{{t 'people.mention'}}" data-placement="bottom" data-toggle="modal">@</span>
-          </span>
-        {{/if}}
-
-        {{#if is_mutual}}
-          {{!-- create private conversation with person --}}
-          <span class="profile_button">
-            <i id="message_button" class="entypo-mail profile-header-icon" title="{{t 'people.message'}}" data-placement="bottom" data-toggle="modal"></i>
-          </span>
-        {{/if}}
-
-        {{#unless is_blocked}}
-          {{!-- ignore the person --}}
-          <a href="#" class="profile_button" rel="nofollow">
-            <i id="block_user_button" class="entypo-block profile-header-icon block_user" title="{{t 'ignore'}}" data-placement="bottom"></i>
-          </a>
-        {{/unless}}
-      </div>
-    {{/if}}
-
-    <ul id="profile_nav">
-      <li {{#isCurrentProfilePage guid diaspora_id}} class="active" {{/isCurrentProfilePage}}>
-        <a href="{{urlTo 'person' guid}}" id="posts_link">
-          <i class="entypo-docs"></i>
-          {{t 'profile.posts'}}
-        </a>
-      </li>
-      {{#if show_photos}}
-        <li {{#isCurrentPage 'personPhotos' guid}} class="active" {{/isCurrentPage}}>
-          <a href="{{urlTo 'personPhotos' guid}}" id="photos_link">
-            <i class="entypo-picture"></i>
-            {{t 'profile.photos'}}
-            <div class="badge badge-default">{{photos.count}}</div>
-          </a>
-        </li>
-      {{/if}}
-      {{#if show_contacts}}
-        <li {{#isCurrentPage 'personContacts' guid}} class="active" {{/isCurrentPage}}>
-          {{#if is_own_profile}}
-            <a href="{{urlTo 'contacts'}}" id="contacts_link">
-              <i class="entypo-users"></i>
-              {{t 'profile.contacts'}}
-              <div class="badge badge-default">{{contacts.count}}</div>
-            </a>
-          {{else}}
-            <a href="{{urlTo 'personContacts' guid}}" id="contacts_link">
-              <i class="entypo-users"></i>
-              {{t 'profile.contacts'}}
-              <div class="badge badge-default">{{contacts.count}}</div>
-            </a>
-          {{/if}}
-        </li>
-      {{/if}}
-    </div>
-=======
 <div id="profile_horizontal_bar">
   {{#if show_profile_btns}}
     <div id="profile_buttons" class="pull-right">
       {{#if is_receiving}}
         {{!-- create status message with mention --}}
         <span class="profile_button">
-          <span id="mention_button" class="profile-header-icon" title="{{t 'people.mention'}}" data-placement="bottom" data-toggle="modal" data-target="#mentionModal">@</span>
+          <span id="mention_button" class="profile-header-icon" title="{{t 'people.mention'}}" data-placement="bottom" data-toggle="modal">@</span>
         </span>
       {{/if}}
 
       {{#if is_mutual}}
         {{!-- create private conversation with person --}}
         <span class="profile_button">
-          <i id="message_button" class="entypo profile-header-icon mail" title="{{t 'people.message'}}" data-placement="bottom" data-toggle="modal" data-target="#conversationModal"></i>
+          <i id="message_button" class="entypo-mail profile-header-icon" title="{{t 'people.message'}}" data-placement="bottom" data-toggle="modal"></i>
         </span>
       {{/if}}
 
       {{#unless is_blocked}}
         {{!-- ignore the person --}}
         <a href="#" class="profile_button" rel="nofollow">
-          <i id="block_user_button" class="entypo profile-header-icon block block_user" title="{{t 'ignore'}}" data-placement="bottom"></i>
+          <i id="block_user_button" class="entypo-block profile-header-icon block_user" title="{{t 'ignore'}}" data-placement="bottom"></i>
         </a>
       {{/unless}}
     </div>
@@ -134,14 +66,14 @@
   <ul id="profile_nav">
     <li {{#isCurrentProfilePage guid diaspora_id}} class="active" {{/isCurrentProfilePage}}>
       <a href="{{urlTo 'person' guid}}" id="posts_link">
-        <i class="entypo docs"></i>
+        <i class="entypo-docs"></i>
         {{t 'profile.posts'}}
       </a>
     </li>
     {{#if show_photos}}
       <li {{#isCurrentPage 'personPhotos' guid}} class="active" {{/isCurrentPage}}>
         <a href="{{urlTo 'personPhotos' guid}}" id="photos_link">
-          <i class="entypo picture"></i>
+          <i class="entypo-picture"></i>
           {{t 'profile.photos'}}
           <div class="badge badge-default">{{photos.count}}</div>
         </a>
@@ -151,19 +83,18 @@
       <li {{#isCurrentPage 'personContacts' guid}} class="active" {{/isCurrentPage}}>
         {{#if is_own_profile}}
           <a href="{{urlTo 'contacts'}}" id="contacts_link">
-            <i class="entypo users"></i>
+            <i class="entypo-users"></i>
             {{t 'profile.contacts'}}
             <div class="badge badge-default">{{contacts.count}}</div>
           </a>
         {{else}}
           <a href="{{urlTo 'personContacts' guid}}" id="contacts_link">
-            <i class="entypo users"></i>
+            <i class="entypo-users"></i>
             {{t 'profile.contacts'}}
             <div class="badge badge-default">{{contacts.count}}</div>
           </a>
         {{/if}}
       </li>
     {{/if}}
->>>>>>> 05a6d958
   </div>
 </div>