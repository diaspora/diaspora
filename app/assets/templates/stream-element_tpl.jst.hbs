<div class="media">

<<<<<<< HEAD
  {{#if current_user}}
    <div class="controls">
      {{#unless authorIsCurrentUser}}
        <a href="#" rel="nofollow" class="block_user">
          <div class="icons-ignoreuser control_icon" title="{{t "ignore"}}"></div>
        </a>
        <a href="#" rel="nofollow" class="delete hide_post">
          <div class="icons-deletelabel delete control_icon" title="{{t "stream.hide"}}"/>
        </a>
      {{else}}
        <a href="#" rel="nofollow" class="delete remove_post">
          <div class="icons-deletelabel delete control_icon" title="{{t "delete"}}" />
        </a>
      {{/unless}}
    </div>
  {{/if}}

=======
>>>>>>> 33acc1f7
  {{#with author}}
    <a href="/people/{{guid}}" class="img {{{hovercardable this}}}">
      {{{personImage this}}}
    </a>
  {{/with}}

  <div class="bd">
    {{#if loggedIn}}
      <div class="controls">
        {{#unless authorIsCurrentUser}}
          <a href="#" rel="nofollow" class="block_user">
            <img src="{{imageUrl "icons/ignoreuser.png"}}" alt="Ignoreuser" class="ignore control_icon" title="{{t "ignore"}}" />
          </a>
          <a href="#" rel="nofollow" class="hide_post">
            <img src="{{imageUrl "deletelabel.png"}}" class="delete control_icon" title="{{t "stream.hide"}}" />
          </a>
        {{else}}
          <a href="#" rel="nofollow" class="remove_post">
            <img src="{{imageUrl "deletelabel.png"}}" class="delete control_icon" title="{{t "delete"}}" />
          </a>
        {{/unless}}
      </div>
    {{/if}}
    
    <div>
      {{#with author}}
        <a href="/people/{{guid}}" class="author {{{hovercardable this}}}">{{name}}</a>
      {{/with}}

      <span class="details grey">
        -
        <a href="/posts/{{id}}">
          <time class="timeago" data-original-title="{{{localTime created_at}}}" datetime="{{created_at}}" />
        </a>

        {{#if interactions.reshares_count}}
          -
          {{t "stream.reshares" count=interactions.reshares_count}}
        {{/if}}
      </span>
    </div>

    {{#if showPost}}
        {{#if nsfw}}
          <div class="nsfw_off">
            <strong>
              #NSFW
            </strong>
            |
            <a href="#" class="toggle_nsfw_state">
                {{t "stream.hide_nsfw_posts"}}
            </a>
          </div>
        {{/if}}
      <div class="post-content"> </div>

      <div class="feedback"> </div>
      <div class="likes"> </div>
      <div class="comments"> </div>
    {{else}}
      <div class="nsfw-shield">
        <strong>
          #NSFW
        </strong>
        |
        <a href="#" class="show_nsfw_post">
          {{t "stream.show_nsfw_post"}}
        </a>
        |
        <a href="#" class="toggle_nsfw_state">
          {{t "stream.show_nsfw_posts"}}
        </a>
      </div>
    {{/if}}

  </div><|MERGE_RESOLUTION|>--- conflicted
+++ resolved
@@ -1,25 +1,5 @@
 <div class="media">
 
-<<<<<<< HEAD
-  {{#if current_user}}
-    <div class="controls">
-      {{#unless authorIsCurrentUser}}
-        <a href="#" rel="nofollow" class="block_user">
-          <div class="icons-ignoreuser control_icon" title="{{t "ignore"}}"></div>
-        </a>
-        <a href="#" rel="nofollow" class="delete hide_post">
-          <div class="icons-deletelabel delete control_icon" title="{{t "stream.hide"}}"/>
-        </a>
-      {{else}}
-        <a href="#" rel="nofollow" class="delete remove_post">
-          <div class="icons-deletelabel delete control_icon" title="{{t "delete"}}" />
-        </a>
-      {{/unless}}
-    </div>
-  {{/if}}
-
-=======
->>>>>>> 33acc1f7
   {{#with author}}
     <a href="/people/{{guid}}" class="img {{{hovercardable this}}}">
       {{{personImage this}}}
@@ -31,14 +11,14 @@
       <div class="controls">
         {{#unless authorIsCurrentUser}}
           <a href="#" rel="nofollow" class="block_user">
-            <img src="{{imageUrl "icons/ignoreuser.png"}}" alt="Ignoreuser" class="ignore control_icon" title="{{t "ignore"}}" />
+            <div class="icons-ignoreuser control_icon" title="{{t "ignore"}}"></div>
           </a>
-          <a href="#" rel="nofollow" class="hide_post">
-            <img src="{{imageUrl "deletelabel.png"}}" class="delete control_icon" title="{{t "stream.hide"}}" />
+          <a href="#" rel="nofollow" class="delete hide_post">
+            <div class="icons-deletelabel delete control_icon" title="{{t "stream.hide"}}"/>
           </a>
         {{else}}
-          <a href="#" rel="nofollow" class="remove_post">
-            <img src="{{imageUrl "deletelabel.png"}}" class="delete control_icon" title="{{t "delete"}}" />
+          <a href="#" rel="nofollow" class="delete remove_post">
+            <div class="icons-deletelabel delete control_icon" title="{{t "delete"}}" />
           </a>
         {{/unless}}
       </div>
