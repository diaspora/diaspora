--- conflicted
+++ resolved
@@ -52,11 +52,7 @@
 
     data = clean_hash(params[:album])
 
-<<<<<<< HEAD
-    if current_user.update_or_repost( @album, data )
-=======
     if current_user.update_post( @album, data )
->>>>>>> 81250c0e
       flash[:notice] = "Album #{@album.name} successfully edited."
       respond_with @album
     else
