--- conflicted
+++ resolved
@@ -10,21 +10,11 @@
   respond_to :js
 
   def index
-<<<<<<< HEAD
-    @posts  = current_user.visible_posts(:type => "StatusMessage").paginate :page => params[:page], :per_page => 15
-    @post_hashes = hashes_for_posts @posts
-    @contacts = current_user.contacts.where(:pending => false)
-    @aspect_hashes = hashes_for_aspects @aspects.all, @contacts, :limit => 8
-    @aspect = :all
-
-    @contact_hashes = hashes_for_contacts @contacts
-=======
     if params[:a_ids]
       @aspects = current_user.aspects_from_ids(params[:a_ids])
     else
       @aspects = current_user.aspects
     end
->>>>>>> 3f7b89ac
 
     # redirect to signup
     if current_user.getting_started == true || @aspects.blank?
@@ -34,10 +24,12 @@
       @aspect_ids = @aspects.map{|a| a.id}
       post_ids = @aspects.map{|a| a.post_ids}.flatten!
 
-      @posts = Post.where(:id.in => post_ids, :_type => "StatusMessage").paginate :page => params[:page], :per_page => 15, :order => 'created_at DESC'
+      @posts = Post.where(:id => post_ids, :type => "StatusMessage").paginate(
+        :page => params[:page], :per_page => 15, :order => 'created_at DESC')
       @post_hashes = hashes_for_posts @posts
 
-      @contacts = Contact.all(:aspect_ids.in => @aspect_ids, :user_id => current_user.id, :pending => false)
+      @contacts = Contact.joins(:aspect_memberships).where(
+        :aspect_memberships => {:aspect_id => @aspect_ids}, :user_id => current_user.id, :pending => false)
       @contact_hashes = hashes_for_contacts @contacts
       @aspect_hashes = hashes_for_aspects @aspects, @contacts, :limit => 16
 
@@ -82,29 +74,7 @@
 
   def show
     @aspect = current_user.aspects.where(:id => params[:id]).first
-    @contacts = current_user.contacts.where(:pending => false)
-    unless @aspect
-      render :file => "#{Rails.root}/public/404.html", :layout => false, :status => 404
-    else
-<<<<<<< HEAD
-      @aspect_contacts = hashes_for_contacts Contact.joins(:aspect_memberships).where(
-        :user_id => current_user.id,
-        :pending => false,
-        :aspect_memberships => {:aspect_id => @aspect.id})
-=======
-      @aspect_ids = [@aspect.id]
-      @aspect_contacts = hashes_for_contacts Contact.all(:user_id => current_user.id, :aspect_ids.in => [@aspect.id], :pending => false)
->>>>>>> 3f7b89ac
-      @aspect_contacts_count = @aspect_contacts.count
-
-      @all_contacts = hashes_for_contacts @contacts
-
-      @posts = @aspect.posts.where(:type => "StatusMessage").order('created_at desc').paginate :page => params[:page], :per_page => 15
-      @post_hashes = hashes_for_posts @posts
-      @post_count = @posts.count
-
-      redirect_to aspects_path('a_ids[]' => @aspect.id)
-    end
+    redirect_to aspects_path('a_ids[]' => @aspect.id)
   end
 
   def edit
