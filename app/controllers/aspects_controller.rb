--- conflicted
+++ resolved
@@ -72,19 +72,10 @@
     head :no_content
   end
 
-<<<<<<< HEAD
-  def toggle_chat_privilege
-    aspect.chat_enabled = !aspect.chat_enabled
-    aspect.save
-    head :no_content
-  end
-
-=======
->>>>>>> 862fa38f
   private
 
   def aspect
-    @aspect ||= current_user.aspects.where(id: (params[:id] || params[:aspect_id])).first
+    @aspect ||= current_user.aspects.where(id: params[:id]).first
   end
 
   def connect_person_to_aspect(aspecting_person_id)
