#   Copyright (c) 2010, Diaspora Inc.  This file is
#   licensed under the Affero General Public License version 3 or later.  See
#   the COPYRIGHT file.

class AspectsController < ApplicationController
  before_filter :authenticate_user!

  respond_to :html
  respond_to :json, :only => :show
  respond_to :js

  def index
    @posts  = current_user.visible_posts(:type => "StatusMessage").paginate :page => params[:page], :per_page => 15
    @post_hashes = hashes_for_posts @posts
    @contacts = current_user.contacts.where(:pending => false)
    @aspect_hashes = hashes_for_aspects @aspects.all, @contacts, :limit => 8
    @aspect = :all

    @contact_hashes = hashes_for_contacts @contacts

    if current_user.getting_started == true
      redirect_to getting_started_path
    end
  end

  def create
    @aspect = current_user.aspects.create(params[:aspect])
    if @aspect.valid?
      flash[:notice] = I18n.t('aspects.create.success', :name => @aspect.name)
      if current_user.getting_started
        redirect_to :back
      elsif request.env['HTTP_REFERER'].include?("aspects/manage")
        redirect_to :back
      else
        respond_with @aspect
      end
    else
      flash[:error] = I18n.t('aspects.create.failure')
      redirect_to :back
    end
  end

  def new
    @aspect = Aspect.new
  end

  def destroy
    @aspect = current_user.aspects.where(:id => params[:id]).first

    begin
      current_user.drop_aspect @aspect
      flash[:notice] = I18n.t 'aspects.destroy.success',:name => @aspect.name
      redirect_to root_url
    rescue RuntimeError => e
      flash[:error] = e.message
      redirect_to :back
    end
  end

  def show
<<<<<<< HEAD
    @aspect = current_user.aspects.where(:id => params[:id]).first
    @contacts = current_user.contacts(:pending => false)
=======
    @aspect = current_user.aspect_by_id params[:id]
    @contacts = current_user.contacts.where(:pending => false)
>>>>>>> dbccb6d0
    unless @aspect
      render :file => "#{Rails.root}/public/404.html", :layout => false, :status => 404
    else
      @aspect_contacts = hashes_for_contacts Contact.joins(:aspect_memberships).where(
        :user_id => current_user.id,
        :pending => false,
        :aspect_memberships => {:aspect_id => @aspect.id})
      @aspect_contacts_count = @aspect_contacts.count

      @all_contacts = hashes_for_contacts @contacts

      @posts = @aspect.posts.where(:type => "StatusMessage").order('created_at desc').paginate :page => params[:page], :per_page => 15
      @post_hashes = hashes_for_posts @posts
      @post_count = @posts.count

      respond_with @aspect
    end
  end

  def manage
    @aspect = :manage
    @contacts = current_user.contacts.where(:pending => false)
    @remote_requests = Request.hashes_for_person(current_user.person)
    @aspect_hashes = hashes_for_aspects @aspects, @contacts
  end

  def update
    @aspect = current_user.aspects.where(:id => params[:id]).first
    if @aspect.update_attributes( params[:aspect] )
      flash[:notice] = I18n.t 'aspects.update.success',:name => @aspect.name
    else
      flash[:error] = I18n.t 'aspects.update.failure',:name => @aspect.name
    end
    respond_with @aspect
  end

  def move_contact
    @person = Person.find(params[:person_id])
    @from_aspect = current_user.aspects.where(:id => params[:from]).first
    @to_aspect = current_user.aspects.where(:id => params[:to][:to]).first

    unless current_user.move_contact( @person, @to_aspect, @from_aspect)
      flash[:error] = I18n.t 'aspects.move_contact.error',:inspect => params.inspect
    end
    if aspect = current_user.aspects.where(:id => params[:to][:to]).first
      flash[:notice] = I18n.t 'aspects.move_contact.success'
      render :nothing => true
    else
      flash[:notice] = I18n.t 'aspects.move_contact.failure'
      render aspects_manage_path
    end
  end

  def add_to_aspect
    @person = Person.find(params[:person_id])
    @aspect = current_user.aspects.find(params[:aspect_id])
    @contact = current_user.contact_for(@person)

    if @contact
      current_user.add_contact_to_aspect(@contact, @aspect)
    else
      current_user.send_contact_request_to(@person, @aspect)
      contact = current_user.contact_for(@person)

      if request = Request.where(:sender_id => @person.id, :recipient_id => current_user.person.id).first
        request.destroy
        contact.update_attributes(:pending => false)
      end
    end
    flash.now[:notice] =  I18n.t 'aspects.add_to_aspect.success'

    respond_to do |format|
      format.js { render :json => {
        :button_html => render_to_string(:partial => 'aspects/add_to_aspect',
                         :locals => {:aspect_id => @aspect.id,
                                     :person_id => @person.id}),
        :badge_html =>  render_to_string(:partial => 'aspects/aspect_badge',
                            :locals => {:aspect => @aspect})
        }}
      format.html{ redirect_to aspect_path(@aspect.id)}
    end
  end

  def remove_from_aspect
    begin current_user.delete_person_from_aspect(params[:person_id], params[:aspect_id])
      @person_id = params[:person_id]
      @aspect_id = params[:aspect_id]
      flash.now[:notice] = I18n.t 'aspects.remove_from_aspect.success'

      respond_to do |format|
        format.js { render :json => {:button_html =>
          render_to_string(:partial => 'aspects/remove_from_aspect',
                           :locals => {:aspect_id => @aspect_id,
                                       :person_id => @person_id}),
          :aspect_id => @aspect_id
        }}
        format.html{
          redirect_to :back
        }
      end
    rescue Exception => e
      flash.now[:error] = I18n.t 'aspects.remove_from_aspect.failure'

      respond_to do |format|
        format.js  { render :text => e, :status => 403 }
        format.html{
          redirect_to :back
        }
      end
    end
  end

  private
  def hashes_for_contacts contacts
    people = Person.where(:id => contacts.map{|c| c.person_id})
    people_hash = {}
    people.each{|p| people_hash[p.id] = p}
    contacts.map{|c| {:contact => c, :person => people_hash[c.person_id]}}
  end

  def hashes_for_aspects aspects, contacts, opts = {}
    contact_hashes = hashes_for_contacts contacts
    aspects.map do |a|
      hash = {:aspect => a}
      aspect_contact_hashes = contact_hashes.select{|c|
          c[:contact].aspects.include?(a)}
      hash[:contact_count] = aspect_contact_hashes.count
      if opts[:limit]
        hash[:contacts] = aspect_contact_hashes.slice(0,opts[:limit])
      else
        hash[:contacts] = aspect_contact_hashes
      end
      hash
    end
  end
  def hashes_for_posts posts
    post_ids = []
    post_person_ids = []
    posts.each{|p| post_ids << p.id; post_person_ids << p.person_id}

    comment_hash = Comment.hash_from_post_ids post_ids
    commenters_hash = Person.from_post_comment_hash comment_hash
    photo_hash = Photo.hash_from_post_ids post_ids

    post_person_ids.uniq!
    posters = Person.where(:id => post_person_ids)
    posters_hash = {}
    posters.each{|poster| posters_hash[poster.id] = poster}

    posts.map do |post|
      {:post => post,
        :photos => photo_hash[post.id],
        :person => posters_hash[post.person_id],
        :comments => comment_hash[post.id].map do |comment|
          {:comment => comment,
            :person => commenters_hash[comment.person_id],
          }
        end,
      }
    end
  end
end<|MERGE_RESOLUTION|>--- conflicted
+++ resolved
@@ -58,13 +58,8 @@
   end
 
   def show
-<<<<<<< HEAD
     @aspect = current_user.aspects.where(:id => params[:id]).first
-    @contacts = current_user.contacts(:pending => false)
-=======
-    @aspect = current_user.aspect_by_id params[:id]
     @contacts = current_user.contacts.where(:pending => false)
->>>>>>> dbccb6d0
     unless @aspect
       render :file => "#{Rails.root}/public/404.html", :layout => false, :status => 404
     else
