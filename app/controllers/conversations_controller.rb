class ConversationsController < ApplicationController
  before_filter :authenticate_user!

  respond_to :html, :mobile, :json, :js

  def index
<<<<<<< HEAD
    @conversations = Conversation.joins(:conversation_visibilities)
      .where(:conversation_visibilities => {:person_id => current_user.person_id})
      .order('updated_at DESC')
      .paginate(:page => params[:page], :per_page => 15)

    @visibilities = ConversationVisibility.where(:person_id => current_user.person_id)
      .order('updated_at DESC')
      .paginate(:page => params[:page], :per_page => 15)
=======
    @conversations = current_user.conversations.paginate(
      :page => params[:page], :per_page => 15)

    @visibilities = current_user.conversation_visibilities.paginate(
      :page => params[:page], :per_page => 15)
>>>>>>> b1590b73

    @conversation = Conversation.joins(:conversation_visibilities).where(
      :conversation_visibilities => {:person_id => current_user.person_id, :conversation_id => params[:conversation_id]}).first

    @unread_counts = {}
    @visibilities.each { |v| @unread_counts[v.conversation_id] = v.unread }

    @first_unread_message_id = @conversation.try(:first_unread_message, current_user).try(:id)

    @authors = {}
    @conversations.each { |c| @authors[c.id] = c.last_author }

    respond_with do |format|
      format.html
      format.json { render :json => @conversations, :status => 200 }
    end
  end

  def create
    # Can't split nil
    if params[:contact_ids]
      person_ids = current_user.contacts.where(id: params[:contact_ids].split(',')).pluck(:person_id)
    end

    opts = params.require(:conversation).permit(:subject)
    opts[:participant_ids] = person_ids
    opts[:message] = { text: params[:conversation][:text] }
    @conversation = current_user.build_conversation(opts)

    @response = {}
    if person_ids.present? && @conversation.save
      Postzord::Dispatcher.build(current_user, @conversation).post
      @response[:success] = true
      @response[:message] = I18n.t('conversations.create.sent')
      @response[:conversation_id] = @conversation.id
    else
      @response[:success] = false
      @response[:message] = I18n.t('conversations.create.fail')
      if person_ids.blank?
        @response[:message] = I18n.t('conversations.create.no_contact')
      end
    end
    respond_to do |format|
      format.js
    end
  end

  def show
    if @conversation = current_user.conversations.where(id: params[:id]).first

      @first_unread_message_id = @conversation.first_unread_message(current_user).try(:id)
      if @visibility = ConversationVisibility.where(:conversation_id => params[:id], :person_id => current_user.person.id).first
        @visibility.unread = 0
        @visibility.save
      end

      respond_to do |format|
        format.html { redirect_to conversations_path(:conversation_id => @conversation.id) }
        format.js
        format.json { render :json => @conversation, :status => 200 }
      end
    else
      redirect_to conversations_path
    end
  end

  def new
    all_contacts_and_ids = Contact.connection.select_rows(
      Contact.connection.unprepared_statement {
        current_user.contacts.where(:sharing => true).joins(:person => :profile).
          select("contacts.id, profiles.first_name, profiles.last_name, people.diaspora_handle").to_sql
      }
    ).map{|r| {:value => r[0], :name => Person.name_from_attrs(r[1], r[2], r[3]).gsub(/(")/, "'")} }

    @contact_ids = ""

    @contacts_json = all_contacts_and_ids.to_json
    if params[:contact_id]
      @contact_ids = current_user.contacts.find(params[:contact_id]).id
    elsif params[:aspect_id]
      @contact_ids = current_user.aspects.find(params[:aspect_id]).contacts.map{|c| c.id}.join(',')
    end
    if session[:mobile_view] == true && request.format.html?
    render :layout => true
    elsif
    render :layout => false
    end
  end
end<|MERGE_RESOLUTION|>--- conflicted
+++ resolved
@@ -4,22 +4,11 @@
   respond_to :html, :mobile, :json, :js
 
   def index
-<<<<<<< HEAD
-    @conversations = Conversation.joins(:conversation_visibilities)
-      .where(:conversation_visibilities => {:person_id => current_user.person_id})
-      .order('updated_at DESC')
-      .paginate(:page => params[:page], :per_page => 15)
-
-    @visibilities = ConversationVisibility.where(:person_id => current_user.person_id)
-      .order('updated_at DESC')
-      .paginate(:page => params[:page], :per_page => 15)
-=======
     @conversations = current_user.conversations.paginate(
       :page => params[:page], :per_page => 15)
 
     @visibilities = current_user.conversation_visibilities.paginate(
       :page => params[:page], :per_page => 15)
->>>>>>> b1590b73
 
     @conversation = Conversation.joins(:conversation_visibilities).where(
       :conversation_visibilities => {:person_id => current_user.person_id, :conversation_id => params[:conversation_id]}).first
