--- conflicted
+++ resolved
@@ -4,12 +4,8 @@
   include ApplicationHelper
 
   def index
-<<<<<<< HEAD
-    @posts = Post.all
-=======
     posts = Post.all.order_by( [:created_at, :desc] )
     @posts = posts
->>>>>>> eb2c3fd2
   end
 
 
