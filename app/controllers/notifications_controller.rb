#   Copyright (c) 2010, Diaspora Inc.  This file is
#   licensed under the Affero General Public License version 3 or later.  See
#   the COPYRIGHT file.

class NotificationsController < ApplicationController
  before_filter :authenticate_user!
  respond_to :html


  def update
    note = Notification.where(:recipient_id => current_user.id, :id => params[:id]).first
    if note
      note.update_attributes(:unread => false)
      render :nothing => true
    else
      render :nothing => true, :code => 404
    end
  end

  def index
<<<<<<< HEAD
    @notifications = Notification.for(current_user)
    @group_days = @notifications.group_by{|note| note.created_at.strftime("%B %d") }
=======
    @notifications = Notification.for(current_user).limit(25)
    @group_days = @notifications.group_by{|note| note.created_at.strftime("%B %d") } 
>>>>>>> dbccb6d0
    respond_with @notifications
  end

end<|MERGE_RESOLUTION|>--- conflicted
+++ resolved
@@ -18,13 +18,8 @@
   end
 
   def index
-<<<<<<< HEAD
-    @notifications = Notification.for(current_user)
+    @notifications = Notification.for(current_user).limit(25)
     @group_days = @notifications.group_by{|note| note.created_at.strftime("%B %d") }
-=======
-    @notifications = Notification.for(current_user).limit(25)
-    @group_days = @notifications.group_by{|note| note.created_at.strftime("%B %d") } 
->>>>>>> dbccb6d0
     respond_with @notifications
   end
 
