#   Copyright (c) 2010, Diaspora Inc.  This file is
#   licensed under the Affero General Public License version 3 or later.  See
#   the COPYRIGHT file.

class NotificationsController < ApplicationController
  before_filter :authenticate_user!
  respond_to :html


  def update
    note = Notification.where(:recipient_id => current_user.id, :id => params[:id]).first
    if note
      note.update_attributes(:unread => false)
      render :nothing => true
    else
      render :nothing => true, :code => 404
    end
  end

  def index
<<<<<<< HEAD
    @notifications = Notification.for(current_user).limit(25)
    @group_days = @notifications.group_by{|note| note.created_at.strftime("%B %d") }
    respond_with @notifications
  end

  def read_all
    Notification.where(:recipient_id => current_user.id).update_all(:unread => false)
    redirect_to :back
  end
=======
    @notifications = Notification.for(current_user).paginate :page => params[:page], :per_page => 25
    @group_days = @notifications.group_by{|note| note.created_at.strftime("%B %d") } 
    respond_with @notifications
  end
>>>>>>> 3f7b89ac
end<|MERGE_RESOLUTION|>--- conflicted
+++ resolved
@@ -18,8 +18,7 @@
   end
 
   def index
-<<<<<<< HEAD
-    @notifications = Notification.for(current_user).limit(25)
+    @notifications = Notification.for(current_user).paginate :page => params[:page], :per_page => 25
     @group_days = @notifications.group_by{|note| note.created_at.strftime("%B %d") }
     respond_with @notifications
   end
@@ -28,10 +27,5 @@
     Notification.where(:recipient_id => current_user.id).update_all(:unread => false)
     redirect_to :back
   end
-=======
-    @notifications = Notification.for(current_user).paginate :page => params[:page], :per_page => 25
-    @group_days = @notifications.group_by{|note| note.created_at.strftime("%B %d") } 
-    respond_with @notifications
-  end
->>>>>>> 3f7b89ac
+
 end