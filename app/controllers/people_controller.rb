--- conflicted
+++ resolved
@@ -11,11 +11,7 @@
 
   def index
     @aspect = :search
-<<<<<<< HEAD
     params[:q] ||= params[:term] || ''
-=======
-    params[:q] ||= params[:term]
->>>>>>> 555a7746
 
     if (params[:q][0] == 35 || params[:q][0] == '#') && params[:q].length > 1
       redirect_to "/tags/#{params[:q].gsub("#", "")}"
