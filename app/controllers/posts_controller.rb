#   Copyright (c) 2010, Diaspora Inc.  This file is
#   licensed under the Affero General Public License version 3 or later.  See
#   the COPYRIGHT file.

class PostsController < ApplicationController
  skip_before_filter :set_contacts_notifications_and_status
  skip_before_filter :count_requests
  skip_before_filter :set_invites
  skip_before_filter :set_locale
<<<<<<< HEAD
  skip_before_filter :which_action_and_user
=======
  skip_before_filter :set_grammatical_gender
>>>>>>> 7f4e048c

  def show
    @post = Post.where(:id => params[:id], :public => true).includes(:person, :comments => :person).first

    if @post
      @landing_page = true
      @person = @post.person
      if @person.owner_id
        I18n.locale = @person.owner.language
        render "posts/#{@post.class.to_s.underscore}", :layout => true
      else
        flash[:error] = "that post does not exsist!"
        redirect_to root_url
      end
    else
      flash[:error] = "that post does not exsist!"
      redirect_to root_url
    end
  end
end<|MERGE_RESOLUTION|>--- conflicted
+++ resolved
@@ -7,11 +7,8 @@
   skip_before_filter :count_requests
   skip_before_filter :set_invites
   skip_before_filter :set_locale
-<<<<<<< HEAD
   skip_before_filter :which_action_and_user
-=======
   skip_before_filter :set_grammatical_gender
->>>>>>> 7f4e048c
 
   def show
     @post = Post.where(:id => params[:id], :public => true).includes(:person, :comments => :person).first
