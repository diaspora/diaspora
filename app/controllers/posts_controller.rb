--- conflicted
+++ resolved
@@ -11,18 +11,13 @@
   respond_to :html, :mobile, :json, :xml
 
   rescue_from Diaspora::NonPublic do
-<<<<<<< HEAD
-    @code = "not-public"
-    respond_to do |format|
-      format.all { render template: "errors/not_public", status: 404, layout: "error_page" }
-=======
     if user_signed_in?
+      @code = "not-public"
       respond_to do |format|
-        format.all { render template: "errors/not_public", status: 404, layout: "application" }
+        format.all { render template: "errors/not_public", status: 404, layout: "error_page" }
       end
     else
       authenticate_user!
->>>>>>> 123e6d1d
     end
   end
 
