  #   Copyright (c) 2010, Diaspora Inc.  This file is
#   licensed under the Affero General Public License version 3 or later.  See
#   the COPYRIGHT file.

class PublicsController < ApplicationController
  require File.join(Rails.root, '/lib/diaspora/parser')
  include Diaspora::Parser

  skip_before_filter :set_contacts_notifications_and_status, :except => [:create, :update]
  skip_before_filter :count_requests
  skip_before_filter :set_invites
  skip_before_filter :set_locale
<<<<<<< HEAD
  skip_before_filter :which_action_and_user
=======
  skip_before_filter :set_grammatical_gender
>>>>>>> 7f4e048c

  layout false
  caches_page :host_meta

  def hcard
    @person = Person.where(:guid => params[:guid]).first
    unless @person.nil? || @person.owner.nil?
      render 'publics/hcard'
    else
      render :nothing => true, :status => 404
    end
  end

  def host_meta
    render 'host_meta', :content_type => 'application/xrd+xml'
  end

  def webfinger
    @person = Person.local_by_account_identifier(params[:q]) if params[:q]
    unless @person.nil?
      render 'webfinger', :content_type => 'application/xrd+xml'
    else
      render :nothing => true, :status => 404
    end
  end

  def hub
    if params['hub.mode'] == 'subscribe' || params['hub.mode'] == 'unsubscribe'
      render :text => params['hub.challenge'], :status => 202, :layout => false
      end
  end

  def receive
    if params[:xml].nil?
      render :nothing => true, :status => 422
      return
    end

    person = Person.where(:guid => params[:guid]).first

    if person.owner_id.nil?
      Rails.logger.error("Received post for nonexistent person #{params[:guid]}")
      render :nothing => true, :status => 404
      return
    end

    @user = person.owner
    Resque.enqueue(Job::ReceiveSalmon, @user.id, CGI::unescape(params[:xml]))

    render :nothing => true, :status => 200
  end
end<|MERGE_RESOLUTION|>--- conflicted
+++ resolved
@@ -10,11 +10,8 @@
   skip_before_filter :count_requests
   skip_before_filter :set_invites
   skip_before_filter :set_locale
-<<<<<<< HEAD
   skip_before_filter :which_action_and_user
-=======
   skip_before_filter :set_grammatical_gender
->>>>>>> 7f4e048c
 
   layout false
   caches_page :host_meta
