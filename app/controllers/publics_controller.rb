class PublicsController < ApplicationController
  require 'lib/diaspora/parser'
  include Diaspora::Parser
  
  def hcard
    @user = User.owner
    render 'hcard'
  end

  def host_meta
    @user = User.owner
    render 'host_meta', :layout => false, :content_type => 'application/xrd+xml'
  end

  def webfinger
    @user = Person.first(:email => params[:q].gsub('acct:', ''))
    render 'webfinger', :layout => false, :content_type => 'application/xrd+xml'
  end
  
  def receive
<<<<<<< HEAD
    user = User.first(:id => params[:id])
    Rails.logger.info "PublicsController has received: #{params[:xml]}"
    store_objects_from_xml params[:xml], user
=======
    Rails.logger.debug "PublicsController has received: #{params[:xml]}"
    store_objects_from_xml params[:xml]
>>>>>>> 02f66d4c
    render :nothing => true
  end
  
end<|MERGE_RESOLUTION|>--- conflicted
+++ resolved
@@ -18,14 +18,9 @@
   end
   
   def receive
-<<<<<<< HEAD
     user = User.first(:id => params[:id])
-    Rails.logger.info "PublicsController has received: #{params[:xml]}"
+    Rails.logger.debug "PublicsController has received: #{params[:xml]}"
     store_objects_from_xml params[:xml], user
-=======
-    Rails.logger.debug "PublicsController has received: #{params[:xml]}"
-    store_objects_from_xml params[:xml]
->>>>>>> 02f66d4c
     render :nothing => true
   end
   
