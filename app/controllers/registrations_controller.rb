--- conflicted
+++ resolved
@@ -15,13 +15,7 @@
       flash[:error] = e.message
     end
     if user
-<<<<<<< HEAD
-      #set_flash_message :notice, :signed_up
       flash[:notice] = I18n.t 'registrations.create.success'
-      #redirect_to root_url
-=======
-      flash[:notice] = "You've joined Diaspora!"
->>>>>>> e179ae5b
       sign_in_and_redirect(:user, user)
     else
       redirect_to new_user_registration_path
