--- conflicted
+++ resolved
@@ -15,11 +15,7 @@
       if params[:aspect_id]
         @contact = current_user.accept_and_respond( params[:id], params[:aspect_id])
         flash[:notice] = I18n.t 'requests.destroy.success'
-<<<<<<< HEAD
         respond_with :location => current_user.aspects.where(:id => params[:aspect_id]).first
-=======
-        respond_with @contact, :location => current_user.aspect_by_id(params[:aspect_id])
->>>>>>> dbccb6d0
       else
         flash[:error] = I18n.t 'requests.destroy.error'
         respond_with @contact, :location => requests_url
