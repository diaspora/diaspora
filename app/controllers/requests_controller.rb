#   Copyright (c) 2010, Diaspora Inc.  This file is
#   licensed under the Affero General Public License version 3.  See
#   the COPYRIGHT file.


class RequestsController < ApplicationController
  before_filter :authenticate_user!
  include RequestsHelper

  respond_to :html

  def destroy
    if params[:accept]
      if params[:aspect_id]
        @friend = current_user.accept_and_respond( params[:id], params[:aspect_id])
        flash[:notice] = I18n.t 'requests.destroy.success'
        respond_with :location => current_user.aspect_by_id(params[:aspect_id])
      else
        flash[:error] = I18n.t 'requests.destroy.error'
        respond_with :location => requests_url
      end
    else
      current_user.ignore_friend_request params[:id]
      flash[:notice] = I18n.t 'requests.destroy.ignore'
      respond_with :location => requests_url
    end
  end

  def new
    @request = Request.new
  end

  def create
    aspect = current_user.aspect_by_id(params[:request][:aspect_id])

    begin
      rel_hash = relationship_flow(params[:request][:destination_url])
    rescue Exception => e
      raise e unless e.message.include? "not found"
      flash[:error] = I18n.t 'requests.create.error'
      respond_with :location => aspect
      return
    end

    Rails.logger.debug("Sending request: #{rel_hash}")

    begin
      @request = current_user.send_friend_request_to(rel_hash[:friend], aspect)
    rescue Exception => e
<<<<<<< HEAD
      raise e unless e.message.include? "already friends"
      flash[:notice] = I18n.t 'requests.create.already_friends', :destination_url => params[:request][:destination_url]
=======
      raise e unless e.message.include? "already"
      flash[:notice] = "#{e.message} #{params[:request][:destination_url]}"
>>>>>>> e179ae5b
      respond_with :location => aspect
      return
    end

    if @request
      flash[:notice] =  I18n.t 'requests.create.success',:destination_url => @request.destination_url
      respond_with :location => aspect
    else
      flash[:error] = I18n.t 'requests.create.horribly_wrong'
      respond_with :location => aspect
    end
  end

end<|MERGE_RESOLUTION|>--- conflicted
+++ resolved
@@ -47,13 +47,8 @@
     begin
       @request = current_user.send_friend_request_to(rel_hash[:friend], aspect)
     rescue Exception => e
-<<<<<<< HEAD
-      raise e unless e.message.include? "already friends"
+      raise e unless e.message.include? "already"
       flash[:notice] = I18n.t 'requests.create.already_friends', :destination_url => params[:request][:destination_url]
-=======
-      raise e unless e.message.include? "already"
-      flash[:notice] = "#{e.message} #{params[:request][:destination_url]}"
->>>>>>> e179ae5b
       respond_with :location => aspect
       return
     end
