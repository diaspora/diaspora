--- conflicted
+++ resolved
@@ -9,54 +9,28 @@
   respond_to :json, :only => :show
 
   def create
-<<<<<<< HEAD
-    if params[:status_message][:aspect_ids] == "all"
-      params[:status_message][:aspect_ids] = current_user.aspects.collect { |x| x.id }
-    end
-=======
     params[:status_message][:aspect_ids] = params[:aspect_ids]
->>>>>>> 3f7b89ac
 
     photos = Photo.where(:id => [*params[:photos]], :diaspora_handle => current_user.person.diaspora_handle)
 
     public_flag = params[:status_message][:public]
     public_flag.to_s.match(/(true)/) ? public_flag = true : public_flag = false
     params[:status_message][:public] = public_flag
-<<<<<<< HEAD
 
     @status_message = current_user.build_post(:status_message, params[:status_message])
+    aspects = current_user.aspects_from_ids(params[:aspect_ids])
 
     if @status_message.save
-      current_user.add_to_streams(@status_message, params[:status_message][:aspect_ids])
-      current_user.dispatch_post(@status_message,
-                                 :to => params[:status_message][:aspect_ids],
-                                 :url => post_url(@status_message))
+      current_user.add_to_streams(@status_message, aspects)
+      current_user.dispatch_post(@status_message, :url => post_url(@status_message))
       if !photos.empty?
         @status_message.photos += photos
         for photo in photos
           photo.public = public_flag
           photo.save
-          current_user.add_to_streams(photo, params[:status_message][:aspect_ids])
-          current_user.dispatch_post(photo, :to => params[:status_message][:aspect_ids])
+          current_user.add_to_streams(photo, aspects)
+          current_user.dispatch_post(photo)
         end
-=======
-    @status_message = current_user.build_post(:status_message, params[:status_message])
-    aspects = current_user.aspects_from_ids(params[:aspect_ids])
-
-    if photos || @status_message.save!(:safe => true)
-      raise 'MongoMapper failed to catch a failed save' unless @status_message.id
-
-      @status_message.photos += photos unless photos.nil?
-      current_user.add_to_streams(@status_message, aspects)
-      current_user.dispatch_post(@status_message, :url => post_url(@status_message))
-
-
-      for photo in photos
-        photo.public = public_flag
-        photo.save
-        current_user.add_to_streams(photo, aspects)
-        current_user.dispatch_post(photo)
->>>>>>> 3f7b89ac
       end
       respond_to do |format|
         format.js { render :json => {:post_id => @status_message.id,
