--- conflicted
+++ resolved
@@ -77,17 +77,6 @@
     end
   end
 
-<<<<<<< HEAD
-  def handle_mention_feedback(status_message)
-    return unless comes_from_others_profile_page?
-    flash[:notice] = t(
-      "status_messages.create.success",
-      names: PersonPresenter.people_names(status_message.mentioned_people)
-    )
-  end
-
-=======
->>>>>>> 7feed354
   def comes_from_others_profile_page?
     coming_from_profile_page? && !own_profile_page?
   end
