#   Copyright (c) 2010, Diaspora Inc.  This file is
#   licensed under the Affero General Public License version 3 or later.  See
#   the COPYRIGHT file.

class TagsController < ApplicationController
<<<<<<< HEAD
  helper :comments, :aspects
=======
  skip_before_filter :count_requests
>>>>>>> 71e77d59
  skip_before_filter :set_invites
  skip_before_filter :which_action_and_user
  skip_before_filter :set_grammatical_gender
  before_filter :ensure_page, :only => :show

  respond_to :html, :only => [:show]
  respond_to :json, :only => [:index]

  def index
    if params[:q] && params[:q].length > 1
      params[:q].gsub!("#", "")
      params[:limit] = !params[:limit].blank? ? params[:limit].to_i : 10
      @tags = ActsAsTaggableOn::Tag.named_like(params[:q]).limit(params[:limit] - 1)
      @array = []
      @tags.each do |obj|
        @array << { :name => ("#"+obj.name),
          :value => ("#"+obj.name)}
      end

      @array << { :name => ('#' + params[:q]), :value => ("#" + params[:q])}
      @array.uniq!

      respond_to do |format|
        format.json{
          render(:json => @array.to_json, :status => 200)
        }
      end
    else
      respond_to do |format|
        format.json{ render :nothing => true, :status => 422 }
        format.html{ redirect_to tag_path('partytimeexcellent') }
      end
    end
  end

  def show
    @aspect = :tag
    if current_user
      @posts = StatusMessage.joins(:contacts).where(:pending => false).where(
        Contact.arel_table[:user_id].eq(current_user.id).or(
          StatusMessage.arel_table[:public].eq(true).or(
            StatusMessage.arel_table[:author_id].eq(current_user.person.id)
          )
        )).select('DISTINCT posts.*')
    else
      @posts = StatusMessage.where(:public => true, :pending => false)
    end

    @posts = @posts.tagged_with(params[:name])

    max_time = params[:max_time] ? Time.at(params[:max_time].to_i) : Time.now
    @posts = @posts.where(StatusMessage.arel_table[:created_at].lt(max_time))

    @posts = @posts.includes(:comments, :photos).order('posts.created_at DESC').limit(15)

    @posts = PostsFake.new(@posts)
    @commenting_disabled = true

    if params[:only_posts]
      render :partial => 'shared/stream', :locals => {:posts => @posts}
    else
      profiles = Profile.tagged_with(params[:name]).where(:searchable => true).select('profiles.id, profiles.person_id')
      @people = Person.where(:id => profiles.map{|p| p.person_id}).limit(15)
      @people_count = Person.where(:id => profiles.map{|p| p.person_id}).count
    end
  end
end<|MERGE_RESOLUTION|>--- conflicted
+++ resolved
@@ -3,11 +3,6 @@
 #   the COPYRIGHT file.
 
 class TagsController < ApplicationController
-<<<<<<< HEAD
-  helper :comments, :aspects
-=======
-  skip_before_filter :count_requests
->>>>>>> 71e77d59
   skip_before_filter :set_invites
   skip_before_filter :which_action_and_user
   skip_before_filter :set_grammatical_gender
