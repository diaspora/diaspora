# frozen_string_literal: true

#   Copyright (c) 2010-2011, Diaspora Inc.  This file is
#   licensed under the Affero General Public License version 3 or later.  See
#   the COPYRIGHT file.

class UsersController < ApplicationController
  before_action :authenticate_user!, except: %i(new create public)
  respond_to :html

  def edit
    @user = current_user
    set_email_preferences
  end

  def privacy_settings
    @blocks = current_user.blocks.includes(:person)
  end

  def update
    @user = current_user

    if params[:change_password] && user_password_params
      password_changed = change_password(user_password_params)
      return redirect_to new_user_session_path if password_changed
    elsif user_params
      update_user(user_params)
    end

    set_email_preferences
    render :edit
  end

  def update_privacy_settings
    privacy_params = params.fetch(:user).permit(:strip_exif)

    if current_user.update_attributes(strip_exif: privacy_params[:strip_exif])
      flash[:notice] = t("users.update.settings_updated")
    else
      flash[:error] = t("users.update.settings_not_updated")
    end

    redirect_back fallback_location: privacy_settings_path
  end

  def destroy
    if params[:user] && params[:user][:current_password] && current_user.valid_password?(params[:user][:current_password])
      current_user.close_account!
      sign_out current_user
      redirect_to(new_user_session_path(format: request[:format]), notice: I18n.t("users.destroy.success"))
    else
      if params[:user].present? && params[:user][:current_password].present?
        flash[:error] = t "users.destroy.wrong_password"
      else
        flash[:error] = t "users.destroy.no_password"
      end
      redirect_back fallback_location: edit_user_path
    end
  end

  def public
    if @user = User.find_by_username(params[:username])
      respond_to do |format|
        format.atom do
          @posts = Post.where(author_id: @user.person_id, public: true)
                       .order("created_at DESC")
                       .limit(25)
                       .map {|post| post.is_a?(Reshare) ? post.absolute_root : post }
                       .compact
        end

        format.any { redirect_to person_path(@user.person) }
      end
    else
      redirect_to stream_path, error: I18n.t("users.public.does_not_exist", username: params[:username])
    end
  end

  def getting_started
    @user     = current_user
    @person   = @user.person
    @profile  = @user.profile
    gon.preloads[:inviter] = PersonPresenter.new(current_user.invited_by.try(:person), current_user).as_json
    gon.preloads[:tagsArray] = current_user.followed_tags.map {|tag| {name: "##{tag.name}", value: "##{tag.name}"} }

    render "users/getting_started"
  end

  def getting_started_completed
    user = current_user
    user.getting_started = false
    user.save
    redirect_to stream_path
  end

  def export_profile
    current_user.queue_export
    flash[:notice] = I18n.t("users.edit.export_in_progress")
    redirect_to edit_user_path
  end

  def download_profile
    redirect_to current_user.export.url
  end

  def export_photos
    current_user.queue_export_photos
    flash[:notice] = I18n.t("users.edit.export_photos_in_progress")
    redirect_to edit_user_path
  end

  def download_photos
    redirect_to current_user.exported_photos_file.url
  end

  def confirm_email
    if current_user.confirm_email(params[:token])
      flash[:notice] = I18n.t("users.confirm_email.email_confirmed", email: current_user.email)
    elsif current_user.unconfirmed_email.present?
      flash[:error] = I18n.t("users.confirm_email.email_not_confirmed")
    end
    redirect_to edit_user_path
  end

  private

  def user_params
    params.fetch(:user).permit(
      :email,
      :language,
      :color_theme,
      :disable_mail,
      :show_community_spotlight_in_stream,
      :auto_follow_back,
      :auto_follow_back_aspect_id,
      :getting_started,
      :post_default_public,
<<<<<<< HEAD
      :otp_required_for_login,
      :otp_secret,
      :exported_photos_file,
      :export,
=======
>>>>>>> 9212fd3f
      email_preferences: UserPreference::VALID_EMAIL_TYPES.map(&:to_sym)
    )
  end

  def user_password_params
    params.fetch(:user).permit(
      :current_password,
      :password,
      :password_confirmation
    )
  end

  def update_user(user_data)
    if user_data[:email_preferences]
      change_email_preferences(user_data)
    elsif user_data[:language]
      change_language(user_data)
    elsif user_data[:email]
      change_email(user_data)
    elsif user_data[:auto_follow_back]
      change_settings(user_data, "users.update.follow_settings_changed", "users.update.follow_settings_not_changed")
    elsif user_data[:post_default_public]
      change_post_default(user_data)
    elsif user_data[:color_theme]
      change_settings(user_data, "users.update.color_theme_changed", "users.update.color_theme_not_changed")
    elsif user_data[:export] || user_data[:exported_photos_file]
      upload_export_files(user_data)
    else
      change_settings(user_data)
    end
  end

  def change_password(password_params)
    if @user.update_with_password(password_params)
      flash[:notice] = t("users.update.password_changed")
      true
    else
      flash.now[:error] = t("users.update.password_not_changed")
      false
    end
  end

  def change_post_default(user_data)
    # by default user_data[:post_default_public] is set to  false
    case params[:aspect_ids].try(:first)
    when "public"
      user_data[:post_default_public] = true
    when "all_aspects"
      params[:aspect_ids] = @user.aspects.map {|a| a.id.to_s }
    end
    @user.update_post_default_aspects params[:aspect_ids].to_a
    change_settings(user_data)
  end

  # change email notifications
  def change_email_preferences(user_data)
    @user.update_user_preferences(user_data[:email_preferences])
    flash.now[:notice] = t("users.update.email_notifications_changed")
  end

  def change_language(user_data)
    if @user.update_attributes(user_data)
      I18n.locale = @user.language
      flash.now[:notice] = t("users.update.language_changed")
    else
      flash.now[:error] = t("users.update.language_not_changed")
    end
  end

  def change_email(user_data)
    if AppConfig.mail.enable?
      @user.unconfirmed_email = user_data[:email]
      if @user.save
        @user.send_confirm_email
        flash.now[:notice] = t("users.update.unconfirmed_email_changed")
      else
        @user.reload # match user object with the database
        flash.now[:error] = t("users.update.unconfirmed_email_not_changed")
      end
    else
      @user.email = user_data[:email]
      if @user.save
        flash.now[:notice] = t("users.update.settings_updated")
      else
        @user.reload
        flash.now[:error] = t("users.update.unconfirmed_email_not_changed")
      end
    end
  end

  def upload_export_files(user_data)
    logger.info "Start importing account"
    @user.export = user_data[:export] if user_data[:export]
    @user.exported_photos_file = user_data[:exported_photos_file] if user_data[:exported_photos_file]
    if @user.save
      flash.now[:notice] = "Your account migration has been scheduled"
    else
      flash.now[:error] = "Your account migration could not be scheduled for the following reason:"\
                          " #{@user.errors.full_messages}"
    end
    Workers::ImportUser.perform_async(@user.id)
  end

  def change_settings(user_data, successful="users.update.settings_updated", error="users.update.settings_not_updated")
    if @user.update_attributes(user_data)
      flash.now[:notice] = t(successful)
    else
      flash.now[:error] = t(error)
    end
  end

  def set_email_preferences
    @email_prefs = Hash.new(true)

    @user.user_preferences.each do |pref|
      @email_prefs[pref.email_type] = false
    end
  end
end<|MERGE_RESOLUTION|>--- conflicted
+++ resolved
@@ -135,13 +135,8 @@
       :auto_follow_back_aspect_id,
       :getting_started,
       :post_default_public,
-<<<<<<< HEAD
-      :otp_required_for_login,
-      :otp_secret,
       :exported_photos_file,
       :export,
-=======
->>>>>>> 9212fd3f
       email_preferences: UserPreference::VALID_EMAIL_TYPES.map(&:to_sym)
     )
   end
