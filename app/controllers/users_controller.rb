#   Copyright (c) 2010, Diaspora Inc.  This file is
#   licensed under the Affero General Public License version 3 or later.  See
#   the COPYRIGHT file.

class UsersController < ApplicationController
  require File.join(Rails.root, 'lib/diaspora/ostatus_builder')
  require File.join(Rails.root, 'lib/diaspora/exporter')
  require File.join(Rails.root, 'lib/diaspora/importer')
  require File.join(Rails.root, 'lib/collect_user_photos')


  before_filter :authenticate_user!, :except => [:new, :create, :public, :import]

  respond_to :html

  def edit
    @aspect = :user_edit
    @user   = current_user
  end

  def update
    @user = current_user
    params[:user].delete(:password) if params[:user][:password].blank?
    params[:user].delete(:password_confirmation) if params[:user][:password].blank? and params[:user][:password_confirmation].blank?

    if params[:user][:password] && params[:user][:password_confirmation]
      if @user.update_attributes(:password => params[:user][:password], :password_confirmation => params[:user][:password_confirmation])
        flash[:notice] = "Password Changed"
      else
        flash[:error] = "Password Change Failed"
      end
    end
<<<<<<< HEAD

    if params[:getting_started]
      redirect_to getting_started_path(params[:getting_started].to_i+1)
    else
      redirect_to edit_user_path(@user)
    end
=======
>>>>>>> e62afae0

    redirect_to edit_user_path(@user)
  end

  def destroy
    current_user.destroy
    sign_out current_user
    flash[:notice] = t('user.destroy')
    redirect_to root_path
  end

  def public
    user = User.find_by_username(params[:username])

    if user
      director = Diaspora::Director.new
      ostatus_builder = Diaspora::OstatusBuilder.new(user)

      render :xml => director.build(ostatus_builder), :content_type => 'application/atom+xml'
    else
      flash[:error] = "User #{params[:username]} does not exist!"
      redirect_to root_url
    end
  end

  def getting_started
    @aspect  = :getting_started
    @user    = current_user
    @profile = current_user.profile
    @photos  = current_user.visible_posts(:person_id => current_user.person.id, :_type => 'Photo').paginate :page => params[:page], :order => 'created_at DESC'

    if params[:id].to_i < 4
      render "users/getting_started/#{params[:id]}"
    else
      render "users/getting_started/1"
    end
  end

  def export
    exporter = Diaspora::Exporter.new(Diaspora::Exporters::XML)
    send_data exporter.execute(current_user), :filename => "#{current_user.username}_diaspora_data.xml", :type => :xml
  end

  def export_photos
    tar_path = PhotoMover::move_photos(current_user)
    send_data( File.open(tar_path).read, :filename => "#{current_user.id}.tar" )
  end

  def invite
    User.invite!(:email => params[:email])
  end
  
  
  def import
    xml = params[:upload][:file].read

    params[:user][:diaspora_handle] = 'asodij@asodij.asd'


    begin
      importer = Diaspora::Importer.new(Diaspora::Parsers::XML)
      importer.execute(xml, params[:user])
      flash[:notice] = "hang on a sec, try logging in!"

    rescue Exception => e
      flash[:error] = "Derp, something went wrong: #{e.message}"
    end

      redirect_to new_user_registration_path
    #redirect_to user_session_path
  end



end<|MERGE_RESOLUTION|>--- conflicted
+++ resolved
@@ -30,15 +30,6 @@
         flash[:error] = "Password Change Failed"
       end
     end
-<<<<<<< HEAD
-
-    if params[:getting_started]
-      redirect_to getting_started_path(params[:getting_started].to_i+1)
-    else
-      redirect_to edit_user_path(@user)
-    end
-=======
->>>>>>> e62afae0
 
     redirect_to edit_user_path(@user)
   end
@@ -67,6 +58,7 @@
   def getting_started
     @aspect  = :getting_started
     @user    = current_user
+    @person  = @user.person
     @profile = current_user.profile
     @photos  = current_user.visible_posts(:person_id => current_user.person.id, :_type => 'Photo').paginate :page => params[:page], :order => 'created_at DESC'
 
