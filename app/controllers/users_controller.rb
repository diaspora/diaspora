--- conflicted
+++ resolved
@@ -135,11 +135,6 @@
       :auto_follow_back_aspect_id,
       :getting_started,
       :post_default_public,
-<<<<<<< HEAD
-      :otp_required_for_login,
-      :otp_secret,
-=======
->>>>>>> 865c36bc
       :exported_photos_file,
       :export,
       email_preferences: UserPreference::VALID_EMAIL_TYPES.map(&:to_sym)
@@ -242,15 +237,7 @@
       flash.now[:error] = "Your account migration could not be scheduled for the following reason:"\
                           " #{@user.errors.full_messages}"
     end
-<<<<<<< HEAD
-    start_migration_account
-  end
-
-  def start_migration_account
-    Workers::ImportProfile.perform_async(@user.username)
-=======
     Workers::ImportUser.perform_async(@user.id)
->>>>>>> 865c36bc
   end
 
   def change_settings(user_data, successful="users.update.settings_updated", error="users.update.settings_not_updated")
