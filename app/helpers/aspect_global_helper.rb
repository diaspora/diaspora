--- conflicted
+++ resolved
@@ -65,15 +65,10 @@
     end
   end
 
-<<<<<<< HEAD
-  def aspect_dropdown_list_item(aspect, contact, person)
-    checked = (contact.persisted? && contact.in_aspect?(aspect))
-=======
   def aspect_membership_dropdown(contact, person, hang, aspect=nil)
     selected_aspects = all_aspects.select{|aspect| contact.aspect_memberships.detect{ |am| am.aspect_id == aspect.id } }
 
     render "shared/aspect_dropdown",
-      :contact => @contact,
       :selected_aspects => selected_aspects,
       :person => person,
       :hang => hang,
@@ -81,7 +76,6 @@
   end
 
   def aspect_dropdown_list_item(aspect, checked)
->>>>>>> 14026836
     klass = checked ? "selected" : ""
 
     str = <<LISTITEM
