#   Copyright (c) 2010, Diaspora Inc.  This file is
#   licensed under the Affero General Public License version 3 or later.  See
#   the COPYRIGHT file.

module AspectsHelper
  def next_page_path
    aspects_path(:max_time => @posts.last.send(session[:sort_order].to_sym).to_i, :a_ids => params[:a_ids])
  end

  def remove_link(aspect)
    if aspect.contacts.size == 0
      link_to I18n.t('aspects.helper.remove'), aspect, :method => :delete, :confirm => I18n.t('aspects.helper.are_you_sure')
    else
      "<span class='grey' title=#{I18n.t('aspects.helper.aspect_not_empty')}>#{I18n.t('aspects.helper.remove')}</span>"
    end
  end

<<<<<<< HEAD
  def add_to_aspect_button(aspect_id, person_id)
    link_to image_tag('icons/monotone_plus_add_round.png'),
      {:controller => 'aspect_memberships',
        :action => 'create',
        :aspect_id => aspect_id,
        :person_id => person_id},
      :remote => true,
      :method => 'post',
      :class => 'add button'
  end

  def remove_from_aspect_button(aspect_id, person_id)
    link_to image_tag('icons/monotone_check_yes.png'),
      {:controller => "aspect_memberships",
        :action => 'destroy',
        :id => 42,
        :aspect_id => aspect_id,
        :person_id => person_id},
      :remote => true,
      :method => 'delete',
      :class => 'added button'
  end

  def aspect_membership_button(aspect, contact, person)
    if contact.nil? || !aspect.contacts.include?(contact)
      add_to_aspect_button(aspect.id, person.id)
    else
      remove_from_aspect_button(aspect.id, person.id)
=======
  def new_request_link(request_count)
    if request_count > 0
        link_to t('requests.helper.new_requests', :count => @request_count), manage_aspects_path
>>>>>>> f6e4be35
    end
  end
end<|MERGE_RESOLUTION|>--- conflicted
+++ resolved
@@ -15,7 +15,6 @@
     end
   end
 
-<<<<<<< HEAD
   def add_to_aspect_button(aspect_id, person_id)
     link_to image_tag('icons/monotone_plus_add_round.png'),
       {:controller => 'aspect_memberships',
@@ -44,11 +43,6 @@
       add_to_aspect_button(aspect.id, person.id)
     else
       remove_from_aspect_button(aspect.id, person.id)
-=======
-  def new_request_link(request_count)
-    if request_count > 0
-        link_to t('requests.helper.new_requests', :count => @request_count), manage_aspects_path
->>>>>>> f6e4be35
     end
   end
 end