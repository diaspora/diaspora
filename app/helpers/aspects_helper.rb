#   Copyright (c) 2010-2011, Diaspora Inc.  This file is
#   licensed under the Affero General Public License version 3 or later.  See
#   the COPYRIGHT file.

module AspectsHelper
  def add_to_aspect_button(aspect_id, person_id)
<<<<<<< HEAD
    link_to content_tag(:div, nil, :class => 'icons-monotone_plus_add_round'),
      {:controller => 'aspect_memberships',
=======
    link_to image_tag('icons/monotone_plus_add_round.png'),
      { :controller => 'aspect_memberships',
>>>>>>> 33acc1f7
        :action => 'create',
        :format => :json,
        :aspect_id => aspect_id,
        :person_id => person_id
      },
      :method => 'post',
      :class => 'add button',
      'data-aspect_id' => aspect_id,
      'data-person_id' => person_id
  end

<<<<<<< HEAD
  def remove_from_aspect_button(aspect_id, person_id)
    link_to content_tag(:div, nil, :class => 'icons-monotone_check_yes'),
      {:controller => "aspect_memberships",
=======
  def remove_from_aspect_button(membership_id, aspect_id, person_id)
    link_to image_tag('icons/monotone_check_yes.png'),
      { :controller => "aspect_memberships",
>>>>>>> 33acc1f7
        :action => 'destroy',
        :id => membership_id
      },
      :method => 'delete',
      :class => 'added button',
      'data-membership_id' => membership_id,
      'data-aspect_id' => aspect_id,
      'data-person_id' => person_id
  end

  def aspect_membership_button(aspect, contact, person)
    return if person && person.closed_account?

    membership = contact.aspect_memberships.where(:aspect_id => aspect.id).first
    if contact.nil? || membership.nil?
      add_to_aspect_button(aspect.id, person.id)
    else
      remove_from_aspect_button(membership.id, aspect.id, person.id)
    end
  end
end<|MERGE_RESOLUTION|>--- conflicted
+++ resolved
@@ -4,13 +4,8 @@
 
 module AspectsHelper
   def add_to_aspect_button(aspect_id, person_id)
-<<<<<<< HEAD
     link_to content_tag(:div, nil, :class => 'icons-monotone_plus_add_round'),
-      {:controller => 'aspect_memberships',
-=======
-    link_to image_tag('icons/monotone_plus_add_round.png'),
       { :controller => 'aspect_memberships',
->>>>>>> 33acc1f7
         :action => 'create',
         :format => :json,
         :aspect_id => aspect_id,
@@ -22,15 +17,9 @@
       'data-person_id' => person_id
   end
 
-<<<<<<< HEAD
-  def remove_from_aspect_button(aspect_id, person_id)
+  def remove_from_aspect_button(membership_id, aspect_id, person_id)
     link_to content_tag(:div, nil, :class => 'icons-monotone_check_yes'),
-      {:controller => "aspect_memberships",
-=======
-  def remove_from_aspect_button(membership_id, aspect_id, person_id)
-    link_to image_tag('icons/monotone_check_yes.png'),
       { :controller => "aspect_memberships",
->>>>>>> 33acc1f7
         :action => 'destroy',
         :id => membership_id
       },
