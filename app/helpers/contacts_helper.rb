--- conflicted
+++ resolved
@@ -1,22 +1,12 @@
 module ContactsHelper
   def contact_aspect_dropdown(contact)
-<<<<<<< HEAD
-    if @aspect
-      link_to(content_tag(:div, nil, :class => 'icons-monotone_close_exit_delete'),
-      {:controller => "aspect_memberships",
-        :action => 'destroy',
-         :id => 42,
-         :aspect_id => @aspect.id,
-         :person_id => contact.person.id
-=======
     membership = contact.aspect_memberships.where(:aspect_id => @aspect.id).first unless @aspect.nil?
 
     if membership
-      link_to(image_tag('icons/monotone_close_exit_delete.png', :height => 20, :width => 20),
+      link_to(content_tag(:div, nil, :class => 'icons-monotone_close_exit_delete'),
         { :controller => "aspect_memberships",
           :action => 'destroy',
           :id => membership.id
->>>>>>> 33acc1f7
         },
         :title => t('contacts.index.remove_person_from_aspect', :person_name => contact.person_first_name, :aspect_name => @aspect.name),
         :class => 'contact_remove-from-aspect',
