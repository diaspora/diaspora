--- conflicted
+++ resolved
@@ -8,11 +8,6 @@
       else
         "#{translation(target_type)} #{t('notifications.deleted')} #{t('notifications.post')}"
       end
-<<<<<<< HEAD
-    elsif note.instance_of?(Notifications::StartedSharing)
-      translation(target_type)
-=======
->>>>>>> 71e77d59
     elsif note.instance_of?(Notifications::CommentOnPost)
       post = Post.where(:id => note.target_id).first
       if post
@@ -27,7 +22,7 @@
       else
         t('notifications.also_commented_deleted')
       end
-    else #Notifications::NewRequest, Notifications::RequestAccepted, Notifications::Liked, etc.
+    else #Notifications:StartedSharing, Notifications::Liked, etc.
       translation(target_type)
     end
   end
