#   Copyright (c) 2010-2011, Diaspora Inc.  This file is
#   licensed under the Affero General Public License version 3 or later.  See
#   the COPYRIGHT file.

module PeopleHelper
  include ERB::Util

  def search_header
    if search_query.blank?
      content_tag(:h2, t('people.index.no_results'))
    else
      content_tag(:h2, id: 'search_title') do
        t('people.index.results_for', search_term: content_tag(:span, search_query, class: 'term')).html_safe + looking_for_tag_link
      end
    end
  end

  def birthday_format(bday)
    if bday.year == 1000
      I18n.l bday, :format => I18n.t('date.formats.birthday')
    else
      I18n.l bday, :format => I18n.t('date.formats.birthday_with_year')
    end
  end

  def person_link(person, opts={})
    opts[:class] ||= ""
    opts[:class] << " self" if defined?(user_signed_in?) && user_signed_in? && current_user.person == person
    opts[:class] << " hovercardable" if defined?(user_signed_in?) && user_signed_in? && current_user.person != person
    remote_or_hovercard_link = Rails.application.routes.url_helpers.person_path(person).html_safe
    "<a data-hovercard='#{remote_or_hovercard_link}' href='#{remote_or_hovercard_link}' class='#{opts[:class]}' #{ ("target=" + opts[:target]) if opts[:target]}>#{h(person.name)}</a>".html_safe
  end

  def person_image_tag(person, size = :thumb_small)
<<<<<<< HEAD
    image_tag(person.profile.image_url(size), alt: person.name, class: "avatar img-responsive center-block",
              title: person.name, "data-person_id" => person.id)
=======
    return "" if person.nil? || person.profile.nil?
    image_tag(person.profile.image_url(size), :alt => person.name, :class => 'avatar', :title => person.name, 'data-person_id' => person.id)
>>>>>>> dc576fb0
  end

  def person_image_link(person, opts={})
    return "" if person.nil? || person.profile.nil?
    if opts[:to] == :photos
      link_to person_image_tag(person, opts[:size]), person_photos_path(person)
    else
      opts[:class] ||= ""
      opts[:class] << " self" if defined?(user_signed_in?) && user_signed_in? && current_user.person == person
      opts[:class] << " hovercardable" if defined?(user_signed_in?) && user_signed_in? && current_user.person != person
      remote_or_hovercard_link = Rails.application.routes.url_helpers.person_path(person).html_safe
      "<a href='#{remote_or_hovercard_link}' class='#{opts[:class]}' #{ ("target=" + opts[:target]) if opts[:target]}>
      #{person_image_tag(person, opts[:size])}
      </a>".html_safe
    end
  end

  # Rails.application.routes.url_helpers is needed since this is indirectly called from a model
  def local_or_remote_person_path(person, opts={})
    opts.merge!(:protocol => AppConfig.pod_uri.scheme, :host => AppConfig.pod_uri.authority)
    absolute = opts.delete(:absolute)

    if person.local?
      username = person.diaspora_handle.split('@')[0]
      unless username.include?('.')
        opts.merge!(:username => username)
        if absolute
          return Rails.application.routes.url_helpers.user_profile_url(opts)
        else
          return Rails.application.routes.url_helpers.user_profile_path(opts)
        end
      end
    end

    if absolute
      return Rails.application.routes.url_helpers.person_url(person, opts)
    else
      return Rails.application.routes.url_helpers.person_path(person, opts)
    end
  end
end<|MERGE_RESOLUTION|>--- conflicted
+++ resolved
@@ -32,13 +32,9 @@
   end
 
   def person_image_tag(person, size = :thumb_small)
-<<<<<<< HEAD
+    return "" if person.nil? || person.profile.nil?
     image_tag(person.profile.image_url(size), alt: person.name, class: "avatar img-responsive center-block",
               title: person.name, "data-person_id" => person.id)
-=======
-    return "" if person.nil? || person.profile.nil?
-    image_tag(person.profile.image_url(size), :alt => person.name, :class => 'avatar', :title => person.name, 'data-person_id' => person.id)
->>>>>>> dc576fb0
   end
 
   def person_image_link(person, opts={})
