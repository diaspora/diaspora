--- conflicted
+++ resolved
@@ -47,8 +47,6 @@
 
     super
 
-<<<<<<< HEAD
-
     if no_cert_file_in_prod?
       $stderr.puts <<-HELP
 ******** Diaspora does not know where your SSL-CA-Certificates file is. **********
@@ -63,8 +61,6 @@
       Process.exit(1)
     end
 
-=======
->>>>>>> e1fb5846
     normalize_pod_url
     normalize_admins
   end
