# Copyright (c) 2011, Diaspora Inc.  This file is
# licensed under the Affero General Public License version 3 or later.  See
# the COPYRIGHT file.
require 'uri'

class AppConfig < Settingslogic

<<<<<<< HEAD
  def self.source_file
    if Rails.env == 'test'
      File.join(Rails.root, "config", "application.yml.example")
    else
      File.join(Rails.root, "config", "application.yml")
    end
  end
  source source_file
  namespace Rails.env
=======
  def self.travis?
    ENV["TRAVIS"]
  end

  def self.source_file_name
    file_name = "application.yml"
    file_name << ".example" if travis?
    File.join(Rails.root, "config", file_name)
  end
>>>>>>> 7ba80ce7

  source source_file_name
  namespace Rails.env
    
  def self.load!
    if no_config_file? && !have_old_config_file? && !travis?
      $stderr.puts <<-HELP
******** You haven't set up your Diaspora settings file. **********
Please do the following:
1. Copy config/application.yml.example to config/application.yml.
2. Have a look at the settings in that file. It has sensible defaults for development, which (we hope)
work without modification. However, it's always good to know what's available to change later.
3. Restart Diaspora!
******** Thanks for being an alpha tester! **********
HELP
      Process.exit(1)
    end

    if (no_config_file? && have_old_config_file?) || config_file_is_old_style?
      $stderr.puts <<-HELP
******** The Diaspora configuration file format has changed. **********
Please do the following:
1. Copy config/application.yml.example to config/application.yml.
2. Make any changes in config/application.yml that you previously made in config/app.yml or config/app_config.yml.
3. Delete config/app.yml and config/app_config.yml. Don't worry if they don't exist, though.
4. Restart Diaspora!
******** Thanks for being an alpha tester! **********
HELP
      Process.exit(1)
    end

    super

    if no_cert_file_in_prod?
      $stderr.puts <<-HELP
******** Diaspora does not know where your SSL-CA-Certificates file is. **********
  Please add the root certificate bundle (this is operating system specific) to application.yml. Defaults:
    CentOS: '/etc/pki/tls/certs/ca-bundle.crt'
    Debian: '/etc/ssl/certs/ca-certificates.crt'

  Example:
    ca_file: '/etc/ssl/certs/ca-certificates.crt'
******** Thanks for being secure! **********
HELP
      Process.exit(1)
    end

    normalize_pod_url
    normalize_admins
  end

  def self.config_file_is_old_style?
    !(File.read(@source) =~ /^defaults: &defaults/)
  end

  def self.no_config_file?
    !File.exists?(@source)
  end

  def self.no_cert_file_in_prod?
    (Rails.env == "production") && self[:ca_file] && !File.exists?(self[:ca_file])
  end

  def self.have_old_config_file?
    File.exists?(File.join(Rails.root, "config", "app.yml")) || (File.exists?(File.join(Rails.root, "config", "app_config.yml")))
  end

  def self.normalize_pod_url
    unless self[:pod_url] =~ /^(https?:\/\/)/ # starts with http:// or https://
      self[:pod_url] = "http://#{self[:pod_url]}"
    end
    unless self[:pod_url] =~ /\/$/ # ends with slash
      self[:pod_url] = "#{self[:pod_url]}/"
    end
  end

  def self.normalize_admins
    self[:admins] ||= []
    self[:admins].collect! { |username| username.downcase }
  end

  load!

  def self.[] (key)
    return self.pod_uri if key == :pod_uri
    super
  end

  def self.[]= (key, value)
    super
    if key.to_sym == :pod_url
      @@pod_uri = nil
      normalize_pod_url
    end
  end

  cattr_accessor :pod_uri

  def self.pod_uri
    if @@pod_uri.nil?
      begin
        @@pod_uri = URI.parse(self.pod_url)
      rescue
        puts "WARNING: pod url " + self.pod_url + " is not a legal URI"
      end
    end
    return @@pod_uri
  end
end<|MERGE_RESOLUTION|>--- conflicted
+++ resolved
@@ -5,7 +5,6 @@
 
 class AppConfig < Settingslogic
 
-<<<<<<< HEAD
   def self.source_file
     if Rails.env == 'test'
       File.join(Rails.root, "config", "application.yml.example")
@@ -15,23 +14,9 @@
   end
   source source_file
   namespace Rails.env
-=======
-  def self.travis?
-    ENV["TRAVIS"]
-  end
 
-  def self.source_file_name
-    file_name = "application.yml"
-    file_name << ".example" if travis?
-    File.join(Rails.root, "config", file_name)
-  end
->>>>>>> 7ba80ce7
-
-  source source_file_name
-  namespace Rails.env
-    
   def self.load!
-    if no_config_file? && !have_old_config_file? && !travis?
+    if no_config_file? && !have_old_config_file?
       $stderr.puts <<-HELP
 ******** You haven't set up your Diaspora settings file. **********
 Please do the following:
