#   Copyright (c) 2010, Diaspora Inc.  This file is
#   licensed under the Affero General Public License version 3 or later.  See
#   the COPYRIGHT file.

class Comment < ActiveRecord::Base
  require File.join(Rails.root, 'lib/diaspora/web_socket')
  require File.join(Rails.root, 'lib/youtube_titles')
  include YoutubeTitles
  include ROXML
  include Diaspora::Webhooks
  include Encryptable
  include Diaspora::Socketable
  include Diaspora::Guid

  xml_attr :text
  xml_attr :diaspora_handle
  xml_attr :post_guid
  xml_attr :creator_signature
  xml_attr :post_creator_signature

  belongs_to :post
  belongs_to :person

<<<<<<< HEAD
  validates_presence_of :text, :post
=======
  belongs_to :post,   :class_name => "Post"
  belongs_to :person, :class_name => "Person"

  validates_presence_of :text, :diaspora_handle, :post
  validates_length_of :text, :maximum => 500
  validates_with HandleValidator
>>>>>>> 3f7b89ac

  serialize :youtube_titles, Hash
  before_save do
    get_youtube_title text
  end
  def diaspora_handle
    person.diaspora_handle
  end
  def diaspora_handle= nh
    self.person = Webfinger.new(nh).fetch
  end
  def post_guid
    self.post.guid
  end
  def post_guid= new_post_guid
    self.post = Post.where(:guid => new_post_guid).first
  end

  def notification_type(user, person)
    if self.post.person == user.person
      return "comment_on_post"
    elsif self.post.comments.all(:diaspora_handle => user.diaspora_handle) != [] && self.diaspora_handle != user.diaspora_handle
      return "also_commented"
    else
      return false
    end
  end

  def subscribers(user)
    if user.owns?(self.post)
      p = self.post.subscribers(user)
    elsif user.owns?(self)
      p = [self.post.person]
    end
    p
  end

  def receive(user, person)
    commenter = self.person
    unless self.post.person == user.person || self.verify_post_creator_signature
      Rails.logger.info("event=receive status=abort reason='comment signature not valid' recipient=#{user.diaspora_handle} sender=#{self.post.person.diaspora_handle} payload_type=#{self.class} post_id=#{self.post_id}")
      return
    end

    user.visible_people = user.visible_people | [commenter]
    user.save

    commenter.save

    #sign comment as the post creator if you've been hit UPSTREAM
    if user.owns? self.post
      self.post_creator_signature = self.sign_with_key(user.encryption_key)
      self.save
    end

    #dispatch comment DOWNSTREAM, received it via UPSTREAM
    unless user.owns?(self)
      self.save
      user.dispatch_comment(self) 
    end

    self.socket_to_uid(user, :aspect_ids => self.post.aspect_ids)
    self
  end

  #ENCRYPTION


  def signable_accessors
    accessors = self.class.roxml_attrs.collect{|definition|
      definition.accessor}
    accessors.delete 'person'
    accessors.delete 'creator_signature'
    accessors.delete 'post_creator_signature'
    accessors
  end

  def signable_string
    signable_accessors.collect{|accessor|
      (self.send accessor.to_sym).to_s}.join ';'
  end

  def verify_post_creator_signature
    verify_signature(post_creator_signature, post.person)
  end

  def signature_valid?
    verify_signature(creator_signature, person)
  end

  def self.hash_from_post_ids post_ids
    hash = {}
    comments = where(:post_id => post_ids)
    post_ids.each do |id|
      hash[id] = []
    end
    comments.each do |comment|
      hash[comment.post_id] << comment
    end
    hash.each_value {|comments| comments.sort!{|c1, c2| c1.created_at <=> c2.created_at }}
    hash
  end
end<|MERGE_RESOLUTION|>--- conflicted
+++ resolved
@@ -21,16 +21,8 @@
   belongs_to :post
   belongs_to :person
 
-<<<<<<< HEAD
   validates_presence_of :text, :post
-=======
-  belongs_to :post,   :class_name => "Post"
-  belongs_to :person, :class_name => "Person"
-
-  validates_presence_of :text, :diaspora_handle, :post
   validates_length_of :text, :maximum => 500
-  validates_with HandleValidator
->>>>>>> 3f7b89ac
 
   serialize :youtube_titles, Hash
   before_save do
@@ -52,7 +44,7 @@
   def notification_type(user, person)
     if self.post.person == user.person
       return "comment_on_post"
-    elsif self.post.comments.all(:diaspora_handle => user.diaspora_handle) != [] && self.diaspora_handle != user.diaspora_handle
+    elsif self.post.comments.where(:person_id => user.person.id) != [] && self.person_id != user.person.id
       return "also_commented"
     else
       return false
@@ -75,11 +67,6 @@
       return
     end
 
-    user.visible_people = user.visible_people | [commenter]
-    user.save
-
-    commenter.save
-
     #sign comment as the post creator if you've been hit UPSTREAM
     if user.owns? self.post
       self.post_creator_signature = self.sign_with_key(user.encryption_key)
@@ -89,10 +76,10 @@
     #dispatch comment DOWNSTREAM, received it via UPSTREAM
     unless user.owns?(self)
       self.save
-      user.dispatch_comment(self) 
+      user.dispatch_comment(self)
     end
 
-    self.socket_to_uid(user, :aspect_ids => self.post.aspect_ids)
+    self.socket_to_user(user, :aspect_ids => self.post.aspect_ids)
     self
   end
 
