class Conversation < ActiveRecord::Base
  include Diaspora::Federated::Base
  include Diaspora::Guid

  xml_attr :subject
  xml_attr :created_at
  xml_attr :messages, :as => [Message]
  xml_reader :diaspora_handle
  xml_reader :participant_handles

  has_many :conversation_visibilities, :dependent => :destroy
  has_many :participants, :class_name => 'Person', :through => :conversation_visibilities, :source => :person
  has_many :messages, -> { order('created_at ASC') }

  belongs_to :author, :class_name => 'Person'

  validate :max_participants

  def max_participants
    errors.add(:max_participants, "too many participants") if participants.count > 20
  end

  accepts_nested_attributes_for :messages

  def recipients
    self.participants - [self.author]
  end

  def diaspora_handle
    self.author.diaspora_handle
  end

  def diaspora_handle= nh
    self.author = Webfinger.new(nh).fetch
  end

  def first_unread_message(user)
    if visibility = self.conversation_visibilities.where(:person_id => user.person.id).where('unread > 0').first
<<<<<<< HEAD
      self.messages.to_a[-visibility.unread]
=======
      self.messages.all[-visibility.unread]
>>>>>>> b1590b73
    end
  end

  def public?
    false
  end

  def participant_handles
    self.participants.map{|p| p.diaspora_handle}.join(";")
  end
  def participant_handles= handles
    handles.split(';').each do |handle|
      self.participants << Webfinger.new(handle).fetch
    end
  end

  def last_author
    return unless @last_author.present? || self.messages.size > 0
    @last_author_id ||= self.messages.pluck(:author_id).last
    @last_author ||= Person.includes(:profile).where(id: @last_author_id).first
  end

  def subject
    self[:subject].blank? ? "no subject" : self[:subject]
  end

  def subscribers(user)
    self.recipients
  end

  def receive(user, person)
    cnv = Conversation.find_or_create_by(self.attributes)

    self.participants.each do |participant|
      ConversationVisibility.find_or_create_by(conversation_id: cnv.id, person_id: participant.id)
    end

    self.messages.each do |msg|
      msg.conversation_id = cnv.id
      received_msg = msg.receive(user, person)
      Notification.notify(user, received_msg, person) if msg.respond_to?(:notification_type)
    end
  end
end<|MERGE_RESOLUTION|>--- conflicted
+++ resolved
@@ -36,11 +36,7 @@
 
   def first_unread_message(user)
     if visibility = self.conversation_visibilities.where(:person_id => user.person.id).where('unread > 0').first
-<<<<<<< HEAD
       self.messages.to_a[-visibility.unread]
-=======
-      self.messages.all[-visibility.unread]
->>>>>>> b1590b73
     end
   end
 
