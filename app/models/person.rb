class Person
  include MongoMapper::Document
  include ROXML

  xml_accessor :_id
  xml_accessor :email
  xml_accessor :url
  xml_accessor :profile, :as => Profile
  
  
  key :email, String, :unique => true
  key :url, String

  key :serialized_key, String 


  key :owner_id, ObjectId
  key :user_refs, Integer, :default => 0 

  belongs_to :owner, :class_name => 'User'
  one :profile, :class_name => 'Profile'

  many :posts, :class_name => 'Post', :foreign_key => :person_id
  many :albums, :class_name => 'Album', :foreign_key => :person_id


  timestamps!

  before_validation :clean_url
  validates_presence_of :email, :url, :profile, :serialized_key 
  validates_format_of :url, :with =>
     /^(https?):\/\/[a-z0-9]+([\-\.]{1}[a-z0-9]+)*(\.[a-z]{2,5})?(:[0-9]{1,5})?(\/.*)?$/ix
  

  after_destroy :remove_all_traces
<<<<<<< HEAD

  scope :friends, where(:_type => "Person", :active => true)
  
  def self.search_for_friends(query)
    Person.all('$where' => "function() { return this.profile.first_name.match(/^#{query}/i) || this.profile.last_name.match(/^#{query}/i); }")
  end
=======
>>>>>>> 16a4cbc4
 
  def real_name
    "#{profile.first_name.to_s} #{profile.last_name.to_s}"
  end

  def encryption_key
    OpenSSL::PKey::RSA.new( serialized_key )
  end

  def encryption_key= new_key
    raise TypeError unless new_key.class == OpenSSL::PKey::RSA
    serialized_key = new_key.export
  end
  def export_key
    encryption_key.public_key.export
  end


  ######## Posting ########
  def post(class_name, options = {})
    options[:person] = self
    model_class = class_name.to_s.camelize.constantize
    post = model_class.instantiate(options)
    post.notify_people
    post.socket_to_uid owner.id if (owner_id && post.respond_to?( :socket_to_uid))
    post
  end

  ######## Commenting  ########
  def comment(text, options = {})
    raise "must comment on something!" unless options[:on]
    c = Comment.new(:person_id => self.id, :text => text, :post => options[:on])
    if c.save
      begin
      dispatch_comment c
      rescue Exception => e
        puts e.inspect
        raise e
      end
      
      
      c.socket_to_uid owner.id if owner_id
      true
    else
      Rails.logger.warn "this failed to save: #{c.inspect}"
    end
    false
  end
  
  def dispatch_comment( c )
    if owns? c.post
      c.push_downstream
    elsif owns? c
      c.push_upstream
    end
  end
  ##profile
  def update_profile(params)
    if self.update_attributes(params)
      self.profile.notify_people!
      true
    else
      false
    end
  end

  def owns?(post)
    self.id == post.person.id
  end

  def receive_url
    "#{self.url}receive/users/#{self.id}/"
  end

  def self.by_webfinger( identifier )
     Person.first(:email => identifier.gsub('acct:', ''))
  end
  
  def remote?
    owner.nil?
  end

  protected
  def clean_url
    self.url ||= "http://localhost:3000/" if self.class == User
    if self.url
      self.url = 'http://' + self.url unless self.url.match('http://' || 'https://')
      self.url = self.url + '/' if self.url[-1,1] != '/'
    end
  end

  private

  def remove_all_traces
    self.posts.delete_all
  end

 end<|MERGE_RESOLUTION|>--- conflicted
+++ resolved
@@ -33,15 +33,11 @@
   
 
   after_destroy :remove_all_traces
-<<<<<<< HEAD
 
-  scope :friends, where(:_type => "Person", :active => true)
   
   def self.search_for_friends(query)
     Person.all('$where' => "function() { return this.profile.first_name.match(/^#{query}/i) || this.profile.last_name.match(/^#{query}/i); }")
   end
-=======
->>>>>>> 16a4cbc4
  
   def real_name
     "#{profile.first_name.to_s} #{profile.last_name.to_s}"
