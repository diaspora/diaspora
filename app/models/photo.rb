--- conflicted
+++ resolved
@@ -108,15 +108,8 @@
   end
 
   def url(name=nil)
-<<<<<<< HEAD
-    # During migration in bad cases this might be happen
-    # If this happens, stream loading stops. Better dont show photos as stop loading stream
-    if remote_photo_path.present? && remote_photo_name.present?
-      name = "#{name.to_s}_" if name # rubocop:disable Lint/RedundantStringCoercion
-=======
     if remote_photo_path.present? && remote_photo_name.present?
       name = "#{name}_" if name
->>>>>>> 865c36bc
       image_url = remote_photo_path + name.to_s + remote_photo_name
       camo_image_url(image_url)
     elsif processed?
