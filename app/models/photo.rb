#   Copyright (c) 2009, Diaspora Inc.  This file is
#   licensed under the Affero General Public License version 3 or later.  See
#   the COPYRIGHT file.

class Photo < Post
  require 'carrierwave/orm/activerecord'
  mount_uploader :image, ImageUploader

<<<<<<< HEAD
  xml_attr :remote_photo
  xml_attr :caption
  xml_attr :status_message_id
=======
  xml_accessor :remote_photo
  xml_accessor :caption
  xml_reader :status_message_id

  key :caption,  String
  key :remote_photo_path
  key :remote_photo_name
  key :random_string

  key :status_message_id, ObjectId

  timestamps!
>>>>>>> dbccb6d0

  belongs_to :status_message

  attr_accessible :caption, :pending
  validate :ownership_of_status_message

  before_destroy :ensure_user_picture

  #before_destroy :delete_parent_if_no_photos_or_message
  def ownership_of_status_message
    message = StatusMessage.find_by_id(self.status_message_id)
    if status_message_id && message
      self.diaspora_handle == message.diaspora_handle
    else
      true
    end
  end

  def self.diaspora_initialize(params = {})
    photo = super(params)
    image_file = params.delete(:user_file)
    photo.random_string = gen_random_string(10)

    photo.image.store! image_file
    photo
  end

  def remote_photo
    image.url.nil? ? (remote_photo_path + '/' + remote_photo_name) : image.url
  end

  def remote_photo= remote_path
    name_start = remote_path.rindex '/'
    self.remote_photo_path = remote_path.slice(0, name_start )
    self.remote_photo_name = remote_path.slice(name_start + 1, remote_path.length)
  end

  def url(name = nil)
    if remote_photo_path
      name = name.to_s + "_" if name
      person.url.chop + remote_photo_path + "/" + name.to_s + remote_photo_name
    else
      image.url name
    end
  end

  def ensure_user_picture
    profiles = Profile.where(:image_url => absolute_url(:thumb_large))
    profiles.each { |profile|
      profile.image_url = nil
      profile.save
    }
  end

  def thumb_hash
    {:thumb_url => url(:thumb_medium), :id => id, :album_id => nil}
  end

  def mutable?
    true
  end

  def absolute_url *args
    pod_url = AppConfig[:pod_url].dup
    pod_url.chop! if AppConfig[:pod_url][-1,1] == '/'
    "#{pod_url}#{url(*args)}"
  end

  def self.gen_random_string(len)
    chars = ("a".."z").to_a + ("A".."Z").to_a + ("0".."9").to_a
    string = ""
    1.upto(len) { |i| string << chars[rand(chars.size-1)] }
    return string
  end

  def as_json(opts={})
    {
      :photo => {
        :id => self.id,
        :url => self.url(:thumb_medium),
        :thumb_small => self.url(:thumb_small),
        :caption => self.caption
      }
    }
  end

  def self.hash_from_post_ids post_ids
    hash = {}
    photos = self.on_statuses(post_ids)
    post_ids.each do |id|
      hash[id] = []
    end
    photos.each do |photo|
      hash[photo.status_message_id] << photo
    end
    hash.each_value {|photos| photos.sort!{|p1, p2| p1.created_at <=> p2.created_at }}
    hash
  end
  scope :on_statuses, lambda { |post_ids|
<<<<<<< HEAD
    where(:status_message_id => post_ids)
=======
    where(:status_message_id.in => post_ids)
>>>>>>> dbccb6d0
  }

end

<|MERGE_RESOLUTION|>--- conflicted
+++ resolved
@@ -6,24 +6,9 @@
   require 'carrierwave/orm/activerecord'
   mount_uploader :image, ImageUploader
 
-<<<<<<< HEAD
   xml_attr :remote_photo
   xml_attr :caption
   xml_attr :status_message_id
-=======
-  xml_accessor :remote_photo
-  xml_accessor :caption
-  xml_reader :status_message_id
-
-  key :caption,  String
-  key :remote_photo_path
-  key :remote_photo_name
-  key :random_string
-
-  key :status_message_id, ObjectId
-
-  timestamps!
->>>>>>> dbccb6d0
 
   belongs_to :status_message
 
@@ -123,11 +108,7 @@
     hash
   end
   scope :on_statuses, lambda { |post_ids|
-<<<<<<< HEAD
     where(:status_message_id => post_ids)
-=======
-    where(:status_message_id.in => post_ids)
->>>>>>> dbccb6d0
   }
 
 end
