class Post 
  require 'lib/common'
  include ApplicationHelper 
  
  # XML accessors must always preceed mongo field tags

  include MongoMapper::Document
  include ROXML
  include Diaspora::Webhooks


<<<<<<< HEAD
  key :person_id, ObjectId
=======
  belongs_to_related :person
>>>>>>> 305cfb5e
  
  belongs_to :person, :class_name => 'Person'

  timestamps!

  after_save :send_to_view
  after_save :print
  
  def self.stream
    Post.sort(:created_at.desc).all
  end

  def each
    yield self 
  end

 def self.newest(person = nil)
    return self.last if person.nil?
    self.where(:person_id => person.id).last
  end

 def self.my_newest
   self.newest(User.first)
 end
  def self.newest_by_email(email)
    self.where(:person_id => Person.where(:email => email).first.id).last
  end


  protected

  def send_to_view
    self.reload
    WebSocket.update_clients(self)
  end
  

<<<<<<< HEAD
=======
  def set_defaults
    self.person ||= User.first
  end
>>>>>>> 305cfb5e
end
<|MERGE_RESOLUTION|>--- conflicted
+++ resolved
@@ -9,11 +9,7 @@
   include Diaspora::Webhooks
 
 
-<<<<<<< HEAD
   key :person_id, ObjectId
-=======
-  belongs_to_related :person
->>>>>>> 305cfb5e
   
   belongs_to :person, :class_name => 'Person'
 
@@ -32,7 +28,7 @@
 
  def self.newest(person = nil)
     return self.last if person.nil?
-    self.where(:person_id => person.id).last
+    self.where(:person_id => person.id).sort(:created_at.desc)
   end
 
  def self.my_newest
@@ -51,10 +47,4 @@
   end
   
 
-<<<<<<< HEAD
-=======
-  def set_defaults
-    self.person ||= User.first
-  end
->>>>>>> 305cfb5e
 end
