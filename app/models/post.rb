--- conflicted
+++ resolved
@@ -4,12 +4,8 @@
 
 
 class Post
-<<<<<<< HEAD
   require File.expand_path('../../../lib/encryptable', __FILE__)
-=======
-  require 'lib/diaspora/websocket'
-  require 'lib/encryptable'
->>>>>>> 16b6fc6c
+  require File.expand_path('../../../lib/diaspora/websocket', __FILE__)
   include MongoMapper::Document
   include ApplicationHelper
   include ROXML
