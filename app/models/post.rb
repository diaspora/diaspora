--- conflicted
+++ resolved
@@ -4,12 +4,8 @@
 
 
 class Post
-<<<<<<< HEAD
+  require './lib/diaspora/websocket'
   require './lib/encryptable'
-=======
-  require 'lib/diaspora/websocket'
-  require 'lib/encryptable'
->>>>>>> 7c02200a
   include MongoMapper::Document
   include ApplicationHelper
   include ROXML
