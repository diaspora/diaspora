#   Copyright (c) 2010-2011, Diaspora Inc.  This file is
#   licensed under the Affero General Public License version 3 or later.  See
#   the COPYRIGHT file.

class Post < ActiveRecord::Base
  self.include_root_in_json = false

  include ApplicationHelper

  include Diaspora::Federated::Shareable

  include Diaspora::Likeable
  include Diaspora::Commentable
  include Diaspora::Shareable

  has_many :participations, dependent: :delete_all, as: :target, inverse_of: :target

  attr_accessor :user_like

  xml_attr :provider_display_name

  has_many :reports, as: :item

  has_many :mentions, :dependent => :destroy

  has_many :reshares, :class_name => "Reshare", :foreign_key => :root_guid, :primary_key => :guid
  has_many :resharers, :class_name => 'Person', :through => :reshares, :source => :author

  belongs_to :o_embed_cache
  belongs_to :open_graph_cache

  validates_uniqueness_of :id

  validates :author, presence: true

  after_create do
    self.touch(:interacted_at)
  end

  #scopes
  scope :includes_for_a_stream, -> {
    includes(:o_embed_cache,
             :open_graph_cache,
             {:author => :profile},
             :mentions => {:person => :profile}
    ) #note should include root and photos, but i think those are both on status_message
  }


  scope :commented_by, ->(person)  {
    select('DISTINCT posts.*')
      .joins(:comments)
      .where(:comments => {:author_id => person.id})
  }

  scope :liked_by, ->(person) {
    joins(:likes).where(:likes => {:author_id => person.id})
  }

  def self.visible_from_author(author, current_user=nil)
    if current_user.present?
      current_user.posts_from(author)
    else
      author.posts.all_public
    end
  end

  def post_type
    self.class.name
  end

  def root; end
  def raw_message; ""; end
  def mentioned_people; []; end
  def photos; []; end

  #prevents error when trying to access @post.address in a post different than Reshare and StatusMessage types;
  #check PostPresenter
  def address
  end

  def poll
  end

  def self.excluding_blocks(user)
    people = user.blocks.map{|b| b.person_id}
    scope = all

    if people.any?
      scope = scope.where("posts.author_id NOT IN (?)", people)
    end

    scope
  end

  def self.excluding_hidden_shareables(user)
    scope = all
    if user.has_hidden_shareables_of_type?
      scope = scope.where('posts.id NOT IN (?)', user.hidden_shareables["#{self.base_class}"])
    end
    scope
  end

  def self.excluding_hidden_content(user)
    excluding_blocks(user).excluding_hidden_shareables(user)
  end

  def self.for_a_stream(max_time, order, user=nil, ignore_blocks=false)
    scope = self.for_visible_shareable_sql(max_time, order).
      includes_for_a_stream

    if user.present?
      if ignore_blocks
        scope = scope.excluding_hidden_shareables(user)
      else
        scope = scope.excluding_hidden_content(user)
      end
    end

    scope
  end

  def reshare_for(user)
    return unless user
    reshares.where(:author_id => user.person.id).first
  end

  def like_for(user)
    return unless user
    likes.where(:author_id => user.person.id).first
  end

  #############

  def self.diaspora_initialize(params)
<<<<<<< HEAD
    new(params.to_hash.stringify_keys.slice(*column_names)).tap do |new_post|
      new_post.author = params[:author]
      new_post.diaspora_handle = new_post.author.diaspora_handle
    end
=======
    new_post = self.new params.to_hash.stringify_keys.slice(*self.column_names)
    new_post.author = params[:author]
    new_post.public = params[:public] if params[:public]
    new_post.pending = params[:pending] if params[:pending]
    new_post
>>>>>>> 2986aa8b
  end

  # @return Returns true if this Post will accept updates (i.e. updates to the caption of a photo).
  def mutable?
    false
  end

  def activity_streams?
    false
  end

  def comment_email_subject
    I18n.t('notifier.a_post_you_shared')
  end

  def nsfw
    self.author.profile.nsfw?
  end
end<|MERGE_RESOLUTION|>--- conflicted
+++ resolved
@@ -133,18 +133,9 @@
   #############
 
   def self.diaspora_initialize(params)
-<<<<<<< HEAD
     new(params.to_hash.stringify_keys.slice(*column_names)).tap do |new_post|
       new_post.author = params[:author]
-      new_post.diaspora_handle = new_post.author.diaspora_handle
     end
-=======
-    new_post = self.new params.to_hash.stringify_keys.slice(*self.column_names)
-    new_post.author = params[:author]
-    new_post.public = params[:public] if params[:public]
-    new_post.pending = params[:pending] if params[:pending]
-    new_post
->>>>>>> 2986aa8b
   end
 
   # @return Returns true if this Post will accept updates (i.e. updates to the caption of a photo).
