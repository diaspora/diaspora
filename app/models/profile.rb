#   Copyright (c) 2010, Diaspora Inc.  This file is
#   licensed under the Affero General Public License version 3 or later.  See
#   the COPYRIGHT file.

class Profile < ActiveRecord::Base
  require File.join(Rails.root, 'lib/diaspora/webhooks')
  include Diaspora::Webhooks
  include ROXML

  xml_attr :diaspora_handle
  xml_attr :first_name
  xml_attr :last_name
  xml_attr :image_url
  xml_attr :image_url_small
  xml_attr :image_url_medium
  xml_attr :birthday
  xml_attr :gender
  xml_attr :bio
  xml_attr :searchable

  before_save :strip_names
  after_validation :strip_names

  validates_length_of :first_name, :maximum => 32
  validates_length_of :last_name,  :maximum => 32

  attr_accessible :first_name, :last_name, :image_url, :image_url_medium,
    :image_url_small, :birthday, :gender, :bio, :searchable, :date

  belongs_to :person

<<<<<<< HEAD
  # TODO: this should always delegate to the person
=======
  def subscribers(user)
    user.person_objects(user.contacts.where(:pending => false))
  end

  def receive(user, person)
    person.profile = self
    person.save
    self
  end

>>>>>>> 3f7b89ac
  def diaspora_handle
    #get the parent diaspora handle, unless we want to access a profile without a person
    (self.person) ? self.person.diaspora_handle : self[:diaspora_handle]
  end

  def image_url(size = :thumb_large)
    if size == :thumb_medium
      self[:image_url_medium]
    elsif size == :thumb_small
      self[:image_url_small]
    else
      self[:image_url]
    end
  end

  def image_url= url
    return image_url if url == ''
    if url.nil? || url.match(/^https?:\/\//)
      super(url)
    else
      super(absolutify_local_url(url))
    end
  end

  def image_url_small= url
    return image_url if url == ''
    if url.nil? || url.match(/^https?:\/\//)
      super(url)
    else
      super(absolutify_local_url(url))
    end
  end

  def image_url_medium= url
    return image_url if url == ''
    if url.nil? || url.match(/^https?:\/\//)
      super(url)
    else
      super(absolutify_local_url(url))
    end
  end

  def date= params
    if ['month', 'day'].all? { |key| params[key].present?  }
      params['year'] = '1000' if params['year'].blank?
      date = Date.new(params['year'].to_i, params['month'].to_i, params['day'].to_i)
      self.birthday = date
    elsif [ 'year', 'month', 'day'].all? { |key| params[key].blank? }
      self.birthday = nil
    end
  end

  protected

  def strip_names
    self.first_name.strip! if self.first_name
    self.last_name.strip! if self.last_name
  end

  private
  def absolutify_local_url url
    pod_url = AppConfig[:pod_url].dup
    pod_url.chop! if AppConfig[:pod_url][-1,1] == '/'
    "#{pod_url}#{url}"
  end
end<|MERGE_RESOLUTION|>--- conflicted
+++ resolved
@@ -29,11 +29,8 @@
 
   belongs_to :person
 
-<<<<<<< HEAD
-  # TODO: this should always delegate to the person
-=======
   def subscribers(user)
-    user.person_objects(user.contacts.where(:pending => false))
+    Person.joins(:contacts).where(:contacts => {:user_id => user.id, :pending => false})
   end
 
   def receive(user, person)
@@ -42,7 +39,6 @@
     self
   end
 
->>>>>>> 3f7b89ac
   def diaspora_handle
     #get the parent diaspora handle, unless we want to access a profile without a person
     (self.person) ? self.person.diaspora_handle : self[:diaspora_handle]
