#   Copyright (c) 2010, Diaspora Inc.  This file is
#   licensed under the Affero General Public License version 3 or later.  See
#   the COPYRIGHT file.

class Retraction
  include ROXML
  include Diaspora::Webhooks

  xml_accessor :post_guid
  xml_accessor :diaspora_handle
  xml_accessor :type

  attr_accessor :person, :object, :subscribers

  def subscribers(user)
    unless self.type == 'Person'
      @subscribers ||= self.object.subscribers(user)
    else
      raise 'HAX: you must set the subscribers manaully before unfriending' if @subscribers.nil?
      @subscribers
    end
  end

  def self.for(object)
    retraction = self.new
    if object.is_a? User
      retraction.post_guid = object.person.guid
      retraction.type = object.person.class.to_s
    else
      retraction.post_guid = object.guid
      retraction.type = object.class.to_s
      retraction.object = object
    end
    retraction.diaspora_handle = object.diaspora_handle
    retraction
  end

<<<<<<< HEAD
  def target
    @target ||= self.type.constantize.where(:guid => post_guid).first
  end

  def perform receiving_user_id
    Rails.logger.debug "Performing retraction for #{post_guid}"
    if self.target
      if  self.target.person != self.person
        Rails.logger.info("event=retraction status=abort reason='no post found authored by retractor' sender=#{person.diaspora_handle} post_id=#{post_guid}")
        return
      else
        Rails.logger.info("event=retraction status=complete type=#{self.type} guid=#{self.post_guid}")
        self.target.unsocket_from_uid receiving_user_id if target.respond_to? :unsocket_from_uid
        self.target.delete
=======
  def perform(receiving_user)
    Rails.logger.debug "Performing retraction for #{post_id}"
    if self.type.constantize.find_by_id(post_id) 
      unless Post.first(:diaspora_handle => person.diaspora_handle, :id => post_id) 
        Rails.logger.info("event=retraction status=abort reason='no post found authored by retractor' sender=#{person.diaspora_handle} post_id=#{post_id}")
        return 
      end

      begin
        Rails.logger.debug("Retracting #{self.type} id: #{self.post_id}")
        target = self.type.constantize.first(:id => self.post_id)
        target.unsocket_from_uid(receiving_user, self) if target.respond_to? :unsocket_from_uid
        target.delete
      rescue NameError
        Rails.logger.info("event=retraction status=abort reason='unknown type'")
>>>>>>> 3f7b89ac
      end
    end
  end

  def receive(user, person)
    if self.type == 'Person'
      unless self.person.id.to_s == self.post_id.to_s
        Rails.logger.info("event=receive status=abort reason='sender is not the person he is trying to retract' recipient=#{self.diaspora_handle} sender=#{self.person.diaspora_handle} payload_type=#{self.class} retraction_type=person")
        return
      end
      user.disconnected_by(user.visible_person_by_id(self.post_id))
    else
      self.perform(user)
      aspects = user.aspects_with_person(self.person)
      aspects.each do |aspect|
        aspect.post_ids.delete(self.post_id.to_id)
        aspect.save
      end
    end
    self
  end
end<|MERGE_RESOLUTION|>--- conflicted
+++ resolved
@@ -35,56 +35,29 @@
     retraction
   end
 
-<<<<<<< HEAD
   def target
     @target ||= self.type.constantize.where(:guid => post_guid).first
   end
 
-  def perform receiving_user_id
+  def perform receiving_user
     Rails.logger.debug "Performing retraction for #{post_guid}"
-    if self.target
-      if  self.target.person != self.person
-        Rails.logger.info("event=retraction status=abort reason='no post found authored by retractor' sender=#{person.diaspora_handle} post_id=#{post_guid}")
-        return
-      else
-        Rails.logger.info("event=retraction status=complete type=#{self.type} guid=#{self.post_guid}")
-        self.target.unsocket_from_uid receiving_user_id if target.respond_to? :unsocket_from_uid
-        self.target.delete
-=======
-  def perform(receiving_user)
-    Rails.logger.debug "Performing retraction for #{post_id}"
-    if self.type.constantize.find_by_id(post_id) 
-      unless Post.first(:diaspora_handle => person.diaspora_handle, :id => post_id) 
-        Rails.logger.info("event=retraction status=abort reason='no post found authored by retractor' sender=#{person.diaspora_handle} post_id=#{post_id}")
-        return 
-      end
-
-      begin
-        Rails.logger.debug("Retracting #{self.type} id: #{self.post_id}")
-        target = self.type.constantize.first(:id => self.post_id)
-        target.unsocket_from_uid(receiving_user, self) if target.respond_to? :unsocket_from_uid
-        target.delete
-      rescue NameError
-        Rails.logger.info("event=retraction status=abort reason='unknown type'")
->>>>>>> 3f7b89ac
-      end
-    end
+    self.target.unsocket_from_user receiving_user if target.respond_to? :unsocket_from_user
+    self.target.delete
+    target.post_visibilities.delete_all
+    Rails.logger.info("event=retraction status=complete type=#{self.type} guid=#{self.post_guid}")
   end
 
   def receive(user, person)
     if self.type == 'Person'
-      unless self.person.id.to_s == self.post_id.to_s
+      unless self.person.guid.to_s == self.post_guid.to_s
         Rails.logger.info("event=receive status=abort reason='sender is not the person he is trying to retract' recipient=#{self.diaspora_handle} sender=#{self.person.diaspora_handle} payload_type=#{self.class} retraction_type=person")
         return
       end
-      user.disconnected_by(user.visible_person_by_id(self.post_id))
+      user.disconnected_by(self.target)
+    elsif self.target.nil? || self.target.person != self.person
+      Rails.logger.info("event=retraction status=abort reason='no post found authored by retractor' sender=#{person.diaspora_handle} post_guid=#{post_guid}")
     else
       self.perform(user)
-      aspects = user.aspects_with_person(self.person)
-      aspects.each do |aspect|
-        aspect.post_ids.delete(self.post_id.to_id)
-        aspect.save
-      end
     end
     self
   end
