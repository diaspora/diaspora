--- conflicted
+++ resolved
@@ -1,10 +1,6 @@
 class StatusMessage < Post
-  include StatusMessagesHelper
-<<<<<<< HEAD
-  require_relative '../../lib/net/curl'
-=======
->>>>>>> da9bcb8b
- 
+  #include StatusMessagesHelper
+  
   xml_name :status_message
  
   xml_accessor :message
