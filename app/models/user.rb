--- conflicted
+++ resolved
@@ -75,13 +75,7 @@
   end
 
   def receive_friend_request(friend_request)
-<<<<<<< HEAD
-
-    puts friend_request.inspect
-    Rails.logger.info("receiving friend request #{friend_request.to_json}")
-=======
     Rails.logger.debug("receiving friend request #{friend_request.to_json}")
->>>>>>> 02f66d4c
     
     friend_request.person.serialized_key = friend_request.exported_key
     if Request.where(:callback_url => friend_request.callback_url).first
