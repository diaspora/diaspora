--- conflicted
+++ resolved
@@ -291,17 +291,6 @@
   end
 
   ###Helpers############
-<<<<<<< HEAD
-  
-=======
-
-  def self.instantiate( opts = {} )
-    opts[:person][:email] = opts[:email]
-    opts[:person][:serialized_key] = generate_key
-    User.create( opts)
-  end
-
->>>>>>> 9f74cca1
   def terse_url
     terse= self.url.gsub(/https?:\/\//, '')
     terse.gsub!(/www\./, '')
