--- conflicted
+++ resolved
@@ -289,16 +289,8 @@
     terse
   end
  
-<<<<<<< HEAD
-  def friend_by_id( id )
-=======
-  def do_bad_things
-    self.password_confirmation = self.password
-  end
-  
   def visible_person_by_id( id )
     return self if id == self.id
->>>>>>> 48756e77
     friends.detect{|x| x.id == ensure_bson( id ) }
   end
 
