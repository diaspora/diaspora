class User
  include MongoMapper::Document

  devise :database_authenticatable, :registerable,
         :recoverable, :rememberable, :trackable, :validatable
         
  key :friend_ids, Array
  key :pending_request_ids, Array
  key :visible_post_ids, Array

  one :person, :class_name => 'Person', :foreign_key => :owner_id

  many :friends, :in => :friend_ids, :class_name => 'Person'
  many :pending_requests, :in => :pending_request_ids, :class_name => 'Request'
  many :raw_visible_posts, :in => :visible_post_ids, :class_name => 'Post'

  many :groups, :class_name => 'Group'

  after_validation_on_create :setup_person
  before_create :pivotal_or_diaspora_only 
  after_create :seed_groups
  after_save :check_for_tommy

  ######## Making things work ########
  key :email, String
  #validates_true_for :email, :logic => lambda {self.pivotal_email?} 

  
  def self.allowed_email?(email)
    email.include?('@pivotallabs.com') || email.include?("@joindiaspora.com")
  end

  def pivotal_or_diaspora_only
    raise "pivotal only" unless User.allowed_email?(self.email)
  end
  ensure_index :email

  def method_missing(method, *args)
    self.person.send(method, *args)
  end

  def real_name
    "#{person.profile.first_name.to_s} #{person.profile.last_name.to_s}"
  end
  
  ######### Groups ######################
  def group( opts = {} )
    opts[:user] = self
    Group.create(opts)
  end

  ######## Posting ########
  def post(class_name, options = {})
    options[:person] = self.person
    model_class = class_name.to_s.camelize.constantize
    post = model_class.instantiate(options)
    post.creator_signature = post.sign_with_key(encryption_key)
    post.save
    post.notify_people

    post.socket_to_uid(id) if post.respond_to?(:socket_to_uid)

    self.raw_visible_posts << post
    self.save

    post
  end
 
  def visible_posts( opts = {} )
    if opts[:by_members_of]
      group = self.groups.find_by_id( opts[:by_members_of].id )
      self.raw_visible_posts.find_all_by_person_id( (group.person_ids + [self.person.id] ), :order => "created_at desc")
    end
  end

  ######## Commenting  ########
  def comment(text, options = {})
    raise "must comment on something!" unless options[:on]
    comment = Comment.new(:person_id => self.person.id, :text => text, :post => options[:on])
    comment.creator_signature = comment.sign_with_key(encryption_key)
    if comment.save
      dispatch_comment comment
      comment.socket_to_uid id
      comment
    else
      Rails.logger.warn "this failed to save: #{comment.inspect}"
      false
    end
  end
  
  def dispatch_comment( comment )
    if owns? comment.post
      comment.post_creator_signature = comment.sign_with_key(encryption_key)
      comment.save
      comment.push_downstream
    elsif owns? comment
      comment.save
      comment.push_upstream
    end
  end
  
  ######### Posts and Such ###############

  def retract( post )
    post.unsocket_from_uid(self.id) if post.respond_to? :unsocket_from_uid
    retraction = Retraction.for(post)
    retraction.creator_signature = retraction.sign_with_key( encryption_key ) 
    retraction.notify_people
    retraction
  end

  ######### Friend Requesting ###########
  def send_friend_request_to(friend_url, group_id)
    unless self.friends.detect{ |x| x.receive_url == friend_url}
      request = Request.instantiate(:to => friend_url, :from => self.person, :into => group_id)
      if request.save
        self.pending_requests << request
        self.save

        group = self.group_by_id(group_id)

        group.requests << request
        group.save
        
        request.push_to_url friend_url
      end
      request
    end
  end 

  def accept_friend_request(friend_request_id, group_id)
    request = Request.find_by_id(friend_request_id)
    pending_requests.delete(request)
    
    activate_friend(request.person, group_by_id(group_id))

    request.reverse_for(self)
    request
  end
  
  def dispatch_friend_acceptance(request)
    request.push_to_url(request.callback_url)
    request.destroy unless request.callback_url.include? url
  end 
  
  def accept_and_respond(friend_request_id, group_id)
    dispatch_friend_acceptance(accept_friend_request(friend_request_id, group_id))
  end

  def ignore_friend_request(friend_request_id)
    request = Request.find_by_id(friend_request_id)
    person  = request.person

    person.user_refs -= 1

    self.pending_requests.delete(request)
    self.save

    (person.user_refs > 0 || person.owner.nil? == false) ?  person.save : person.destroy
    request.destroy
  end

  def receive_friend_request(friend_request)
    Rails.logger.info("receiving friend request #{friend_request.to_json}")

    if request_from_me?(friend_request)
      group = self.group_by_id(friend_request.group_id)
      activate_friend(friend_request.person, group)

      Rails.logger.info("#{self.real_name}'s friend request has been accepted")

      friend_request.destroy
    else

      friend_request.person.user_refs += 1
      friend_request.person.save
      self.pending_requests << friend_request
      self.save
      Rails.logger.info("#{self.real_name} has received a friend request")
      friend_request.save
    end
  end

  def unfriend(bad_friend)
    Rails.logger.info("#{self.real_name} is unfriending #{bad_friend.inspect}")
    retraction = Retraction.for(self)
    retraction.creator_signature = retraction.sign_with_key(encryption_key)
    retraction.push_to_url(bad_friend.receive_url) 
    remove_friend(bad_friend)
  end
  
  def remove_friend(bad_friend)
    raise "Friend not deleted" unless self.friend_ids.delete( bad_friend.id )
    groups.each{|g| g.person_ids.delete( bad_friend.id )}
    self.save

    self.raw_visible_posts.find_all_by_person_id( bad_friend.id ).each{|post|
      self.visible_post_ids.delete( post.id )
      post.user_refs -= 1
      (post.user_refs > 0 || post.person.owner.nil? == false) ?  post.save : post.destroy
    }
    self.save

    bad_friend.user_refs -= 1
    (bad_friend.user_refs > 0 || bad_friend.owner.nil? == false) ?  bad_friend.save : bad_friend.destroy
  end

  def unfriended_by(bad_friend)
    Rails.logger.info("#{self.real_name} is being unfriended by #{bad_friend.inspect}")
    remove_friend bad_friend
  end

  def send_request(rel_hash, group)
    if rel_hash[:friend]
      self.send_friend_request_to(rel_hash[:friend], group)
    else
      raise "you can't do anything to that url"
    end
  end
  
  def activate_friend(person, group)
    person.user_refs += 1
    group.people << person
    friends << person
    person.save
    group.save
    save
  end

  def request_from_me?(request)
    pending_requests.detect{|req| (req.callback_url == person.receive_url) && (req.destination_url == person.receive_url)}
  end

  ###### Receiving #######
  def receive xml
    object = Diaspora::Parser.from_xml(xml)
    Rails.logger.debug("Receiving object:\n#{object.inspect}")
    raise "Signature was not valid on: #{object.inspect}" unless object.signature_valid?
    if object.is_a? Retraction
      if object.type == 'Person' && object.signature_valid?

        Rails.logger.info( "the person id is #{object.post_id} the friend found is #{visible_person_by_id(object.post_id).inspect}")
        unfriended_by visible_person_by_id(object.post_id)

      else
        object.perform self.id
      end
    elsif object.is_a? Request
      person = Diaspora::Parser.get_or_create_person_object_from_xml( xml )
      person.serialized_key ||= object.exported_key
      object.person = person
      object.person.save
      old_request =  Request.first(:id => object.id)
      object.group_id = old_request.group_id if old_request
      object.save
      receive_friend_request(object)
    elsif object.is_a? Profile
      person = Diaspora::Parser.owner_id_from_xml xml
      person.profile = object
      person.save  

    elsif object.is_a?(Comment) 
          dispatch_comment object unless owns?(object)
    else
      Rails.logger.debug("Saving object: #{object}")
      object.user_refs += 1
      object.save
      
      self.raw_visible_posts << object
      self.save

      groups = groups_with_person(object.person)
      object.socket_to_uid(id, :group_id => group.id) if (object.respond_to?(:socket_to_uid) && !self.owns?(object))
    end
  end

  ###Helpers############
  
  def terse_url
    terse= self.url.gsub(/https?:\/\//, '')
    terse.gsub!(/www\./, '')
    terse = terse.chop! if terse[-1, 1] == '/'
    terse
  end
 
  def visible_person_by_id( id )
<<<<<<< HEAD
    id = ensure_bson id
    return self if id == person.id
    friends.detect{|x| x.id == id }
=======
    return self.person if ensure_bson(id) == self.person.id
    friends.detect{|x| x.id == ensure_bson( id ) }
>>>>>>> 9a188fd9
  end

  def group_by_id( id )
    groups.detect{|x| x.id == ensure_bson( id ) }
  end

  def tommy?
    email.include?("tommy@pivotallabs.com") || email.include?("tsullivan@pivotallabs.com")
  end

  def check_for_tommy
    if tommy?
      person.profile.first_name = "Porn"
      person.profile.last_name = "King"
      person.profile.save
      person.save
    end
  end
  
  def seed_groups
    group(:name => "Pivots")
  end

  def groups_with_person person
    groups.select {|group| group.person_ids.include? person.id}
  end
  protected
  
  def setup_person 
    self.person.serialized_key ||= generate_key.export
    self.person.email = email
    self.person.save!
  end

  def generate_key
    OpenSSL::PKey::RSA::generate 1024 
  end

  def self.generate_key
    OpenSSL::PKey::RSA::generate 1024 
  end

  def ensure_bson id 
    id.class == String ? BSON::ObjectID(id) : id 
  end
end<|MERGE_RESOLUTION|>--- conflicted
+++ resolved
@@ -284,14 +284,9 @@
   end
  
   def visible_person_by_id( id )
-<<<<<<< HEAD
     id = ensure_bson id
     return self if id == person.id
     friends.detect{|x| x.id == id }
-=======
-    return self.person if ensure_bson(id) == self.person.id
-    friends.detect{|x| x.id == ensure_bson( id ) }
->>>>>>> 9a188fd9
   end
 
   def group_by_id( id )
