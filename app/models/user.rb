--- conflicted
+++ resolved
@@ -35,13 +35,9 @@
   many :aspects, :class_name => 'Aspect'
 
 
-<<<<<<< HEAD
   before_create :setup_person
   after_create :set_diaspora_handle
-=======
-  after_create :setup_person
   after_create :seed_aspects
->>>>>>> a4a9dffa
 
   before_validation :do_bad_things 
   before_save :downcase_username
