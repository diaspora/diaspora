#   Copyright (c) 2010, Diaspora Inc.  This file is
#   licensed under the Affero General Public License version 3 or later.  See
#   the COPYRIGHT file.

require File.join(Rails.root, 'lib/diaspora/user')
require File.join(Rails.root, 'lib/salmon/salmon')
require File.join(Rails.root, 'lib/postzord/dispatch')
require 'rest-client'

class User < ActiveRecord::Base
  include Diaspora::UserModules
  include Encryptor::Private

  devise :invitable, :database_authenticatable, :registerable,
         :recoverable, :rememberable, :trackable, :validatable,
         :timeoutable

<<<<<<< HEAD
=======
  key :username
  key :serialized_private_key, String
  key :invites, Integer, :default => 5
  key :invitation_token, String
  key :invitation_sent_at, DateTime
  key :visible_post_ids, Array, :typecast => 'ObjectId'
  key :visible_person_ids, Array, :typecast => 'ObjectId'

  key :getting_started, Boolean, :default => true
  key :disable_mail, Boolean, :default => false

  key :email, String
  key :language, String

>>>>>>> 3f7b89ac
  before_validation :strip_and_downcase_username, :on => :create
  before_validation :set_current_language, :on => :create

  validates_presence_of :username
  validates_uniqueness_of :username, :case_sensitive => false
  validates_format_of :username, :with => /\A[A-Za-z0-9_]+\z/
  validates_length_of :username, :maximum => 32
  validates_inclusion_of :language, :in => AVAILABLE_LANGUAGE_CODES

  validates_presence_of :person, :unless => proc {|user| user.invitation_token.present?}
  validates_associated :person

  has_one :person, :foreign_key => :owner_id
  delegate :public_key, :posts, :owns?, :diaspora_handle, :name, :public_url, :profile, :first_name, :last_name, :to => :person

<<<<<<< HEAD
  has_many :invitations_from_me, :class_name => 'Invitation', :foreign_key => :sender_id
  has_many :invitations_to_me, :class_name => 'Invitation', :foreign_key => :recipient_id
  has_many :aspects, :dependent => :destroy
  has_many :aspect_memberships, :through => :aspects
  has_many :contacts
  has_many :contact_people, :through => :contacts
  has_many :services
=======
  many :services, :class => Service
  timestamps!
>>>>>>> 3f7b89ac

  before_destroy :disconnect_everyone, :remove_person
  before_save do
    person.save if person
  end

  attr_accessible :getting_started, :password, :password_confirmation, :language, :disable_mail

  def strip_and_downcase_username
    if username.present?
      username.strip!
      username.downcase!
    end
  end

  def set_current_language
    self.language = I18n.locale.to_s if self.language.blank?
  end

  def self.find_for_authentication(conditions={})
    conditions[:username] = conditions[:username].downcase
    if conditions[:username] =~ /^([\w\.%\+\-]+)@([\w\-]+\.)+([\w]{2,})$/i # email regex
      conditions[:email] = conditions.delete(:username)
    end
    super
  end

<<<<<<< HEAD
=======
  ######## Making things work ########

  def method_missing(method, *args)
    self.person.send(method, *args) if self.person
  end

>>>>>>> 3f7b89ac
  ######### Aspects ######################
  def drop_aspect(aspect)
    if aspect.contacts.count == 0
      aspect.destroy
    else
      raise "Aspect not empty"
    end
  end

  def move_contact(person, to_aspect, from_aspect)
    contact = contact_for(person)
    if to_aspect == from_aspect
      true
    elsif add_contact_to_aspect(contact, to_aspect)
      delete_person_from_aspect(person.id, from_aspect.id)
    end
  end

  def salmon(post)
    created_salmon = Salmon::SalmonSlap.create(self, post.to_diaspora_xml)
    created_salmon
  end

  def add_contact_to_aspect(contact, aspect)
    return true if contact.aspect_memberships.where(:aspect_id => aspect.id).count > 0
    contact.aspect_memberships.create!(:aspect => aspect)
  end

  def delete_person_from_aspect(person_id, aspect_id, opts = {})
    aspect = Aspect.find(aspect_id)
    raise "Can not delete a person from an aspect you do not own" unless aspect.user == self
    contact = contact_for Person.find(person_id)

    if opts[:force] || contact.aspect_ids.count > 1
      contact.aspects.delete(aspect)
    else
      raise "Can not delete a person from last aspect"
    end
  end

  ######## Posting ########
  def build_post(class_name, opts = {})
    opts[:person] = self.person
    opts[:diaspora_handle] = opts[:person].diaspora_handle

    model_class = class_name.to_s.camelize.constantize
    model_class.diaspora_initialize(opts)
  end

  def dispatch_post(post, opts = {})
    mailman = Postzord::Dispatch.new(self, post)
    mailman.post(opts)
  end

  def update_post(post, post_hash = {})
    if self.owns? post
      post.update_attributes(post_hash)
<<<<<<< HEAD
      aspects = self.aspects.joins(:posts).where(:posts => {:id => post.id})
      self.push_to_aspects(post, aspects)
    end
  end

  def add_to_streams(post, aspect_ids)
    post.socket_to_uid(id, :aspect_ids => aspect_ids) if post.respond_to? :socket_to_uid
    target_aspects = aspects_from_ids(aspect_ids)
    target_aspects.each do |aspect|
=======
      Postzord::Dispatch.new(self, post).post
    end
  end

  def update_user_refs_and_add_to_aspects(post)
    Rails.logger.debug("Saving post: #{post}")
    post.user_refs += 1
    post.save
    aspects_to_insert = self.aspects_with_person(post.person)
    self.add_to_streams(post, aspects_to_insert)
    post
  end


  def add_to_streams(post, aspects_to_insert)
    self.raw_visible_posts << post
    self.save

    post.socket_to_uid(self, :aspect_ids => aspects_to_insert.map{|x| x.id}) if post.respond_to? :socket_to_uid
    aspects_to_insert.each do |aspect|
>>>>>>> 3f7b89ac
      aspect.posts << post
      aspect.save
    end
  end

  def aspects_from_ids(aspect_ids)
    if aspect_ids == "all" || aspect_ids == :all
      self.aspects
    else
      aspects.where(:id => aspect_ids)
    end
  end

<<<<<<< HEAD
  def push_to_aspects(post, aspects)
    #send to the aspects
    target_aspect_ids = aspects.map {|a| a.id}

    target_people = Person.joins(
      :contacts => :aspect_memberships
    ).where(:aspect_memberships => {:aspect_id => target_aspect_ids}
           ).select("DISTINCT `people`.*")

    post_to_hub(post) if post.respond_to?(:public) && post.public
    push_to_people(post, target_people)
  end

  def push_to_people(post, people)
    salmon = salmon(post)
    people.each do |person|
      push_to_person(salmon, post, person)
    end
  end

  def push_to_person(salmon, post, person)
    person.reload # Sadly, we need this for Ruby 1.9.
    # person.owner will always return a ProxyObject.
    # calling nil? performs a necessary evaluation.
    if person.owner_id
      Rails.logger.info("event=push_to_person route=local sender=#{self.diaspora_handle} recipient=#{person.diaspora_handle} payload_type=#{post.class}")

      if post.is_a?(Post) || post.is_a?(Comment)
        Resque.enqueue(Jobs::ReceiveLocal, person.owner_id, self.person.id, post.class.to_s, post.id)
      else
        Resque.enqueue(Jobs::Receive, person.owner_id, post.to_diaspora_xml, self.person.id)
      end
    else
      xml = salmon.xml_for person
      Rails.logger.info("event=push_to_person route=remote sender=#{self.diaspora_handle} recipient=#{person.diaspora_handle} payload_type=#{post.class}")
      MessageHandler.add_post_request(person.receive_url, xml)
    end
  end

  def salmon(post)
    created_salmon = Salmon::SalmonSlap.create(self, post.to_diaspora_xml)
    created_salmon
  end

=======
>>>>>>> 3f7b89ac
  ######## Commenting  ########
  def build_comment(text, options = {})
    comment = Comment.new(:person_id => self.person.id,
                          :text => text,
                          :post => options[:on])
    comment.set_guid
    #sign comment as commenter
    comment.creator_signature = comment.sign_with_key(self.encryption_key)

    if !comment.post_id.blank? && person.owns?(comment.post)
      #sign comment as post owner
      comment.post_creator_signature = comment.sign_with_key(self.encryption_key)
    end

    comment
  end

  def dispatch_comment(comment)
<<<<<<< HEAD
    if person.owns? comment.post
      #push DOWNSTREAM (to original audience)
      Rails.logger.info "event=dispatch_comment direction=downstream user=#{self.person.diaspora_handle} comment=#{comment.id}"
      aspects = comment.post.aspects

      #just socket to local users, as the comment has already
      #been associated and saved by post owner
      #  (we'll push to all of their aspects for now, the comment won't
      #   show up via js where corresponding posts are not present)

      people_in_aspects(aspects, :type => 'local').each do |person|
        comment.socket_to_uid(person.owner_id, :aspect_ids => 'all')
      end

      #push to remote people
      push_to_people(comment, people_in_aspects(aspects, :type => 'remote'))

    elsif owns? comment
      #push UPSTREAM (to poster)
      Rails.logger.info "event=dispatch_comment direction=upstream user=#{self.diaspora_handle} comment=#{comment.id}"
      push_to_people comment, [comment.post.person]
    end
=======
    mailman = Postzord::Dispatch.new(self, comment)
    mailman.post 
>>>>>>> 3f7b89ac
  end

  ######### Mailer #######################
  def mail(job, *args)
    unless self.disable_mail
      Resque.enqueue(job, *args)
    end
  end

  ######### Posts and Such ###############
  def retract(post)
    aspects = post.aspects

<<<<<<< HEAD
    post.unsocket_from_uid(self.id, :aspect_ids => aspects.map { |a| a.id.to_s }) if post.respond_to? :unsocket_from_uid
    retraction = Retraction.for(post)
    push_to_people retraction, people_in_aspects(aspects)
=======
    retraction = Retraction.for(post)
    post.unsocket_from_uid(self, retraction, :aspect_ids => aspect_ids) if post.respond_to? :unsocket_from_uid
    mailman = Postzord::Dispatch.new(self, retraction)
    mailman.post 

>>>>>>> 3f7b89ac
    retraction
  end

  ########### Profile ######################
  def update_profile(params)
    if photo = params.delete(:photo)
      photo.update_attributes(:pending => false) if photo.pending
      params[:image_url] = photo.url(:thumb_large)
      params[:image_url_medium] = photo.url(:thumb_medium)
      params[:image_url_small] = photo.url(:thumb_small)
    end
    if self.person.profile.update_attributes(params)
<<<<<<< HEAD
      push_to_people profile, self.contacts.where(:pending => false).includes(:person).map{|c| c.person}
=======
      Postzord::Dispatch.new(self, profile).post
>>>>>>> 3f7b89ac
      true
    else
      false
    end
  end

  ###Invitations############
  def invite_user(email, aspect_id, invite_message = "")
    aspect = aspects.find(aspect_id)
    if aspect
      Invitation.invite(:email => email,
                        :from => self,
                        :into => aspect,
                        :message => invite_message)
    else
      false
    end
  end

  def accept_invitation!(opts = {})
    if self.invited?
      log_string = "event=invitation_accepted username=#{opts[:username]} "
      log_string << "inviter=#{invitations_to_me.first.sender.diaspora_handle}" if invitations_to_me.first
      Rails.logger.info log_string
      self.setup(opts)
      self.invitation_token = nil
      self.password              = opts[:password]
      self.password_confirmation = opts[:password_confirmation]
      self.save!
      invitations_to_me.each{|invitation| invitation.to_request!}

      self.reload # Because to_request adds a request and saves elsewhere
      self
    end
  end

  ###Helpers############
  def self.build(opts = {})
    u = User.new(opts)
    u.email = opts[:email]
    u.setup(opts)
    u
  end

  def setup(opts)
    self.username = opts[:username]
    self.valid?
    errors = self.errors
    errors.delete :person
    return if errors.size > 0

    opts[:person] ||= {}
    unless opts[:person][:profile].is_a?(Profile)
      opts[:person][:profile] ||= Profile.new
      opts[:person][:profile] = Profile.new(opts[:person][:profile])
    end

    self.person = Person.new(opts[:person])
    self.person.diaspora_handle = "#{opts[:username]}@#{AppConfig[:pod_uri].host}"
    self.person.url = AppConfig[:pod_url]


    self.serialized_private_key ||= User.generate_key
    self.person.serialized_public_key = OpenSSL::PKey::RSA.new(self.serialized_private_key).public_key

    self
  end

  def seed_aspects
    self.aspects.create(:name => I18n.t('aspects.seed.family'))
    self.aspects.create(:name => I18n.t('aspects.seed.work'))
  end

  def self.generate_key
    key_size = (Rails.env == 'test' ? 512 : 4096)
    OpenSSL::PKey::RSA::generate key_size
  end

  def encryption_key
    OpenSSL::PKey::RSA.new(serialized_private_key)
  end

  protected

  def remove_person
    self.person.destroy
  end

  def disconnect_everyone
    contacts.each { |contact|
      if contact.person.owner_id
        contact.person.owner.disconnected_by self.person
      else
        self.disconnect contact
      end
    }
  end
end<|MERGE_RESOLUTION|>--- conflicted
+++ resolved
@@ -15,23 +15,6 @@
          :recoverable, :rememberable, :trackable, :validatable,
          :timeoutable
 
-<<<<<<< HEAD
-=======
-  key :username
-  key :serialized_private_key, String
-  key :invites, Integer, :default => 5
-  key :invitation_token, String
-  key :invitation_sent_at, DateTime
-  key :visible_post_ids, Array, :typecast => 'ObjectId'
-  key :visible_person_ids, Array, :typecast => 'ObjectId'
-
-  key :getting_started, Boolean, :default => true
-  key :disable_mail, Boolean, :default => false
-
-  key :email, String
-  key :language, String
-
->>>>>>> 3f7b89ac
   before_validation :strip_and_downcase_username, :on => :create
   before_validation :set_current_language, :on => :create
 
@@ -47,7 +30,6 @@
   has_one :person, :foreign_key => :owner_id
   delegate :public_key, :posts, :owns?, :diaspora_handle, :name, :public_url, :profile, :first_name, :last_name, :to => :person
 
-<<<<<<< HEAD
   has_many :invitations_from_me, :class_name => 'Invitation', :foreign_key => :sender_id
   has_many :invitations_to_me, :class_name => 'Invitation', :foreign_key => :recipient_id
   has_many :aspects, :dependent => :destroy
@@ -55,10 +37,6 @@
   has_many :contacts
   has_many :contact_people, :through => :contacts
   has_many :services
-=======
-  many :services, :class => Service
-  timestamps!
->>>>>>> 3f7b89ac
 
   before_destroy :disconnect_everyone, :remove_person
   before_save do
@@ -86,15 +64,6 @@
     super
   end
 
-<<<<<<< HEAD
-=======
-  ######## Making things work ########
-
-  def method_missing(method, *args)
-    self.person.send(method, *args) if self.person
-  end
-
->>>>>>> 3f7b89ac
   ######### Aspects ######################
   def drop_aspect(aspect)
     if aspect.contacts.count == 0
@@ -152,40 +121,20 @@
   def update_post(post, post_hash = {})
     if self.owns? post
       post.update_attributes(post_hash)
-<<<<<<< HEAD
-      aspects = self.aspects.joins(:posts).where(:posts => {:id => post.id})
-      self.push_to_aspects(post, aspects)
-    end
-  end
-
-  def add_to_streams(post, aspect_ids)
-    post.socket_to_uid(id, :aspect_ids => aspect_ids) if post.respond_to? :socket_to_uid
-    target_aspects = aspects_from_ids(aspect_ids)
-    target_aspects.each do |aspect|
-=======
       Postzord::Dispatch.new(self, post).post
     end
   end
 
-  def update_user_refs_and_add_to_aspects(post)
-    Rails.logger.debug("Saving post: #{post}")
-    post.user_refs += 1
-    post.save
-    aspects_to_insert = self.aspects_with_person(post.person)
-    self.add_to_streams(post, aspects_to_insert)
+  def add_post_to_aspects(post)
+    Rails.logger.debug("event=add_post_to_aspects user_id=#{self.id} post_id=#{post.id}")
+    add_to_streams(post, self.aspects_with_person(post.person))
     post
   end
 
-
   def add_to_streams(post, aspects_to_insert)
-    self.raw_visible_posts << post
-    self.save
-
-    post.socket_to_uid(self, :aspect_ids => aspects_to_insert.map{|x| x.id}) if post.respond_to? :socket_to_uid
+    post.socket_to_user(self, :aspect_ids => aspects_to_insert.map{|x| x.id}) if post.respond_to? :socket_to_user
     aspects_to_insert.each do |aspect|
->>>>>>> 3f7b89ac
       aspect.posts << post
-      aspect.save
     end
   end
 
@@ -197,53 +146,6 @@
     end
   end
 
-<<<<<<< HEAD
-  def push_to_aspects(post, aspects)
-    #send to the aspects
-    target_aspect_ids = aspects.map {|a| a.id}
-
-    target_people = Person.joins(
-      :contacts => :aspect_memberships
-    ).where(:aspect_memberships => {:aspect_id => target_aspect_ids}
-           ).select("DISTINCT `people`.*")
-
-    post_to_hub(post) if post.respond_to?(:public) && post.public
-    push_to_people(post, target_people)
-  end
-
-  def push_to_people(post, people)
-    salmon = salmon(post)
-    people.each do |person|
-      push_to_person(salmon, post, person)
-    end
-  end
-
-  def push_to_person(salmon, post, person)
-    person.reload # Sadly, we need this for Ruby 1.9.
-    # person.owner will always return a ProxyObject.
-    # calling nil? performs a necessary evaluation.
-    if person.owner_id
-      Rails.logger.info("event=push_to_person route=local sender=#{self.diaspora_handle} recipient=#{person.diaspora_handle} payload_type=#{post.class}")
-
-      if post.is_a?(Post) || post.is_a?(Comment)
-        Resque.enqueue(Jobs::ReceiveLocal, person.owner_id, self.person.id, post.class.to_s, post.id)
-      else
-        Resque.enqueue(Jobs::Receive, person.owner_id, post.to_diaspora_xml, self.person.id)
-      end
-    else
-      xml = salmon.xml_for person
-      Rails.logger.info("event=push_to_person route=remote sender=#{self.diaspora_handle} recipient=#{person.diaspora_handle} payload_type=#{post.class}")
-      MessageHandler.add_post_request(person.receive_url, xml)
-    end
-  end
-
-  def salmon(post)
-    created_salmon = Salmon::SalmonSlap.create(self, post.to_diaspora_xml)
-    created_salmon
-  end
-
-=======
->>>>>>> 3f7b89ac
   ######## Commenting  ########
   def build_comment(text, options = {})
     comment = Comment.new(:person_id => self.person.id,
@@ -262,33 +164,8 @@
   end
 
   def dispatch_comment(comment)
-<<<<<<< HEAD
-    if person.owns? comment.post
-      #push DOWNSTREAM (to original audience)
-      Rails.logger.info "event=dispatch_comment direction=downstream user=#{self.person.diaspora_handle} comment=#{comment.id}"
-      aspects = comment.post.aspects
-
-      #just socket to local users, as the comment has already
-      #been associated and saved by post owner
-      #  (we'll push to all of their aspects for now, the comment won't
-      #   show up via js where corresponding posts are not present)
-
-      people_in_aspects(aspects, :type => 'local').each do |person|
-        comment.socket_to_uid(person.owner_id, :aspect_ids => 'all')
-      end
-
-      #push to remote people
-      push_to_people(comment, people_in_aspects(aspects, :type => 'remote'))
-
-    elsif owns? comment
-      #push UPSTREAM (to poster)
-      Rails.logger.info "event=dispatch_comment direction=upstream user=#{self.diaspora_handle} comment=#{comment.id}"
-      push_to_people comment, [comment.post.person]
-    end
-=======
     mailman = Postzord::Dispatch.new(self, comment)
-    mailman.post 
->>>>>>> 3f7b89ac
+    mailman.post
   end
 
   ######### Mailer #######################
@@ -302,17 +179,11 @@
   def retract(post)
     aspects = post.aspects
 
-<<<<<<< HEAD
-    post.unsocket_from_uid(self.id, :aspect_ids => aspects.map { |a| a.id.to_s }) if post.respond_to? :unsocket_from_uid
     retraction = Retraction.for(post)
-    push_to_people retraction, people_in_aspects(aspects)
-=======
-    retraction = Retraction.for(post)
-    post.unsocket_from_uid(self, retraction, :aspect_ids => aspect_ids) if post.respond_to? :unsocket_from_uid
+    post.unsocket_from_user(self, :aspect_ids => aspects.map { |a| a.id.to_s }) if post.respond_to? :unsocket_from_user
     mailman = Postzord::Dispatch.new(self, retraction)
-    mailman.post 
-
->>>>>>> 3f7b89ac
+    mailman.post
+
     retraction
   end
 
@@ -325,11 +196,7 @@
       params[:image_url_small] = photo.url(:thumb_small)
     end
     if self.person.profile.update_attributes(params)
-<<<<<<< HEAD
-      push_to_people profile, self.contacts.where(:pending => false).includes(:person).map{|c| c.person}
-=======
       Postzord::Dispatch.new(self, profile).post
->>>>>>> 3f7b89ac
       true
     else
       false
