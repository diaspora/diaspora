--- conflicted
+++ resolved
@@ -25,7 +25,6 @@
   before_validation :do_bad_things 
   ######## Making things work ########
   key :email, String
-<<<<<<< HEAD
   validates_true_for :email, :logic => lambda {self.allowed_email? unless email.nil?} 
 
   
@@ -34,14 +33,7 @@
       "wchulley@gmail.com", "kimfuh@yahoo.com", "CJichi@yahoo.com",
       "madkisso@mit.edu", "bribak@msn.com", "asykley@verizon.net",
       "paulhaeberli@gmail.com","bondovatic@gmail.com", "dixon1e@yahoo.com"]
-    
-=======
-  validates_true_for :email, :logic => lambda {self.allowed_email?} 
-
-  
-  def allowed_email?
-    allowed_emails = ["@pivotallabs.com", "@joindiaspora.com", "@sofaer.net"]
->>>>>>> b5bb61a1
+
     allowed_emails.each{|allowed| 
       if email.include?(allowed)
         return true
@@ -233,10 +225,7 @@
     groups.detect{|x| x.id == id }
   end
 
-<<<<<<< HEAD
-
-=======
->>>>>>> b5bb61a1
+
   def tommy?
     email.include?("tommy@pivotallabs.com") || email.include?("tsullivan@pivotallabs.com")
   end
@@ -254,11 +243,9 @@
     group(:name => "Acquaintances")
     group(:name => "Family")
     group(:name => "Nemeses")
-<<<<<<< HEAD
-    group(:name => "Work")
-=======
+
     group(:name => "Pivots")
->>>>>>> b5bb61a1
+
   end
 
   def album_by_id( id )
