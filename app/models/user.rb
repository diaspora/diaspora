--- conflicted
+++ resolved
@@ -34,13 +34,8 @@
 
   many :aspects, :class_name => 'Aspect'
 
-<<<<<<< HEAD
-  after_validation_on_create :setup_person
-=======
-
   before_create :setup_person
   after_create :set_diaspora_handle
->>>>>>> 12f68724
   after_create :seed_aspects
 
   before_validation :do_bad_things 
