#   Copyright (c) 2010, Disapora Inc.  This file is
#   licensed under the Affero General Public License version 3.  See
#   the COPYRIGHT file.


require 'lib/diaspora/user/friending.rb'
require 'lib/diaspora/user/querying.rb'
require 'lib/salmon/salmon'

class User
  include MongoMapper::Document
  include Diaspora::UserModules::Friending
  include Diaspora::UserModules::Querying
  include Encryptor::Private
  QUEUE = MessageHandler.new

  devise :database_authenticatable, :registerable,
         :recoverable, :rememberable, :trackable, :validatable
  key :username, :unique => true
         
  key :friend_ids,          Array
  key :pending_request_ids, Array
  key :visible_post_ids,    Array
  key :visible_person_ids,  Array
  
  key :url, String
  
  one :person, :class_name => 'Person', :foreign_key => :owner_id

  many :friends,           :in => :friend_ids,          :class_name => 'Person'
  many :visible_people,    :in => :visible_person_ids,  :class_name => 'Person' # One of these needs to go
  many :pending_requests,  :in => :pending_request_ids, :class_name => 'Request'
  many :raw_visible_posts, :in => :visible_post_ids,    :class_name => 'Post'

  many :aspects, :class_name => 'Aspect'

<<<<<<< HEAD
  after_validation_on_create :setup_person
  after_create :seed_aspects

  before_validation :do_bad_things 
  before_save :downcase_username
=======

  after_create :seed_aspects

  before_validation_on_create :downcase_username
>>>>>>> 0e0df7fb
  
   def self.find_for_authentication(conditions={})
    if conditions[:username] =~ /^([\w\.%\+\-]+)@([\w\-]+\.)+([\w]{2,})$/i # email regex
      conditions[:email] = conditions.delete(:username)
    else
      conditions[:username].downcase!
    end
    super
  end 

  ######## Making things work ########
  key :email, String

  def method_missing(method, *args)
    self.person.send(method, *args)
  end

  def real_name
    "#{person.profile.first_name.to_s} #{person.profile.last_name.to_s}"
  end
  
  ######### Aspects ######################
  def aspect( opts = {} )
    opts[:user] = self
    Aspect.create(opts)
  end

  def move_friend( opts = {})
    return true if opts[:to] == opts[:from]
    friend = Person.first(:_id => opts[:friend_id])
    if self.friend_ids.include?(friend.id)
      from_aspect = self.aspect_by_id(opts[:from]) 
      to_aspect = self.aspect_by_id(opts[:to])
      if from_aspect && to_aspect
        posts_to_move = from_aspect.posts.find_all_by_person_id(friend.id)
        to_aspect.people << friend
        to_aspect.posts << posts_to_move
        from_aspect.person_ids.delete(friend.id.to_id)
        posts_to_move.each{ |x| from_aspect.post_ids.delete(x.id)}
        from_aspect.save
        to_aspect.save
        return true
      end
    end
    false
  end

  ######## Posting ########
  def post(class_name, options = {})

    if class_name == :photo
      raise ArgumentError.new("No album_id given") unless options[:album_id]
      aspect_ids = aspects_with_post( options[:album_id] )
      aspect_ids.map!{ |aspect| aspect.id }
    else
      aspect_ids = options.delete(:to)
    end

    aspect_ids = [aspect_ids.to_s] if aspect_ids.is_a? BSON::ObjectId
    raise ArgumentError.new("You must post to someone.") if aspect_ids.nil? || aspect_ids.empty?

    post = build_post(class_name, options)

    post.socket_to_uid(id, :aspect_ids => aspect_ids) if post.respond_to?(:socket_to_uid)
    push_to_aspects(post, aspect_ids)

    post
  end

  def build_post( class_name, options = {})
    options[:person] = self.person
    model_class = class_name.to_s.camelize.constantize
    post = model_class.instantiate(options)
    post.save
    self.raw_visible_posts << post
    self.save
    post
  end

  def push_to_aspects( post, aspect_ids )
    if aspect_ids == :all || aspect_ids == "all"
      aspects = self.aspects
    elsif aspect_ids.is_a?(Array) && aspect_ids.first.class == Aspect
      aspects = aspect_ids
    else
      aspects = self.aspects.find_all_by_id( aspect_ids )
    end
    #send to the aspects
    target_people = [] 

    aspects.each{ |aspect|
      aspect.posts << post
      aspect.save
      target_people = target_people | aspect.people
    }
    push_to_people(post, target_people)
  end

  def push_to_people(post, people)
    people.each{|person|
      salmon(post, :to => person)
    }
  end

  def push_to_person( person, xml )
      Rails.logger.debug("Adding xml for #{self} to message queue to #{url}")
      QUEUE.add_post_request( person.receive_url, person.encrypt(xml) )
      QUEUE.process
      
  end

  def salmon( post, opts = {} )
    salmon = Salmon::SalmonSlap.create(self, post.to_diaspora_xml)
    push_to_person( opts[:to], salmon.to_xml)
    salmon
  end

  ######## Commenting  ########
  def comment(text, options = {})
    comment = build_comment(text, options)
    if comment
      dispatch_comment comment
      comment.socket_to_uid id
    end
    comment
  end
  
  def build_comment( text, options = {})
    raise "must comment on something!" unless options[:on]
    comment = Comment.new(:person_id => self.person.id, :text => text, :post => options[:on])
    comment.creator_signature = comment.sign_with_key(encryption_key)
    if comment.save
      comment
    else
      Rails.logger.warn "this failed to save: #{comment.inspect}"
      false
    end
  end

  def dispatch_comment( comment )
    if owns? comment.post
      comment.post_creator_signature = comment.sign_with_key(encryption_key)
      comment.save
      push_to_people comment, people_in_aspects(aspects_with_post(comment.post.id))
    elsif owns? comment
      comment.save
      salmon comment, :to => comment.post.person 
    end
  end
  
  ######### Posts and Such ###############
  def retract( post )
    aspect_ids = aspects_with_post( post.id )
    aspect_ids.map!{|aspect| aspect.id.to_s}

    post.unsocket_from_uid(self.id, :aspect_ids => aspect_ids) if post.respond_to? :unsocket_from_uid
    retraction = Retraction.for(post)
    push_to_people retraction, people_in_aspects(aspects_with_post(post.id))
    retraction
  end

  ########### Profile ######################
  def update_profile(params)
    if self.person.update_attributes(params)
      push_to_aspects profile, :all
      true
    else
      false
    end
  end

  ###### Receiving #######
  def receive_salmon ciphertext
    cleartext = decrypt( ciphertext)
    Rails.logger.info("Received a salmon: #{cleartext}")
    salmon = Salmon::SalmonSlap.parse cleartext
    if salmon.verified_for_key?(salmon.author.public_key)
      Rails.logger.info("data in salmon: #{salmon.data}")
      self.receive(salmon.data)
    end
  end

  def receive xml
    object = Diaspora::Parser.from_xml(xml)
    Rails.logger.debug("Receiving object for #{self.real_name}:\n#{object.inspect}")
    Rails.logger.debug("From: #{object.person.inspect}") if object.person

    if object.is_a? Retraction
      if object.type == 'Person'

        Rails.logger.info( "the person id is #{object.post_id} the friend found is #{visible_person_by_id(object.post_id).inspect}")
        unfriended_by visible_person_by_id(object.post_id)

      else
        object.perform self.id
        aspects = self.aspects_with_person(object.person)
        aspects.each{ |aspect| aspect.post_ids.delete(object.post_id.to_id)
                             aspect.save
        }
      end
    elsif object.is_a? Request
      person = Diaspora::Parser.parse_or_find_person_from_xml( xml )
      person.serialized_key ||= object.exported_key
      object.person = person
      object.person.save
      old_request =  Request.first(:id => object.id)
      object.aspect_id = old_request.aspect_id if old_request
      object.save
      receive_friend_request(object)
    elsif object.is_a? Profile
      person = Diaspora::Parser.owner_id_from_xml xml
      person.profile = object
      person.save  

    elsif object.is_a?(Comment) 
      object.person = Diaspora::Parser.parse_or_find_person_from_xml( xml ).save if object.person.nil?
      self.visible_people = self.visible_people | [object.person]
      self.save
      Rails.logger.debug("The person parsed from comment xml is #{object.person.inspect}") unless object.person.nil?
      object.person.save
    Rails.logger.debug("From: #{object.person.inspect}") if object.person
      raise "In receive for #{self.real_name}, signature was not valid on: #{object.inspect}" unless object.post.person == self.person || object.verify_post_creator_signature
      object.save
      unless owns?(object)
        dispatch_comment object
      end
      object.socket_to_uid(id)  if (object.respond_to?(:socket_to_uid) && !self.owns?(object))
    else
      Rails.logger.debug("Saving object: #{object}")
      object.user_refs += 1
      object.save
      
      self.raw_visible_posts << object
      self.save

      aspects = self.aspects_with_person(object.person)
      aspects.each{ |aspect| 
        aspect.posts << object
        aspect.save
        object.socket_to_uid(id, :aspect_ids => [aspect.id]) if (object.respond_to?(:socket_to_uid) && !self.owns?(object))
      }

    end

  end

  ###Helpers############
  def self.instantiate!( opts = {} )
    opts[:person][:diaspora_handle] = "#{opts[:username]}@#{opts[:url]}"
    opts[:person][:serialized_key] = generate_key
    User.create!(opts)
  end

  def seed_aspects
    aspect(:name => "Family")
    aspect(:name => "Work")
  end
	 
	def self.create(opts ={})
	  puts opts.inspect
	end 
	 
  def terse_url
    terse = self.url.gsub(/(https?:|www\.)\/\//, '')
    terse = terse.chop! if terse[-1, 1] == '/'
    terse
  end

  def diaspora_handle
    "#{self.username}@#{self.terse_url}"
  end

<<<<<<< HEAD
 
  def do_bad_things
    self.password_confirmation = self.password
  end 
 
  def seed_aspects
    aspect(:name => "Acquaintances")
    aspect(:name => "Family")
    aspect(:name => "Work")
  end

  protected
  
  def setup_person
    self.person.serialized_key ||= User.generate_key.export
    self.person.email ||= email
    self.person.save!
  end

=======
>>>>>>> 0e0df7fb
  def downcase_username
    username.downcase!
  end


  def as_json(opts={})
    {
      :user => {
        :posts            => self.raw_visible_posts.each{|post| post.as_json},
        :friends          => self.friends.each {|friend| friend.as_json},
        :aspects           => self.aspects.each  {|aspect|  aspect.as_json},
        :pending_requests => self.pending_requests.each{|request| request.as_json},
      }
    }
  end
    def self.generate_key
      OpenSSL::PKey::RSA::generate 4096
    end
end<|MERGE_RESOLUTION|>--- conflicted
+++ resolved
@@ -34,18 +34,9 @@
 
   many :aspects, :class_name => 'Aspect'
 
-<<<<<<< HEAD
-  after_validation_on_create :setup_person
   after_create :seed_aspects
 
-  before_validation :do_bad_things 
-  before_save :downcase_username
-=======
-
-  after_create :seed_aspects
-
   before_validation_on_create :downcase_username
->>>>>>> 0e0df7fb
   
    def self.find_for_authentication(conditions={})
     if conditions[:username] =~ /^([\w\.%\+\-]+)@([\w\-]+\.)+([\w]{2,})$/i # email regex
@@ -318,28 +309,6 @@
     "#{self.username}@#{self.terse_url}"
   end
 
-<<<<<<< HEAD
- 
-  def do_bad_things
-    self.password_confirmation = self.password
-  end 
- 
-  def seed_aspects
-    aspect(:name => "Acquaintances")
-    aspect(:name => "Family")
-    aspect(:name => "Work")
-  end
-
-  protected
-  
-  def setup_person
-    self.person.serialized_key ||= User.generate_key.export
-    self.person.email ||= email
-    self.person.save!
-  end
-
-=======
->>>>>>> 0e0df7fb
   def downcase_username
     username.downcase!
   end
