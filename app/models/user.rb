#   Copyright (c) 2010, Diaspora Inc.  This file is
#   licensed under the Affero General Public License version 3 or later.  See
#   the COPYRIGHT file.

require File.join(Rails.root, 'lib/diaspora/user')
require File.join(Rails.root, 'lib/salmon/salmon')
require 'rest-client'

class User < ActiveRecord::Base
  include Diaspora::UserModules
  include Encryptor::Private

  devise :invitable, :database_authenticatable, :registerable,
         :recoverable, :rememberable, :trackable, :validatable,
         :timeoutable

  before_validation :strip_and_downcase_username, :on => :create
  before_validation :set_current_language, :on => :create

  validates_presence_of :username
  validates_uniqueness_of :username, :case_sensitive => false
  validates_format_of :username, :with => /\A[A-Za-z0-9_]+\z/
  validates_length_of :username, :maximum => 32
  validates_inclusion_of :language, :in => AVAILABLE_LANGUAGE_CODES

  validates_presence_of :person, :unless => proc {|user| user.invitation_token.present?}
  validates_associated :person

  has_one :person, :foreign_key => :owner_id
  delegate :public_key, :posts, :owns?, :diaspora_handle, :name, :public_url, :profile, :to => :person

  has_many :invitations_from_me, :class_name => 'Invitation', :foreign_key => :sender_id
  has_many :invitations_to_me, :class_name => 'Invitation', :foreign_key => :recipient_id
  has_many :aspects, :dependent => :destroy
  has_many :aspect_memberships, :through => :aspects
  has_many :contacts
  has_many :contact_people, :through => :contacts
  has_many :services

  before_destroy :disconnect_everyone, :remove_person
  before_save do
    person.save if person
  end

  attr_accessible :getting_started, :password, :password_confirmation, :language, :disable_mail

  def strip_and_downcase_username
    if username.present?
      username.strip!
      username.downcase!
    end
  end

  def set_current_language
    self.language = I18n.locale.to_s if self.language.blank?
  end

  def self.find_for_authentication(conditions={})
    conditions[:username] = conditions[:username].downcase
    if conditions[:username] =~ /^([\w\.%\+\-]+)@([\w\-]+\.)+([\w]{2,})$/i # email regex
      conditions[:email] = conditions.delete(:username)
    end
    super
  end

  ######### Aspects ######################
  def drop_aspect(aspect)
    if aspect.contacts.count == 0
      aspect.destroy
    else
      raise "Aspect not empty"
    end
  end

  def move_contact(person, to_aspect, from_aspect)
    contact = contact_for(person)
    if to_aspect == from_aspect
      true
    elsif add_contact_to_aspect(contact, to_aspect)
      delete_person_from_aspect(person.id, from_aspect.id)
    end
  end

  def add_contact_to_aspect(contact, aspect)
    return true if contact.aspect_memberships.where(:aspect_id => aspect.id).count > 0
    contact.aspect_memberships.create!(:aspect => aspect)
  end

  def delete_person_from_aspect(person_id, aspect_id, opts = {})
    aspect = Aspect.find(aspect_id)
    raise "Can not delete a person from an aspect you do not own" unless aspect.user == self
    contact = contact_for Person.find(person_id)

    if opts[:force] || contact.aspect_ids.count > 1
      contact.aspects.delete(aspect)
    else
      raise "Can not delete a person from last aspect"
    end
  end

  ######## Posting ########
  def build_post(class_name, opts = {})
    opts[:person] = self.person
    opts[:diaspora_handle] = opts[:person].diaspora_handle

    model_class = class_name.to_s.camelize.constantize
    model_class.diaspora_initialize(opts)
  end

  def dispatch_post(post, opts = {})
    aspect_ids = opts.delete(:to)

    Rails.logger.info("event=dispatch user=#{diaspora_handle} post=#{post.id.to_s}")
    push_to_aspects(post, aspects_from_ids(aspect_ids))
    Resque.enqueue(Jobs::PostToServices, self.id, post.id, opts[:url]) if post.public
  end

  def post_to_services(post, url)
    if post.respond_to?(:message)
      self.services.each do |service|
        service.post(post, url)
      end
    end
  end

  def post_to_hub(post)
    Rails.logger.debug("event=post_to_service type=pubsub sender_handle=#{self.diaspora_handle}")
    EventMachine::PubSubHubbub.new(AppConfig[:pubsub_server]).publish self.public_url
  end

  def update_post(post, post_hash = {})
    if self.owns? post
      post.update_attributes(post_hash)
      aspects = self.aspects.joins(:posts).where(:posts => {:id => post.id})
      self.push_to_aspects(post, aspects)
    end
  end

  def add_to_streams(post, aspect_ids)
    post.socket_to_uid(id, :aspect_ids => aspect_ids) if post.respond_to? :socket_to_uid
    target_aspects = aspects_from_ids(aspect_ids)
    target_aspects.each do |aspect|
      aspect.posts << post
      aspect.save
    end
  end

  def aspects_from_ids(aspect_ids)
    if aspect_ids == "all" || aspect_ids == :all
      self.aspects
    else
      aspects.where(:id => aspect_ids)
    end
  end

  def push_to_aspects(post, aspects)
    #send to the aspects
    target_aspect_ids = aspects.map {|a| a.id}

    target_people = Person.joins(
      :contacts => :aspect_memberships
    ).where(:aspect_memberships => {:aspect_id => target_aspect_ids}
           ).select("DISTINCT `people`.*")

    post_to_hub(post) if post.respond_to?(:public) && post.public
    push_to_people(post, target_people)
  end

  def push_to_people(post, people)
    salmon = salmon(post)
    people.each do |person|
      push_to_person(salmon, post, person)
    end
  end

  def push_to_person(salmon, post, person)
    person.reload # Sadly, we need this for Ruby 1.9.
    # person.owner will always return a ProxyObject.
    # calling nil? performs a necessary evaluation.
    if person.owner_id
      Rails.logger.info("event=push_to_person route=local sender=#{self.diaspora_handle} recipient=#{person.diaspora_handle} payload_type=#{post.class}")

      if post.is_a?(Post) || post.is_a?(Comment)
        Resque.enqueue(Jobs::ReceiveLocal, person.owner_id, self.person.id, post.class.to_s, post.id)
      else
        Resque.enqueue(Jobs::Receive, person.owner_id, post.to_diaspora_xml, self.person.id)
      end
    else
      xml = salmon.xml_for person
      Rails.logger.info("event=push_to_person route=remote sender=#{self.diaspora_handle} recipient=#{person.diaspora_handle} payload_type=#{post.class}")
      MessageHandler.add_post_request(person.receive_url, xml)
    end
  end

  def salmon(post)
    created_salmon = Salmon::SalmonSlap.create(self, post.to_diaspora_xml)
    created_salmon
  end

  ######## Commenting  ########
  def build_comment(text, options = {})
    comment = Comment.new(:person_id => self.person.id,
                          :text => text,
                          :post => options[:on])
    comment.set_guid
    #sign comment as commenter
    comment.creator_signature = comment.sign_with_key(self.encryption_key)

    if !comment.post_id.blank? && person.owns?(comment.post)
      #sign comment as post owner
      comment.post_creator_signature = comment.sign_with_key(self.encryption_key)
    end

    comment
  end

  def dispatch_comment(comment)
    if person.owns? comment.post
      #push DOWNSTREAM (to original audience)
      Rails.logger.info "event=dispatch_comment direction=downstream user=#{self.person.diaspora_handle} comment=#{comment.id}"
      aspects = comment.post.aspects

      #just socket to local users, as the comment has already
      #been associated and saved by post owner
      #  (we'll push to all of their aspects for now, the comment won't
      #   show up via js where corresponding posts are not present)

      people_in_aspects(aspects, :type => 'local').each do |person|
        comment.socket_to_uid(person.owner_id, :aspect_ids => 'all')
      end

      #push to remote people
      push_to_people(comment, people_in_aspects(aspects, :type => 'remote'))

    elsif owns? comment
      #push UPSTREAM (to poster)
      Rails.logger.info "event=dispatch_comment direction=upstream user=#{self.diaspora_handle} comment=#{comment.id}"
      push_to_people comment, [comment.post.person]
    end
  end

  ######### Mailer #######################
  def mail(job, *args)
    unless self.disable_mail
      Resque.enqueue(job, *args)
    end
  end

  ######### Posts and Such ###############
  def retract(post)
    aspects = post.aspects

    post.unsocket_from_uid(self.id, :aspect_ids => aspects.map { |a| a.id.to_s }) if post.respond_to? :unsocket_from_uid
    retraction = Retraction.for(post)
    push_to_people retraction, people_in_aspects(aspects)
    retraction
  end

  ########### Profile ######################
  def update_profile(params)
    if photo = params.delete(:photo)
      photo.update_attributes(:pending => false) if photo.pending
      params[:image_url] = photo.url(:thumb_large)
      params[:image_url_medium] = photo.url(:thumb_medium)
      params[:image_url_small] = photo.url(:thumb_small)
    end
    if self.person.profile.update_attributes(params)
<<<<<<< HEAD
      push_to_people profile, contacts.includes(:person).where(:pending => false).map{|c| c.person}
=======
      push_to_people profile, self.person_objects(contacts.where(:pending => false))
>>>>>>> dbccb6d0
      true
    else
      false
    end
  end

  ###Invitations############
  def invite_user(email, aspect_id, invite_message = "")
    aspect = aspects.find(aspect_id)
    if aspect
      Invitation.invite(:email => email,
                        :from => self,
                        :into => aspect,
                        :message => invite_message)
    else
      false
    end
  end

  def accept_invitation!(opts = {})
    if self.invited?
      log_string = "event=invitation_accepted username=#{opts[:username]} "
      log_string << "inviter=#{invitations_to_me.first.sender.diaspora_handle}" if invitations_to_me.first
      Rails.logger.info log_string
      self.setup(opts)
      self.invitation_token = nil
      self.password              = opts[:password]
      self.password_confirmation = opts[:password_confirmation]
      self.save!
      invitations_to_me.each{|invitation| invitation.to_request!}

      self.reload # Because to_request adds a request and saves elsewhere
      self
    end
  end

  ###Helpers############
  def self.build(opts = {})
    u = User.new(opts)
    u.email = opts[:email]
    u.setup(opts)
    u
  end

  def setup(opts)
    self.username = opts[:username]
    self.valid?
    errors = self.errors
    errors.delete :person
    return if errors.size > 0

    opts[:person] ||= {}
    unless opts[:person][:profile].is_a?(Profile)
      opts[:person][:profile] ||= Profile.new
      opts[:person][:profile] = Profile.new(opts[:person][:profile])
    end

    self.person = Person.new(opts[:person])
    self.person.diaspora_handle = "#{opts[:username]}@#{AppConfig[:pod_uri].host}"
    self.person.url = AppConfig[:pod_url]


    self.serialized_private_key ||= User.generate_key
    self.person.serialized_public_key = OpenSSL::PKey::RSA.new(self.serialized_private_key).public_key

    self
  end

  def seed_aspects
    self.aspects.create(:name => I18n.t('aspects.seed.family'))
    self.aspects.create(:name => I18n.t('aspects.seed.work'))
  end

  def self.generate_key
    key_size = (Rails.env == 'test' ? 512 : 4096)
    OpenSSL::PKey::RSA::generate key_size
  end

  def encryption_key
    OpenSSL::PKey::RSA.new(serialized_private_key)
  end

  protected

  def remove_person
    self.person.destroy
  end

  def disconnect_everyone
    contacts.each { |contact|
      if contact.person.owner_id
        contact.person.owner.disconnected_by self.person
      else
        self.disconnect contact
      end
    }
  end
end<|MERGE_RESOLUTION|>--- conflicted
+++ resolved
@@ -265,11 +265,7 @@
       params[:image_url_small] = photo.url(:thumb_small)
     end
     if self.person.profile.update_attributes(params)
-<<<<<<< HEAD
-      push_to_people profile, contacts.includes(:person).where(:pending => false).map{|c| c.person}
-=======
-      push_to_people profile, self.person_objects(contacts.where(:pending => false))
->>>>>>> dbccb6d0
+      push_to_people profile, contact_people
       true
     else
       false
