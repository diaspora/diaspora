--- conflicted
+++ resolved
@@ -285,11 +285,7 @@
  
   def visible_person_by_id( id )
     id = ensure_bson id
-<<<<<<< HEAD
-    return self if id == person.id
-=======
     return self.person if id == self.person.id
->>>>>>> 045878de
     friends.detect{|x| x.id == id }
   end
 
