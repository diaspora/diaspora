class UserPreference < ActiveRecord::Base
  belongs_to :user

  validate :must_be_valid_email_type

  VALID_EMAIL_TYPES =
    ["mentioned",
   "comment_on_post",
   "private_message",
<<<<<<< HEAD
   "started_sharing",
   "also_commented"]
=======
   "request_acceptance",
   "request_received",
   "also_commented",
   "liked"]
>>>>>>> 71e77d59

  def must_be_valid_email_type
    unless VALID_EMAIL_TYPES.include?(self.email_type)
      errors.add(:email_type, 'supplied mail type is not a valid or known email type')
    end
  end
end<|MERGE_RESOLUTION|>--- conflicted
+++ resolved
@@ -7,15 +7,9 @@
     ["mentioned",
    "comment_on_post",
    "private_message",
-<<<<<<< HEAD
    "started_sharing",
-   "also_commented"]
-=======
-   "request_acceptance",
-   "request_received",
    "also_commented",
    "liked"]
->>>>>>> 71e77d59
 
   def must_be_valid_email_type
     unless VALID_EMAIL_TYPES.include?(self.email_type)
