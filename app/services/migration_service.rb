# frozen_string_literal: true

class MigrationService
  attr_reader :archive_path, :new_user_name, :opts

  delegate :errors, :warnings, to: :archive_validator

  def initialize(archive_path, new_user_name, opts={})
    @archive_path = archive_path
    @new_user_name = new_user_name
    @opts = opts
  end

  def validate
    return unless archive_file_exists?

    archive_validator.validate
    raise ArchiveValidationFailed, errors.join("\n") if errors.any?
    raise MigrationAlreadyExists if AccountMigration.where(old_person: old_person).any?
    raise SelfMigrationNotAllowed if self_import?
  end

  def perform!
    find_or_create_user
    import_archive
    run_migration
  ensure
    remove_intermediate_file
  end

  def self_import?
    source_diaspora_id = archive_validator.archive_author_diaspora_id
    target_diaspora_id = "#{new_user_name}#{User.diaspora_id_host}"
<<<<<<< HEAD
    source_diaspora_id.eql?(target_diaspora_id)
=======
    source_diaspora_id == target_diaspora_id
>>>>>>> 865c36bc
  end

  # when old person can't be resolved we still import data but we don't create&perform AccountMigration instance
  def only_import?
    old_person.nil?
  end

  private

  def find_or_create_user
    archive_importer.find_or_create_user(username: new_user_name, password: SecureRandom.hex)
  end

  def import_archive
    archive_importer.import(opts)
  end

  def run_migration
    account_migration.save
    account_migration.perform!
  end

  def archive_file_exists?
    File.exist?(archive_path)
  end

  def account_migration
    @account_migration ||= AccountMigration.new(
      old_person:             old_person,
      new_person:             archive_importer.user.person,
      old_private_key:        archive_importer.serialized_private_key,
      old_person_diaspora_id: archive_importer.archive_author_diaspora_id,
      archive_contacts:       archive_importer.contacts,
      remote_photo_path:      remote_photo_path
    )
  end

  def old_person
    @old_person ||= Person.by_account_identifier(archive_validator.archive_author_diaspora_id)
  end

  def archive_importer
    @archive_importer ||= ArchiveImporter.new(archive_validator.archive_hash)
  end

  def archive_validator
    @archive_validator ||= ArchiveValidator.new(archive_file)
  end

  def archive_file
    return uncompressed_zip if zip_file?
    return uncompressed_gz if gzip_file?

    File.new(archive_path, "r")
  end

  def archive_file_exists?
    File.exist?(archive_path)
  end

  def zip_file?
    filetype = MIME::Types.type_for(archive_path).first.content_type
    filetype.eql?("application/zip")
  end

  def gzip_file?
    filetype = MIME::Types.type_for(archive_path).first.content_type
    filetype.eql?("application/gzip")
  end

  def uncompressed_gz
    target_dir = File.dirname(archive_path) + Pathname::SEPARATOR_LIST
    unzipped_archive_file = "#{File.join(target_dir, SecureRandom.hex)}.json" # never override an existing file

    Zlib::GzipReader.open(archive_path) {|gz|
      File.open(unzipped_archive_file, "w") do |output_stream|
        IO.copy_stream(gz, output_stream)
      end
      @intermediate_file = unzipped_archive_file
    }
    File.new(unzipped_archive_file, "r")
  end

  def uncompressed_zip
    target_dir = File.dirname(archive_path) + Pathname::SEPARATOR_LIST
    zip_stream = Zip::InputStream.open(archive_path)
    while entry = zip_stream.get_next_entry # rubocop:disable Lint/AssignmentInCondition
      next unless entry.name.end_with?(".json")

      target_file = "#{File.join(target_dir, SecureRandom.hex)}.json" # never override an existing file
      entry.extract(target_file)
      @intermediate_file = target_file
      return File.new(target_file, "r")
    end
  end

  def remove_intermediate_file
    # If an unzip operation created an unzipped file, remove it after migration
    return if @intermediate_file.nil?
    return unless File.exist?(@intermediate_file)

    File.delete(@intermediate_file)
  end

  def remote_photo_path
    return unless opts.fetch(:photo_migration, false)

    if AppConfig.environment.s3.enable?
      return "https://#{AppConfig.environment.s3.bucket.get}.s3.amazonaws.com/uploads/images/"
    end

    "#{AppConfig.pod_uri}uploads/images/"
  end

  class ArchiveValidationFailed < RuntimeError
  end

  class MigrationAlreadyExists < RuntimeError
  end

  class SelfMigrationNotAllowed < RuntimeError
  end
end<|MERGE_RESOLUTION|>--- conflicted
+++ resolved
@@ -31,11 +31,7 @@
   def self_import?
     source_diaspora_id = archive_validator.archive_author_diaspora_id
     target_diaspora_id = "#{new_user_name}#{User.diaspora_id_host}"
-<<<<<<< HEAD
-    source_diaspora_id.eql?(target_diaspora_id)
-=======
     source_diaspora_id == target_diaspora_id
->>>>>>> 865c36bc
   end
 
   # when old person can't be resolved we still import data but we don't create&perform AccountMigration instance
@@ -56,10 +52,6 @@
   def run_migration
     account_migration.save
     account_migration.perform!
-  end
-
-  def archive_file_exists?
-    File.exist?(archive_path)
   end
 
   def account_migration
