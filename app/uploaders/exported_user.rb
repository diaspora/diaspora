# frozen_string_literal: true

#   Copyright (c) 2010-2011, Diaspora Inc.  This file is
#   licensed under the Affero General Public License version 3 or later.  See
#   the COPYRIGHT file.

class ExportedUser < SecureUploader
  def store_dir
    "uploads/users"
  end

  def extension_allowlist
    %w[gz zip json]
  end

  def filename
<<<<<<< HEAD
    if original_filename.present? # rubocop:disable Style/GuardClause
      extension = File.extname(@filename) if @filename
      "#{model.username}_data_#{secure_token}#{extension}"
    end
=======
    "diaspora_#{model.username}_data_#{secure_token}#{extension}"
>>>>>>> 865c36bc
  end
end<|MERGE_RESOLUTION|>--- conflicted
+++ resolved
@@ -14,13 +14,6 @@
   end
 
   def filename
-<<<<<<< HEAD
-    if original_filename.present? # rubocop:disable Style/GuardClause
-      extension = File.extname(@filename) if @filename
-      "#{model.username}_data_#{secure_token}#{extension}"
-    end
-=======
     "diaspora_#{model.username}_data_#{secure_token}#{extension}"
->>>>>>> 865c36bc
   end
 end