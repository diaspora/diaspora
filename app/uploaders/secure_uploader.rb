--- conflicted
+++ resolved
@@ -3,13 +3,10 @@
 class SecureUploader < CarrierWave::Uploader::Base
   protected
 
-<<<<<<< HEAD
-=======
   def extension
     ".#{original_filename.split('.').drop(1).join('.')}" if original_filename.present?
   end
 
->>>>>>> 865c36bc
   def secure_token(bytes=16)
     var = :"@#{mounted_as}_secure_token"
     model.instance_variable_get(var) or model.instance_variable_set(var, SecureRandom.urlsafe_base64(bytes))
