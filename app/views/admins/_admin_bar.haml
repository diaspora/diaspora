- content_for :head do
  = stylesheet_link_tag :admin

<<<<<<< HEAD
%h2= t(".pages")

%ul#admin_nav.nav.nav-pills.nav-stacked
  %li{role: "presentation", class: current_page?(admin_dashboard_path) && "active"}
    = link_to t('.dashboard'), admin_dashboard_path
  %li{role: "presentation", class: current_page?(user_search_path) && "active"}
    = link_to t('.user_search'), user_search_path
  %li{role: "presentation", class: current_page?(weekly_user_stats_path) && "active"}
    = link_to t('.weekly_user_stats'), weekly_user_stats_path
  %li{role: "presentation", class: current_page?(pod_stats_path) && "active"}
    = link_to t('.pod_stats'), pod_stats_path
  %li{role: "presentation", class: current_page?(report_index_path) && "active"}
    = link_to t('.report'), report_index_path
  %li{role: "presentation", class: current_page?(correlations_path) && "active"}
    = link_to t('.correlations'), correlations_path
  %li{role: "presentation", class: current_page?(sidekiq_path) && "active"}
    = link_to t('.sidekiq_monitor'), sidekiq_path
=======
#admin_nav
  %h2
    = t('.pages')
    %ul
      %li= link_to t('.user_search'), user_search_path
      %li= link_to t('.weekly_user_stats'), weekly_user_stats_path
      %li= link_to t('.pod_stats'), pod_stats_path
      %li= link_to t('.report'), report_index_path
      %li= link_to t('.sidekiq_monitor'), sidekiq_path
>>>>>>> f8bbe71f
<|MERGE_RESOLUTION|>--- conflicted
+++ resolved
@@ -1,7 +1,6 @@
 - content_for :head do
   = stylesheet_link_tag :admin
 
-<<<<<<< HEAD
 %h2= t(".pages")
 
 %ul#admin_nav.nav.nav-pills.nav-stacked
@@ -15,18 +14,5 @@
     = link_to t('.pod_stats'), pod_stats_path
   %li{role: "presentation", class: current_page?(report_index_path) && "active"}
     = link_to t('.report'), report_index_path
-  %li{role: "presentation", class: current_page?(correlations_path) && "active"}
-    = link_to t('.correlations'), correlations_path
   %li{role: "presentation", class: current_page?(sidekiq_path) && "active"}
     = link_to t('.sidekiq_monitor'), sidekiq_path
-=======
-#admin_nav
-  %h2
-    = t('.pages')
-    %ul
-      %li= link_to t('.user_search'), user_search_path
-      %li= link_to t('.weekly_user_stats'), weekly_user_stats_path
-      %li= link_to t('.pod_stats'), pod_stats_path
-      %li= link_to t('.report'), report_index_path
-      %li= link_to t('.sidekiq_monitor'), sidekiq_path
->>>>>>> f8bbe71f
