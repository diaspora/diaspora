-#   Copyright (c) 2010, Diaspora Inc.  This file is
-#   licensed under the Affero General Public License version 3.  See
-#   the COPYRIGHT file.


- content_for :head do 
  = javascript_include_tag 'jquery-ui-1.8.4.custom.min.js'
  = javascript_include_tag 'aspect-edit.js'

- content_for :left_pane do
  %h1=t('.requests')

  .requests
    %ul.dropzone
      - for request in @remote_requests
        %li.requested_person{:id => request.person.id, :request_id => request.id}
          = person_image_tag(request.person)
          .name
            = request.person.real_name
  %h1=t('.ignore_remove')

  %li.remove
    %ul.dropzone

- content_for :publish do
  = link_to(t('.add_a_new_aspect'), "#add_aspect_pane", :id => "add_aspect_button", :class => "new_aspect button", :title => t('.add_a_new_aspect'))



%ul#aspect_list
  - for aspect in @aspects
    %li.aspect
      
      .aspect_name
        %h1{:contenteditable => true}= aspect.name

<<<<<<< HEAD
        .tools
          = link_to t('.add_a_new_friend'), "#add_request_pane_#{aspect.id}", :class => 'add_request_button'
          |
          = link_to t('.show'), aspect_path(aspect)
=======
        %ul.tools
          %li= link_to "add a new friend", "#add_request_pane_#{aspect.id}", :class => 'add_request_button'
          %li= link_to "show", aspect_path(aspect)
          %li!= remove_link(aspect)
>>>>>>> 755e2a74
      
      %ul.dropzone{:id => aspect.id}
      
        -if aspect.people.size < 1
          %li.grey Drag to add people

        -else
          -for person in aspect.people

            %li.person{:id => person.id, :from_aspect_id => aspect.id}
              = person_image_tag(person)
              .name
                = person.real_name
        .yo{:style => 'display:none'}
          %div{:id => "add_request_pane_#{aspect.id}"}
            = render "requests/new_request", :aspect => aspect

%p
  %br
  = link_to t('.update_aspects'), '#', :class => 'button', :id => "move_friends_link"

#content_bottom<|MERGE_RESOLUTION|>--- conflicted
+++ resolved
@@ -34,17 +34,10 @@
       .aspect_name
         %h1{:contenteditable => true}= aspect.name
 
-<<<<<<< HEAD
-        .tools
-          = link_to t('.add_a_new_friend'), "#add_request_pane_#{aspect.id}", :class => 'add_request_button'
-          |
-          = link_to t('.show'), aspect_path(aspect)
-=======
         %ul.tools
-          %li= link_to "add a new friend", "#add_request_pane_#{aspect.id}", :class => 'add_request_button'
-          %li= link_to "show", aspect_path(aspect)
+          %li= link_to t('.add_a_new_friend'), "#add_request_pane_#{aspect.id}", :class => 'add_request_button'
+          %li= link_to t('.show'), aspect_path(aspect)
           %li!= remove_link(aspect)
->>>>>>> 755e2a74
       
       %ul.dropzone{:id => aspect.id}
       
