-#   Copyright (c) 2010, Diaspora Inc.  This file is
-#   licensed under the Affero General Public License version 3.  See
-#   the COPYRIGHT file.


- content_for :head do 
  = javascript_include_tag 'jquery-ui-1.8.4.custom.min.js'
  = javascript_include_tag 'aspect-edit.js'

- content_for :left_pane do
  %h1=t('.requests')

  .requests
    %ul.dropzone
<<<<<<< HEAD
      - for request in @remote_requests
        %li.requested_person{:id => request.person.id, :request_id => request.id}
          = person_image_tag(request.person)
          .name
            = request.person.real_name
  %h1=t('.ignore_remove')
=======
      - if @remote_requests.size < 1
        %li.grey No new requests
      - else
        - for request in @remote_requests
          %li.requested_person{:id => request.person.id, :request_id => request.id}
            = person_image_tag(request.person)
            .name
              = request.person.real_name
  %h1
    Ignore/Remove
>>>>>>> 6c6c7be1

  %li.remove
    %ul.dropzone
      %li.grey Drag to ignore/remove

- content_for :publish do
  = link_to(t('.add_a_new_aspect'), "#add_aspect_pane", :id => "add_aspect_button", :class => "new_aspect button", :title => t('.add_a_new_aspect'))



%ul#aspect_list
  - for aspect in @aspects
    %li.aspect
      
      .aspect_name
        %h1{:contenteditable => true}= aspect.name

        %ul.tools
          %li= link_to t('.add_a_new_friend'), "#add_request_pane_#{aspect.id}", :class => 'add_request_button'
          %li= link_to t('.show'), aspect_path(aspect)
          %li!= remove_link(aspect)
      
      %ul.dropzone{:id => aspect.id}
      
        -if aspect.people.size < 1
          %li.grey Drag to add people

        -else
          -for person in aspect.people

            %li.person{:id => person.id, :from_aspect_id => aspect.id}
              = person_image_tag(person)
              .name
                = person.real_name
        .yo{:style => 'display:none'}
          %div{:id => "add_request_pane_#{aspect.id}"}
            = render "requests/new_request", :aspect => aspect

%p
  %br
  = link_to t('.update_aspects'), '#', :class => 'button', :id => "move_friends_link"

#content_bottom<|MERGE_RESOLUTION|>--- conflicted
+++ resolved
@@ -12,14 +12,6 @@
 
   .requests
     %ul.dropzone
-<<<<<<< HEAD
-      - for request in @remote_requests
-        %li.requested_person{:id => request.person.id, :request_id => request.id}
-          = person_image_tag(request.person)
-          .name
-            = request.person.real_name
-  %h1=t('.ignore_remove')
-=======
       - if @remote_requests.size < 1
         %li.grey No new requests
       - else
@@ -28,9 +20,7 @@
             = person_image_tag(request.person)
             .name
               = request.person.real_name
-  %h1
-    Ignore/Remove
->>>>>>> 6c6c7be1
+  %h1=t('.ignore_remove')
 
   %li.remove
     %ul.dropzone
