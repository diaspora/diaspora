--- conflicted
+++ resolved
@@ -1,10 +1,6 @@
 %li.message{:class => ("mine" if mine?(post))}
   %span.from
-<<<<<<< HEAD
-    = link_to post.person.email, "#"
-=======
     = link_to_person post.person
->>>>>>> fb7ed9e0
     %b shared a link
     %br
   = post.title
