-#   Copyright (c) 2010, Diaspora Inc.  This file is
-#   licensed under the Affero General Public License version 3 or later.  See
-#   the COPYRIGHT file.
- comment = hash[:comment]
- person = hash[:person]
%li.comment{:data=>{:guid=>comment.id}}
<<<<<<< HEAD
  %a{:href => "/people/#{person.id}"}
    %img{:src => image_or_default(person), :class => "avatar", :alt => person.name, :title => person.name, "data-person_id" => person.id}
  .content
    .from
      %a{:href => "/people/#{person.id}"}=person.name
=======
  =person_image_link(person)
  .content
    .from
      =person_link(person)
>>>>>>> f44b02e2
    = markdownify(comment.text, :youtube_maps => comment[:youtube_titles])
    %div.time
      = comment.created_at ? "#{time_ago_in_words(comment.created_at)} #{t('ago')}" : time_ago_in_words(Time.now)
<|MERGE_RESOLUTION|>--- conflicted
+++ resolved
@@ -4,18 +4,10 @@
 - comment = hash[:comment]
 - person = hash[:person]
 %li.comment{:data=>{:guid=>comment.id}}
-<<<<<<< HEAD
-  %a{:href => "/people/#{person.id}"}
-    %img{:src => image_or_default(person), :class => "avatar", :alt => person.name, :title => person.name, "data-person_id" => person.id}
-  .content
-    .from
-      %a{:href => "/people/#{person.id}"}=person.name
-=======
   =person_image_link(person)
   .content
     .from
       =person_link(person)
->>>>>>> f44b02e2
     = markdownify(comment.text, :youtube_maps => comment[:youtube_titles])
     %div.time
       = comment.created_at ? "#{time_ago_in_words(comment.created_at)} #{t('ago')}" : time_ago_in_words(Time.now)
