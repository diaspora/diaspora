--- conflicted
+++ resolved
@@ -10,34 +10,20 @@
       #left_pane
         #left_pane_header
           %h3
-<<<<<<< HEAD
-            .pull-right{ class: ("hidden" unless @conversation)}
-=======
             .pull-right{ class: ("hidden" unless @visibilities)}
->>>>>>> 010afa10
               = link_to t('.new_conversation'), conversations_path, class: 'btn btn-default'
             = t('.inbox')
 
         #conversation_inbox
           .stream.conversations
-<<<<<<< HEAD
-            - if @conversations.count > 0
-              = render partial: 'conversations/conversation', collection: @conversations,
-                  locals: { authors: @authors, ordered_participants: @ordered_participants,
-                  unread_counts: @unread_counts, selected_conversation_id: @conversation.try(:id) }
-            - else
-              #no_conversations
-                = t('.no_messages')
-            = will_paginate @conversations, previous_label: '&laquo;', next_label: '&raquo;',inner_window: 1,
-=======
             - if @visibilities.count > 0
-              = render partial: "conversations/conversation", collection: @visibilities, as: :visibility, locals: {authors: @authors, ordered_participants: @ordered_participants, unread_counts: @unread_counts, selected_conversation_id: @conversation.try(:id)}
+              = render partial: "conversations/conversation", collection: @visibilities, as: :visibility
             - else
               #no_conversations
                 = t('.no_messages')
             = will_paginate @visibilities, previous_label: "&laquo;", next_label: "&raquo;",inner_window: 1,
->>>>>>> 010afa10
                 renderer: WillPaginate::ActionView::BootstrapLinkRenderer
+
 
     .col-md-8
       - if @conversation
