-#   Copyright (c) 2010, Diaspora Inc.  This file is
-#   licensed under the Affero General Public License version 3 or later.  See
-#   the COPYRIGHT file.

:javascript
  $(document).ready(function () {
    var data = $.parseJSON( "#{@contacts_json}" ),
        autocompleteInput = $("#contact_autocomplete");

    autocompleteInput.autoSuggest(data, {
      selectedItemProp: "name",
      searchObjProps: "name",
      asHtmlID: "contact_ids",
      retrieveLimit: 10,
      minChars: 3,
      keyDelay: 0,
      startText: '',
      emptyText: '#{t('no_results')}',
      preFill: [{name : "#{params[:name]}",
                 value : "#{@contact_ids}"}]
      });
    autocompleteInput.focus();
  });

#new_message_pane
  .span-12.last
    #facebox_header
      %h3
        = t('conversations.index.new_message')

    = form_for Conversation.new do |conversation|
      %br

      .span-2
        %h4
          = t('.to')
      .span-10.last
        = text_field_tag "contact_autocomplete"
      .clearfix

      .span-2
        %h4
          = t('.subject')
      .span-10.last
        = conversation.text_field :subject

      .span-10.prepend-2.last
        = text_area_tag "conversation[text]", '', :rows => 5

      .clearfix

      .bottom_submit_section
<<<<<<< HEAD
        = submit_tag t('cancel'), :class => 'button', :type => :reset, :rel => "close", :confirm => t('.abandon_changes')
        = conversation.submit t('.send'), :disable_with => t('.sending'), :class => 'button creation'
=======
        = conversation.submit t('.send'), :disable_with => t('shared.publisher.posting'), :class => 'button creation'
>>>>>>> 5d998a8e
<|MERGE_RESOLUTION|>--- conflicted
+++ resolved
@@ -50,9 +50,4 @@
       .clearfix
 
       .bottom_submit_section
-<<<<<<< HEAD
-        = submit_tag t('cancel'), :class => 'button', :type => :reset, :rel => "close", :confirm => t('.abandon_changes')
-        = conversation.submit t('.send'), :disable_with => t('.sending'), :class => 'button creation'
-=======
-        = conversation.submit t('.send'), :disable_with => t('shared.publisher.posting'), :class => 'button creation'
->>>>>>> 5d998a8e
+        = conversation.submit t('.send'), :disable_with => t('.sending'), :class => 'button creation'