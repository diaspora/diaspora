- content_for(:page_title) do
  We're sorry, but something went wrong (500)

.transparent.big-number
  500
%h3
<<<<<<< HEAD
  Internal server error.
  Our bad! Sorry about that. :(

=======
  Our bad! Sorry about that. :(

- if AppConfig.admins.podmin_email?
  %p
    Drop us an email to <a href="mailto:#{AppConfig.admins.podmin_email}">#{AppConfig.admins.podmin_email}</a>.

>>>>>>> 0213bbc0
%p
  %a{href: "javascript:history.back()"}
    Go Back?<|MERGE_RESOLUTION|>--- conflicted
+++ resolved
@@ -4,18 +4,13 @@
 .transparent.big-number
   500
 %h3
-<<<<<<< HEAD
   Internal server error.
-  Our bad! Sorry about that. :(
-
-=======
   Our bad! Sorry about that. :(
 
 - if AppConfig.admins.podmin_email?
   %p
     Drop us an email to <a href="mailto:#{AppConfig.admins.podmin_email}">#{AppConfig.admins.podmin_email}</a>.
 
->>>>>>> 0213bbc0
 %p
   %a{href: "javascript:history.back()"}
     Go Back?