<<<<<<< HEAD
.span-18.last
  %h1= "#{@friend.real_name}"
- if @friend_profile
  %p
    %b First Name
  %p
    = @friend_profile.first_name
  %p
    %b Last Name
  %p
    = @friend_profile.last_name
=======
.span-15
  .span-4.append-1.last
    %img{:src => "/images/user_picture.jpg", :id => "profile_picture"}
  .span-10.last
    %h1= "#{@friend.real_name}"
  - if @friend_profile
    %p
      %b First Name
    %p
      = @friend_profile.first_name
    %p
      %b Last Name
    %p
      = @friend_profile.last_name
    %p
      %b url 
    %p
      = @friend.url
>>>>>>> 448fcf8f

.span-18
  - if @friend.posts
    %h3 stream
    %ul#stream
      - for post in @friend_posts
        = render type_partial(post), :post => post
  - else
    %h3 no posts to display!<|MERGE_RESOLUTION|>--- conflicted
+++ resolved
@@ -1,4 +1,3 @@
-<<<<<<< HEAD
 .span-18.last
   %h1= "#{@friend.real_name}"
 - if @friend_profile
@@ -10,26 +9,10 @@
     %b Last Name
   %p
     = @friend_profile.last_name
-=======
-.span-15
-  .span-4.append-1.last
-    %img{:src => "/images/user_picture.jpg", :id => "profile_picture"}
-  .span-10.last
-    %h1= "#{@friend.real_name}"
-  - if @friend_profile
-    %p
-      %b First Name
-    %p
-      = @friend_profile.first_name
-    %p
-      %b Last Name
-    %p
-      = @friend_profile.last_name
-    %p
-      %b url 
-    %p
-      = @friend.url
->>>>>>> 448fcf8f
+  %p
+    %b url 
+  %p
+    = @friend.url
 
 .span-18
   - if @friend.posts
