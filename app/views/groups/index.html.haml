--- conflicted
+++ resolved
@@ -1,14 +1,10 @@
-<<<<<<< HEAD
-= render "shared/publisher", :group_id => @group.id
-=======
 %h1
-  welcome home,
+  welcome,
   = current_user.profile.first_name
 
 - @group.nil? ? group_id = nil : group_id = @group.id
 
 = render "shared/publisher", :group_id => group_id
->>>>>>> 0459631d
 
 %ul#stream
   - for post in @posts
