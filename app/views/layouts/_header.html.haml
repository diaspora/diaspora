-#   Copyright (c) 2010-2011, Diaspora Inc.  This file is
-#   licensed under the Affero General Public License version 3 or later.  See
-#   the COPYRIGHT file.

%header
    - unless current_user
        .container{:style => "position:relative;"}
            = link_to content_tag(:div, nil, :class => 'branding-logo_small'), root_path

<<<<<<< HEAD
        %ul#landing_nav
            %li= link_to '@joindiaspora', "http://twitter.com/joindiaspora"
            %li= link_to 'github', "https://github.com/diaspora/diaspora"
            %li= link_to t('.blog'), 'http://blog.diasporafoundation.org/'
            %li= link_to t('.login'), new_user_session_path, :class => 'login'
=======
            %ul#landing_nav
                %li= link_to '@joindiaspora', "http://twitter.com/joindiaspora"
                %li= link_to 'github', "https://github.com/diaspora/diaspora"
                %li= link_to t('.blog'), 'http://blog.joindiaspora.com/'
                %li= link_to t('.login'), new_user_session_path, :class => 'login'
>>>>>>> 4f8ce5cb
<|MERGE_RESOLUTION|>--- conflicted
+++ resolved
@@ -7,16 +7,8 @@
         .container{:style => "position:relative;"}
             = link_to content_tag(:div, nil, :class => 'branding-logo_small'), root_path
 
-<<<<<<< HEAD
-        %ul#landing_nav
-            %li= link_to '@joindiaspora', "http://twitter.com/joindiaspora"
-            %li= link_to 'github', "https://github.com/diaspora/diaspora"
-            %li= link_to t('.blog'), 'http://blog.diasporafoundation.org/'
-            %li= link_to t('.login'), new_user_session_path, :class => 'login'
-=======
             %ul#landing_nav
                 %li= link_to '@joindiaspora', "http://twitter.com/joindiaspora"
                 %li= link_to 'github', "https://github.com/diaspora/diaspora"
-                %li= link_to t('.blog'), 'http://blog.joindiaspora.com/'
-                %li= link_to t('.login'), new_user_session_path, :class => 'login'
->>>>>>> 4f8ce5cb
+                %li= link_to t('.blog'), 'http://blog.diasporafoundation.org/'
+                %li= link_to t('.login'), new_user_session_path, :class => 'login'