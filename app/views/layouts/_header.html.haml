-#   Copyright (c) 2010-2011, Diaspora Inc.  This file is
-#   licensed under the Affero General Public License version 3 or later.  See
-#   the COPYRIGHT file.

%header
  - unless current_user
    .container{style: "position:relative;"}
<<<<<<< HEAD
      = link_to content_tag(:div, AppConfig.settings.pod_name, class: 'diaspora_header_logo'), root_path
=======
      = link_to content_tag(:div, nil, class: 'diaspora_header_logo logos-header-logo'), root_path
>>>>>>> 8624ebb9

      %ul#landing_nav
        - if AppConfig.settings.enable_registrations? && !current_page?(controller: '/registrations', action: :new)
          %li= link_to t('devise.shared.links.sign_up'), new_user_registration_path, class: 'login'
        %li= link_to t('devise.shared.links.sign_in'), new_user_session_path, class: 'login'
      #lightbox
        #lightbox-content
          %a#lightbox-close-link(href='#')
            [x]
            =t('javascripts.header.close')
          %img#lightbox-image
          #lightbox-imageset
      #lightbox-backdrop<|MERGE_RESOLUTION|>--- conflicted
+++ resolved
@@ -5,11 +5,7 @@
 %header
   - unless current_user
     .container{style: "position:relative;"}
-<<<<<<< HEAD
-      = link_to content_tag(:div, AppConfig.settings.pod_name, class: 'diaspora_header_logo'), root_path
-=======
       = link_to content_tag(:div, nil, class: 'diaspora_header_logo logos-header-logo'), root_path
->>>>>>> 8624ebb9
 
       %ul#landing_nav
         - if AppConfig.settings.enable_registrations? && !current_page?(controller: '/registrations', action: :new)
