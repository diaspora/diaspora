--- conflicted
+++ resolved
@@ -57,12 +57,9 @@
           }, function() {
             $(this).children(".destroy_link").fadeOut(0);
           });
-<<<<<<< HEAD
 
         });
-=======
   = javascript_include_tag 'satisfaction' 
->>>>>>> 6532962c
   %body
     - flash.each do |name, msg|
       = content_tag :div, msg, :id => "flash_#{name}"
