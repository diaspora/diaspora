!!!
%html
  %head
    %title
      = "diaspora" 
    %meta{"http-equiv"=>"Content-Type", :content=>"text/html; charset=utf-8"}/
    %meta{"http-equiv"=> "X-UA-Compatible", :content =>"chrome=1" }
    
    = stylesheet_link_tag "blueprint/screen", :media => 'screen'
    = stylesheet_link_tag "application"
    /= javascript_include_tag"http://ajax.googleapis.com/ajax/libs/jquery/1.4.2/jquery.min.js"
<<<<<<< HEAD
    = javascript_include_tag 'jquery142', 'rails', 'view'
    = javascript_include_tag 'tiny_mce/tiny_mce.js','jquery.infieldlabel'
=======
    = javascript_include_tag 'jquery142', 'rails', 'view', 'publisher'
    = javascript_include_tag 'tiny_mce/tiny_mce.js'
>>>>>>> 7961d116
    :javascript
      var _gaq = _gaq || [];
      _gaq.push(['_setAccount', 'UA-17207587-1']);
      _gaq.push(['_setDomainName', '#{root_url}']);
      _gaq.push(['_trackPageview']);

      (function() {
        var ga = document.createElement('script'); ga.type = 'text/javascript'; ga.async = true;
        ga.src = ('https:' == document.location.protocol ? 'https://ssl' : 'http://www') + '.google-analytics.com/ga.js';
        var s = document.getElementsByTagName('script')[0]; s.parentNode.insertBefore(ga, s);
      })();

    - unless request.user_agent.include? "Safari" ||"Chrome"
      = javascript_include_tag 'FABridge', 'swfobject', 'web_socket'
      :javascript
          WebSocket.__swfLocation = "/javascripts/WebSocketMain.swf";
    
    
    = csrf_meta_tag
    = yield(:head)

    -  if user_signed_in?
      :javascript
        $(document).ready(function(){
          function debug(str){ $("#debug").append("<p>" +  str); };

          ws = new WebSocket("ws://#{request.host}:8080/");
          ws.onmessage = function(evt) { 
            var obj = jQuery.parseJSON(evt.data);
            debug("got a " + obj['class']);
            if((location.href.indexOf(obj['class']) != -1 ) || (location.pathname == '/')) {
              $("#stream").prepend($(obj['html']).fadeIn("fast")); 
            };
          };
          ws.onclose = function() { debug("socket closed"); };
          ws.onopen = function() {
            ws.send(location.pathname);
            debug("connected...");
            };


          $("#stream li").hover(function() {
            $(this).children(".destroy_link").fadeIn(0);
          }, function() {
            $(this).children(".destroy_link").fadeOut(0);
          });



          $("label").inFieldLabels();
        });
  
  = javascript_include_tag 'satisfaction' , 'satisfaction-display'
  %body
    - flash.each do |name, msg|
      = content_tag :div, msg, :id => "flash_#{name}"
    
    %header
      .container
        %a#diaspora_text{:href => root_path}
          %img{:src => '/images/diaspora_white.png'}

        #session_action
          - if user_signed_in?
            =User.first.email
            |
            = link_to "logout", destroy_user_session_path
          - else
            = link_to "login", new_user_session_path


    .container
      - if user_signed_in?
        %h1#user_name
          = link_to User.first.real_name, root_url
          %span.description
            = my_latest_message
      #content.span-24.last
        .span-5.append-1.last
          %img{:src => "/images/user_picture.jpg", :id => "user_picture"}
          %ul#stream_filters
            %a{ :href => root_path, :title => "Your network stream."}
              %li home
            %a{ :href => status_messages_path, :title => "Recent status messages."}
              %li status messages
            %a{ :href => bookmarks_path, :title => "Recently shared links."}
              %li bookmarks
            %a{ :href => blogs_path, :title => "Recent blog posts."}
              %li blogs
            %a{ :href => friends_path, :title => "Your list of connections with other seeds."}
              %li friends
          = render 'friends/sidebar' if user_signed_in?
        .span-18
          = yield
          = render "posts/debug"<|MERGE_RESOLUTION|>--- conflicted
+++ resolved
@@ -9,13 +9,8 @@
     = stylesheet_link_tag "blueprint/screen", :media => 'screen'
     = stylesheet_link_tag "application"
     /= javascript_include_tag"http://ajax.googleapis.com/ajax/libs/jquery/1.4.2/jquery.min.js"
-<<<<<<< HEAD
-    = javascript_include_tag 'jquery142', 'rails', 'view'
+    = javascript_include_tag 'jquery142', 'rails', 'view', 'publisher'
     = javascript_include_tag 'tiny_mce/tiny_mce.js','jquery.infieldlabel'
-=======
-    = javascript_include_tag 'jquery142', 'rails', 'view', 'publisher'
-    = javascript_include_tag 'tiny_mce/tiny_mce.js'
->>>>>>> 7961d116
     :javascript
       var _gaq = _gaq || [];
       _gaq.push(['_setAccount', 'UA-17207587-1']);
