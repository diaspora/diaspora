-#   Copyright (c) 2010, Diaspora Inc.  This file is
-#   licensed under the Affero General Public License version 3 or later.  See
-#   the COPYRIGHT file.

!!!
%html{:lang => I18n.locale.to_s}
  %head
    %meta{:charset => 'utf-8'}

    %title
      - if current_user
        = "#{current_user.real_name} | DIASPORA"
      - else
        DIASPORA

    %meta{'http-equiv' => 'X-UA-Compatible', :content => 'IE=edge,chrome=1'}

<<<<<<< HEAD
    %meta{"http-equiv"=>"Content-Type", :content=>"text/html; charset=utf-8"}/
    = stylesheet_link_tag "blueprint/screen", :media => 'screen'
    = stylesheet_link_tag "blueprint/print", :media => 'print'
    = include_stylesheets :default, :media => 'all'

=======
    %link{:rel => 'shortcut icon', :href => '/favicon.ico'}
    %link{:rel => 'apple-touch-icon', :href => '/apple-touch-icon.png'}

    = stylesheet_link_tag "blueprint/screen", :media => 'screen'
    = stylesheet_link_tag "blueprint/print", :media => 'print'
    = stylesheet_link_tag "application", "ui"
    = stylesheet_link_tag "vendor/jquery.fancybox-1.3.1"
    = stylesheet_link_tag "vendor/fileuploader"
    = stylesheet_link_tag "vendor/tipsy"
>>>>>>> af618529

    
<<<<<<< HEAD
    = javascript_include_tag "http://ajax.googleapis.com/ajax/libs/jquery/1/jquery.min.js"
    
    = include_javascripts :main
    
    - if current_user
      = include_javascripts :flash_socket unless modern_browser?
      = render 'js/websocket_js'

    = csrf_meta_tag
=======
    = javascript_include_tag '//ajax.googleapis.com/ajax/libs/jquery/1.4.4/jquery.min.js'
    :javascript
      !window.jQuery && document.write(unescape('%3Cscript src="js/libs/jquery-1.4.4.js"%3E%3C/script%3E'))

    = javascript_include_tag 'rails'
    = javascript_include_tag 'vendor/jquery.infieldlabel'
    = javascript_include_tag 'vendor/jquery.tipsy'
    = javascript_include_tag 'vendor/fancybox/jquery.fancybox-1.3.1.pack'
    = javascript_include_tag 'vendor/fileuploader'
    = javascript_include_tag 'view', 'image-picker', 'stream'
    = render 'js/websocket_js' if current_user

>>>>>>> af618529
    = yield(:head)
    = csrf_meta_tag

    -if APP_CONFIG[:google_a_site]
      :javascript
        var _gaq = _gaq || [];
        _gaq.push(['_setAccount', '#{APP_CONFIG[:google_a_site]}']);
        _gaq.push(['_trackPageview']);

        (function() {
        var ga = document.createElement('script'); ga.type = 'text/javascript'; ga.async = true;
        ga.src = ('https:' == document.location.protocol ? 'https://ssl' : 'http://www') + '.google-analytics.com/ga.js';
        var s = document.getElementsByTagName('script')[0]; s.parentNode.insertBefore(ga, s);
        })();

    - if current_user
      %link{:rel => "alternate", :href => "#{current_user.public_url}", :type => "application/atom+xml", :title => "Public Diaspora Feed for #{current_user.real_name}"}

  %body
    #notification

    - flash.each do |name, msg|
      = content_tag :div, msg, :id => "flash_#{name}"

    %header
      = render 'layouts/header'

    .container
      .span-24.last
        = yield

      /.span-24.last
      /= render "posts/debug"
    .clearfix

    %footer
      .container
        .brandon POWERED BY DIASPORA*
        %ul#footer_nav
          %li= link_to "blog", "http://blog.joindiaspora.com"
          %li= link_to "developers", "https://github.com/diaspora/diaspora"

    :javascript    
        var is_ssl = ("https:" == document.location.protocol);
        var asset_host = is_ssl ? "https://s3.amazonaws.com/getsatisfaction.com/" : "http://s3.amazonaws.com/getsatisfaction.com/";
        document.write(unescape("%3Cscript src='" + asset_host + "javascripts/feedback-v2.js' type='text/javascript'%3E%3C/script%3E"));

    :javascript
        var feedback_widget_options = {};

        feedback_widget_options.display = "overlay";  
        feedback_widget_options.company = "diaspora";
        feedback_widget_options.placement = "right";
        feedback_widget_options.color = "#222";
        feedback_widget_options.style = "idea";
        var feedback_widget = new GSFN.feedback_widget(feedback_widget_options);
    <|MERGE_RESOLUTION|>--- conflicted
+++ resolved
@@ -15,28 +15,19 @@
 
     %meta{'http-equiv' => 'X-UA-Compatible', :content => 'IE=edge,chrome=1'}
 
-<<<<<<< HEAD
     %meta{"http-equiv"=>"Content-Type", :content=>"text/html; charset=utf-8"}/
+
+    %link{:rel => 'shortcut icon', :href => '/favicon.ico'}
+    %link{:rel => 'apple-touch-icon', :href => '/apple-touch-icon.png'}
     = stylesheet_link_tag "blueprint/screen", :media => 'screen'
     = stylesheet_link_tag "blueprint/print", :media => 'print'
     = include_stylesheets :default, :media => 'all'
 
-=======
-    %link{:rel => 'shortcut icon', :href => '/favicon.ico'}
-    %link{:rel => 'apple-touch-icon', :href => '/apple-touch-icon.png'}
-
-    = stylesheet_link_tag "blueprint/screen", :media => 'screen'
-    = stylesheet_link_tag "blueprint/print", :media => 'print'
-    = stylesheet_link_tag "application", "ui"
-    = stylesheet_link_tag "vendor/jquery.fancybox-1.3.1"
-    = stylesheet_link_tag "vendor/fileuploader"
-    = stylesheet_link_tag "vendor/tipsy"
->>>>>>> af618529
-
     
-<<<<<<< HEAD
     = javascript_include_tag "http://ajax.googleapis.com/ajax/libs/jquery/1/jquery.min.js"
     
+    :javascript
+      !window.jQuery && document.write(unescape('%3Cscript src="js/libs/jquery-1.4.4.js"%3E%3C/script%3E'))
     = include_javascripts :main
     
     - if current_user
@@ -44,20 +35,7 @@
       = render 'js/websocket_js'
 
     = csrf_meta_tag
-=======
-    = javascript_include_tag '//ajax.googleapis.com/ajax/libs/jquery/1.4.4/jquery.min.js'
-    :javascript
-      !window.jQuery && document.write(unescape('%3Cscript src="js/libs/jquery-1.4.4.js"%3E%3C/script%3E'))
 
-    = javascript_include_tag 'rails'
-    = javascript_include_tag 'vendor/jquery.infieldlabel'
-    = javascript_include_tag 'vendor/jquery.tipsy'
-    = javascript_include_tag 'vendor/fancybox/jquery.fancybox-1.3.1.pack'
-    = javascript_include_tag 'vendor/fileuploader'
-    = javascript_include_tag 'view', 'image-picker', 'stream'
-    = render 'js/websocket_js' if current_user
-
->>>>>>> af618529
     = yield(:head)
     = csrf_meta_tag
 
