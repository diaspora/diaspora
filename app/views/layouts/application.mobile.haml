-# Copyright (c) 2010-2011, Diaspora Inc. This file is
-# licensed under the Affero General Public License version 3 or later. See
-# the COPYRIGHT file.

!!!
<<<<<<< HEAD
%html{:lang => I18n.locale.to_s, :dir => (rtl?) ? 'rtl' : 'ltr'}
  %head
    %title
      = pod_name

    %meta{:name => "description", :content => "#{pod_name} mobile"}/
    %meta{:name => "author", :content => "Diaspora, Inc."}/
    %meta{:charset => 'utf-8'}/

    / Viewport scale
    %meta{:name =>'viewport', :content => "width=device-width, minimum-scale=1 maximum-scale=1"}/
    %meta{:name => "HandheldFriendly", :content => "True"}/
    %meta{:name => "MobileOptimized", :content => "320"}/
    / Force cleartype on WP7
    %meta{'http-equiv' => "cleartype", :content => 'on'}/
=======
%html{lang: I18n.locale.to_s, dir: (rtl? ? "rtl" : "ltr")}
  %head{prefix: og_prefix}
    = render "head"
    = include_color_theme "mobile"
>>>>>>> 9ecbac3e

    %meta{name: "viewport", content: "width=device-width, minimum-scale=1 maximum-scale=1"}/
    %meta{name: "HandheldFriendly", content: "True"}/
    %meta{name: "MobileOptimized", content: "320"}/
    %meta{"http-equiv" => "cleartype", :content => "on"}/

    / iOS mobile web app indicator
    / NOTE(we will enable these once we don't have to rely on back/forward buttons anymore)
    /%meta{:name => "apple-mobile-web-app-capable", :content => "yes"}
    /%link{:rel => "apple-touch-startup-image", :href => "/images/apple-splash.png"}

  %body
    #app
      = render "layouts/header"
      - if user_signed_in?
        = render "layouts/drawer"

      #main{:role => "main"}
        - if current_page?(:activity_stream)
          %h3
            = t("streams.activity.title")
        = yield

    = javascript_include_tag "mobile/mobile"
    = load_javascript_locales
    = include_chartbeat
    = include_mixpanel_guid<|MERGE_RESOLUTION|>--- conflicted
+++ resolved
@@ -3,28 +3,10 @@
 -# the COPYRIGHT file.
 
 !!!
-<<<<<<< HEAD
-%html{:lang => I18n.locale.to_s, :dir => (rtl?) ? 'rtl' : 'ltr'}
-  %head
-    %title
-      = pod_name
-
-    %meta{:name => "description", :content => "#{pod_name} mobile"}/
-    %meta{:name => "author", :content => "Diaspora, Inc."}/
-    %meta{:charset => 'utf-8'}/
-
-    / Viewport scale
-    %meta{:name =>'viewport', :content => "width=device-width, minimum-scale=1 maximum-scale=1"}/
-    %meta{:name => "HandheldFriendly", :content => "True"}/
-    %meta{:name => "MobileOptimized", :content => "320"}/
-    / Force cleartype on WP7
-    %meta{'http-equiv' => "cleartype", :content => 'on'}/
-=======
 %html{lang: I18n.locale.to_s, dir: (rtl? ? "rtl" : "ltr")}
   %head{prefix: og_prefix}
     = render "head"
     = include_color_theme "mobile"
->>>>>>> 9ecbac3e
 
     %meta{name: "viewport", content: "width=device-width, minimum-scale=1 maximum-scale=1"}/
     %meta{name: "HandheldFriendly", content: "True"}/
