--- conflicted
+++ resolved
@@ -1,21 +1,16 @@
 :javascript
-<<<<<<< HEAD
   $('.mark_all_read').live('click', function(){
     $.ajax({
-      url: 'notifications/read_all', 
+      url: 'notifications/read_all',
       success: function(data, status, xhr) {
-        $('.message').removeClass('unread');
+        $('.stream_element').removeClass('unread');
         $("#notification_badge_number").addClass("hidden");
       }
     });
   });
 
-  $('.message').live('click', function(evt){
-    var note = $(this).closest('.message'),
-=======
-  $('.stream_element').live('mousedown', function(evt){
+  $('.stream_element').live('click', function(evt){
     var note = $(this).closest('.stream_element'),
->>>>>>> 3f7b89ac
         note_id = note.attr('data-guid'),
         nBadge = $("#notification_badge_number");
 
