.span-13
  %h2
    %span.notification_count{:class => ('unread' if @notification_count > 0)}
      = @notification_count
    = t('.notifications')
.span-8.last.left
  = link_to t('.mark_all_as_read'), read_all_notifications_path, :class => 'button'

.span-24.last
  .stream.notifications
    - @group_days.each do |day, notes|
      .day_group.span-24.last
        .span-3
          .date
            .day= the_day(day.split(' '))
            .month= the_month(day.split(' '))

        .span-8.notifications_for_day
          - notes.each do |note|
            .stream_element{:data=>{:guid => note.id}, :class => "#{note.unread ? 'unread' : ''}"}
              %span.from
                = notification_people_link(note)
                = object_link(note)

<<<<<<< HEAD
              .time= timeago(note.created_at)
=======
              %br
              %time= timeago(note.created_at)
        .span-13.last
>>>>>>> f6e4be35
    = will_paginate @notifications<|MERGE_RESOLUTION|>--- conflicted
+++ resolved
@@ -22,11 +22,7 @@
                 = notification_people_link(note)
                 = object_link(note)
 
-<<<<<<< HEAD
-              .time= timeago(note.created_at)
-=======
               %br
               %time= timeago(note.created_at)
         .span-13.last
->>>>>>> f6e4be35
     = will_paginate @notifications