-#   Copyright (c) 2010-2011, Diaspora Inc.  This file is
-#   licensed under the Affero General Public License version 3 or later.  See
-#   the COPYRIGHT file.

<<<<<<< HEAD
#author_info.header-full-width
  = person_image_tag @person, :thumb_medium
  .content
    %h2
      = @person.name
    %span.description
      = @person.diaspora_handle
    - if user_signed_in? && @person != current_user.person
      = render 'aspect_memberships/aspect_membership_dropdown'
    .clear
  .bottom_bar
    - if !@person.tag_string.blank? && user_signed_in?
      = Diaspora::Taggable.format_tags(@person.tag_string)
.row
  .col-md-12.profile_stream
    - if @stream.stream_posts.length > 0
      - if @post_type == :photos
        = render 'photos/index', photos: @stream.stream_posts
      - else
        #main_stream.stream
          = render 'shared/stream', posts: @stream.stream_posts
          = render 'shared/stream_more_button'
=======
.span12
  #author_info
    = person_image_tag @person, :thumb_medium
    .content
      %h2
        = @person.name
      %span.description
        = @person.diaspora_handle
      - if user_signed_in? && @person != current_user.person
        = render 'aspect_memberships/aspect_membership_dropdown'
      .clear
    .bottom_bar
      - if !@person.tag_string.blank? && user_signed_in?
        = Diaspora::Taggable.format_tags(@person.tag_string)

.span12.profile_stream
  - if @post_type == :photos
    = render "photos/index", photos: @posts
  - else
    - if @stream.stream_posts.length > 0
      #main_stream.stream
        = render "shared/stream", posts: @stream.stream_posts
        = render "shared/stream_more_button"
>>>>>>> 6fea4507
    - else
      #main_stream
        .dull
        - if @block.present?
<<<<<<< HEAD
          = t('.ignoring', name: @person.first_name)
        - elsif user_signed_in? && (current_user.person != @person)
          = t('.has_not_shared_with_you_yet', name: @person.first_name)
=======
          = t(".ignoring", name: @person.first_name)
        - elsif user_signed_in? && (current_user.person != @person)
          = t(".has_not_shared_with_you_yet", name: @person.first_name)
>>>>>>> 6fea4507
<|MERGE_RESOLUTION|>--- conflicted
+++ resolved
@@ -2,7 +2,6 @@
 -#   licensed under the Affero General Public License version 3 or later.  See
 -#   the COPYRIGHT file.
 
-<<<<<<< HEAD
 #author_info.header-full-width
   = person_image_tag @person, :thumb_medium
   .content
@@ -18,48 +17,17 @@
       = Diaspora::Taggable.format_tags(@person.tag_string)
 .row
   .col-md-12.profile_stream
-    - if @stream.stream_posts.length > 0
-      - if @post_type == :photos
-        = render 'photos/index', photos: @stream.stream_posts
+    - if @post_type == :photos
+      = render "photos/index", photos: @posts
+    - else
+      - if @stream.stream_posts.length > 0
+        #main_stream.stream
+          = render "shared/stream", posts: @stream.stream_posts
+          = render "shared/stream_more_button"
       - else
-        #main_stream.stream
-          = render 'shared/stream', posts: @stream.stream_posts
-          = render 'shared/stream_more_button'
-=======
-.span12
-  #author_info
-    = person_image_tag @person, :thumb_medium
-    .content
-      %h2
-        = @person.name
-      %span.description
-        = @person.diaspora_handle
-      - if user_signed_in? && @person != current_user.person
-        = render 'aspect_memberships/aspect_membership_dropdown'
-      .clear
-    .bottom_bar
-      - if !@person.tag_string.blank? && user_signed_in?
-        = Diaspora::Taggable.format_tags(@person.tag_string)
-
-.span12.profile_stream
-  - if @post_type == :photos
-    = render "photos/index", photos: @posts
-  - else
-    - if @stream.stream_posts.length > 0
-      #main_stream.stream
-        = render "shared/stream", posts: @stream.stream_posts
-        = render "shared/stream_more_button"
->>>>>>> 6fea4507
-    - else
-      #main_stream
-        .dull
-        - if @block.present?
-<<<<<<< HEAD
-          = t('.ignoring', name: @person.first_name)
-        - elsif user_signed_in? && (current_user.person != @person)
-          = t('.has_not_shared_with_you_yet', name: @person.first_name)
-=======
-          = t(".ignoring", name: @person.first_name)
-        - elsif user_signed_in? && (current_user.person != @person)
-          = t(".has_not_shared_with_you_yet", name: @person.first_name)
->>>>>>> 6fea4507
+        #main_stream
+          .dull
+          - if @block.present?
+            = t(".ignoring", name: @person.first_name)
+          - elsif user_signed_in? && (current_user.person != @person)
+            = t(".has_not_shared_with_you_yet", name: @person.first_name)