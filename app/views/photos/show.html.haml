--- conflicted
+++ resolved
@@ -25,15 +25,10 @@
   #content_bottom
     .back
       = link_to "⇧ #{@album.name}", album_path(@album)
-<<<<<<< HEAD
+
     -if current_user.owns? @album
       .button.right
         = link_to 'Delete Photo', @photo, :confirm => 'Are you sure?', :method => :delete
-=======
-    -if mine? @album
-      .right
-        = link_to 'Delete Photo', @photo, :confirm => 'Are you sure?', :method => :delete, :class => "button"
->>>>>>> 6f1a596d
 
   %h4{:class => "show_post_comments"}
     = "comments (#{@photo.comments.count})"
