-#   Copyright (c) 2010-2011, Diaspora Inc.  This file is
-#   licensed under the Affero General Public License version 3 or later.  See
-#   the COPYRIGHT file.

- content_for :page_title do
  = t('.edit_profile')

= form_tag profile_path, :method => :put, :multipart => true, :id => 'update_profile_form' do
  = render 'profiles/edit_public', :profile => profile, :aspect => aspect, :person => person

  %hr
  .small-horizontal-spacer
  %h3
    = t('profiles.edit.your_private_profile')


  %h4
    = t('profiles.edit.your_bio')
  = text_area_tag 'profile[bio]', profile.bio, :rows => 5, :placeholder => t('fill_me_out')

  .small-horizontal-spacer

  %h4
    = t('profiles.edit.your_location')
  = text_field_tag 'profile[location]', profile.location, :placeholder => t('fill_me_out')


  .small-horizontal-spacer

  %h4
    = t('profiles.edit.your_gender')
  = text_field_tag 'profile[gender]', profile.gender, :placeholder => t("fill_me_out")

  .small-horizontal-spacer

  %h4
    = t('profiles.edit.your_birthday')
  = select_date profile.birthday, :prompt => true,
    :default => true, :order => t('date.order'), :start_year => 2000, :end_year => 1930, :prefix => 'profile[date]'

  .small-horizontal-spacer

  %h4
    = t('search')

  .well
    = label_tag 'profile[searchable]', :class => "checkbox" do
      = check_box_tag 'profile[searchable]', true, profile.searchable
      = t('profiles.edit.allow_search')
  
  .small-horizontal-spacer

  %h4
    = t('nsfw')
  = t('profiles.edit.nsfw_explanation')
<<<<<<< HEAD

  .small-horizontal-spacer

  .well
    = label_tag 'profile[nsfw]', :class => "checkbox" do
      = check_box_tag 'profile[nsfw]', true, profile.nsfw
      = t('profiles.edit.nsfw_check')
  
  .small-horizontal-spacer

=======
  %p{:class=>"checkbox_select"}
    = check_box_tag 'profile[nsfw]', true, profile.nsfw?
    = label_tag 'profile[nsfw]', t('profiles.edit.nsfw_check')
  %br
>>>>>>> 15537e17
  = t('profiles.edit.nsfw_explanation2')
  
  .small-horizontal-spacer

  .submit_block
    =yield(:submit_block)
<|MERGE_RESOLUTION|>--- conflicted
+++ resolved
@@ -53,7 +53,6 @@
   %h4
     = t('nsfw')
   = t('profiles.edit.nsfw_explanation')
-<<<<<<< HEAD
 
   .small-horizontal-spacer
 
@@ -64,15 +63,9 @@
   
   .small-horizontal-spacer
 
-=======
-  %p{:class=>"checkbox_select"}
-    = check_box_tag 'profile[nsfw]', true, profile.nsfw?
-    = label_tag 'profile[nsfw]', t('profiles.edit.nsfw_check')
-  %br
->>>>>>> 15537e17
   = t('profiles.edit.nsfw_explanation2')
   
   .small-horizontal-spacer
 
   .submit_block
-    =yield(:submit_block)
+    =yield(:submit_block)