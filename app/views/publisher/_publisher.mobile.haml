-#   Copyright (c) 2010-2011, Diaspora Inc.  This file is
-#   licensed under the Affero General Public License version 3 or later.  See
-#   the COPYRIGHT file.

= form_for StatusMessage.new, html: {class: "control-group", data: {ajax: false}} do |status|
  .form-group
    = status.hidden_field :provider_display_name, value: 'mobile'
    = status.text_area :text, placeholder: t('shared.publisher.whats_on_your_mind'), rows: 4, autofocus: "autofocus", class: "form-control"

  .form-group
    %span#publisher-service-icons
      - if current_user.services
        - for service in current_user.services
          = image_tag "social_media_logos/#{service.provider}-32x32.png", title: service.provider.titleize, class: "service_icon dim", id:"#{service.provider}", maxchar: "#{service.class::MAX_CHARACTERS}"

    %select{id: "aspect_ids_", class: "form-control", name: "aspect_ids[]"}
      %option{value: 'public'}
        = t('public')

      %option{value: 'all_aspects', selected: true}
        = t('all_aspects')

      - current_user.aspects.each do |aspect|
        %option{value: aspect.id}
          = "· #{aspect.name}"

    .clear
    #publisher_textarea_wrapper
      %ul#photodropzone
    #fileInfo-publisher

    #file-upload-publisher{title: t('shared.publisher.upload_photos'), class: 'btn btn-default'}
      %i.entypo-camera.middle
    #publisher_mobile
<<<<<<< HEAD
      = submit_tag t('shared.publisher.share'), class: 'btn btn-primary', id: "submit_new_message"
    .clearfix
=======
      = submit_tag t("shared.publisher.share"),
        class: "btn primary",
        id: "submit_new_message",
        data: {"disable-with" => t("shared.publisher.posting")}
>>>>>>> f066daed

    #publisher_photo_upload<|MERGE_RESOLUTION|>--- conflicted
+++ resolved
@@ -32,14 +32,10 @@
     #file-upload-publisher{title: t('shared.publisher.upload_photos'), class: 'btn btn-default'}
       %i.entypo-camera.middle
     #publisher_mobile
-<<<<<<< HEAD
-      = submit_tag t('shared.publisher.share'), class: 'btn btn-primary', id: "submit_new_message"
-    .clearfix
-=======
       = submit_tag t("shared.publisher.share"),
-        class: "btn primary",
+        class: "btn btn-primary",
         id: "submit_new_message",
         data: {"disable-with" => t("shared.publisher.posting")}
->>>>>>> f066daed
+    .clearfix
 
     #publisher_photo_upload