<div id="registration">
  <div class="container">

    <div class="row">
<<<<<<< HEAD
      <div class="span4" id="image-container">
        <%= image_tag('signupimages@librenet_1.jpg', :id => "collage") %>
      </div>

      <div class="span8">
=======
      <div class="span6">
>>>>>>> 498d528e
        <h1 id="create-something-text">
          <%= t('.hey_make').html_safe %>
        </h1>

        <h3 id="diaspora-hearts">
          <%= t('.diaspora') %>
        </h3>

        <h3 id="diaspora-about">
          <%= t('.about') %>
        </h3>
      </div>

      <div class="span6">
        <h4 id="sign-up-text">
          <%= t('.sign_up') %>
        </h4>

        <%= form_for(resource, :url => registration_path(resource_name), :html => {:class => "form-horizontal block-form", :autocomplete => "off"}) do |f| %>
            <fieldset>
              <div class="control-group">
                <label class="control-label" for="user_email">
                  <%= t('.email') %>
                </label>

                <div class="controls">
                  <%= f.email_field :email, :placeholder => "luke@hoth.net", :title => t('registrations.new.enter_email'), :required => true %>
                </div>
              </div>

              <div class="control-group">
                <label class="control-label" for="user_username">
                  <%= t('.username') %>
                </label>

                <div class="controls">
                  <%= f.text_field :username, :placeholder => "jedi_guy", :title => t('registrations.new.enter_username'), :required => true, :pattern => "[A-Za-z0-9_]+" %>
                </div>
              </div>

              <div class="control-group">
                <label class="control-label" for="user_password">
                  <%= t('.password') %>
                </label>

                <div class="controls">
                  <%= f.password_field :password, :placeholder => "••••••••", :title => t('registrations.new.enter_password'), :required => true, :pattern => "......+" %>
                </div>
              </div>

              <div class="control-group">
                <label class="control-label" for="user_password_confirmation">
                  <%= t('.password_confirmation') %>
                </label>

                <div class="controls">
                  <%= f.password_field :password_confirmation, :placeholder => "••••••••", :title => t('registrations.new.enter_password_again'), :required => true, :pattern => "......+" %>
                </div>
              </div>

              <% if AppConfig.settings.captcha.enable? %>
                <div class="control-group" id="captcha">
                  <%= show_simple_captcha(:object => 'user', :code_type => 'numeric') %>
                </div>
              <% end %>
              <%= invite_hidden_tag(invite) %>
            </fieldset>
            <% if AppConfig.settings.terms.enable? %>
              <div id="terms" class="text-center">
                <%= t('.terms', terms_link: link_to(t('.terms_link'), terms_path, target: "_blank")).html_safe %>
              </div>
            <% end %>
            <%= f.submit t('.continue'), :class => "new-btn", :disable_with => t('.submitting') %>
        <% end %>
      </div>
    </div>
  </div>
</div><|MERGE_RESOLUTION|>--- conflicted
+++ resolved
@@ -2,15 +2,7 @@
   <div class="container">
 
     <div class="row">
-<<<<<<< HEAD
-      <div class="span4" id="image-container">
-        <%= image_tag('signupimages@librenet_1.jpg', :id => "collage") %>
-      </div>
-
-      <div class="span8">
-=======
       <div class="span6">
->>>>>>> 498d528e
         <h1 id="create-something-text">
           <%= t('.hey_make').html_safe %>
         </h1>
