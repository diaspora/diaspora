--- conflicted
+++ resolved
@@ -2,19 +2,11 @@
   = stylesheet_link_tag :admin
 
 .container
-<<<<<<< HEAD
   .row
     .col-md-3
-      = render partial: "admins/admin_bar"
+      - if current_user.admin?
+        = render partial: "admins/admin_bar"
     .col-md-9
-=======
-  %div
-    - if current_user.admin?
-      = render :partial => 'admins/admin_bar'
-
-  %div.row
-    %div.span12
->>>>>>> d38741d5
       %h1
         = t('report.title')
       #reports
