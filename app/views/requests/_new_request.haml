-#   Copyright (c) 2010, Diaspora Inc.  This file is
-#   licensed under the Affero General Public License version 3 or later.  See
-#   the COPYRIGHT file.

.span-12.last
  .modal_title_bar
    %h4
      =t('.add_a_new_friend_to')
      %i= aspect.name

  = render 'shared/add_friend_dropdown', :aspect => aspect, :friends => current_user.friends_not_in_aspect(aspect), :manage => defined?(manage)

  = form_for(Request.new, :html => {:id => "new_request_to_#{aspect.id}"}) do |fr_request|
    = fr_request.error_messages

    =t('.enter_a_diaspora_username')
    %br
    %i= t '.your_diaspora_username_is', :diaspora_handle  => current_user.diaspora_handle

    %p
<<<<<<< HEAD
      = fr_request.label :destination_url, t(".friends_username")
      = fr_request.text_field :destination_url, :onclick => "$('#new_request label').hide();"
=======
      = fr_request.label :destination_url, t('.friends_username'), :for => "request_d_url_to_#{aspect.id}"
      = fr_request.text_field :destination_url, :id => "request_d_url_to_#{aspect.id}"
>>>>>>> 9389d99b
    = fr_request.hidden_field :aspect_id, :value => aspect.id

    - if defined?(getting_started)
      = hidden_field_tag :getting_started, getting_started
    - if defined?(manage)
      = hidden_field_tag :manage, true

    = fr_request.submit t('.create_request')
<|MERGE_RESOLUTION|>--- conflicted
+++ resolved
@@ -10,7 +10,7 @@
 
   = render 'shared/add_friend_dropdown', :aspect => aspect, :friends => current_user.friends_not_in_aspect(aspect), :manage => defined?(manage)
 
-  = form_for(Request.new, :html => {:id => "new_request_to_#{aspect.id}"}) do |fr_request|
+  = form_for(Request.new) do |fr_request|
     = fr_request.error_messages
 
     =t('.enter_a_diaspora_username')
@@ -18,13 +18,8 @@
     %i= t '.your_diaspora_username_is', :diaspora_handle  => current_user.diaspora_handle
 
     %p
-<<<<<<< HEAD
-      = fr_request.label :destination_url, t(".friends_username")
-      = fr_request.text_field :destination_url, :onclick => "$('#new_request label').hide();"
-=======
-      = fr_request.label :destination_url, t('.friends_username'), :for => "request_d_url_to_#{aspect.id}"
-      = fr_request.text_field :destination_url, :id => "request_d_url_to_#{aspect.id}"
->>>>>>> 9389d99b
+      = fr_request.label :destination_url, t('.friends_username')
+      = fr_request.text_field :destination_url
     = fr_request.hidden_field :aspect_id, :value => aspect.id
 
     - if defined?(getting_started)
