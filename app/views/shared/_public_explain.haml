-#   Copyright (c) 2010-2011, Diaspora Inc.  This file is
-#   licensed under the Affero General Public License version 3 or later.  See
-#   the COPYRIGHT file.

<<<<<<< HEAD
.modal.fade{"id" => "publicExplainModal",
            "tabindex" => "-1",
            "role" => "dialog",
            "aria-labelledby" => "publicExplainModalLabel",
            "aria-hidden" => "true"}
  .modal-dialog
    .modal-content
      .modal-header
        %button.close{"type" => "button", "data-dismiss" => "modal", "aria-hidden" => "true"}
          &times;
        %h3.modal-title{id: "publicExplainModalLabel"}
          = t(".title")
      .modal-body
        %p=t('.outside')
        %p= link_to t('.atom_feed'), "#{current_user.public_url}.atom"
        - if current_user.services
          - for service in current_user.services
            %p= t('.logged_in', :service => service.provider)
        %p= link_to t('.manage'), services_path
      .modal-footer
        .btn.btn-default{type: "button", data: {dismiss: "modal"}, aria: {hidden: "true"}}
          = t("ok")
=======
.span-12.last
  .modal_title_bar
    %h4=t('.title')
  %p
    =t('.outside')
    %br
    %br
    = link_to t('.atom_feed'), current_user.atom_url
    %br
    - if current_user.services
      - for service in current_user.services
        = t('.logged_in', :service => service.provider)
        %br

    = link_to t('.manage'), services_path

    %br
    %br
    = link_to t('ok'), '#', :class => "button", :onClick => '$.facebox.close();'
>>>>>>> b0a9a634
<|MERGE_RESOLUTION|>--- conflicted
+++ resolved
@@ -2,7 +2,6 @@
 -#   licensed under the Affero General Public License version 3 or later.  See
 -#   the COPYRIGHT file.
 
-<<<<<<< HEAD
 .modal.fade{"id" => "publicExplainModal",
             "tabindex" => "-1",
             "role" => "dialog",
@@ -17,32 +16,11 @@
           = t(".title")
       .modal-body
         %p=t('.outside')
-        %p= link_to t('.atom_feed'), "#{current_user.public_url}.atom"
+        %p= link_to t(".atom_feed"), current_user.atom_url
         - if current_user.services
           - for service in current_user.services
             %p= t('.logged_in', :service => service.provider)
         %p= link_to t('.manage'), services_path
       .modal-footer
         .btn.btn-default{type: "button", data: {dismiss: "modal"}, aria: {hidden: "true"}}
-          = t("ok")
-=======
-.span-12.last
-  .modal_title_bar
-    %h4=t('.title')
-  %p
-    =t('.outside')
-    %br
-    %br
-    = link_to t('.atom_feed'), current_user.atom_url
-    %br
-    - if current_user.services
-      - for service in current_user.services
-        = t('.logged_in', :service => service.provider)
-        %br
-
-    = link_to t('.manage'), services_path
-
-    %br
-    %br
-    = link_to t('ok'), '#', :class => "button", :onClick => '$.facebox.close();'
->>>>>>> b0a9a634
+          = t("ok")