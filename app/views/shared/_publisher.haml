--- conflicted
+++ resolved
@@ -19,10 +19,4 @@
         %li
           = check_box_tag("aspect_ids[]", aspect.id, @aspect == :public || @aspect == :all || current_aspect?(aspect) )
           = aspect.name
-<<<<<<< HEAD
-      
-    = f.submit "Share"
-=======
-
-    = f.submit t('.share')
->>>>>>> 8f55852e
+    = f.submit t('.share')