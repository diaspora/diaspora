%li.message{:class => ("mine" if mine?(post))}
  %span.from
    = link_to_person post.person
    = post.message
  %div.time
    = link_to "#{time_ago_in_words(post.updated_at)} ago", status_message_path(post)
<<<<<<< HEAD
  %div.comments
    %ul.comment_set
      - for comment in post.comments
        = render "comments/comment", :comment => comment
      = render "comments/new_comment", :post => post
    
=======
  = render "comments/comments", :post => post 
>>>>>>> b017f1b0
  - if mine?(post)
    = link_to 'Destroy', status_message_path(post), :confirm => 'Are you sure?', :method => :delete
    
    
<|MERGE_RESOLUTION|>--- conflicted
+++ resolved
@@ -4,16 +4,7 @@
     = post.message
   %div.time
     = link_to "#{time_ago_in_words(post.updated_at)} ago", status_message_path(post)
-<<<<<<< HEAD
-  %div.comments
-    %ul.comment_set
-      - for comment in post.comments
-        = render "comments/comment", :comment => comment
-      = render "comments/new_comment", :post => post
-    
-=======
   = render "comments/comments", :post => post 
->>>>>>> b017f1b0
   - if mine?(post)
     = link_to 'Destroy', status_message_path(post), :confirm => 'Are you sure?', :method => :delete
     
