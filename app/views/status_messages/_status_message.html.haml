-#   Copyright (c) 2010, Diaspora Inc.  This file is
-#   licensed under the Affero General Public License version 3.  See
-#   the COPYRIGHT file.


%li.message{:id => post.id, :class => ("mine" if current_user.owns?(post))}

  = person_image_link(post.person)

  .content
    %span.from
      = link_to post.person.real_name, post.person 
      = post.message
      
    .info
      %span.time= link_to(how_long_ago(post), object_path(post))
      \--
      = link_to "#{t('.show_comments')} (#{post.comments.count})", '#', :class => "show_post_comments"

    = render "comments/comments", :post => post 

  - if current_user.owns?(post)
    .destroy_link
<<<<<<< HEAD
      = link_to t('.delete'), status_message_path(post), :confirm => t('.are_you_sure'), :method => :delete, :remote => true, :class => "delete"
=======
      = link_to 'Delete', status_message_path(post), :confirm => 'Are you sure?', :method => :delete, :remote => true, :class => "delete"
      = render "shared/reshare", :post => post, :current_user => current_user 
    
>>>>>>> e179ae5b
<|MERGE_RESOLUTION|>--- conflicted
+++ resolved
@@ -21,10 +21,5 @@
 
   - if current_user.owns?(post)
     .destroy_link
-<<<<<<< HEAD
       = link_to t('.delete'), status_message_path(post), :confirm => t('.are_you_sure'), :method => :delete, :remote => true, :class => "delete"
-=======
-      = link_to 'Delete', status_message_path(post), :confirm => 'Are you sure?', :method => :delete, :remote => true, :class => "delete"
-      = render "shared/reshare", :post => post, :current_user => current_user 
-    
->>>>>>> e179ae5b
+      = render "shared/reshare", :post => post, :current_user => current_user 