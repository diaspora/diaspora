-#   Copyright (c) 2010-2011, Diaspora Inc.  This file is
-#   licensed under the Affero General Public License version 3 or later.  See
-#   the COPYRIGHT file.

- content_for :head do
  - if AppConfig.chat.enabled?
    = javascript_include_tag :jsxc, id: 'jsxc',
      data: { endpoint: get_bosh_endpoint }

- if current_user.getting_started?
  #welcome-to-diaspora
    .container
      .row
        .col-md-8.offset1
          %h1
            = t('aspects.index.welcome_to_diaspora', name: current_user.first_name)
          %h3
            = t('aspects.index.introduce_yourself')
        .col-md-2
          .pull-right
            = link_to '&times;'.html_safe, getting_started_completed_path, id: "gs-skip-x", class: "close"

%div.container-fluid
  .row
    .col-md-offset-1.col-md-2#leftNavBar
      #home_user_badge
        = owner_image_link
        %h4
          = link_to current_user.first_name, local_or_remote_person_path(current_user.person)

      %ul#stream_selection
<<<<<<< HEAD
        %li.hoverable{data: {stream: 'stream'}}
          = link_to t("streams.multi.title"), stream_path, rel: 'backbone'
        %li.hoverable{data: {stream: 'activity'}}
          = link_to t("streams.activity.title"), activity_stream_path, rel: 'backbone'
        %li.hoverable{data: {stream: 'mentions'}}
          = link_to t('streams.mentions.title'), mentioned_stream_path, rel: 'backbone'
        %li.all_aspects
          = render 'aspects/aspect_listings', stream: @stream
=======
        %li{data: {stream: "stream"}}
          = link_to t("streams.multi.title"), stream_path, rel: "backbone", class: "hoverable"
        %li{data: {stream: "activity"}}
          = link_to t("streams.activity.title"), activity_stream_path, rel: "backbone", class: "hoverable"
        %li{data: {stream: "mentions"}}
          = link_to t("streams.mentions.title"), mentioned_stream_path, rel: "backbone", class: "hoverable"
        %li.all_aspects
          = render "aspects/aspect_listings", stream: @stream
>>>>>>> dd426354
        %li
          = render "tags/followed_tags_listings"

    .col-md-6
      #aspect_stream_container.stream_container
        = render 'aspects/aspect_stream', stream: @stream

    .col-md-2.rightBar
      #selected_aspect_contacts.section
        .title.no_icon
          %h5.stream_title
            = @stream.title
        .content

      = render 'shared/right_sections'

      %a{id:"back-to-top", title:"#{t('layouts.application.back_to_top')}", href:"#"}
        &#8679;<|MERGE_RESOLUTION|>--- conflicted
+++ resolved
@@ -29,16 +29,6 @@
           = link_to current_user.first_name, local_or_remote_person_path(current_user.person)
 
       %ul#stream_selection
-<<<<<<< HEAD
-        %li.hoverable{data: {stream: 'stream'}}
-          = link_to t("streams.multi.title"), stream_path, rel: 'backbone'
-        %li.hoverable{data: {stream: 'activity'}}
-          = link_to t("streams.activity.title"), activity_stream_path, rel: 'backbone'
-        %li.hoverable{data: {stream: 'mentions'}}
-          = link_to t('streams.mentions.title'), mentioned_stream_path, rel: 'backbone'
-        %li.all_aspects
-          = render 'aspects/aspect_listings', stream: @stream
-=======
         %li{data: {stream: "stream"}}
           = link_to t("streams.multi.title"), stream_path, rel: "backbone", class: "hoverable"
         %li{data: {stream: "activity"}}
@@ -47,7 +37,6 @@
           = link_to t("streams.mentions.title"), mentioned_stream_path, rel: "backbone", class: "hoverable"
         %li.all_aspects
           = render "aspects/aspect_listings", stream: @stream
->>>>>>> dd426354
         %li
           = render "tags/followed_tags_listings"
 
