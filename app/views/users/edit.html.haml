--- conflicted
+++ resolved
@@ -1,8 +1,6 @@
 -#   Copyright (c) 2010, Diaspora Inc.  This file is
 -#   licensed under the Affero General Public License version 3.  See
 -#   the COPYRIGHT file.
-
-<<<<<<< HEAD
 
 :javascript
   $("#settings_nav li > a").click( function() {
@@ -16,8 +14,7 @@
 
 
 - content_for :publish do
-  %h1
-    Settings
+  %h1="#{t('.editing_profile')}"
 
 - content_for :left_pane do
   %ul#settings_nav
@@ -30,62 +27,3 @@
 #services.settings_pane
   = render 'users/services'
     
-=======
-- content_for :publish do
-  %h1="#{t('.editing_profile')}"
-
-- content_for :left_pane do
-  \.
-
-= form_for @user do |f|
-  = f.error_messages
-
-  = f.fields_for :profile do |p|
-
-    %h3="#{t('.picture')}"
-    %div#image_picker
-      = p.hidden_field :image_url, :value => (@profile.image_url if @profile.image_url), :id => 'image_url_field'
-
-      - unless @photos.nil? || @photos.empty?
-        - for photo in @photos
-          - if @profile.image_url && @profile.image_url.include?(photo.url(:thumb_medium))
-            %div.small_photo{:id => photo.url(:thumb_medium), :class=>'selected'}
-              = check_box_tag 'checked_photo', true, true
-              = link_to image_tag(photo.url(:thumb_medium)), "#"
-          - else
-            %div.small_photo{:id => photo.url(:thumb_medium)}
-              = check_box_tag 'checked_photo'
-              = link_to image_tag(photo.url(:thumb_medium)), "#"
-
-      - else
-        =t('.you_dont_have_any_photos')
-        = link_to t('.albums'), albums_path(:aspect => 'all')
-        =t('.page_to_upload_some')
-
-    =will_paginate @photos
-
-    %br
-
-    %h3="#{t('.info')}"
-
-    %p
-      %b
-        ="#{t('.diaspora_username')}:"
-        = @user.diaspora_handle
-
-    %p
-      = p.label :first_name
-      = p.text_field :first_name, :value => @profile.first_name
-    %p
-      = p.label :last_name
-      = p.text_field :last_name, :value => @profile.last_name
-
-  #submit_block
-    = link_to t('.cancel'), root_path
-    or
-    = f.submit t('.update_profile')
-
-#content_bottom
-  .back
-    = link_to "⇧ #{t('.home')}", root_path
->>>>>>> 8f55852e
