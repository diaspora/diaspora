package_assets: on
embed_assets: on
compress_assets: on
gzip_assets: off
javascripts:
  flash_socket:
    - public/javascripts/vendor/FABridge.js
    - public/javascripts/vendor/swfobject.js
    - public/javascripts/vendor/web_socket.js
  jquery:
    - public/javascripts/vendor/jquery152.min.js
  main:
    - public/javascripts/rails.js
    - public/javascripts/vendor/jquery.tipsy.js
    - public/javascripts/vendor/jquery.hotkeys.js
    - public/javascripts/vendor/jquery.autoresize.min.js
    - public/javascripts/vendor/jquery-ui-1.8.9.custom.min.js
<<<<<<< HEAD
=======
    - public/javascripts/vendor/jquery.infinitescroll.min.js
    - public/javascripts/vendor/jquery.expander.js
>>>>>>> 5f406b18
    - public/javascripts/vendor/facebox.js
    - public/javascripts/vendor/timeago.js
    - public/javascripts/vendor/Mustache.js
    - public/javascripts/vendor/charCount.js
    - public/javascripts/jquery.infinitescroll-custom.js
    - public/javascripts/jquery.autocomplete-custom.js
    - public/javascripts/jquery.infieldlabel-custom.js
    - public/javascripts/keycodes.js
    - public/javascripts/fileuploader-custom.js
    - public/javascripts/diaspora.js
    - public/javascripts/widgets/i18n.js
    - public/javascripts/widgets/alert.js
    - public/javascripts/widgets/embedder.js
    - public/javascripts/widgets/timeago.js
    - public/javascripts/widgets/infinite-scroll.js
    - public/javascripts/widgets/directionDetector.js
    - public/javascripts/widgets/notifications.js
    - public/javascripts/widgets/flashes.js
    - public/javascripts/view.js
    - public/javascripts/stream.js
    - public/javascripts/content-updater.js
    - public/javascripts/search.js
    - public/javascripts/contact-edit.js
  login:
    - public/javascripts/login.js
  mobile:
    - public/javascripts/vendor/jquery152.min.js
    - public/javascripts/custom-mobile-scripting.js
    - public/javascripts/vendor/jquery.mobile-1.0a4.js
    - public/javascripts/vendor/jquery.infinitescroll.js
    - public/javascripts/diaspora.js
    - public/javascripts/widgets/i18n.js
    - public/javascripts/widgets/infinite-scroll.js
    - public/javascripts/rails.js
  mailchimp:
    - public/javascripts/vendor/mailchimp/jquery.form.js
    - public/javascripts/vendor/mailchimp/jquery.validate.js
    - public/javascripts/vendor/mailchimp/jquery126.min.js
  aspects:
    - public/javascripts/aspect-edit.js
    - public/javascripts/contact-list.js
  finder:
    - public/javascripts/friend-finder.js
  home:
    - public/javascripts/publisher.js
    - public/javascripts/aspect-filters.js
    - public/javascripts/contact-list.js
    - public/javascripts/aspect-edit-pane.js
    - public/javascripts/fileuploader-custom.js
  people:
    - public/javascripts/vendor/jquery.autoSuggest.custom.js
  photos:
    - public/javascripts/photo-show.js
  inbox:
    - public/javascripts/vendor/jquery.autoSuggest.custom.js
    - public/javascripts/inbox.js
  profile:
    - public/javascripts/vendor/jquery.autoSuggest.custom.js

stylesheets:
  default:
    - public/stylesheets/application.css
    - public/stylesheets/ui.css
    - public/stylesheets/autocomplete.css
    - public/stylesheets/tags.css
    - public/stylesheets/vendor/facebox.css
    - public/stylesheets/vendor/fileuploader.css
    - public/stylesheets/vendor/tipsy.css
    - public/stylesheets/vendor/autoSuggest.css
  rtl:
    - public/stylesheets/rtl.css
 <|MERGE_RESOLUTION|>--- conflicted
+++ resolved
@@ -15,11 +15,7 @@
     - public/javascripts/vendor/jquery.hotkeys.js
     - public/javascripts/vendor/jquery.autoresize.min.js
     - public/javascripts/vendor/jquery-ui-1.8.9.custom.min.js
-<<<<<<< HEAD
-=======
-    - public/javascripts/vendor/jquery.infinitescroll.min.js
     - public/javascripts/vendor/jquery.expander.js
->>>>>>> 5f406b18
     - public/javascripts/vendor/facebox.js
     - public/javascripts/vendor/timeago.js
     - public/javascripts/vendor/Mustache.js
