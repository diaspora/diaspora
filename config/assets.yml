--- conflicted
+++ resolved
@@ -37,12 +37,9 @@
     - public/javascripts/stream.js
     - public/javascripts/content-updater.js
     - public/javascripts/search.js
-<<<<<<< HEAD
     - public/javascripts/contact-edit.js
-=======
   login:
     - public/javascripts/login.js
->>>>>>> 8c1e64a0
   mobile:
     - public/javascripts/vendor/jquery152.min.js
     - public/javascripts/custom-mobile-scripting.js
