#######################################################################
############### DO NOT TOUCH ANYTHING BELOW THIS ######################
#######################################################################

defaults:
  version:
<<<<<<< HEAD
    number: "0.5.0.99" # Do not touch unless doing a release, do not backport the version number that's in master but keep develop to always say "head"
=======
    number: "0.5.0.1" # Do not touch unless doing a release, do not backport the version number that's in master
>>>>>>> 6c164fe2
  heroku: false
  environment:
    url: "http://localhost:3000/"
    certificate_authorities:
    redis:
    require_ssl: true
    single_process_mode: false
    sidekiq:
      namespace:
      concurrency: 5
      retry: 10
      backtrace: 15
      log: 'log/sidekiq.log'
    s3:
      enable: false
      key:
      secret:
      bucket:
      region:
      cache: true
    image_redirect_url:
    assets:
      serve: false
      upload: false
      host:
    pubsub_server: 'https://pubsubhubbub.appspot.com/'
  server:
    port: 3000
    rails_environment: 'development'
    stderr_log:
    stdout_log:
    unicorn_worker: 2
    unicorn_timeout: 90
    embed_sidekiq_worker: false
    sidekiq_workers: 1
  chat:
    enabled: false
    server:
      enabled: true
      certs: 'config/vines'
      accept_self_signed: false
      cross_domain_messages: true
      max_offline_msgs: 150
      c2s:
        address: '0.0.0.0'
        port: 5222
        max_stanza_size: 65536
        max_resources_per_account: 5
      s2s:
        address: '0.0.0.0'
        port: 5269
        max_stanza_size: 131072
        blacklist: []
      bosh:
        proxy: false
        address: '0.0.0.0'
        port: 5280
        bind: '/http-bind'
        max_stanza_size: 65536
        max_resources_per_account: 5
      log:
        file: 'log/vines.log'
        level: 'info'
  privacy:
    jquery_cdn: false
    google_analytics_key:
    piwik:
      enable: false
      host:
      site_id:
    mixpanel_uid:
    chartbeat_uid:
    statistics:
      user_counts: false
      post_counts: false
      comment_counts: false
    camo:
      proxy_markdown_images: false
      proxy_opengraph_thumbnails: false
      proxy_remote_pod_images: false
      root:
      key:
  settings:
    pod_name: 'diaspora*'
    enable_registrations: true
    autofollow_on_join: true
    autofollow_on_join_user: 'diasporahq@joindiaspora.com'
    invitations:
      open: true
      count: 25
    paypal_donations:
      enable: false
      currency: USD
      paypal_hosted_button_id:
      paypal_unhosted_button_encrypted:
    bitcoin_address:
    community_spotlight:
      enable: false
      suggest_email:
    typhoeus_verbose: false
    typhoeus_concurrency: 20
    username_blacklist:
      - 'admin'
      - 'administrator'
      - 'hostmaster'
      - 'info'
      - 'postmaster'
      - 'root'
      - 'ssladmin'
      - 'ssladministrator'
      - 'sslwebmaster'
      - 'sysadmin'
      - 'webmaster'
      - 'support'
      - 'contact'
      - 'example_user1dsioaioedfhgoiesajdigtoearogjaidofgjo'
    captcha:
      enable: true
      image_size: '120x20'
      captcha_length: 5
      image_style: 'simply_green'
      distortion: 'low'
    terms:
      enable: false
      jurisdiction: false
      minimum_age: false
    maintenance:
      remove_old_users:
        enable: false
        after_days: 730
        warn_days: 30
        limit_removals_to_per_day: 100
    source_url:
  services:
    facebook:
      enable: false
      app_id:
      secret:
      open_graph_namespace: 'joindiaspora'
    twitter:
      enable: false
      key:
      secret:
    tumblr:
      enable: false
      key:
      secret:
    wordpress:
      enable: false
      key:
      secret:
  mail:
    enable: false
    sender_address: 'no-reply@example.org'
    method: 'smtp'
    smtp:
      host: 'localhost'
      port: 587
      authentication: 'plain'
      username:
      password:
      starttls_auto: true
      openssl_verify_mode:
      domain:
    sendmail:
      location: '/usr/sbin/sendmail'
      exim_fix: false
    message_bus_api_key:
  admins:
    account:
    podmin_email:

development:
  environment:
    assets:
      serve: true
    single_process_mode: true
    require_ssl: false
  server:
    unicorn_worker: 1
  settings:
    autofollow_on_join: false
    autofollow_on_join_user: ''
production:
  i_am_a_dummy: # Remove if you add an actual override
test:
  environment:
    url: 'http://localhost:9887/'
    single_process_mode: true
    require_ssl: false
    assets:
      serve: true
  settings:
    autofollow_on_join: false
    autofollow_on_join_user: ''
    invitations:
      open: true
  services:
    facebook:
      enable: true
      app_id: 'fake'
      secret: 'sdoigjosdfijg'
  mail:
    enable: true
integration1:
  environment:
    url: 'http://localhost:45789/'
    single_process_mode: true
    assets:
      serve: true
    require_ssl: false
integration2:
  environment:
    url: 'http://localhost:34658/'
    single_process_mode: true
    assets:
      serve: true
    require_ssl: false<|MERGE_RESOLUTION|>--- conflicted
+++ resolved
@@ -4,11 +4,7 @@
 
 defaults:
   version:
-<<<<<<< HEAD
-    number: "0.5.0.99" # Do not touch unless doing a release, do not backport the version number that's in master but keep develop to always say "head"
-=======
-    number: "0.5.0.1" # Do not touch unless doing a release, do not backport the version number that's in master
->>>>>>> 6c164fe2
+    number: "0.5.0.99" # Do not touch unless doing a release, do not backport the version number that's in master
   heroku: false
   environment:
     url: "http://localhost:3000/"
