--- conflicted
+++ resolved
@@ -4,11 +4,7 @@
 
 defaults:
   version:
-<<<<<<< HEAD
-    number: "0.7.99.0" # Do not touch unless doing a release, do not backport the version number that's in master
-=======
     number: "0.7.8.0" # Do not touch unless doing a release, do not backport the version number that's in master
->>>>>>> 6185355e
   heroku: false
   environment:
     url: "http://localhost:3000/"
