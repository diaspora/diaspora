--- conflicted
+++ resolved
@@ -4,13 +4,8 @@
 
 defaults:
   version:
-<<<<<<< HEAD
-    number: "0.0.1.2"
+    number: "0.0.2.0"
     release: true # Do not touch unless in a merge conflict on doing a release, master should have a commit setting this to true which is not backported to the develop branch.
-=======
-    number: "0.0.2.0"
-    release: false # Do not touch unless in a merge conflict on doing a release, master should have a commit setting this to true which is not backported to the develop branch.
->>>>>>> 42f47626
   heroku: false
   environment:
     url: "http://localhost:3000/"
