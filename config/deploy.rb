--- conflicted
+++ resolved
@@ -27,17 +27,8 @@
 #
 set :rails_env, ENV['rails_env'] || ENV['RAILS_ENV'] || all['default_env']
 
-<<<<<<< HEAD
 role :pivots, config['servers']['pivots']['url']
 
-=======
-role :tom,    "tom.joindiaspora.com"
-backers.each{ |backer|
-  role :backer, "#{backer['username']}.joindiaspora.com", :number => backer['number']
-}
-
-#role :ci, "ci.joindiaspora.com"
->>>>>>> 7334501f
 # If you are using Passenger mod_rails uncomment this:
 # if you're still using the script/reapear helper you will need
 # these http://github.com/rails/irs_process_scripts
@@ -65,7 +56,6 @@
   end
 
   task :start_mongo do
-<<<<<<< HEAD
 		run("mkdir -p -v #{current_path}/log/db/ ")
     run("mkdir -p -v #{shared_path}/db/")
 		run("mongod  --fork --logpath #{current_path}/log/db/mongolog.txt --dbpath #{shared_path}/db/ " )
@@ -74,30 +64,17 @@
   task :start_thin do
 		run("mkdir -p -v #{current_path}/log/thin/ ")
 		run("cd #{current_path} && bundle exec thin start -C config/thin.yml")
-=======
-      run("mkdir -p -v #{current_path}/log/db/ ")
-      run("mkdir -p -v #{shared_path}/db/")
-      run("mongod  --fork --logpath #{current_path}/log/db/mongolog.txt --dbpath #{shared_path}/db/ " )
-  end
-
-  task :start_thin do
-      run("mkdir -p -v #{current_path}/log/thin/ ")
-      run("cd #{current_path} && bundle exec thin start -C config/thin.yml")
->>>>>>> 7334501f
   end
 
   task :stop do
     stop_thin
     run("killall -s 2 mongod || true")
   end
-<<<<<<< HEAD
  
   task :go_cold do
     stop
     run("killall nginx")
   end
-=======
->>>>>>> 7334501f
 
   task :stop_thin do
     run("killall -s 2 ruby || true")
@@ -139,36 +116,11 @@
   end
 end
 namespace :db do
-<<<<<<< HEAD
   
   task :purge, :roles => [:pivots] do
     run "cd #{current_path} && bundle exec rake db:purge --trace RAILS_ENV=#{rails_env}"
   end
   
-=======
-
-  task :purge, :roles => [:tom, :backer] do
-    run "cd #{current_path} && bundle exec rake db:purge --trace RAILS_ENV=#{rails_env}"
-  end
-
-  task :tom_seed, :roles => :tom do
-    run "cd #{current_path} && bundle exec rake db:seed:tom --trace RAILS_ENV=#{rails_env}"
-    run "curl -silent -u tom@tom.joindiaspora.com:evankorth http://tom.joindiaspora.com/zombiefriends"
-    backers.each do |backer|
-      run "curl -silent -u  #{backer['username']}@#{backer['username']}.joindiaspora.com:#{backer['username']}#{backer['pin']} http://#{backer['username']}.joindiaspora.com/zombiefriendaccept"
-      #run "curl -silent -u  #{backer['username']}@#{backer['username']}.joindiaspora.com:#{backer['username']}#{backer['pin']} http://#{backer['username']}.joindiaspora.com/set_profile_photo"
-    end
-
-  end
-
-  task :backer_seed, :roles => :backer do
-    (0..10).each { |n|
-      run "curl -silent http://localhost/set_backer_number?number=#{n}", :only => {:number => n}
-    }
-    run "cd #{current_path} && bundle exec rake db:seed:backer --trace RAILS_ENV=#{rails_env}"
-  end
-
->>>>>>> 7334501f
   task :reset do
     purge
   end
