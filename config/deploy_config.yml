--- conflicted
+++ resolved
@@ -6,11 +6,7 @@
   deploy_to: '/usr/local/app/diaspora'
   user: 'root'
   repo: 'git://github.com/diaspora/diaspora.git'
-<<<<<<< HEAD
   branch: 'fb'
-=======
-  branch: 'private_key_user_refactor'
->>>>>>> 8f55852e
   default_env: 'development'
 servers:
   tom:
