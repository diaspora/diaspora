--- conflicted
+++ resolved
@@ -44,8 +44,5 @@
   # the I18n.default_locale when a translation can not be found)
   config.i18n.fallbacks = true
   config.threadsafe!
-<<<<<<< HEAD
-  
-=======
->>>>>>> da9bcb8b
+
 end