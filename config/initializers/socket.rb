--- conflicted
+++ resolved
@@ -30,7 +30,6 @@
   end
   
   def self.view_hash(object)
-<<<<<<< HEAD
     begin
      puts "I be working hard"
      v = WebSocket.view_for(object)
@@ -39,10 +38,7 @@
     puts "in failzord " + v .inspect
       raise "i suck" 
     end
-=======
-    v = WebSocket.view_for(object)
-    puts v
->>>>>>> 44b25e3e
+
     {:class =>object.class.to_s.underscore.pluralize, :html => v}
   end
   
