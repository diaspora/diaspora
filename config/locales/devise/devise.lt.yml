#   Copyright (c) 2010, Diaspora Inc.  This file is
#   licensed under the Affero General Public License version 3 or later.  See
#   the COPYRIGHT file.

lt: 
  devise: 
    confirmations: 
      confirmed: "Paskyra patvirtinta. Prisijungta."
      new: 
        resend_confirmation: "Siųsti patvirtinimo nurodymus iš naujo"
      send_instructions: "Netrukus bus išsiųstas el. laiškas su nurodymais, kaip patvirtinti paskyrą."
    failure: 
      inactive: "Paskyra dar neaktyvuota."
      invalid: "Neteisingas el. pašto adresas arba slaptažodis."
      invalid_token: "Neteisingas prisijungimo raktas."
      locked: "Paskyra užrakinta."
      timeout: "Sesija baigėsi. Norint tęsti, reikia prisijungti iš naujo."
      unauthenticated: "Norint tęsti, reikia prisijungti arba susikurti paskyrą."
      unconfirmed: "Norint prisijungti, reikia patvirtinti savo paskyrą."
    invitations: 
      invitation_token_invalid: "Neteisingas pakvietimo raktas!"
      send_instructions: "Pakvietimas išsiųstas."
      updated: "Slaptažodis pakeistas sėkmingai. Prisijungta."
    mailer: 
      confirmation_instructions: 
        confirm: "Patvirtinti paskyrą"
        subject: "Patvirtinimo nurodymai"
        you_can_confirm: "Paskyrą galima patvirtinti žemiau pateikta nuoroda:"
      hello: "Labas, %{email}!"
      invitation: 
        accept: "Priimti pakvietimą"
        ignore: "Jei nenori priimti pakvietimo, ignoruok šį laišką."
        no_account_till: "Paskyra nebus sukurta, kol nebus pasinaudota aukščiau esančia nuoroda ir užregistruotas naujas vartotojas."
        subject: "Draugas nori prisijungti prie Diasporos!"
      inviters: 
        accept_at: ", adresu %{url} kurį galima priimti naudojantis žemiau pateikta nuoroda."
        has_invited_you: "%{name} kviečia prisijungti prie Diasporos"
        have_invited_you: "%{names} kviečia prisijungti prie Diasporos"
      reset_password_instructions: 
        change: "Keisti slaptažodį"
        ignore: "Jei tu to neprašei, nekreipk dėmesio į šį laišką."
        someone_requested: "Kažkas paprašė pakeisti tavo slaptažodį. Tai galima padaryti naudojatis žemiau pateikta nuoroda."
        subject: "Nurodymai, kaip atstatyti slaptažodį"
        wont_change: "Slaptažodis liks nepakeistas, kol nebus pasinaudota aukščiau esančia nuoroda ir sukurtas naujas slaptažodis."
      unlock_instructions: 
        account_locked: "Paskyra užrakinta dėl per daug bandymų prisijungti."
        click_to_unlock: "Spustelk šią nuorodą ir paskyra bus atrakinta:"
        subject: "Nurodymai, kaip atrakinti"
        unlock: "Atrakinti mano paskyrą"
      welcome: "Labas, %{email}!"
    passwords: 
      edit: 
        change_password: "Keisti mano slaptažodį"
      new: 
        forgot_password: "Pamiršai slaptažodį?"
        send_password_instructions: "Siųsti nurodymus, kaip atstatyti slaptažodį"
      send_instructions: "Netrukus gausite el. laišką su nurodymais, kaip atstatyti slaptažodį."
      updated: "Slaptažodis pakeistas sėkmingai. Prisijungta."
    registrations: 
      destroyed: "Paskyra sėkmingai atšaukta. Iki pasimatymo!"
      signed_up: "Prisijungta sėkmingai. Jei nustatyta, patvirtinimas nusiųstas į el. paštą."
      updated: "Paskyra atnaujinta sėkmingai."
    sessions: 
      new: 
<<<<<<< HEAD
        alpha_software: "Ši programinė įranga nėra pilnai užbaigta."
        bugs_and_feedback: "Naudojantis gali pasitaikyti klaidų. Apie pasitaikiusius nesklandumus galima praneštis naudojantis mygtuku naršyklės dešinėje. Klaidas stengsimės ištaisyti kuo skubiau."
        have_a_problem: "Kyla problemų? Atsakymai čia"
        login: Prisijungti
        modern_browsers: "palaiko tik modernias naršykles."
        password: Slaptažodis
        remember_me: "Prisiminti"
        sign_in: "Prisijungti"
        username: "Vartotojo vardas"
=======
        alpha_software: "You are about to use alpha software."
        bugs_and_feedback: "Be advised, you will experience bugs.  We encourage you to use the Feedback button on the right hand side of your browser to report any hiccups!  We will work as fast as we can to resolve any issues you report."
        have_a_problem: "Have a problem? Find an answer here"
        login: "Login"
        modern_browsers: "only supports modern browsers."
        password: "Password"
        remember_me: "Remember me"
        sign_in: "Sign in"
        username: "Username"
>>>>>>> d7609ef6
      signed_in: "Sėkmingai prisijungta."
      signed_out: "Sėkmingai atsijungta."
    shared: 
      links: 
<<<<<<< HEAD
        forgot_your_password: "Pamiršai slaptažodį?"
        receive_confirmation: "Negavai nurodymų, kaip patvirtinti paskyrą?"
        receive_unlock: "Negavai nurodymų, kaip atrakinti paskyrą?"
        sign_in: "Prisijungti"
        sign_up: "Registruotis"
=======
        forgot_your_password: "Forgot your password?"
        receive_confirmation: "Didn't receive confirmation instructions?"
        receive_unlock: "Didn't receive unlock instructions?"
        sign_in: "Sign in"
        sign_up: "Sign up"
        sign_up_closed: "Open signups are closed at this time."
>>>>>>> d7609ef6
    unlocks: 
      new: 
        resend_unlock: "Siųsti nurodymus, kaip atrakinti, iš naujo"
      send_instructions: "Netrukus bus išsiųstas el. laiškas su nurodymais, kaip atrakinti paskyrą."
      unlocked: "Paskyra atrakinta. Prisijungta."
  errors: 
    messages: 
      already_confirmed: "jau patvirtinta"
      not_found: "nerasta"
      not_locked: "nebuvo užrakinta"<|MERGE_RESOLUTION|>--- conflicted
+++ resolved
@@ -62,7 +62,6 @@
       updated: "Paskyra atnaujinta sėkmingai."
     sessions: 
       new: 
-<<<<<<< HEAD
         alpha_software: "Ši programinė įranga nėra pilnai užbaigta."
         bugs_and_feedback: "Naudojantis gali pasitaikyti klaidų. Apie pasitaikiusius nesklandumus galima praneštis naudojantis mygtuku naršyklės dešinėje. Klaidas stengsimės ištaisyti kuo skubiau."
         have_a_problem: "Kyla problemų? Atsakymai čia"
@@ -72,35 +71,16 @@
         remember_me: "Prisiminti"
         sign_in: "Prisijungti"
         username: "Vartotojo vardas"
-=======
-        alpha_software: "You are about to use alpha software."
-        bugs_and_feedback: "Be advised, you will experience bugs.  We encourage you to use the Feedback button on the right hand side of your browser to report any hiccups!  We will work as fast as we can to resolve any issues you report."
-        have_a_problem: "Have a problem? Find an answer here"
-        login: "Login"
-        modern_browsers: "only supports modern browsers."
-        password: "Password"
-        remember_me: "Remember me"
-        sign_in: "Sign in"
-        username: "Username"
->>>>>>> d7609ef6
       signed_in: "Sėkmingai prisijungta."
       signed_out: "Sėkmingai atsijungta."
     shared: 
       links: 
-<<<<<<< HEAD
         forgot_your_password: "Pamiršai slaptažodį?"
         receive_confirmation: "Negavai nurodymų, kaip patvirtinti paskyrą?"
         receive_unlock: "Negavai nurodymų, kaip atrakinti paskyrą?"
         sign_in: "Prisijungti"
         sign_up: "Registruotis"
-=======
-        forgot_your_password: "Forgot your password?"
-        receive_confirmation: "Didn't receive confirmation instructions?"
-        receive_unlock: "Didn't receive unlock instructions?"
-        sign_in: "Sign in"
-        sign_up: "Sign up"
-        sign_up_closed: "Open signups are closed at this time."
->>>>>>> d7609ef6
+        sign_up_closed: "Atviri prisijungimai šiuo metu uždaryti."
     unlocks: 
       new: 
         resend_unlock: "Siųsti nurodymus, kaip atrakinti, iš naujo"
