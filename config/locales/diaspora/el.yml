#   Copyright (c) 2010-2013, Diaspora Inc.  This file is
#   licensed under the Affero General Public License version 3 or later.  See
#   the COPYRIGHT file.



el:
  _applications: "Εφαρμογές"
  _comments: "Σχόλια"
  _contacts: "Επαφές"
  _help: "Βοήθεια"
  _home: "Αρχική"
  _photos: "Φωτογραφίες"
  _services: "Υπηρεσίες"
  account: "Λογαριασμός"
  activerecord:
    errors:
      models:
        contact:
          attributes:
            person_id:
              taken: "πρέπει να είναι μοναδικό μεταξύ των επαφών του χρήστη."
        person:
          attributes:
            diaspora_handle:
              taken: "είναι ήδη σε χρήση"
        request:
          attributes:
            from_id:
              taken: "είναι αντίγραφο ενός προϋπάρχοντος αιτήματος."
        reshare:
          attributes:
            root_guid:
              taken: "Έχεις ήδη κοινοποιήσει αυτή την ανάρτηση!"
        user:
          attributes:
            email:
              taken: "είναι ήδη σε χρήση."
            person:
              invalid: "είναι άκυρη."
            username:
              invalid: "μη έγκυρο. Επιτρέπονται μόνο γράμματα, νούμερα και \"κάτω παύλες\" (_)"
              taken: "είναι ήδη σε χρήση."
  admins:
    admin_bar:
      pages: "Σελίδες"
      pod_stats: "Στατιστικά του Pod"
      sidekiq_monitor: "Sidekiq monitor"
      user_search: "Αναζήτηση χρηστών"
      weekly_user_stats: "Εβδομαδιαία στατιστικά χρηστών"
    stats:
      2weeks: "2 εβδομάδων"
      50_most: "Οι 50 πιο Δημοφιλείς Ετικέτες"
      comments:
        one: "%{count} σχόλιο"
        other: "%{count} σχόλια"
        zero: "%{count} σχόλια"
      current_segment: "Το τρέχον τμήμα είναι κατά μέσο όρο <b>%{post_yest}</b> αναρτήσεις ανά χρήστη, από <b>%{post_day}</b>"
      daily: "Ημέρας"
      display_results: "εμφάνιση αποτελεσμάτων <b>%{segment}</b>"
      go: "Μετάβαση"
      month: "Μηνός"
      posts:
        one: "%{count} ανάρτηση"
        other: "%{count} αναρτήσεις"
        zero: "%{count} αναρτήσεις"
      shares:
        one: "%{count} κοινοποίηση"
        other: "%{count} κοινοποιήσεις"
        zero: "%{count} κοινοποιήσεις"
      tag_name: "Όνομα ετικέτας: <b>%{name_tag}</b> Μετρητής: <b>%{count_tag}</b>"
      usage_statistic: "Στατιστικά χρήσης"
      users:
        one: "%{count} χρήστης"
        other: "%{count} χρήστες"
        zero: "%{count} χρήστες"
      week: "Εβδομάδας"
    user_entry:
      ? "no"
      : όχι
      nsfw: "#nsfw"
      ? "yes"
      : ναί
    user_search:
      add_invites: "Προσθέστε προσκλήσεις"
      email_to: "Στείλτε email με Πρόσκληση"
      under_13: "Προβολή χρηστών που είναι κάτω των 13"
      users:
        one: "%{count} χρήστης βρέθηκε"
        other: "%{count} χρήστες βρέθηκαν"
        zero: "%{count} χρήστες βρέθηκαν"
      you_currently:
        one: "Αυτή τη στιγμή έχεις μία πρόσκληση %{link}"
        other: "Αυτή τη στιγμή έχεις %{count} προσκλήσεις %{link}"
        zero: "Αυτή τη στιγμή δεν έχετε προσκλήσεις %{link}"
    weekly_user_stats:
      amount_of:
        one: "Σύνολο νέων χρηστών αυτήν την βδομάδα: %{count}"
        other: "Σύνολο νέων χρηστών αυτήν την βδομάδα: %{count}"
        zero: "Σύνολο νέων χρηστών αυτήν την βδομάδα: κανείς"
      current_server: "Η ημερομηνία στον server είναι %{date}"
  ago: "πριν από %{time}"
  all_aspects: "Όλες οι πτυχές"
  application:
    helper:
      unknown_person: "Άγνωστο άτομο"
      video_title:
        unknown: "Άγνωστος τίτλος video"
  are_you_sure: "Είσαι σίγουρος;"
  are_you_sure_delete_account: "Θέλεις σίγουρα να κλείσεις τον λογαριασμό σου; Αυτό δεν μπορεί να αναιρεθεί!"
  aspect_memberships:
    destroy:
      failure: "Αποτυχία στην αφαίρεση προσώπου από την πτυχή"
      no_membership: "Δεν βρέθηκε το επιλεγμένο άτομο σε αυτή την πτυχή"
      success: "Αφαιρέθηκε επιτυχώς το πρόσωπο από την πτυχή"
  aspects:
    add_to_aspect:
      failure: "Αποτυχία προσθήκης επαφής στην πτυχή."
      success: "Επιτυχής προσθήκη επαφής στην πτυχή."
    aspect_listings:
      add_an_aspect: "+ Προσθέστε μια πτυχή"
      deselect_all: "Αποεπιλογή όλων"
      edit_aspect: "Επεξεργασία %{name}"
      select_all: "Επιλογή όλων"
    aspect_stream:
      make_something: "Κάνε κάτι"
      stay_updated: "Μείνε ενημερωμένος"
      stay_updated_explanation: "Η κεντρική σου ροή απαρτίζεται από όλες τις επαφές σου, ετικέτες που ακολουθείς, και αναρτήσεις από μερικά ενεργά μέλη της κοινότητας."
    contacts_not_visible: "Οι επαφές σ' αυτήν την πτυχή δεν θα μπορούν να δουν ο ένας τον άλλον."
    contacts_visible: "Οι επαφές σ' αυτήν την πτυχή θα μπορούν να δουν ο ένας τον άλλον."
    create:
      failure: "Η δημιουργία της πτυχής απέτυχε."
      success: "Η νέα σου πτυχή %{name} δημιουργήθηκε"
    destroy:
      failure: "Το %{name} δεν μπορεί να αφαιρεθεί."
      success: "Ο/Η %{name} αφαιρέθηκε επιτυχώς."
    edit:
      aspect_chat_is_enabled: "Οι επαφές σε αυτήν την πτυχή μπορούν να συνομιλήσουν μαζί σου."
      aspect_chat_is_not_enabled: "Οι επαφές σε αυτήν την πτυχή δεν μπορούν να συνομιλήσουν μαζί σου."
      aspect_list_is_not_visible: "η λίστα σου είναι κρυφή στους άλλους στην πτυχή"
      aspect_list_is_visible: "Οι επαφές αυτής της πτυχής είναι ορατές μεταξύ τους."
      confirm_remove_aspect: "Θέλεις σίγουρα να διαγράψεις αυτή την πτυχή;"
      grant_contacts_chat_privilege: "Να δωθούν δικαίωματα συνομιλίας στις επαφές αυτής της πτυχής;"
      make_aspect_list_visible: "Θέλεις οι επαφές αυτής της πτυχής να είναι ορατές μεταξύ τους;"
      remove_aspect: "Διαγραφή αυτής της πτυχής"
      rename: "Μετονομασία"
      set_visibility: "Ορισμός ορατότητας"
      update: "Ενημέρωση"
      updating: "Ενημέρωση"
    index:
      diaspora_id:
        content_1: "Το diaspora* αναγνωριστικό σου (ID) είναι:"
        content_2: "Δώσε το σε κάποιον και θα μπορεί να σε βρει στο diaspora*."
        heading: "Αναγνωριστικό diaspora* (ID)"
      donate: "Κάνε μια Δωρεά"
      handle_explanation: "Αυτό είναι το αναγνωριστικό σου στο diaspora* (ID). Όπως και με μια διεύθυνση email, μπορείς να το δώσεις σε άλλους για να σε βρουν."
      help:
        any_problem: "Υπάρχει πρόβλημα;"
        contact_podmin: "Επικοινώνησε με τον διαχειριστή του pod!"
        do_you: "Μήπως.."
        email_feedback: "Αν θέλεις, μπορείς να στείλεις τα σχόλιά σου με %{link}."
        email_link: "Email"
        feature_suggestion: "... έχεις να προτείνεις ένα χαρακτηριστικό %{link} ;"
        find_a_bug: "... βρήκες ένα σφάλμα %{link} ;"
        have_a_question: "... έχεις μία ερώτηση %{link} ;"
        here_to_help: "Η κοινότητα του diaspora* είναι εδώ για να σε βοηθήσει!"
        mail_podmin: "Email Διαχειριστή"
        need_help: "Χρειάζεσαι βοήθεια;"
        tag_bug: "bug"
        tag_feature: "feature"
        tag_question: "question"
        tutorial_link_text: "Οδηγοί"
        tutorials_and_wiki: "%{faq}, %{tutorial} και %{wiki} : Βοήθεια για τα πρώτα σου βήματα."
      introduce_yourself: "Αυτή είναι η Ροή σου. Μπες και συστήσου."
      keep_diaspora_running: "Κράτησε την ανάπτυξη του diaspora* σε γρήγορους ρυθμούς με μια μηνιαία δωρεά!"
      keep_pod_running: "Βοήθησε στην ομαλή λειτουργία του %{pod}, προσφέροντας ένα κέρασμα στους διαχειριστές των servers μας!"
      new_here:
        follow: "Ακολούθησε την ετικέτα %{link} και καλωσόρισε νέους χρήστες στο diaspora*!"
        learn_more: "Μάθε περισσότερα"
        title: "Καλωσόρισε Νέους Χρήστες"
      no_contacts: "Καμία επαφή"
      no_tags: "+ Βρες μια ετικέτα να ακολουθήσεις"
      people_sharing_with_you: "Άτομα που μοιράζονται μαζί σου"
      post_a_message: "Δημοσίευσε ένα μήνυμα >>"
      services:
        content: "Μπορείς να συνδέσεις τις παρακάτω υπηρεσίες στο diaspora*:"
        heading: "Σύνδεσε Υπηρεσίες"
      unfollow_tag: "Σταμάτα να ακολουθείς την ετικέτα #%{tag}"
      welcome_to_diaspora: "Καλωσήρθες στο diaspora*, %{name}!"
    new:
      create: "Δημιουργία"
      name: "Όνομα (εμφανίζετε μόνο σε σένα)"
    no_contacts_message:
      community_spotlight: "Μέλη της κοινότητας"
      or_spotlight: "Ή μπορείς να το μοιραστείς με %{link}"
      try_adding_some_more_contacts: "Μπορείς να ψάξεις ή να προσκαλέσεις περισσότερες επαφές."
      you_should_add_some_more_contacts: "Πρέπει να προσθέσεις περισσότερες επαφές!"
    no_posts_message:
      start_talking: "Κανένας δεν έχει δημοσιεύσει κάτι ακόμα!"
    one: "1 πτυχή"
    other: "%{count} πτυχές"
    seed:
      acquaintances: "Γνωριμίες"
      family: "Οικογένεια"
      friends: "Φίλοι"
      work: "Εργασία"
    update:
      failure: "Η πτυχή σου, %{name}, έχει πολύ μεγάλο όνομα για να αποθηκευτεί."
      success: "Έγινε επιτυχώς η επεξεργασία της πτυχής σου, %{name}."
    zero: "Kαμία πτυχή"
  back: "Πίσω"
  blocks:
    create:
      failure: "Δεν μπόρεσα να αγνοήσω αυτόν τον χρήστη.  #evasion"
      success: "Εντάξει, δεν θα ξαναδείς αυτό το χρήστη στη ροή σου. #σίγαση!"
    destroy:
      failure: "Δεν μπόρεσα να σταματήσω να αγνοώ αυτό το χρήστη. #evasion"
      success: "Για να δούμε τι έχουν να πουν! #sayhello"
  bookmarklet:
    explanation: "ανάρτησε στο diaspora* από οπουδήποτε, σύρε αυτό τον σύνδεσμο στα αγαπημένα => %{link}."
    heading: "Εφαρμογή σελιδοδείκτη"
    post_something: "Ανάρτησε στο diaspora*"
    post_success: "Αναρτήθηκε! Κλείνει!"
  cancel: "Ακύρωση"
  comments:
    new_comment:
      comment: "Σχολίασε"
      commenting: "Σχολιάζει..."
    one: "1 σχόλιο"
    other: "%{count} σχόλια"
    zero: "Κανένα σχόλιο"
  contacts:
    create:
      failure: "Αποτυχία δημιουργίας επαφής"
    index:
      add_a_new_aspect: "Πρόσθεσε μια νέα πτυχή"
      add_to_aspect: "Πρόσθεσε επαφές στο %{name}"
      all_contacts: "Όλες οι επαφές"
      community_spotlight: "Δημοσιεύσεις κοινότητας"
      my_contacts: "Οι επαφές μου"
      no_contacts: "Φαίνεται πως χρειάζεται να προσθέσεις μερικές επαφές!"
      no_contacts_message: "Δες και %{community_spotlight}"
      only_sharing_with_me: "Μοιράζονται μόνο με εμένα"
      start_a_conversation: "Ξεκίνα μια συζήτηση"
      title: "Επαφές"
      your_contacts: "Οι επαφές σου"
    one: "1 επαφή"
    other: "%{count} επαφές"
    sharing:
      people_sharing: "Άτομα που μοιράζονται μαζί σου:"
    spotlight:
      community_spotlight: "Δημοσιεύσεις κοινότητας"
      suggest_member: "Πρότεινε ένα μέλος"
    zero: "Καμία επαφή"
  conversations:
    conversation:
      participants: "Συμμετέχοντες"
    create:
      fail: "Μη έγκυρο μήνυμα"
      no_contact: "Πρέπει πρώτα να προσθέσεις μια επαφή!"
      sent: "Μήνυμα εστάλη"
    helper:
      new_messages:
        few: "%{count} νέα μηνύματα"
        many: "%{count} νέα μηνύματα"
        one: "1 νέο μήνυμα"
        other: "%{count} νέα μηνύματα"
        two: "%{count} νέα μηνύματα"
        zero: "Κανένα νέο μήνυμα"
    index:
      inbox: "Εισερχόμενα"
      no_conversation_selected: "Δεν επιλέχτηκε συζήτηση"
      no_messages: "Κανένα μήνυμα"
    new:
      abandon_changes: "Απόρριψη αλλαγών;"
      send: "Αποστολή"
      sending: "Αποστολή..."
      subject: "Θέμα"
      to: "Προς"
    show:
      delete: "Διαγραφή συζήτησης"
      reply: "Απάντηση"
      replying: "Απάντηση..."
  date:
    formats:
      birthday: "%B %d"
      birthday_with_year: "%B %d %Y"
      fullmonth_day: "%B %d"
  delete: "Διαγραφή"
  email: "Email"
  error_messages:
    helper:
      correct_the_following_errors_and_try_again: "Διόρθωσε τα ακόλουθα σφάλματα και προσπάθησε ξανά."
      invalid_fields: "Άκυρα πεδία"
    login_try_again: "Παρακαλώ <a href='%{login_link}'>συνδέσου</a> και ξαναπροσπάθησε."
    post_not_public: "Η ανάρτηση που προσπαθείς να δεις δεν είναι δημόσια!"
  fill_me_out: "Ενημέρωσε με"
  find_people: "Βρες άτομα ή #ετικέτες"
  help:
    account_and_data_management:
      close_account_a: "Πηγαίνετε στο κάτω μέρος στη σελίδα των ρυθμίσεών σας και πατήστε το κουμπί \"Κλείσιμο Λογαριασμού\". Για να ολοκληρωθεί η διαδικασία θα σας ζητηθεί να εισάγετε τον κωδικό σας. Να θυμάστε ότι, αν κλείσετε τον λογαριασμό σας δεν θα μπορέσετε <strong>ποτέ</strong> να επανεγγραφείτε με το ίδιο όνομα χρήστη στο ίδιο pod."
      close_account_q: "Πώς διαγράφω τον λογαριασμό μου;"
      data_other_podmins_q: "Μπορούν οι διαχειριστές από άλλους εξυπηρετητές (pod) να δουν τις πληροφορίες μου;"
      data_visible_to_podmin_a: "Εν ολίγοις: τα πάντα. Η επικοινωνία μεταξύ των εξυπηρετητών (pods) είναι πάντα κρυπτογραφημένη (χρησιμοποιώντας SSL και την κρυπτογράφηση μεταφοράς του diaspora*), αλλά η αποθήκευση δεδομένων στον εξυπηρετητή δεν είναι. Εάν το ήθελε, ο διαχειριστής δεδομένων του εξυπηρετητή σας (συνήθως το άτομο που λειτουργεί τον εξυπηρετητή), θα μπορούσε να έχει πρόσβαση σε όλα τα δεδομένα του προφίλ σας και οτιδήποτε δημοσιεύετε (όπως συμβαίνει με τις περισσότερες ιστοσελίδες που αποθηκεύουν δεδομένα). Αυτός είναι ο λόγος που σας δίνουμε την επιλογή σε ποιον εξυπηρετητή να εγγραφείτε, ώστε να επιλέξετε κάποιον που  διαχειριστής του είναι της εμπιστοσύνης σας. Αν λειτουργείτε τον δικό σας εξυπηρετητή θα έχετε μεγαλύτερη ιδιωτικότητα, αφού θα είστε εσείς που θα έχετε τον πλήρη έλεγχο της βάσης δεδομένων."
      data_visible_to_podmin_q: "Πόσες από τις πληροφορίες μου μπορεί να δει ο διαχειριστής του εξυπηρετητή μου (pod);"
      download_data_a: "Ναι. Στο κάτω μέρος της καρτέλας \"Λογαριασμός\", στην σελίδα των ρυθμίσεων, υπάρχουν δύο κουμπιά για το κατέβασμα των δεδομένων σας και για το κατέβασμα των φωτογραφιών σας."
      download_data_q: "Μπορώ να κατεβάσω ένα αντίγραφο όλων των δεδομένων μου που συμπεριλαμβάνονται στον λογαριασμό μου;"
      move_pods_a: "Στο μέλλον θα είναι δυνατόν να εξάγεις τις πληροφορίες του λογαριασμού σου από έναν εξυπηρετητή (pod) και να τις εισάγεις σε έναν άλλον, αλλά αυτό προς το παρόν δεν είναι δυνατό. Θα μπορούσες να ανοίξεις έναν καινούριο λογαριασμό και να προσθέσεις τις επαφές σου στις πτυχές αυτού κι ύστερα να ζητήσεις από τις επαφές σου να σε προσθέσουν κι αυτοί στις δικές τους πτυχές."
      move_pods_q: "Πώς μεταφέρω τον λογαριασμό μου από έναν εξυπηρετητή (pod) σε άλλον;"
      title: "Διαχείριση Λογαριασμού και Δεδομένων"
    aspects:
      delete_aspect_q: "Πώς μπορώ να διαγράψω μια πτυχή;"
      person_multiple_aspects_q: "Μπορώ να προσθέσω ένα άτομο σε πολλαπλές πτυχές;"
      post_multiple_aspects_q: "Μπορώ να αναρτήσω περιεχόμενο σε πολλαπλές πτυχές ταυτόχρονα;"
      remove_notification_a: "Όχι. Ούτε εκείνοι/ες ειδοποιούνται αν τους/τις προσθέσετε σε περισσότερες πτυχές, ακόμη κι αν επικοινωνείτε ήδη μαζί τους."
      rename_aspect_q: "Πώς μπορώ να μετονομάσω μια πτυχή;"
      title: "Πτυχές"
      what_is_an_aspect_q: "Τι είναι πτυχή;"
    foundation_website: "Η ιστοσελίδα του ιδρύματος diaspora*"
    getting_help:
      get_support_a_hashtag: "Υποβάλετε ένα δημόσιο ερώτημα στο diaspora* χρησιμοποιώντας την ετικέτα της ερώτησης ( %{question} )"
      get_support_a_irc: "Πάρτε μέρος στο %{irc} (ζωντανή συζήτηση)"
      get_support_a_tutorials: "Δείτε τα %{tutorials} μας"
      get_support_a_website: "Επισκεφθείτε τη %{link} μας"
      get_support_a_wiki: "Αναζητήστε στην %{link}"
      get_support_q: "Τι γίνεται εάν η ερώτηση μου δεν έχει απαντηθεί στις Συχνές Ερωτήσεις (FAQ); Πού αλλού μπορώ να βρω υποστήριξη;"
      getting_started_a: "Είσαστε τυχερός/ή. Δοκιμάστε τις %{tutorial_series} στην σελίδα του έργου μας. Θα σας δείξουν βήμα - βήμα την διαδικασία εγγραφής και θα σας μάθει όλα τα βασικά πράγματα που χρειάζεται να ξέρετε σχετικά με το diaspora*."
      getting_started_q: "Βοήθεια! Χρειάζομαι βοήθεια με τα βασικά για να ξεκινήσω!"
      title: "Λήψη βοήθειας"
    here: "εδώ"
    irc: "Κανάλι συζήτησης IRC"
    markdown: "Markdown"
    miscellaneous:
      diaspora_app_q: "Υπαρχη εφαρμογή diaspora* για Android ή iOS;"
    pods:
      use_search_box_q: "Πώς μπορώ να χρησιμοποιήσω το πλαίσιο αναζήτησης για να βρω συγκεκριμένα άτομα;"
    posts_and_posting:
      image_text: "κείμενο εικόνας"
      insert_images_q: "Πώς μπορώ να εισάγω εικόνες στις αναρτήσεις;"
    private_posts:
      title: "Ιδιωτικές αναρτήσεις"
    private_profiles:
      title: "Ιδιωτικά προφίλ"
    title_header: "Βοήθεια"
    tutorial: "οδηγός"
    tutorials: "οδηγοί"
    wiki: "wiki"
  hide: "Απόκρυψη"
  ignore: "Αγνόησε"
  invitation_codes:
    excited: "Ο/Η %{name} χαίρεται που σε βλέπει εδώ."
  invitations:
    a_facebook_user: "Ένας χρήστης του Facebook"
    check_token:
      not_found: "Το σύμβολο της πρόσκλησης δεν βρέθηκε"
    create:
      already_contacts: "Είσαι ήδη συνδεδεμένος με αυτό το άτομο"
      already_sent: "Έχεις ήδη προσκαλέσει αυτό το άτομο."
      empty: "Παρακαλώ εισήγαγε τουλάχιστον μία διεύθυνση email."
      no_more: "Δεν έχεις άλλες προσκλήσεις."
      note_already_sent: "Προσκλήσεις έχουν ήδη σταλεί στα: %{emails}"
      own_address: "Δεν μπορείς να στείλεις πρόσκληση στη διεύθυνση σου."
      rejected: "Οι παρακάτω διευθύνσεις email είχαν προβλήματα: "
      sent: "Η προσκλήσεις σου έχουν σταλεί στα: %{emails}"
    edit:
      accept_your_invitation: "Αποδέξου την πρόσκληση"
      your_account_awaits: "Ο λογαριασμός σου περιμένει!"
    new:
      already_invited: "Τα παρακάτω άτομα δεν αποδέχτηκαν την πρόσκληση σου:"
      aspect: "Πτυχή"
      check_out_diaspora: "Δοκίμασε το diaspora*!"
      codes_left:
        one: "Μία πρόσκληση απομένει γι' αυτό τον κωδικό"
        other: "%{count} προσκλήσεις απομένουν γι' αυτό τον κωδικό"
        zero: "Δεν απομένουν προσκλήσεις γι' αυτό τον κωδικό"
      comma_separated_plz: "Μπορείς να εισάγεις πολλαπλές διευθύνσεις email χωρισμένες με κόμμα."
      if_they_accept_info: "αν δεχτούν, θα προστεθούν στην πτυχή που τους προσκάλεσες."
      invite_someone_to_join: "Προσκάλεσε κάποιον στο diaspora*!"
      language: "Γλώσσα"
      paste_link: "Μοιράσου αυτόν τον σύνδεσμο με τους φίλους σου για να τους προσκαλέσετε στο diaspora*, ή στείλε τον απευθείας με email."
      personal_message: "Προσωπικό μήνυμα"
      resend: "Αποστολή ξανά"
      send_an_invitation: "Στείλε μια πρόσκληση"
      send_invitation: "Στείλε πρόσκληση"
      sending_invitation: "Αποστολή πρόσκλησης..."
      to: "Στον"
  layouts:
    application:
      back_to_top: "Πίσω στην αρχή"
      powered_by: "Powered by diaspora*"
      public_feed: "Δημόσια ανατροφοδότηση (feed) του diaspora* για τον χρήστη %{name}"
      source_package: "Μεταφορτώστε το πακέτο του πηγαίου κώδικα"
      toggle: "Αλλαγή σε κινητό"
      whats_new: "Τι νέα;"
      your_aspects: "Οι πτυχές σου"
    header:
      admin: "Διαχειριστής"
      blog: "Iστολόγιo"
      code: "Κώδικας"
      help: "Βοήθεια"
      login: "Είσοδος"
      logout: "Αποσύνδεση"
      profile: "Προφίλ"
      recent_notifications: "Πρόσφατες ειδοποιήσεις"
      settings: "Ρυθμίσεις"
      view_all: "Προβολή όλων"
  likes:
    likes:
      people_dislike_this:
        one: "Δεν αρέσει σε 1 άτομο"
        other: "Δεν αρέσει σε %{count} άτομα"
        zero: "Κανένας δεν ανέφερε ότι δεν του αρέσει"
      people_like_this:
        one: "Αρέσει σε 1 άτομο"
        other: "Αρέσει σε %{count} άτομα"
        zero: "Δεν αρέσει σε κανέναν"
      people_like_this_comment:
        few: "Αρέσει σε %{count} χρήστες"
        many: "Αρέσει σε %{count} χρήστες"
        one: "Αρέσει σε %{count} χρήστη"
        other: "Αρέσει σε %{count} χρήστες"
        two: "αρέσει σε %{count}"
        zero: "Δεν αρέσει σε κανέναν "
  limited: "Περιορισμένο"
  more: "Περισσότερα"
  next: "Επόμενο"
  no_results: "Δεν βρέθηκαν αποτελέσματα"
  notifications:
    also_commented:
      one: "Ο/Η %{actors} σχολίασε τη %{post_link} του %{post_author} επίσης."
      other: "Οι %{actors} σχολίασαν τη %{post_link} του %{post_author} επίσης."
      zero: "Οι %{actors} επίσης σχολίασαν τη %{post_link} του %{post_author}"
    also_commented_deleted:
      one: "Ο/Η %{actors} σχολίασε μια διαγραμμένη δημοσίευση. "
      other: "Οι %{actors} σχολίασαν μια διαγραμμένη δημοσίευση. "
      zero: "Ο %{actors} σχολίασε μια διαγεγραμμένη δημοσίευση. "
    comment_on_post:
      one: "Ο/Η %{actors} σχολίασε στη δημοσίευση σου %{post_link}."
      other: "Οι %{actors} σχολίασαν στη δημοσίευση σου %{post_link}."
      zero: "Ο/Η %{actors} σχολίασε στη δημοσίευση σου %{post_link}."
    helper:
      new_notifications:
        few: "%{count} νέες ειδοποιήσεις"
        many: "%{count} νέες ειδοποιήσεις"
        one: "1 νέα ειδοποίηση"
        other: "%{count} νέες ειδοποιήσεις"
        two: "%{count} νέες ειδοποιήσεις"
        zero: "Kαμία νέα ειδοποίηση"
    index:
      and: "και"
      and_others:
        few: "και %{count} άλλοι"
        many: "και %{count} άλλοι"
        one: "και ένας ακόμα"
        other: "και %{count} άλλοι"
        two: "και %{count} άλλοι"
        zero: "και κανένας άλλος"
      mark_all_as_read: "Σήμανση όλων ως διαβασμένα"
      mark_unread: "Σήμανση ως μη διαβασμένο"
      notifications: "Ειδοποιήσεις"
    liked:
      few: "Η %{post_link} άρεσε στους χρήστες %{actors}."
      many: "Η %{post_link} άρεσε στους χρήστες %{actors}."
      one: "Η %{post_link} άρεσε στον χρήστη %{actors}."
      other: "Η %{post_link} άρεσε στους χρήστες %{actors}."
      two: "Στους χρήστες %{actors} άρεσε το %{post_link}."
      zero: "Η %{post_link} άρεσε στους χρήστες %{actors}."
    liked_post_deleted:
      one: "Η διαγεγραμμένη δημοσίευσή σου άρεσε στον χρήστη %{actors}."
      other: "Η διαγεγραμμένη δημοσίευσή σου άρεσε στον χρήστη %{actors}."
      zero: "Η διαγεγραμμένη δημοσίευσή σου άρεσε στον χρήστη %{actors}."
    mentioned:
      one: "Ο/Η %{actors} σε ανέφερε στη %{post_link}."
      other: "Οι %{actors} σε ανέφεραν σε μια %{post_link}."
      zero: "Οι %{actors} σε ανέφερε σε μια %{post_link}."
    mentioned_deleted:
      one: "Ο/Η %{actors} σου ανέφερε σε μια διαγραμμένη δημοσίευση."
      other: "Οι %{actors} σου ανέφεραν σε μια διαγραμμένη δημοσίευση."
      zero: "Ο/Η %{actors} σου ανέφερε σε μια διαγραμμένη δημοσίευση."
    post: "ανάρτηση"
    private_message:
      one: "Ο/Η %{actors} σου έστειλε ένα μήνυμα."
      other: "Οι %{actors} σου έστειλαν ένα μήνυμα."
      zero: "Ο/Η χρήστης %{actors} σου έστειλε ένα μήνυμα."
    reshared:
      one: "Ο/Η %{actors} αναδημοσίευσε τη %{post_link}."
      other: "Οι %{actors} αναδημοσίευσαν τη %{post_link}."
      zero: "Οι %{actors} αναδημοσίευσαν τη %{post_link}."
    reshared_post_deleted:
      one: "Ο/Η %{actors} κοινοποίησε τη διαγραμμένη ανάρτησή σου."
      other: "Οι %{actors} κοινοποίησαν διαγραμμένη ανάρτησή σου."
      zero: "Ο/Η %{actors} κοινοποίησε τη διαγραμμένη ανάρτησή σου."
    started_sharing:
      one: "Ο/Η %{actors} άρχισε να μοιράζεται μαζί σου."
      other: "Οι %{actors} άρχισαν να μοιράζονται μαζί σου."
      zero: "Ο/Η %{actors} άρχισε να μοιράζεται μαζί σου."
  notifier:
    a_post_you_shared: "μια δημοσίευση."
    accept_invite: "Αποδεχθείτε την πρόσκληση στο diaspora*!"
    click_here: "Κάνε κλικ εδώ"
    comment_on_post:
      reply: "Απάντησε ή δες την ανάρτηση του χρήστη %{name} >"
    confirm_email:
      click_link: "Για να ενεργοποιήσεις την καινούρια διεύθυνση email %{unconfirmed_email}, παρακαλούμε πάτησε στο παρακάτω σύνδεσμο:"
      subject: "Παρακαλούμε ενεργοποίησε την καινούρια email διεύθυνση %{unconfirmed_email}"
    email_sent_by_diaspora: "Αυτό το μήνυμα εστάλη από το %{pod_name}. Εάν δεν θέλεις να λαμβάνεις πλέον μηνύματα σαν κι αυτό,"
    hello: "Γειά σου %{name}!"
    invite:
      message: |-
          Γειά σας!

<<<<<<< HEAD
          Έχεις προσκληθεί στο librenet*, έναν ελληνικό κόμβο του diaspora*, ενός κόσμου κοινωνικής δικτύωσης που εσύ έχεις τον έλεγχο.
=======
          Έχετε προσκληθεί να συμμετάσχετε στο diaspora*
>>>>>>> e1956515

          Κάντε κλικ στο σύνδεσμο για να ξεκινήσετε

          [%{invite_url}][1]


          Με Αγάπη ❤

          Το email ρομπότ του librenet*

          Υ.Γ. Αν δεν γνωρίζετε (ακόμη) τι είναι η diaspora*, [ιδού][2] η απάντηση!

          [1]: %{invite_url}
          [2]: %{diasporafoundation_url}
    invited_you: "O/H %{name} σε προσκάλεσε στο diaspora*"
    liked:
      liked: "στο χρήστη %{name} αρέσει η δημοσίευση σου"
      view_post: "Δες την ανάρτηση >"
    mentioned:
      mentioned: "αναφέρεται σε σένα σε μια δημοσίευση:"
      subject: "Ο/Η %{name} σε ανέφερε στο diaspora*"
    private_message:
      reply_to_or_view: "Απάντησε ή δες τη συζήτηση >"
    reshared:
      reshared: "Ο/Η %{name} κοινοποίησε τη δημοσίευση σου"
      view_post: "Δες την ανάρτηση >"
    single_admin:
      admin: "Ο διαχειριστής του diaspora* σου"
      subject: "Μήνυμα για τον diaspora* λογαριασμό σου:"
    started_sharing:
      sharing: "ξεκίνησε να μοιράζεται μαζί σου!"
      subject: "Ο/Η %{name} ξεκίνησε να μοιράζεται μαζί σου στο diaspora*"
      view_profile: "Δες το προφίλ του χρήστη %{name}"
    thanks: "Ευχαριστώ,"
    to_change_your_notification_settings: "για να αλλάξεις τις ρυθμίσεις των ειδοποιήσεων"
  nsfw: "NSFW"
  ok: "ΟΚ"
  or: "ή"
  password: "Κωδικός"
  password_confirmation: "Επαλήθευση κωδικού"
  people:
    add_contact:
      invited_by: "προσκλήθηκες από"
    add_contact_small:
      add_contact_from_tag: "Προσθήκη επαφής από ετικέτα"
    aspect_list:
      edit_membership: "Επεξεργασία ιδιοτήτων πτυχής"
    helper:
      is_not_sharing: "Ο/Η %{name} δεν διαμοιράζεται μαζί σου"
      is_sharing: "Ο/Η %{name} διαμοιράζεται μαζί σου"
      results_for: "αποτελέσματα για %{params}"
    index:
      looking_for: "Ψάχνεις για αναρτήσεις με την ετικέτα %{tag_link};"
      no_one_found: "...κανένας δεν βρέθηκε."
      no_results: "Επ! Χρειάζεται να ψάξεις για κάτι."
      results_for: "Χρήστες που ταιριάζουν με %{search_term}"
      searching: "Γίνεται αναζήτηση, παρακαλώ περιμένετε..."
    one: "1 άτομο"
    other: "%{count} άτομα"
    person:
      add_contact: "Προσθήκη επαφής"
      already_connected: "Είναι ήδη συνδεδεμένο"
      pending_request: "Αίτημα σε αναμονή"
      thats_you: "Εσύ είσαι αυτός!"
    profile_sidebar:
      bio: "Βιογραφικό"
      born: "Γενέθλια"
      edit_my_profile: "Επεξεργασία του προφίλ μου"
      gender: "Φύλο"
      in_aspects: "Στις πτυχές"
      location: "Τοποθεσία"
      photos: "Φωτογραφίες"
      remove_contact: "Διαγραφή επαφής"
      remove_from: "Αφαίρεση του χρήστη %{name} από τη πτυχή %{aspect};"
    show:
      closed_account: "Αυτός ο λογαριασμός έχει κλείσει."
      does_not_exist: "Δεν υπάρχει τέτοιο άτομα!"
      has_not_shared_with_you_yet: "Ο/Η %{name} δεν μοιράζεται ακόμα κάποια δημοσίευση μαζί σου!"
      ignoring: "Αγνοείς όλες τις αναρτήσεις από %{name}."
      incoming_request: "Ο/Η %{name} θέλει να μοιραστεί μαζί σου"
      mention: "Αναφορά"
      message: "Μήνυμα"
      not_connected: "Δεν είσαι συνδεδεμένος με αυτόν τον χρήστη"
      recent_posts: "Πρόσφατες δημοσιεύσεις"
      recent_public_posts: "Πρόσφατες δημόσιες δημοσιεύσεις"
      return_to_aspects: "Επιστροφή στη σελίδα με τις πτυχές σου"
      see_all: "Εμφάνιση όλων"
      start_sharing: "Ξεκίνα να μοιράζεις"
      to_accept_or_ignore: "να το αποδεχθεί ή να το αγνοήσει."
    sub_header:
      add_some: "Πρόσθεσε κάποιες"
      edit: "Επεξεργασία"
      you_have_no_tags: "Δεν έχεις καμία ετικέτα!"
    webfinger:
      fail: "Λυπούμαστε, δεν ήταν δυνατή η εύρεση του %{handle}."
    zero: "Κανένα άτομο"
  photos:
    comment_email_subject: "φωτογραφία του χρήστη %{name}"
    create:
      integrity_error: "Η μεταφόρτωση της φωτογραφίας απέτυχε.  Ήταν σίγουρα φωτογραφία;"
      runtime_error: "Η μεταφόρτωση της φωτογραφίας απέτυχε.  Σίγουρα έχεις φορέσει τη ζώνη ασφαλείας;"
      type_error: "Η μεταφόρτωση της φωτογραφίας απέτυχε.  Σίγουρα προστέθηκε μια εικόνα;"
    destroy:
      notice: "Η φωτογραφία διαγράφηκε."
    edit:
      editing: "Επεξεργασία"
    new:
      back_to_list: "Επιστροφή στη λίστα"
      new_photo: "Νέα φωτογραφία"
      post_it: "Δημοσίευσε το!"
    new_photo:
      empty: "{file} είναι κενό, επιλέξτε και πάλι τα αρχεία χωρίς αυτό."
      invalid_ext: "{file} δεν έχει έγκυρη τύπο αρχείου. Μόνο τύποι αρχείου {extensions} επιτρέπονται."
      size_error: "{file} είναι πολύ μεγάλο, το μέγιστο μέγεθος αρχείου είναι {sizeLimit}."
    new_profile_photo:
      or_select_one_existing: "ή επέλεξε μια από τις ήδη υπάρχουσες %{photos}"
      upload: "Ανέβασε μια νέα φωτογραφία προφίλ!"
    photo:
      view_all: "Προβολή όλων των φωτογραφιών του χρήστη %{name}"
    show:
      collection_permalink: "Σύνδεσμος συλλογής"
      delete_photo: "Διαγραφή φωτογραφίας"
      edit: "Επεξεργασία"
      edit_delete_photo: "Επεξεργασία περιγραφής φωτογραφίας / διαγραφή φωτογραφίας"
      make_profile_photo: "Ορισμός ως φωτογραφίας προφίλ"
      show_original_post: "Προβολή αρχικής ανάρτησης"
      update_photo: "Ενημέρωση φωτογραφίας"
    update:
      error: "Αποτυχία επεξεργασίας φωτογραφίας."
      notice: "Η φωτογραφία ενημερώθηκε επιτυχώς."
  posts:
    presenter:
      title: "Ένα άρθρο από τον/την %{name}"
    show:
      destroy: "Διαγραφή"
      not_found: "Λυπούμαστε, δεν καταφέραμε να βρούμε αυτή την ανάρτηση."
      permalink: "Μόνιμος σύνδεσμος"
      photos_by:
        one: "Μια φωτογραφεία του/της %{author}"
        other: "%{count} φωτογραφίες του/της %{author}"
        zero: "Δεν υπάρχουν φωτογραφίες για τον/την %{author}"
      reshare_by: "Κοινοποίηση από %{author}"
  previous: "Προηγούμενο"
  privacy: "Απόρρητο"
  privacy_policy: "Πολιτική χρήσης δεδομένων"
  profile: "Προφίλ"
  profiles:
    edit:
      allow_search: "Επέτρεψε σε άλλους ανθρώπους να σε αναζητούν στο diaspora*"
      edit_profile: "Επεξεργασία προφίλ"
      first_name: "Όνομα"
      last_name: "Επώνυμο"
      update_profile: "Ενημέρωση προφίλ"
      your_bio: "To βιογραφικό σου"
      your_birthday: "Τα γενέθλιά σου"
      your_gender: "Tο φύλο σου"
      your_location: "Η τοποθεσία σου"
      your_name: "Το όνομά σου"
      your_photo: "Η φωτογραφία σου"
      your_private_profile: "Το ιδιωτικό σου προφίλ"
      your_public_profile: "Το δημόσιο προφίλ σου"
      your_tags: "Περιέγραψε τον εαυτό σου με 5 λέξεις"
      your_tags_placeholder: "όπως #ταινίες #γατάκια #ταξίδι #δάσκαλος #newyork"
    update:
      failed: "Αποτυχία ενημέρωσης προφίλ"
      updated: "Το προφίλ ενημερώθηκε"
  public: "Δημόσιο"
  reactions:
    few: "%{count} αντιδράσεις"
    many: "%{count} αντιδράσεις"
    one: "1 αντίδραση"
    other: "%{count} αντιδράσεις"
    two: "%{count} αντιδράσεις"
    zero: "0 αντιδράσεις"
  registrations:
    closed: "Οι εγγραφές είναι κλειστές σε αυτό το pod του diaspora*."
    create:
      success: "Έγινες μέλος στο diaspora*!"
    edit:
      cancel_my_account: "Ακύρωση του λογαριασμού μου"
      edit: "Επεξεργασία %{name}"
      leave_blank: "(άφησε το κενό αν δεν θέλεις να το αλλάξεις)"
      password_to_confirm: "(χρειαζόμαστε τον τρέχοντα κωδικό σου για να επιβεβαιώσουμε τις αλλαγές σου)"
      unhappy: "Δεν είσαι ικανοποιημένος;"
      update: "Ενημέρωση"
    invalid_invite: "Ο σύνδεσμος που έδωσες δεν είναι πια έγκυρος!"
    new:
      create_my_account: "Δημιουργία λογαριασμού!"
      email: "EMAIL"
      enter_email: "Επέλεξε μια διεύθυνση email"
      enter_password: "Επέλεξε έναν κωδικό"
      enter_password_again: "Επανέλαβε τον κωδικό"
      enter_username: "Επέλεξε ένα όνομα χρήστη (μόνο γράμματα, νούμερα και κάτω-παύλα)"
      join_the_movement: "Γίνε μέλος του κινήματος!"
      password: "ΚΩΔΙΚΟΣ"
      password_confirmation: "Επαλήθευση κωδικού"
      sign_up: "ΕΓΓΡΑΦΗ"
      sign_up_message: "Κοινωνική δικτύωση με ♥"
      submitting: "Υποβολή..."
      username: "ΟΝΟΜΑ ΧΡΗΣΤΗ"
  requests:
    create:
      sending: "Αποστολή"
      sent: "Σου ζητήθηκε να μοιράζεσαι με τον/την %{name}.  Θα είναι ορατό την επόμενη φορά που θα συνδεθείς στο diaspora*."
    destroy:
      error: "Παρακαλώ επέλεξε μια πτυχή!"
      ignore: "Αγνοήθηκε αίτηση επαφής."
      success: "Τώρα πλέον μοιράζεσαι."
    helper:
      new_requests:
        one: "Νέο αίτημα!"
        other: "%{count} νέα αιτήματα!"
        zero: "Κανένα νέο αίτημα"
    manage_aspect_contacts:
      existing: "Υφιστάμενες επαφές"
      manage_within: "Διαχείριση των επαφών της πτυχής"
    new_request_to_person:
      sent: "Εστάλη!"
  reshares:
    comment_email_subject: "Αναδημοσίευση της ανάρτησης του χρήστη %{author} από %{resharer}"
    create:
      failure: "Υπήρξε κάποιο σφάλμα κατά την κοινοποίηση αυτής της δημοσίευσης."
    reshare:
      deleted: "Η αρχική δημοσίευση διαγράφτηκε από τον δημιουργό της."
      reshare:
        few: "%{count} κοινοποιήσεις"
        many: "%{count} κοινοποιήσεις"
        one: "1 κοινοποίηση"
        other: "%{count} κοινοποιήσεις"
        two: "%{count} κοινοποιήσεις"
        zero: "Κοινοποίηση"
      reshare_confirmation: "Αναδημοσίευση της ανάρτησης του χρήστη %{author};"
      reshare_original: "Κοινοποίηση αρχικής"
      reshared_via: "Αναδημοσιεύτηκε μέσω"
      show_original: "Προεπισκόπηση αρχικού"
  search: "Αναζήτηση"
  services:
    create:
      already_authorized: "Ένας χρήστης με diaspora αναγνωριστικό %{diaspora_id} έχει ήδη εξουσιοδοτήσει αυτόν τον %{service_name} λογαριασμό."
      failure: "Αποτυχία πιστοποίησης."
      read_only_access: "Τα δικαιώματα πρόσβασης είναι μόνο για ανάγνωση, παρακαλώ προσπάθησε να λάβεις εξουσιοδότηση ξανά αργότερα"
      success: "Επιτυχής έλεγχος ταυτότητας."
    destroy:
      success: "Επιτυχής καταστροφή ταυτότητας."
    failure:
      error: "Εμφανίστηκε ένα σφάλμα κατά τη σύνδεση με αυτή την υπηρεσία"
    finder:
      fetching_contacts: "Το diaspora* ανακτά τους %{service} φίλους σου, έλεγξε ξανά σε μερικά λεπτά."
      no_friends: "Δεν βρέθηκαν φίλοι στο Facebook. "
      service_friends: "%{service} φίλοι"
    index:
      disconnect: "Αποσύνδεση"
      edit_services: "Επεξεργασία υπηρεσιών"
      logged_in_as: "Σύνδεση ως %{nickname}"
      really_disconnect: "Αποσύνδεση %{service};"
      services_explanation: "Η σύνδεση με υπηρεσίες σας δίνει τη δυνατότητα να δημοσιεύονται τα μηνύματά σας σε αυτές την στιγμή που τα γράφετε στην diaspora*."
    inviter:
      click_link_to_accept_invitation: "Κάνε κλικ σ' αυτό το σύνδεσμο για να αποδεχθείς την πρόσκλησή"
      join_me_on_diaspora: "Συνδέσου μαζί μου στο diaspora*"
    remote_friend:
      invite: "Πρόσκληση"
      not_on_diaspora: "Δεν είναι ακόμα στο diaspora*"
      resend: "Αποστολή ξανά"
  settings: "Ρυθμίσεις"
  share_visibilites:
    update:
      post_hidden_and_muted: "Οι δημοσιεύσεις του χρήστη %{name} έχουν κρυφτεί, και οι ειδοποιήσεις έχουν απενεργοποιηθεί."
      see_it_on_their_profile: "Αν θέλεις να δεις ενημερώσεις για αυτή τη δημοσίευση, επισκέψου το προφίλ του χρήστη %{name}."
  shared:
    add_contact:
      add_new_contact: "Πρόσθεσε μια νέα επαφή"
      create_request: "Εύρεση βάσει diaspora* ID"
      diaspora_handle: "diaspora@pod.org"
      enter_a_diaspora_username: "Επέλεξε όνομα χρήστη diaspora*:"
      know_email: "Γνωρίζεις τις διευθύνσεις email τους; Τότε πρέπει να τους προσκαλέσεις"
      your_diaspora_username_is: "Το όνομα χρήστη σου στο diaspora* είναι: %{diaspora_handle}"
    aspect_dropdown:
      add_to_aspect: "Προσθήκη επαφής"
      toggle:
        few: "Σε %{count} πτυχές"
        many: "Σε %{count} πτυχές"
        one: "Σε %{count} πτυχές"
        other: "Σε %{count} πτυχές"
        two: "Σε %{count} πτυχές"
        zero: "Προσθήκη επαφής"
    contact_list:
      all_contacts: "Όλες οι επαφές"
    footer:
      logged_in_as: "Σύνδεση ως %{name}"
      your_aspects: "Οι πτυχές σου"
    invitations:
      by_email: "Μέσω email"
      dont_have_now: "Δεν έχεις κάποια τώρα, αλλά περισσότερες προσκλήσεις έρχονται σύντομα!"
      from_facebook: "Από το Facebook"
      invitations_left: "απομένουν %{count}"
      invite_someone: "Προσκάλεσε κάποιον/α"
      invite_your_friends: "Προσκάλεσε φίλους"
      invites: "Προσκλήσεις"
      invites_closed: "Οι προσκλήσεις αυτή τη στιγμή είναι κλειστές σε αυτό το diaspora* pod"
      share_this: "Μοιράσου αυτόν τον σύνδεσμο με email, blog, ή σε κάποιο κοινωνικό δίκτυο!"
    notification:
      new: "Νέο %{type} από τον χρήστη %{from}"
    public_explain:
      atom_feed: ""
      control_your_audience: "Έλεγξε το κοινό σου"
      logged_in: "Σύνδεση στο %{service}"
      manage: "Διαχείριση συνδεμένων υπηρεσιών"
      new_user_welcome_message: "Χρησιμοποίησε τις #ετικέτες για να ταξινομήσεις τις δημοσιεύσεις σου και να βρείς άτομα με κοινά ενδιαφέροντα με σένα. Μνημόνευσε αξιόλογα άτομα με @αναφορές"
      outside: "Τα δημόσια μηνύματα θα είναι διαθέσιμα και σε χρήστες εκτός του δικτύου diaspora*"
      share: "Μοιράσου"
      title: "Ρύθμιση συνδεδεμένων υπηρεσιών"
      visibility_dropdown: "Χρησιμοποίησε αυτό το αναδυόμενο μενού για να αλλάξεις την ορατότητα της ανάρτησης σου.  (Προτείνουμε την πρώτη σου να την κάνεις δημόσια.)"
    publisher:
      all: "Όλα"
      all_contacts: "Όλες οι επαφές"
      discard_post: "Απόρριψη ανάρτησης"
      get_location: "Λήψη τοποθεσίας μου"
      make_public: "Κάντο δημόσιο"
      new_user_prefill:
        hello: "Γεια σε όλους, είμαι #%{new_user_tag}. "
        i_like: "Με ενδιαφέρουν οι ετικέτες %{tags}."
        invited_by: "Ευχαριστώ για την πρόσκληση, "
        newhere: "ΝέοςΕδώ"
      post_a_message_to: "Ανάρτησε ένα μήνυμα στην πτυχή %{aspect}"
      posting: "Ανάρτηση..."
      preview: "Προεπισκόπηση"
      publishing_to: "Δημοσίευση στο: "
      share: "Κοινοποίηση"
      share_with: "Μοιράσου με"
      upload_photos: "Μεταφόρτωση εικόνων"
      whats_on_your_mind: "Τι σκέφτεσαι;"
    reshare:
      reshare: "Κοινοποίησε"
    stream_element:
      connect_to_comment: "Συνδέσου με αυτόν τον χρήστη για να σχολιάσεις στην ανάρτησή του"
      currently_unavailable: "Ο σχολιασμός αυτή τη στιγμή δεν είναι διαθέσιμος"
      dislike: "Δεν μ' αρέσει"
      hide_and_mute: "Απόκρυψη και σίγαση δημοσίευσης"
      ignore_user: "Αγνόησε τον/την %{name}"
      ignore_user_description: "Αγνόηση και αφαίρεση χρήστη από όλες τις πτυχές;"
      like: "Μου αρέσει"
      nsfw: "Αυτή η δημοσίευση έχει σημανθεί ως μη ασφαλής για δουλειά από τον δημιουργό της. %{link}"
      shared_with: "Διαμοιρασμένο με: %{aspect_names}"
      show: "Εμφάνισε"
      unlike: "Δεν μου αρέσει"
      via: "Μέσω %{link}"
      via_mobile: "από κινητό"
      viewable_to_anyone: "Αυτή η δημοσίευση είναι εμφανής σε όλους στο διαδίκτυο"
  status_messages:
    create:
      success: "Αναφέρθηκαν επιτυχώς: %{names}"
    destroy:
      failure: "Αποτυχία διαγραφής δημοσίευσης"
    helper:
      no_message_to_display: "Κανένα μήνυμα"
    new:
      mentioning: "Αναφορά σε: %{person}"
    too_long: "Παρακαλώ μετέτρεψε το μήνυμα κατάστασης σου σε λιγότερους από %{count} χαρακτήρες. Τώρα είναι %{current_length} χαρακτήρες."
  stream_helper:
    hide_comments: "Απόκρυψη όλων των σχολίων"
    no_more_posts: "Έχεις φτάσει το τέλος της ροής."
    no_posts_yet: "Δεν υπάρχουν αναρτήσεις ακόμα."
    show_comments:
      few: "Εμφάνιση %{count} ακόμα σχολίων"
      many: "Εμφάνιση %{count} ακόμα σχολίων"
      one: "Εμφάνιση ενός ακόμα σχολίου"
      other: "Εμφάνιση %{count} ακόμα σχολίων"
      two: "Εμφάνιση δυο ακόμα σχολίων"
      zero: "Δεν υπάρχουν άλλα σχόλια"
  streams:
    activity:
      title: "Η δραστηριότητα μου"
    aspects:
      title: "Οι πτυχές μου"
    aspects_stream: "Πτυχές"
    comment_stream:
      contacts_title: "Χρήστες των οποίων έχεις σχολιάσει αναρτήσεις"
      title: "Σχολιασμένες αναρτήσεις"
    community_spotlight_stream: "Δημοσιεύσεις κοινότητας"
    followed_tag:
      add_a_tag: "Προσθήκη μιας ετικέτας"
      contacts_title: "Άτομα που έψαξαν αυτές τις ετικέτες"
      follow: "Ακολούθησε"
      title: "#Ετικέτες που ακολουθείς"
    followed_tags_stream: "#Ετικέτες που ακολουθείς"
    like_stream:
      contacts_title: "Χρήστες των οποίων αναρτήσεις σου αρέσουν"
      title: "Αυτή η ροή μου αρέσει"
    mentioned_stream: "@Αναφορές"
    mentions:
      contacts_title: "Άτομα που σε έχουν αναφέρει"
      title: "@Αναφορές"
    multi:
      contacts_title: "Άτομα στη ροή σου"
      title: "Ροή"
    public:
      contacts_title: "Πρόσφατες δημοσιεύσεις"
      title: "Δημόσια δραστηριότητα"
    tags:
      contacts_title: "Άτομα που τους αρέσει αυτή η ετικέτα"
      title: "Ανάρτησες με ετικέτες: %{tags}"
  tag_followings:
    create:
      failure: "Η προσπάθεια σου να ακολουθήσεις την ετικέτα #%{name} απέτυχε. Μήπως την ακολουθείς ήδη;"
      none: "Δεν μπορείς να ακολουθήσεις μια κενή ετικέτα!"
      success: "Γιούπι! Ακολουθείς επιτυχώς την ετικέτα #%{name}."
    destroy:
      failure: "Η προσπάθεια σου να σταματήσεις να ακολουθείς την ετικέτα #%{name} απέτυχε. Μήπως έχεις ήδη σταματήσει να την ακολουθείς;"
      success: "Δεν ακολουθείς την ετικέτα: #%{name} πια."
  tags:
    show:
      follow: "Ακολούθησε την ετικέτα #%{tag}"
      following: "Ακολουθείς την ετικέτα #%{tag}"
      none: "Η κενή ετικέτα δεν υπάρχει!"
      stop_following: "Σταμάτησες να ακολουθείς την ετικέτα #%{tag}"
  terms_and_conditions: "Όροι και Προϋποθέσεις"
  undo: "Αναίρεση;"
  username: "Όνομα Χρήστη"
  users:
    confirm_email:
      email_confirmed: "Το email %{email} ενεργοποιήθηκε"
      email_not_confirmed: "Η διεύθυνση email δεν ενεργοποιήθηκε. Μήπως ήταν λάθος ο σύνδεσμος;"
    destroy:
      no_password: "Παρακαλώ εισήγαγε τον τωρινό κωδικό σου για να κλείσει ο λογαριασμός σου."
      success: "Ο λογαριασμός σας έχει κλειδωθεί. Μπορεί να πάρει 20 λεπτά για να ολοκληρώσουμε το κλείσιμο του λογαριασμού σας. Ευχαριστούμε που δοκιμάσατε το Diaspora."
      wrong_password: "Ο κωδικός που εισήγαγες δεν ταιριάζει με τον τρέχοντα κωδικό σου."
    edit:
      also_commented: "κάποιος σχολίασε σε δημοσίευση που έχεις σχολιάσει κι εσύ"
      auto_follow_aspect: "Πτυχή για επαφές που θα παρακολουθείς αυτόματα:"
      auto_follow_back: "Αυτόματη ακολούθηση αν κάποιος σας ακουλουθήσει"
      change: "Αλλαγή"
      change_email: "Αλλαγή διεύθυνσης email"
      change_language: "Αλλαγή γλώσσας"
      change_password: "Αλλαγή κωδικού πρόσβασης"
      character_minimum_expl: "πρέπει να είναι τουλάχιστον έξι χαρακτήρες"
      close_account:
        dont_go: "Σε παρακαλώ μη φεύγεις!"
        if_you_want_this: "Εάν πραγματικά αυτό θέλεις, γράψε το κωδικό σου παρακάτω και πάτα \"Κλείσιμο Λογαριασμού\""
        lock_username: "Το όνομα χρήστη σας θα «κλειδωθεί» και δεν θα μπορείτε να δημιουργήσετε νέο λογαριασμό με το ίδιο ID."
        locked_out: "Μέχρι ο λογαριασμός σας να διαγραφεί, θα αποσυνδεθείτε και θα αποκλεισθείτε από αυτόν."
        make_diaspora_better: "Θα επιθυμούσαμε να μας βοηθήσετε να κάνουμε το Diaspora καλύτερο αντί να φύγετε. Αν πράγματι θέλετε να φύγετε, θα θέλαμε να γνωρίζετε τι θα συμβεί στην συνέχεια."
        mr_wiggles: "Ο κύριος Wiggles θα λυπηθεί να σε δει να αποχωρείς"
        no_turning_back: "Η ενέργεια αυτή δεν είναι αντιστρεπτή! Αν είστε βέβαιος/η, εισάγετε παρακάτω τον κωδικό σας."
        what_we_delete: "Θα διαγράψουμε όλα τα μηνύματά σας και το προφίλ σας, το συντομότερο δυνατόν. Όσα σχόλια κάνατε σε αναρτήσεις άλλων προσώπων θα εξακολουθούν να εμφανίζονται, αλλά θα σχετίζονται με το ID σας στο diaspora* και όχι με το όνομά σας."
      close_account_text: "Κλείσιμο λογαριάσμου"
      comment_on_post: "κάποιος σχολίασε την ανάρτησή σου"
      current_password: "Τρέχον κωδικός πρόσβασης"
      current_password_expl: "αυτόν που συνδέθηκες..."
      download_photos: "Κατέβασμα των φωτογραφιών μου"
      edit_account: "Επεξεργασία λογαριασμού"
      email_awaiting_confirmation: "Σου στείλαμε έναν σύνδεσμο ενεργοποίησης στο %{unconfirmed_email}. Μέχρι να ακολουθήσεις αυτόν τον σύνδεσμο και να ενεργοποιήσεις τη νέα διεύθυνση, θα συνεχίσουμε να χρησιμοποιούμε την αρχική %{email}."
      export_data: "Εξαγωγή δεδομένων"
      following: "Ρυθμίσεις διαμοιρασμού"
      getting_started: "Προτιμήσεις νέου χρήστη"
      liked: "σε κάποιον αρέσει η δημοσίευση σου"
      mentioned: "επισημάνθηκες σε μία φωτογραφία"
      new_password: "Νέος κωδικός πρόσβασης"
      private_message: "έλαβες ένα προσωπικό μήνυμα"
      receive_email_notifications: "Να λαμβάνω ειδοποιήσεις στο email μου όταν:"
      reshared: "κάποιος αναδημοσίευσε την ανάρτηση σου"
      show_community_spotlight: "Εμφάνιση \"δημοσιεύσεων κοινότητας\" στη ροή σου"
      show_getting_started: "Επανενεργοποιήση του οδηγού \"Getting Started\""
      started_sharing: "κάποιος άρχισε να μοιράζεται μαζί σου"
      stream_preferences: "Προτιμήσεις ροής"
      your_email: "Το email σου"
      your_handle: "Το αναγνωριστικό σου στο diaspora*"
    getting_started:
      awesome_take_me_to_diaspora: "Εξαιρετικά! Πήγαινέ με στο diaspora*"
      community_welcome: "Η κοινότητα του diaspora* είναι χαρούμενη που σε έχει κοντά της!"
      connect_to_facebook: "Μπορούμε να επιταχύνουμε λίγο τα πράγματα με %{link} στο diaspora*. Αυτό θα τραβήξει το όνομα και τη φωτογραφία σας, και θα ενεργοποιήσει την πολλαπλή ανάρτηση."
      connect_to_facebook_link: "Γίνεται ενσωμάτωση του λογαριασμού σας στο Facebook"
      hashtag_explanation: "Τα hashtags ή ετικέτες σας επιτρέπουν να συζητάτε και να ακολουθείτε συγκεκριμένα ενδιαφέροντα.  Επίσης είναι ένας εξαιρετικό τρόπος για να εντοπίσετε νέα πρόσωπα στο diaspora*."
      hashtag_suggestions: "Δοκιμάστε να ακολουθήσεις ετικέτες όπως #art, #movies, #gif, κτλ."
      saved: "Αποθηκεύτηκε!"
      well_hello_there: "Λοιπόν, γεια σου!"
      what_are_you_in_to: "Με τι ασχολείσαι;"
      who_are_you: "Ποιος είσαι;"
    privacy_settings:
      ignored_users: "Αγνοημένοι Χρήστες"
      stop_ignoring: "Διακοπή Αγνόησης"
      title: "Ρυθμίσεις Απορρήτου"
    public:
      does_not_exist: "Ο χρήστης %{username} δεν υπάρχει!"
    update:
      email_notifications_changed: "Επιτυχής αλλαγή email ειδοποιήσεων"
      follow_settings_changed: "Οι ρυθμίσεις παρακολούθησης έχουν αλλάξει"
      follow_settings_not_changed: "Η αλλαγή ρυθμίσεων παρακολουθήσεις απέτυχε."
      language_changed: "Η γλώσσα άλλαξε"
      language_not_changed: "Η αλλαγή γλώσσας απέτυχε"
      password_changed: "Ο κωδικός σου άλλαξε.  Μπορείς τώρα να συνδεθείς με τον νέο κωδικό."
      password_not_changed: "Η αλλαγή κωδικού απέτυχε"
      settings_not_updated: "Αποτυχία ενημέρωσης ρυθμίσεων"
      settings_updated: "Οι ρυθμίσεις ενημερώθηκαν"
      unconfirmed_email_changed: "Η διεύθυνση email άλλαξε. Χρειάζεται ενεργοποίηση."
      unconfirmed_email_not_changed: "Η αλλαγή της διεύθυνσης email απέτυχε."
  webfinger:
    fetch_failed: "Αποτυχία ανάκτησης τoυ προφίλ για %{profile_url} από την υπηρεσία webfinger"
    hcard_fetch_failed: "Υπάρχει πρόβλημα στην ανάκτηση του hcard για %{account}"
    no_person_constructed: "Κανένα άτομο δεν μπορούσε να κατασκευαστεί απο αυτό το hcard."
    not_enabled: "Φαίνεται ότι η υπερασία webfinger δεν είναι ενεργοποιημένη στον υπολογιστή που φιλοξενεί τον λογαριασμό %{account}"
    xrd_fetch_failed: "Υπάρχει πρόβλημα στη λήψη του xrd απο το λογαριασμό %{account}"
  welcome: "Καλωσόρισες!"
  will_paginate:
    next_label: "επόμενο &raquo;"
    previous_label: "&laquo; προηγούμενο"<|MERGE_RESOLUTION|>--- conflicted
+++ resolved
@@ -509,11 +509,7 @@
       message: |-
           Γειά σας!
 
-<<<<<<< HEAD
           Έχεις προσκληθεί στο librenet*, έναν ελληνικό κόμβο του diaspora*, ενός κόσμου κοινωνικής δικτύωσης που εσύ έχεις τον έλεγχο.
-=======
-          Έχετε προσκληθεί να συμμετάσχετε στο diaspora*
->>>>>>> e1956515
 
           Κάντε κλικ στο σύνδεσμο για να ξεκινήσετε
 
