#   Copyright (c) 2010-2013, Diaspora Inc.  This file is
#   licensed under the Affero General Public License version 3 or later.  See
#   the COPYRIGHT file.



el:
  _applications: "Εφαρμογές"
  _comments: "Σχόλια"
  _contacts: "Επαφές"
  _help: "Βοήθεια"
  _home: "Αρχική"
  _photos: "Φωτογραφίες"
  _services: "Υπηρεσίες"
  account: "Λογαριασμός"
  activerecord:
    errors:
      models:
        contact:
          attributes:
            person_id:
              taken: "πρέπει να είναι μοναδικό μεταξύ των επαφών του χρήστη."
        person:
          attributes:
            diaspora_handle:
              taken: "είναι ήδη σε χρήση"
        request:
          attributes:
            from_id:
              taken: "είναι αντίγραφο ενός προϋπάρχοντος αιτήματος."
        reshare:
          attributes:
            root_guid:
              taken: "Έχετε ήδη κοινοποιήσει αυτή την ανάρτηση!"
        user:
          attributes:
            email:
              taken: "είναι ήδη σε χρήση."
            person:
              invalid: "είναι άκυρη."
            username:
              invalid: "μη έγκυρο. Επιτρέπονται μόνο γράμματα, νούμερα και \"κάτω παύλες\" (_)"
              taken: "είναι ήδη σε χρήση."
  admins:
    admin_bar:
      correlations: "Συσχετίσεις"
      pages: "Σελίδες"
      pod_stats: "Στατιστικά του Pod"
      user_search: "Αναζήτηση χρηστών"
      weekly_user_stats: "Εβδομαδιαία  στατιστηκά χρηστών"
    correlations:
      correlations_count: "Συσχετίσεις με Είσοδος:"
    stats:
      2weeks: "2 εβδομάδων"
      50_most: "Οι 50 πιο Δημοφιλείς Ετικέτες"
      comments:
        one: "%{count} σχόλιο"
        other: "%{count} σχόλια"
        zero: "%{count} σχόλια"
      current_segment: "Το τρέχον τμήμα είναι κατά μέσο όρο <b>%{post_yest}</b> αναρτήσεις ανά χρήστη, από <b>%{post_day}</b>"
      daily: "Ημέρας"
      display_results: "εμφάνιση αποτελεσμάτων <b>%{segment}</b>"
      go: "Μετάβαση"
      month: "Μηνός"
      posts:
        one: "%{count} ανάρτηση"
        other: "%{count} αναρτήσεις"
        zero: "%{count} αναρτήσεις"
      shares:
        one: "%{count} κοινοποίηση"
        other: "%{count} κοινοποιήσεις"
        zero: "%{count} κοινοποιήσεις"
      tag_name: "Όνομα μαρκαρίσματος: <b>%{name_tag}</b> Μετρητής: <b>%{count_tag}</b>"
      usage_statistic: "Στατιστικά χρήσης"
      users:
        one: "%{count} χρήστης"
        other: "%{count} χρήστες"
        zero: "%{count} χρήστες"
      week: "Εβδομάδας"
    user_search:
      add_invites: "προσθήκη προσκλήσεων"
      email_to: "Email για Πρόσκληση"
      users:
        one: "%{count} χρήστης βρέθηκε"
        other: "%{count} χρήστες βρέθηκαν"
        zero: "%{count} χρήστες βρέθηκαν"
      you_currently: "αυτήν την στιγμή σας έχουν μείνει %{user_invitation} προσκλήσεις %{link}"
    weekly_user_stats:
      amount_of:
        one: "πλήθος νέων χρηστών αυτήν την βδομάδα: %{count}"
        other: "πλήθος νέων χρηστών αυτήν την βδομάδα: %{count}"
        zero: "πλήθος νέων χρηστών αυτήν την βδομάδα: κανείς"
      current_server: "Η ημερομηνία στον server είναι %{date}"
  ago: "%{time} πριν"
  all_aspects: "Όλες οι πτυχές"
  application:
    helper:
      unknown_person: "άγνωστο άτομο"
      video_title:
        unknown: "Άγνωστος τίτλος video"
  are_you_sure: "Είστε σίγουροι;"
  are_you_sure_delete_account: "Σίγουρα θέλετε να κλείσετε τον λογαριασμό σας; Αυτό δεν μπορεί να αναιρεθεί!"
  aspect_memberships:
    destroy:
      failure: "Αποτυχία στην αφαίρεση προσώπου από την πτυχή"
      no_membership: "Δεν βρέθηκε το επιλεγμένο άτομο σε αυτή την πτυχή"
      success: "Αφαιρέθει επιτυχώς το πρόσωπο από την πτυχή"
  aspects:
    add_to_aspect:
      failure: "Αποτυχία προσθήκης επαφής στην πτυχή."
      success: "Επιτυχής προσθήκη επαφής στην πτυχή."
    aspect_contacts:
      done_editing: "ολοκλήρωση επεξεργασίας"
    aspect_listings:
      add_an_aspect: "+ Προσθέστε μια πτυχή"
      deselect_all: "Αποεπιλογή όλων"
      edit_aspect: "Επεξεργασία %{name}"
      select_all: "Επιλογή όλων"
    aspect_stream:
      make_something: "Κάνε κάτι"
      stay_updated: "Μείνετε ενημερωμένοι"
      stay_updated_explanation: "Η κεντρική σας ροή απαρτίζεται από όλες τις επαφές σας, ετικέτες που ακολουθείτε, και αναρτήσεις από μερικά ενεργά μέλη της κοινότητας."
    contacts_not_visible: "Οι επαφές σ' αυτήν την πτυχή δεν θα μπορούν να δουν ο ένας τον άλλον."
    contacts_visible: "Οι επαφές σ' αυτήν την πτυχή θα μπορούν να δουν ο ένας τον άλλον."
    create:
      failure: "Η δημιουργία της πτυχής απέτυχε."
      success: "Η νέα σας πτυχή %{name} δημιουργήθηκε"
    destroy:
      failure: "Το %{name} δεν είναι άδειο και δεν μπορεί να αφαιρεθεί."
      success: "Ο/Η %{name} αφαιρέθηκε επιτυχώς."
    edit:
      add_existing: "Προσθέστε μια υπάρχουσα επαφή"
      aspect_list_is_not_visible: "η λίστα σας είναι κρυφή στους άλλους στην πτυχή"
      aspect_list_is_visible: "η λίστα σας είναι ορατή στους άλλους στην πτυχή"
      confirm_remove_aspect: "Είστε σίγουροι πως θέλετε να διαγράψετε αυτή την πτυχή;"
      done: "Ολοκληρώθηκε"
      make_aspect_list_visible: "θέλετε οι επαφές αυτής της πτυχής να είναι ορατές μεταξύ τους;"
      remove_aspect: "Διαγραφή αυτής της πτυχής"
      rename: "μετονομασία"
      update: "ενημέρωση"
      updating: "ενημέρωση"
    few: "%{count} πτυχές"
    helper:
      are_you_sure: "Είστε σίγουροι πως θέλετε να διαγράψετε αυτή την πτυχή;"
      aspect_not_empty: "Η πτυχή δεν είναι άδεια"
      remove: "αφαίρεση"
    index:
      diaspora_id:
        content_1: "Το Diaspora αναγνωριστικό σας (ID) είναι:"
        content_2: "Δώστε το σε κάποιον και θα μπορεί να σας βρει στο Diaspora."
        heading: "Αναγνωριστικό Diaspora (ID)"
      donate: "Κάνε μια Δωρεά"
      handle_explanation: "Αυτό είναι το αναγνωριστικό σας στο Diaspora (ID). Όπως και με μια διεύθυνση ηλεκτρονικού ταχυδρομείου, μπορείτε να το δώσετε σε άλλους για να σας βρουν."
      help:
        any_problem: "Υπάρχει πρόβλημα;"
        contact_podmin: "Επικοινωνήστε με τον διαχειριστή του pod!"
        do_you: "Μήπως.."
        email_feedback: "Αν θέλετε, μπορείτε να στείλετε τα σχόλιά σας με %{link}."
        email_link: "email"
        feature_suggestion: "... έχετε να προτείνετε μία δυνατότητα %{link} ;"
        find_a_bug: "... βρήκατε ένα σφάλμα %{link} ;"
        have_a_question: "... έχετε μία ερώτηση %{link} ;"
        here_to_help: "Η κοινότητα του Diaspora είναι εδώ για να σας βοηθήσει!"
        mail_podmin: "Email Διαχειριστή"
        need_help: "Χρειάζεστε βοήθεια;"
        tag_bug: "bug"
        tag_feature: "feature"
        tag_question: "question"
        tutorial_link_text: "Οδηγοί"
        tutorials_and_wiki: "%{tutorial} και %{wiki} : Βοήθεια για τα πρώτα σας βήματα"
      introduce_yourself: "Αυτή είναι η Ροή σας. Μπείτε και συστηθείτε."
      keep_diaspora_running: "Κρατήστε το Diaspora σε γρήγορη ανάπτυξη με μηνιαία δωρεά!"
      keep_pod_running: "Βοήθησε στην ομαλή λειτουργία του %{pod}, προσφέροντας ένα κέρασμα στους διαχειριστές των servers μας!"
      new_here:
        follow: "Ακολουθήστε την ετικέτα %{link} και καλωσορίστε νέους χρήστες στο Diaspora*!"
        learn_more: "Μάθετε περισσότερα"
        title: "Καλωσορίστε Νέους Χρήστες"
      no_contacts: "Καμία επαφή"
      no_tags: "+ Βρείτε μια ετικέτα να ακολουθείτε"
      people_sharing_with_you: "Άτομα που μοιράζονται μαζί σας"
      post_a_message: "αναρτήστε ένα μήνυμα >>"
      services:
        content: "Μπορείτε να συνδέσετε τις παρακάτω υπηρεσίες στο Diaspora:"
        heading: "Συνδέστε Υπηρεσίες"
      unfollow_tag: "Σταματήστε να ακολουθείτε την ετικέτα #%{tag}"
      welcome_to_diaspora: "Καλωσήρθες στο Diaspora, %{name}!"
    many: "%{count} πτυχές"
    move_contact:
      error: "Σφάλμα μεταφοράς επαφής: %{inspect}"
      failure: "δεν λειτούργησε %{inspect}"
      success: "Το άτομο μετακινήθηκε σε νέα πτυχή"
    new:
      create: "Δημιουργία"
      name: "Όνομα (εμφανίζετε μόνο σε εσάς)"
    no_contacts_message:
      community_spotlight: "δημοσιεύσεις κοινότητας"
      or_spotlight: "Ή μπορείτε να το μοιραστείτε με %{link}"
      try_adding_some_more_contacts: "Μπορείτε να ψάξετε ή να προσκαλέσετε περισσότερες επαφές."
      you_should_add_some_more_contacts: "Πρέπει να προσθέσετε περισσότερες επαφές!"
    no_posts_message:
      start_talking: "Κανένας δεν έχει δημοσιεύσει κάτι ακόμα!"
    one: "1 πτυχή"
    other: "%{count} πτυχές"
    seed:
      acquaintances: "Γνωριμίες"
      family: "Οικογένεια"
      friends: "Φίλοι"
      work: "Εργασία"
    selected_contacts:
      manage_your_aspects: "Διαχείριση των πτυχών."
      no_contacts: "Δεν έχετε ακόμα κάποια επαφή εδώ."
      view_all_community_spotlight: "Εμφάνιση όλων των δημοσιεύσεων κοινότητας"
      view_all_contacts: "Προβολή όλων των επαφών"
    show:
      edit_aspect: "επεξεργασία πτυχής"
    two: "%{count} πτυχές"
    update:
      failure: "Η πτυχή σας, %{name}, έχει πολύ μεγάλο όνομα για να αποθηκευτεί."
      success: "Έγινε επιτυχώς η επεξεργασία της πτυχής σας, %{name}."
    zero: "καμία πτυχή"
  back: "Πίσω"
  blocks:
    create:
      failure: "Δεν μπόρεσα να αγνοήσω αυτόν τον χρήστη.  #evasion"
      success: "Εντάξει, δεν θα ξαναδείτε αυτό το χρήστη στη ροή σας. #σίγαση!"
    destroy:
      failure: "Δεν μπόρεσα να σταματήσω να αγνοώ αυτό το χρήστη. #evasion"
      success: "Για να δούμε τι έχουν να πουν! #sayhello"
  bookmarklet:
    explanation: "Αναρτήστε στο Diaspora από οπουδήποτε, σύρετε αυτό τον σύνδεσμο στα αγαπημένα => %{link}."
    heading: "Εφαρμογή σελιδοδείκτη"
    post_something: "Αναρτήστε στο Diaspora"
    post_success: "Αναρτήθηκε! Κλείνει!"
  cancel: "Ακύρωση"
  comments:
    few: "%{count} σχόλια"
    many: "%{count} σχόλια"
    new_comment:
      comment: "Σχολιάστε"
      commenting: "Σχολιάζει..."
    one: "1 σχόλιο"
    other: "%{count} σχόλια"
    two: "%{count} σχόλια"
    zero: "κανένα σχόλιο"
  contacts:
    create:
      failure: "Αποτυχία δημιουργίας επαφής"
    few: "%{count} επαφές"
    index:
      add_a_new_aspect: "Προσθέστε μια νέα πτυχή"
      add_to_aspect: "Προσθέστε επαφές στο %{name}"
      add_to_aspect_link: "Προσθέστε επαφές στο %{name}"
      all_contacts: "Όλες οι Επαφές"
      community_spotlight: "Αναρτήσεις κοινότητας"
      many_people_are_you_sure: "Είστε σίγουροι ότι θέλετε να ξεκινήσετε μια ιδιωτική συνομιλία με περισσότερες από %{suggested_limit} επαφές; Η δημοσίευση σε αυτή την πτυχή ίσως είναι ένας καλύτερος τρόπος για να επικοινωνήσετε μαζί τους."
      my_contacts: "Οι Επαφές μου"
      no_contacts: "Φαίνεται πως χρειάζεται να προσθέσετε μερικές επαφές! "
      no_contacts_message: "Δες και %{community_spotlight}"
      no_contacts_message_with_aspect: "Δες και %{community_spotlight} ή %{add_to_aspect_link}"
      only_sharing_with_me: "Μοιράζονται μόνο με εμένα"
      remove_person_from_aspect: "Μετακίνηση του χρήστη %{person_name} από την πτυχή \"%{aspect_name}\""
      start_a_conversation: "Ξεκινήστε μια συζήτηση"
      title: "Επαφές"
      your_contacts: "Οι Επαφές σας"
    many: "%{count} επαφές"
    one: "1 επαφή"
    other: "%{count} επαφές"
    sharing:
      people_sharing: "Άτομα που διαμοιράζονται μαζί σας: "
    spotlight:
      community_spotlight: "Δημοσιεύσεις Κοινότητας"
      suggest_member: "Προτείνετε ένα μέλος"
    two: "%{count} επαφές"
    zero: "επαφές"
  conversations:
    conversation:
      participants: "Συμμετέχοντες"
    create:
      fail: "Μη έγκυρο μήνυμα"
      no_contact: "Ε, πρέπει πρώτα να προσθέσετε μια επαφή!"
      sent: "Μήνυμα εστάλη"
    destroy:
      success: "Η συζήτηση αφαιρέθηκε επιτυχώς"
    helper:
      new_messages:
        few: "%{count} νέα μηνύματα"
        many: "%{count} νέα μηνύματα"
        one: "1 νέο μήνυμα"
        other: "%{count} νέα μηνύματα"
        two: "%{count} νέα μηνύματα"
        zero: "Κανένα νέο μήνυμα"
    index:
      inbox: "Εισερχόμενα"
      no_conversation_selected: "δεν επιλέχτηκε συζήτηση"
      no_messages: "κανένα μήνυμα"
    new:
      abandon_changes: "Απόρριψη αλλαγών;"
      send: "Αποστολή"
      sending: "Αποστολή..."
      subject: "θέμα"
      to: "στον"
    show:
      delete: "διαγραφή και φραγή συζήτησης"
      reply: "απάντηση"
      replying: "Απάντηση..."
  date:
    formats:
      birthday: "%B %d"
      birthday_with_year: "%B %d %Y"
      fullmonth_day: "%B %d"
  delete: "Διαγραφή"
  email: "Email"
  error_messages:
    helper:
      correct_the_following_errors_and_try_again: "Διορθώστε τα ακόλουθα σφάλματα και προσπαθήστε ξανά."
      invalid_fields: "Άκυρα Πεδία"
    login_try_again: "Παρακαλώ <a href='%{login_link}'>συνδεθείτε</a> και ξαναπροσπαθήστε."
    post_not_public: "Η ανάρτηση που προσπαθείτε να δείτε δεν είναι δημόσια!"
  fill_me_out: "Ενημέρωσε με"
  find_people: "Βρείτε άτομα ή #ετικέτες"
  help:
    account_and_data_management:
      close_account_a: "Πηγαίνετε στο κάτω μέρος στη σελίδα των ρυθμίσεων και πατήστε το κουμπί \"Κλείσιμο Λογαριασμού\"."
      close_account_q: "Πώς διαγράφω τον λογαριασμό μου;"
      data_other_podmins_q: "Μπορούν οι διαχειριστές από άλλους εξυπηρετητές (pod) να δουν τις πληροφορίες μου;"
      data_visible_to_podmin_a: "Η επικοινωνία μεταξύ των εξυπηρετητών (pods) είναι πάντα κρυπτογραφημένη (χρησιμοποιώντας SSL και την κρυπτογράφηση μεταφοράς του diaspora*), αλλά η αποθήκευση δεδομένων στον εξυπηρετητή δεν είναι. Εάν το ήθελε, ο διαχειριστής δεδομένων του εξυπηρετητή σας (συνήθως το άτομο που λειτουργεί τον εξυπηρετητή), θα μπορούσε να έχει πρόσβαση σε όλα τα δεδομένα του προφίλ σας και οτιδήποτε διαμοιράζεστε (όπως συμβαίνει με τις περισσότερες ιστοσελίδες που αποθηκεύουν δεδομένα). Το να λειτουργήσετε ένα δικό σας εξυπηρετητή (pod) παρέχει περισσότερη ασφάλεια αφού εσείς έχετε τον έλεγχο πρόσβασης στη βάση δεδομένων."
      data_visible_to_podmin_q: "Πόσες από τις πληροφορίες μου μπορεί να δει ο διαχειριστής του εξυπηρετητή μου (pod);"
      download_data_a: "Ναι. Στο κάτω μέρος της καρτέλας \"Λογαριασμός\", στην σελίδα των ρυθμίσεων, υπάρχουν δύο κουμπιά για το κατέβασμα των δεδομένων σας."
      download_data_q: "Μπορώ να κατεβάσω ένα αντίγραφο όλων των δεδομένων μου που συμπεριλαμβάνονται στον λογαριασμό μου;"
      move_pods_a: "Στο μέλλον θα είναι δυνατόν να εξάγετε τις πληροφορίες του λογαριασμού σας από έναν εξυπηρετητή (pod)  και να τις εισάγετε σε έναν άλλον, αλλά αυτό προς το παρόν δεν είναι δυνατό. Θα μπορούσατε να ανοίξετε έναν καινούριο λογαριασμό και να προσθέσετε τις επαφές σας στις πτυχές αυτού κι ύστερα να ζητήσετε από τις επαφές σας να σας προσθέσουν κι αυτοί στις δικές τους πτυχές."
      move_pods_q: "Πώς μεταφέρω τον λογαριασμό μου από έναν εξυπηρετητή (pod) σε άλλον;"
      title: "Διαχείριση Λογαριασμού και Δεδομένων"
    getting_help:
      get_support_a_hashtag: "ρωτήστε σε μια δημόσια δημοσίευση στο diaspora* χρησιμοποιώντας την ετικέτα της ερώτησης ( %{question} )"
      get_support_a_irc: "Συμμετέχετε στο %{irc} μας (ζωντανή συζήτηση)"
      get_support_a_tutorials: "Δείτε τα  %{tutorials} μας"
      get_support_a_website: "Επισκεφθείτε τη σελίδα μας  %{link}"
      get_support_a_wiki: "Αναζήτηση για %{link}"
      get_support_q: "Τι γίνεται εάν η ερώτηση μου δεν έχει απαντηθεί στις Συχνές Ερωτήσεις (FAQ); Πού αλλού μπορώ να βρω υποστήριξη;"
      getting_started_a: "Είσαστε τυχερός/ή. Δοκιμάστε το %{tutorial_series} στην σελίδα με τα έργα μας. Θα σας δείξει βήμα - βήμα την διαδικασία εγγραφής και θα σας μάθει όλα τα βασικά πράγματα που χρειάζεται να ξέρετε σχετικά με το diaspora*."
      getting_started_q: "Βοήθεια! Χρειάζομαι βοήθεια με τα βασικά για να ξεκινήσω!"
    here: "εδώ"
    irc: "Κανάλι συζήτησης IRC"
    tutorial: "οδηγός"
    tutorials: "οδηγοί"
    wiki: "βικιλεξικό (wiki)"
  hide: "Απόκρυψη"
  invitation_codes:
    excited: "Ο/Η %{name} χαίρεται που σε βλέπει εδώ."
  invitations:
    a_facebook_user: "Ένας χρήστης του Facebook"
    check_token:
      not_found: "Το σύμβολο της πρόσκλησης δεν βρέθηκε"
    create:
      already_contacts: "Είστε ήδη συνδεδεμένος με αυτό το άτομο"
      already_sent: "Έχετε ήδη προσκαλέσει αυτό το άτομο."
      empty: "Παρακαλώ εισάγετε μία τουλάχιστον διεύθυνση ηλεκτρονικού ταχυδρομείου."
      no_more: "Δεν έχετε άλλες προσκλήσεις."
      note_already_sent: "Προσκλήσεις έχουν ήδη σταλεί στα: %{emails}"
      own_address: "Δεν μπορείτε να στείλετε πρόσκληση στην διεύθυνση σας."
      rejected: "Οι παρακάτω διευθύνσεις ηλεκτρονικού ταχυδρομείου είχαν προβλήματα:"
      sent: "Η προσκλήσεις σας έχουν σταλεί στα: %{emails}"
    edit:
      accept_your_invitation: "Αποδεχτείτε την πρόσκληση"
      your_account_awaits: "Ο λογαριασμός σας περιμένει!"
    new:
      already_invited: "Τα παρακάτω άτομα δεν αποδέχτηκαν την πρόσκληση σας:"
      aspect: "Πτυχή"
      check_out_diaspora: "Δοκίμασε το Diaspora!"
      codes_left:
        one: "Μία πρόσκληση απομένει γι' αυτό τον κωδικό"
        other: "%{count} προσκλήσεις απομένουν γι' αυτό τον κωδικό"
        zero: "Δεν απομένουν προσκλήσεις γι' αυτό τον κωδικό"
      comma_separated_plz: "Μπορείτε να εισάγετε πολλαπλές διευθύνσεις ηλεκτρονικού ταχυδρομείου χωρισμένες με κόμμα."
      if_they_accept_info: "αν δεχτούν, θα προστεθούν στην πτυχή που τους πρασκαλέσατε. "
      invite_someone_to_join: "Προσκαλέστε κάποιον στο Diaspora!"
      language: "Γλώσσα"
      paste_link: "Μοιραστείτε αυτόν τον σύνδεσμο με τους φίλους σας για να τους προσκαλέσετε στο Diaspora, ή στείλτε τον απευθείας με ηλ.ταχυδρομίο."
      personal_message: "Προσωπικό μήνυμα"
      resend: "Αποστολή ξανά"
      send_an_invitation: "Στείλτε μια πρόσκληση"
      send_invitation: "Στείλτε πρόσκληση"
      sending_invitation: "Αποστολή πρόσκλησης..."
      to: "Στον"
  layouts:
    application:
      back_to_top: "Πίσω στην αρχή"
      powered_by: "POWERED BY DIASPORA*"
      public_feed: "Δημόσια ανατροφοδότηση (feed) του Diaspora για τον χρήστη %{name}"
      source_package: "κατεβάστε τον πηγαίο κώδικα του πακέτου"
      toggle: "εναλλαγή σε κινητό"
      whats_new: "τι νέα;"
      your_aspects: "οι πτυχές σας"
    header:
      admin: "διαχειριστής"
      blog: "Iστολόγιo"
      code: "κώδικας"
      login: "Είσοδος"
      logout: "Αποσύνδεση"
      profile: "Προφίλ"
      recent_notifications: "Πρόσφατες ειδοποιήσεις"
      settings: "Ρυθμίσεις"
      view_all: "Προβολή όλων"
  likes:
    likes:
      people_dislike_this:
        few: "Δεν αρέσει σε %{count} άτομα"
        many: "Δεν αρέσει σε %{count} άτομα"
        one: "Δεν αρέσει σε 1 άτομο"
        other: "Δεν αρέσει σε %{count} άτομα"
        two: "δεν αρέσει σε %{count}"
        zero: "κανένας δεν ανέφερε ότι δεν του αρέσει"
      people_like_this:
        few: "Αρέσει σε %{count} άτομα"
        many: "Αρέσει σε %{count} άτομα"
        one: "Αρέσει σε 1 άτομο"
        other: "Αρέσει σε %{count} άτομα"
        two: "αρέσει σε %{count}"
        zero: "δεν αρέσει σε κανέναν"
      people_like_this_comment:
        few: "Αρέσει σε %{count} χρήστες"
        many: "Αρέσει σε %{count} χρήστες"
        one: "Αρέσει σε %{count} χρήστη"
        other: "Αρέσει σε %{count} χρήστες"
        two: "αρέσει σε %{count}"
        zero: "Δεν αρέσει σε κανέναν "
  limited: "Περιορισμένο"
  more: "Περισσότερα"
  next: "επόμενο"
  no_results: "Δεν βρέθηκαν αποτελέσματα"
  notifications:
    also_commented:
      one: "Ο/Η %{actors} σχολίασε τη %{post_link} του %{post_author} επίσης."
      other: "Οι %{actors} σχολίασαν τη %{post_link} του %{post_author} επίσης."
      zero: "Οι %{actors} επίσης σχολίασαν τη %{post_link} του %{post_author}"
    also_commented_deleted:
      one: "Ο/Η %{actors} σχολίασε μια διαγραμμένη δημοσίευση. "
      other: "Οι %{actors} σχολίασαν μια διαγραμμένη δημοσίευση. "
      zero: "Ο %{actors} σχολίασε μια διαγεγραμμένη δημοσίευση. "
    comment_on_post:
      one: "Ο/Η %{actors} σχολίασε τη %{post_link}."
      other: "Οι %{actors} σχολίασαν τη %{post_link}."
      zero: "Ο/Η %{actors} σχολίασε τη %{post_link}."
    helper:
      new_notifications:
        few: "%{count} νέες ειδοποιήσεις"
        many: "%{count} νέες ειδοποιήσεις"
        one: "1 νέα ειδοποίηση"
        other: "%{count} νέες ειδοποιήσεις"
        two: "%{count} νέες ειδοποιήσεις"
        zero: "Kαμία νέα ειδοποίηση"
    index:
      and: "και"
      and_others:
        few: "και %{count} άλλοι"
        many: "και %{count} άλλοι"
        one: "και ένας ακόμα"
        other: "και %{count} άλλοι"
        two: "και %{count} άλλοι"
        zero: "και κανένας άλλος"
      mark_all_as_read: "Σήμανση όλων ως διαβασμένα"
      mark_unread: "Σήμανε ως μη διαβασμένο"
      notifications: "Ειδοποιήσεις"
    liked:
      few: "Η %{post_link} άρεσε στους χρήστες %{actors}."
      many: "Η %{post_link} άρεσε στους χρήστες %{actors}."
      one: "Η %{post_link} άρεσε στον χρήστη %{actors}."
      other: "Η %{post_link} άρεσε στους χρήστες %{actors}."
      two: "Στους χρήστες %{actors} άρεσε το %{post_link}."
      zero: "Η %{post_link} άρεσε στους χρήστες %{actors}."
    liked_post_deleted:
      few: "Η διαγεγραμμένη δημοσίευσή σας άρεσε στους χρήστες %{actors}."
      many: "Η διαγραμμένη ανάρτησή σας άρεσε στους χρήστες %{actors}."
      one: "Η διαγεγραμμένη δημοσίευσή σας άρεσε στον χρήστη %{actors}."
      other: "Η διαγεγραμμένη δημοσίευσή σας άρεσε στον χρήστη %{actors}."
      two: "Στους χρήστες %{actors} άρεσε η διαγραμμένη ανάρτησή σας."
      zero: "Η διαγεγραμμένη δημοσίευσή σας άρεσε στον χρήστη %{actors}."
    mentioned:
      one: "Ο/Η %{actors} σας ανέφερε στη %{post_link}."
      other: "Οι %{actors} σας ανέφεραν σε μια %{post_link}."
      zero: "Οι %{actors} σας ανέφερε σε μια %{post_link}."
    mentioned_deleted:
      one: "Ο/Η %{actors} σας ανέφερε σε μια διαγραμμένη δημοσίευση."
      other: "Οι %{actors} σας ανέφεραν σε μια διαγραμμένη δημοσίευση."
      zero: "Ο/Η %{actors} σας ανέφερε σε μια διαγραμμένη δημοσίευση."
    post: "ανάρτηση"
    private_message:
      one: "Ο/Η %{actors} σας έστειλε ένα μήνυμα."
      other: "Οι %{actors} σας έστειλαν ένα μήνυμα."
      zero: "Ο/Η χρήστης %{actors} σας έστειλε ένα μήνυμα."
    reshared:
      one: "Ο/Η %{actors} μοιράστηκε τη %{post_link}."
      other: "Οι %{actors} μοιράστηκαν τη %{post_link}."
      zero: "Οι %{actors} μοιράστηκαν τη %{post_link}."
    reshared_post_deleted:
      one: "Ο/Η %{actors} κοινοποίησε τη διαγραμμένη ανάρτησή σας.  "
      other: "Οι %{actors} κοινοποίησαν διαγραμμένη ανάρτησή σας. "
      zero: "Ο/Η %{actors} κοινοποίησε τη διαγραμμένη ανάρτησή σας."
    started_sharing:
      one: "Ο/Η %{actors} άρχισε να μοιράζεται μαζί σας."
      other: "Οι %{actors} άρχισαν να μοιράζονται μαζί σας."
      zero: "Ο/Η %{actors} άρχισε να μοιράζεται μαζί σας."
  notifier:
    a_post_you_shared: "μια δημοσίευση."
    accept_invite: "Αποδέξου την πρόσκληση στο Diaspora*!"
    click_here: "πατήστε εδώ"
    comment_on_post:
      reply: "Απαντήστε ή δείτε την ανάρτηση του χρήστη %{name} >"
    confirm_email:
      click_link: "Για να ενεργοποιήσετε την καινούρια διεύθυνση email %{unconfirmed_email}, παρακαλούμε πατήστε στο παρακάτω σύνδεσμο: "
      subject: "Παρακαλούμε ενεργοποιήστε την καινούρια διεύθυνση ηλεκτρονικού ταχυδρομείου %{unconfirmed_email}"
    email_sent_by_diaspora: "Αυτό το μήνυμα εστάλη από το %{pod_name}. Εάν δεν θέλετε να λαμβάνετε πλέον μηνύματα σαν κι αυτό,"
    hello: "Γειά σου %{name}!"
    invite:
      message: |-
          Χαίρετε!

          Έχεις προσκληθεί στο librenet*, έναν ελληνικό κόμβο του diaspora*, ενός κόσμου κοινωνικής δικτύωσης που εσύ έχεις τον έλεγχο.

          Κάνε κλικ στο σύνδεσμο για να ξεκινήσεις

          [%{invite_url}][1]


          Με Αγάπη ❤

          Το email ρομπότ του librenet*

          [1]: %{invite_url}
    invited_you: "O/H %{name} σε προσκάλεσε στο Diaspora*"
    liked:
      liked: "στο χρήστη %{name} αρέσει η δημοσίευση σας"
      view_post: "Δείτε την ανάρτηση >"
    mentioned:
      mentioned: "αναφέρεται σε σας σε μια δημοσίευση:"
      subject: "Ο/Η %{name} σας αναφέρει στο Diaspora*"
    private_message:
      reply_to_or_view: "Απαντήστε ή δείτε τη συζήτηση >"
    reshared:
      reshared: "Ο/Η %{name} κοινοποίησε τη δημοσίευση σας"
      view_post: "Δείτε την ανάρτηση >"
    single_admin:
      admin: "Ο διαχειριστής του Diaspora σας"
      subject: "Μήνυμα για τον Diaspora λογαριασμό σας:"
    started_sharing:
      sharing: "ξεκίνησε το διαμοιρασμό μαζί σας!"
      subject: "Ο/Η %{name} ξεκίνησε το διαμοιρασμό μαζί σας στο Diaspora*"
      view_profile: "Δείτε το προφίλ του χρήστη %{name}"
    thanks: "Ευχαριστώ,"
    to_change_your_notification_settings: "για να αλλάξετε τις ρυθμίσεις των ειδοποιήσεων"
  nsfw: "NSFW"
  ok: "ΟΚ"
  or: "ή"
  password: "Κωδικός"
  password_confirmation: "Επαλήθευση κωδικού"
  people:
    add_contact:
      invited_by: "προσκλήθηκες από"
    add_contact_small:
      add_contact_from_tag: "προσθήκη επαφής από ετικέτα"
    aspect_list:
      edit_membership: "επεξεργασία ιδιοτήτων πτυχής"
    few: "%{count} άτομα"
    helper:
      is_not_sharing: "Ο/Η %{name} δεν διαμοιράζεται μαζί σας"
      is_sharing: "Ο/Η %{name} διαμοιράζεται μαζί σας"
      results_for: "αποτελέσματα για %{params}"
    index:
      looking_for: "Ψάχνετε για αναρτήσεις με την ετικέτα %{tag_link};"
      no_one_found: "...κανένας δεν βρέθηκε. "
      no_results: "Επ! Χρειάζεται να ψάξετε για κάτι."
      results_for: "αποτελέσματα αναζήτησης για"
      searching: "αναζητηση,παρακαλώ περιμένετε..."
    many: "%{count} άτομα"
    one: "1 άτομο"
    other: "%{count} άτομα"
    person:
      add_contact: "προσθήκη επαφής"
      already_connected: "Είναι ήδη συνδεδεμένο"
      pending_request: "Αίτημα σε αναμονή"
      thats_you: "Εσύ είσαι αυτός!"
    profile_sidebar:
      bio: "βιογραφικό"
      born: "γενέθλια"
      edit_my_profile: "Επεξεργασία του προφίλ μου"
      gender: "φύλο"
      in_aspects: "στις πτυχές"
      location: "τοποθεσία"
      photos: "Φωτογραφίες"
      remove_contact: "διαγραφή επαφής"
      remove_from: "Αφαίρεση του χρήστη %{name} από τη πτυχή %{aspect};"
    show:
      closed_account: "Αυτός ο λογαριασμός έχει κλείσει."
      does_not_exist: "Δεν υπάρχει τέτοιο άτομα!"
      has_not_shared_with_you_yet: "Ο/Η %{name} δεν μοιράζεται ακόμα κάποια δημοσίευση μαζί σας!"
      ignoring: "Αγνοείτε όλες τις αναρτήσεις από %{name}."
      incoming_request: "Ο/Η %{name} θέλει να μοιραστεί μαζί σας"
      mention: "Αναφορά"
      message: "Μήνυμα"
      not_connected: "Δεν είστε συνδεδεμένος με αυτόν τον χρήστη "
      recent_posts: "Πρόσφατες Αναρτήσεις"
      recent_public_posts: "Πρόσφατες Δημόσιες Αναρτήσεις"
      return_to_aspects: "Επιστροφή στη σελίδα με τις πτυχές σας"
      see_all: "Εμφάνιση όλων"
      start_sharing: "ξεκινήσετε την κοινή χρήση"
      to_accept_or_ignore: "να το αποδεχθεί ή να το αγνοήσει."
    sub_header:
      add_some: "προσθέστε κάποιες"
      edit: "επεξεργασία"
      you_have_no_tags: "δεν έχετε ετικέτες!"
    two: "%{count} άτομα"
    webfinger:
      fail: "Λυπούμαστε, δεν ήταν δυνατή η εύρεση του %{handle}."
    zero: "κανένα άτομο"
  photos:
    comment_email_subject: "φωτογραφία του χρήστη %{name}"
    create:
      integrity_error: "Η μεταφόρτωση της φωτογραφίας απέτυχε. Είστε σίγουροι ότι ήταν φωτογραφία;"
      runtime_error: "Η μεταφόρτωση της φωτογραφίας απέτυχε. Είστε σίγουροι πως φορέσατε ζώνη ασφαλείας πριν ξεκινήσετε;"
      type_error: "Η μεταφόρτωση της φωτογραφίας απέτυχε.  Είστε σίγουροι πως προστέθηκε μια εικόνα;"
    destroy:
      notice: "Η φωτογραφία διαγράφηκε."
    edit:
      editing: "Επεξεργασία"
    new:
      back_to_list: "Επιστροφή στη Λίστα"
      new_photo: "Νέα φωτογραφία"
      post_it: "ανάρτησέ το!"
    new_photo:
      empty: "{file} είναι κενό, επιλέξτε και πάλι τα αρχεία χωρίς αυτό."
      invalid_ext: "{file} δεν έχει έγκυρη τύπο αρχείου. Μόνο τύποι αρχείου {extensions} επιτρέπονται."
      size_error: "{file} είναι πολύ μεγάλο, το μέγιστο μέγεθος αρχείου είναι {sizeLimit}."
    new_profile_photo:
      or_select_one_existing: "ή επιλέξτε μια από τις ήδη υπάρχουσες %{photos}"
      upload: "Μεταφορτώστε μια νέα φωτογραφία προφίλ!"
    photo:
      view_all: "προβολή όλων των φωτογραφιών του χρήστη %{name}"
    show:
      collection_permalink: "permalink συλλογής"
      delete_photo: "Διαγραφή Φωτογραφίας"
      edit: "Επεξεργασία"
      edit_delete_photo: "Επεξεργασία περιγραφής φωτογραφίας / διαγραφή φωτογραφίας"
      make_profile_photo: "ορισμός ως φωτογραφίας προφίλ"
      show_original_post: "Προβολή αρχικής ανάρτησης"
      update_photo: "Ενημέρωση Φωτογραφίας"
    update:
      error: "Αποτυχία επεξεργασίας φωτογραφίας."
      notice: "Η φωτογραφία ενημερώθηκε επιτυχώς."
  posts:
    presenter:
      title: "Ένα άρθρο από τον/την %{name}"
    show:
      destroy: "Διαγραφή"
      not_found: "Λυπούμαστε, δεν καταφέραμε να βρούμε αυτή την ανάρτηση."
      permalink: "Μόνιμος σύνδεσμος:"
      photos_by:
        one: "Μια φωτογραφεία του/της %{author}"
        other: "%{count} φωτογραφίες του/της %{author}"
        zero: "Δεν υπάρχουν φωτογραφίες για τον/την %{author}"
      reshare_by: "Κοινοποίηση από %{author}"
  previous: "προηγούμενο"
  privacy: "Απόρρητο"
  privacy_policy: "Πολιτική Ιδιωτικού Απορρήτου"
  profile: "Προφίλ"
  profiles:
    edit:
      allow_search: "Επιτρέψτε σε άλλους ανθρώπους να σας αναζητούν στο Diaspora"
      edit_profile: "Επεξεργασία προφίλ"
      first_name: "Όνομα"
      last_name: "Επώνυμο"
      update_profile: "Ενημέρωση Προφίλ"
      your_bio: "To βιογραφικό σας"
      your_birthday: "Τα γενέθλιά σας"
      your_gender: "Tο φύλο σας"
      your_location: "Η τοποθεσία σας"
      your_name: "Το όνομά σας"
      your_photo: "Η φωτογραφία σας"
      your_private_profile: "Το ιδιωτικό σας προφίλ"
      your_public_profile: "Το δημόσιο προφίλ σας"
      your_tags: "Περιγράψτε τον εαυτό σας με 5 λέξεις"
      your_tags_placeholder: "όπως #ταινίες #γατάκια #ταξίδι #δάσκαλος #newyork"
    update:
      failed: "Αποτυχία ενημέρωσης προφίλ"
      updated: "Το προφίλ ενημερώθηκε"
  public: "Δημόσιο"
  reactions:
    few: "%{count} αντιδράσεις"
    many: "%{count} αντιδράσεις"
    one: "1 αντίδραση"
    other: "%{count} αντιδράσεις"
    two: "%{count} αντιδράσεις"
    zero: "0 αντιδράσεις"
  registrations:
    closed: "Οι εγγραφές είναι κλειστές σε αυτό το pod του Diaspora."
    create:
      success: "Γίνατε μέλος στο Diaspora!"
    edit:
      cancel_my_account: "Ακύρωση του λογαριασμού μου"
      edit: "Επεξεργασία %{name}"
      leave_blank: "(αφήστε το κενό αν δεν θέλετε να το αλλάξετε)"
      password_to_confirm: "(χρειαζόμαστε τον τρέχοντα κωδικό σας για να επιβεβαιώσετε τις αλλαγές σας)"
      unhappy: "Δεν είσαι ικανοποιημένοι;"
      update: "Ενημέρωση"
    invalid_invite: "Ο σύνδεσμος που δώσατε δεν είναι πια έγκυρος!"
    new:
      continue: "Συνέχεια"
      create_my_account: "Δημιουργία λογαριασμού!"
      diaspora: "ελευθερία. ιδιωτικότητα. ψυχαγωγία."
<<<<<<< HEAD
=======
      about: "Το librenet* είναι μέρος του diaspora*, ενός open source, αποκεντρωμένου κοινωνικού δικτύου που εσύ έχεις τον έλεγχο. Στο librenet* δεν είσαι το προϊόν και δεν πουλάμε τα δεδομένα σου σε κανένα. Συντηρείται από μια κοινότητα ανθρώπων και δεν έχει διαφημίσεις. Γίνε μέλος!"
>>>>>>> 498d528e
      email: "EMAIL"
      enter_email: "Εισάγετε μια διεύθυνση email"
      enter_password: "Εισάγετε έναν κωδικό"
      enter_password_again: "Εισάγετε τον ίδιο κωδικό πάλι"
      enter_username: "Επιλέξτε ένα όνομα χρήστη (μόνο γράμματα, νούμερα και κάτω-παύλα)"
      hey_make: "κάνε τη<br>διαφορά."
      join_the_movement: "Γίνετε μέλος του κινήματος!"
      password: "ΚΩΔΙΚΟΣ"
      password_confirmation: "ΕΠΑΛΗΘΕΥΣΗ ΚΩΔΙΚΟΥ"
      sign_up: "ΕΓΓΡΑΦΗ"
      sign_up_message: "Κοινωνική Δικτύωση με <3"
      username: "ΟΝΟΜΑ ΧΡΗΣΤΗ"
  requests:
    create:
      sending: "Αποστολή"
      sent: "Σας ζητήθηκε να μοιράζεστε με τον/την %{name}.  Θα είναι ορατό την επόμενη φορά που θα συνδεθεί στο Diaspora."
    destroy:
      error: "Παρακαλώ επιλέξτε μια πτυχή!"
      ignore: "Αγνοήθηκε αίτηση επαφής."
      success: "Τώρα πλέον διαμοιράζεστε."
    helper:
      new_requests:
        few: "%{count} νέα αιτήματα!"
        many: "%{count} νέα αιτήματα!"
        one: "νέο αίτημα!"
        other: "%{count} νέα αιτήματα!"
        two: "%{count} νέα αιτήματα!"
        zero: "κανένα νέο αίτημα"
    manage_aspect_contacts:
      existing: "Υφιστάμενες επαφές"
      manage_within: "Διαχειριστείτε τις επαφές της πτυχής"
    new_request_to_person:
      sent: "εστάλη!"
  reshares:
    comment_email_subject: "κοινοποίηση της δημοσίευσης του %{author} από τον %{resharer}"
    create:
      failure: "Υπήρξε κάποιο σφάλμα κατά την κοινοποίηση αυτής της δημοσίευσης."
    reshare:
      deleted: "Η αρχική δημοσίευση διαγράφτηκε από τον δημιουργό της."
      reshare:
        few: "%{count} κοινοποιήσεις"
        many: "%{count} κοινοποιήσεις"
        one: "1 κοινοποίηση"
        other: "%{count} κοινοποιήσεις"
        two: "%{count} κοινοποιήσεις"
        zero: "Κοινοποίηση"
      reshare_confirmation: "Κοινοποίηση της δημοσίευσης του χρήστη %{author};"
      reshare_original: "Κοινοποίηση αρχικής"
      reshared_via: "διαμοιράστηκε μέσω"
      show_original: "Προεπισκόπηση αρχικού"
  search: "Αναζήτηση"
  services:
    create:
      already_authorized: "Ένας χρήστης με diaspora αναγνωριστικό %{diaspora_id} έχει ήδη εξουσιοδοτήσει αυτόν τον %{service_name} λογαριασμό."
      failure: "Αποτυχία πιστοποίησης."
      read_only_access: "Τα δικαιώματα πρόσβασης είναι μόνο για ανάγνωση, παρακαλώ προσπαθήστε να λάβετε εξουσιοδότηση ξανά αργότερα"
      success: "Επιτυχής έλεγχος ταυτότητας."
    destroy:
      success: "Επιτυχής καταστροφή ταυτότητας."
    failure:
      error: "εμφανίστηκε ένα σφάλμα κατά τη σύνδεση με αυτή την υπηρεσία"
    finder:
      fetching_contacts: "Το Diaspora ανακτά τους %{service} φίλους σας παρακαλώ επανέλθετε σε μερικά λεπτά."
      no_friends: "Δεν βρέθηκαν φίλοι στο Facebook. "
      service_friends: "%{service} Φίλοι"
    index:
      connect_to_facebook: "Σύνδεση με Facebook"
      connect_to_tumblr: "Σύνδεση με το Tumblr"
      connect_to_twitter: "Σύνδεση με Twitter"
      disconnect: "αποσύνδεση"
      edit_services: "Επεξεργασία υπηρεσιών"
      logged_in_as: "συνδεδεμένος ως"
      no_services: "Δεν έχετε συνδέσει κάποια υπηρεσία ακόμα."
      really_disconnect: "αποσύνδεση %{service};"
      services_explanation: "Η σύνδεση των υπηρεσιών σας δίνει τη δυνατότητα να κοινοποιούνται οι δημοσιεύσεις σας σε κάθε υπηρεσία, καθώς τις γράφεται στο Diaspora."
    inviter:
      click_link_to_accept_invitation: "Κάντε κλικ σ' αυτό το σύνδεσμο για να αποδεχθείτε την πρόσκλησή σας"
      join_me_on_diaspora: "Συνδεθείτε μαζί μου στο DIASPORA*"
    remote_friend:
      invite: "πρόσκληση"
      not_on_diaspora: "Όχι ακόμα στο Diaspora"
      resend: "αποστολή ξανά"
  settings: "Ρυθμίσεις"
  share_visibilites:
    update:
      post_hidden_and_muted: "Οι δημοσιεύσεις του χρήστη %{name} έχουν κρυφτεί, και οι ειδοποιήσεις έχουν απενεργοποιηθεί."
      see_it_on_their_profile: "Αν θέλετε να δείτε ενημερώσεις για αυτή τη δημοσίευση, επισκεφτείτε το προφίλ του χρήστη %{name}."
  shared:
    add_contact:
      add_new_contact: "Προσθέστε μια νέα επαφή"
      create_request: "Εύρεση βάσει Diaspora ID"
      diaspora_handle: "diaspora@pod.org"
      enter_a_diaspora_username: "Εισάγετε όνομα χρήστη Diaspora:"
      know_email: "Ξέρετε τις διευθύνσεις email τους; Τότε πρέπει να τους προσκαλέσετε"
      your_diaspora_username_is: "Το όνομα χρήστη σας στο Diaspora είναι: %{diaspora_handle}"
    aspect_dropdown:
      add_to_aspect: "Προσθήκη επαφής"
      toggle:
        few: "Σε %{count} πτυχές"
        many: "Σε %{count} πτυχές"
        one: "Σε %{count} πτυχές"
        other: "Σε %{count} πτυχές"
        two: "Σε %{count} πτυχές"
        zero: "Προσθήκη επαφής"
    contact_list:
      all_contacts: "Όλες οι επαφές"
    footer:
      logged_in_as: "συνδεμένοι ως %{name}"
      your_aspects: "οι πτυχές σας"
    invitations:
      by_email: "Μέσω email"
      dont_have_now: "Δεν έχετε κάποια τώρα, αλλά περισσότερες προσκλήσεις έρχονται σύντομα!"
      from_facebook: "Από το Facebook"
      invitations_left: "απομένουν %{count}"
      invite_someone: "Προσκαλέστε κάποιον/α"
      invite_your_friends: "Προσκαλέστε φίλους"
      invites: "Προσκλήσεις"
      invites_closed: "Οι προσκλήσεις αυτή τη στιγμή είναι κλειστές σε αυτό το Diaspora pod"
      share_this: "Μοιραστείτε αυτόν τον σύνδεσμο με ηλεκτρονικό ταχυδρομείο, blog, ή αγαπημένο κοινωνικό δίκτυο!"
    notification:
      new: "Νέο %{type} από τον χρήστη %{from}"
    public_explain:
      atom_feed: ""
      control_your_audience: "Ελέγξτε το Κοινό σας"
      logged_in: "συνδεμένοι στο %{service}"
      manage: "Διαχείριση συνδεμένων υπηρεσιών"
      new_user_welcome_message: "Χρησιμοποιήστε τις #ετικέτες για να ταξινομήσετε τις δημοσιεύσεις σας και να βρείτε άτομα με κοινά ενδιαφέροντα με εσάς. Μνημονεύστε αξιόλογα άτομα με @αναφορές"
      outside: "Τα δημόσια μηνύματα θα είναι διαθέσιμα και σε χρήστες εκτός του δικτύου Diaspora"
      share: "Μοιραστείτε"
      title: "Ρύθμιση συνδεδεμένων υπηρεσιών"
      visibility_dropdown: "Χρησιμοποιήστε αυτό το αναδυόμενο μενού για να αλλάξτε την ορατότητα της ανάρτησης σας.  (Προτείνουμε την πρώτη σας να κάνετε δημόσια.)"
    publisher:
      all: "όλα"
      all_contacts: "όλες οι επαφές"
      discard_post: "Απόρριψη ανάρτησης"
      make_public: "κάντε το δημόσιο"
      new_user_prefill:
        hello: "Γεια σε όλους, είμαι #%{new_user_tag}. "
        i_like: "Με ενδιαφέρουν οι ετικέτες %{tags}."
        invited_by: "Ευχαριστώ για την πρόσκληση, "
        newhere: "ΝέοςΕδώ"
      post_a_message_to: "Αναρτήστε ένα μήνυμα στην πτυχή %{aspect}"
      posting: "Ανάρτηση..."
      preview: "Προεπισκόπηση"
      publishing_to: "δημοσίευση στο: "
      share: "Κοινοποίηση"
      share_with: "μοιραστείτε με"
      upload_photos: "Μεταφόρτωση εικόνων"
      whats_on_your_mind: "Τι σκέφτεστε;"
    reshare:
      reshare: "Κοινοποιήστε"
    stream_element:
      connect_to_comment: "Συνδεθείτε με αυτόν τον χρήστη για να σχολιάσετε στην ανάρτησή του"
      currently_unavailable: "ο σχολιασμός αυτή τη στιγμή δεν είναι διαθέσιμος"
      dislike: "Δεν μ' αρέσει"
      hide_and_mute: "Απόκρυψη και σίγαση δημοσίευσης"
      ignore_user: "Αγνοήστε τον/την %{name}"
      ignore_user_description: "Αγνόηση και αφαίρεση χρήστη από όλες τις πτυχές;"
      like: "Μου αρέσει"
      nsfw: "Αυτή η δημοσίευση έχει σημανθεί ως μη ασφαλής για δουλειά από τον δημιουργό της. %{link}"
      shared_with: "Διαμοιρασμένο με: %{aspect_names}"
      show: "εμφάνισε"
      unlike: "Δεν μου αρέσει"
      via: "μέσω %{link}"
      via_mobile: "από κινητό"
      viewable_to_anyone: "Αυτή η δημοσίευση είναι εμφανής σε όλους στο διαδίκτυο"
  status_messages:
    create:
      success: "Αναφέρθηκαν επιτυχώς: %{names}"
    destroy:
      failure: "Αποτυχία διαγραφής δημοσίευσης"
    helper:
      no_message_to_display: "Κανένα μήνυμα"
    new:
      mentioning: "Αναφορά σε: %{person}"
    too_long:
      few: "παρακαλώ μετατρέψτε τα μηνύματα κατάστασης σας σε λιγότερους από %{count} χαρακτήρες"
      many: "παρακαλώ ελαττώστε το μύνημα κατάστασης σας σε λιγότερο από %{count} χαρακτήρες"
      one: "παρακαλώ μετατρέψτε τα μηνύματα κατάστασης σας σε λιγότερο από %{count} χαρακτήρα"
      other: "παρακαλώ μετατρέψτε τα μηνύματα κατάστασης σας σε λιγότερους από %{count} χαρακτήρες"
      two: "παρακαλούμε ορίστε το μήνυμα κατάστασής σας σε λιγότερους από %{count} χαρακτήρες"
      zero: "παρακαλώ μετατρέψτε τα μηνύματα κατάστασης σας σε λιγότερους από %{count} χαρακτήρες"
  stream_helper:
    hide_comments: "Απόκρυψη όλων των σχολίων"
    show_comments:
      few: "Εμφάνιση %{count} ακόμα σχολίων"
      many: "Εμφάνιση %{count} ακόμα σχολίων"
      one: "Εμφάνιση ενός ακόμα σχολίου"
      other: "Εμφάνιση %{count} ακόμα σχολίων"
      two: "Εμφάνιση δυο ακόμα σχολίων"
      zero: "Δεν υπάρχουν άλλα σχόλια"
  streams:
    activity:
      title: "Η δραστηριότητα μου"
    aspects:
      title: "Οι Πτυχές σας"
    aspects_stream: "Πτυχές"
    comment_stream:
      contacts_title: "Χρήστες των οποίων έχετε σχολιάσει αναρτήσεις"
      title: "Σχολιασμένες Αναρτήσεις"
    community_spotlight_stream: "Αναρτήσεις Κοινότητας"
    followed_tag:
      add_a_tag: "Προσθήκη μιας ετικέτας"
      contacts_title: "Άτομα που έψαξαν αυτές τις ετικέτες"
      follow: "Ακολουθήστε"
      title: "#Ετικέτες που ακολουθείτε"
    followed_tags_stream: "#Ετικέτες που ακολουθείτε"
    like_stream:
      contacts_title: "Χρήστες των οποίων αναρτήσεις σας αρέσουν"
      title: "Αυτή η ροή μου αρέσει"
    mentioned_stream: "@Αναφορές"
    mentions:
      contacts_title: "Άτομα που σας έχουν αναφέρει"
      title: "@Αναφορές"
    multi:
      contacts_title: "Άτομα στη Ροή σας"
      title: "Ροή"
    public:
      contacts_title: "Πρόσφατες Αφίσες"
      title: "Δημόσια Δραστηριότητα"
    tags:
      contacts_title: "Άτομα που τους αρέσει αυτή η ετικέτα"
      tag_prefill_text: "Αυτό που σκέφτομαι για %{tag_name} είναι... "
      title: "Δημοσιοποιήσατε με ετικέτα: %{tags}"
  tag_followings:
    create:
      failure: "Η προσπάθεια σας να ακολουθήσετε την ετικέτα #%{name} απέτυχε. Μήπως την ακολουθείτε ήδη;"
      none: "Δεν μπορείτε να ακολουθήσετε μια κενή ετικέτα!"
      success: "Γιούπι! Ακολουθείτε επιτυχώς την ετικέτα #%{name}."
    destroy:
      failure: "Η προσπάθεια σας να σταματήσετε να ακολουθείτε την ετικέτα #%{name} απέτυχε. Μήπως έχετε ήδη σταματήσει να την ακολουθείτε;"
      success: "Δεν ακολουθείτε την ετικέτα: #%{name} πια."
  tags:
    show:
      follow: "Ακολουθήστε την ετικέτα #%{tag}"
      following: "Ακολουθείτε την ετικέτα #%{tag}"
      nobody_talking: "Κανένας δεν μιλάει ακόμα για την ετικέτα %{tag}."
      none: "Η κενή ετικέτα δεν υπάρχει!"
      people_tagged_with: "Άτομα με την ετικέτα %{tag}"
      posts_tagged_with: "Αναρτήσεις με την ετικέτα #%{tag}"
      stop_following: "Σταματήσατε να ακολουθείτε την ετικέτα #%{tag}"
  terms_and_conditions: "Όροι και Προϋποθέσεις"
  undo: "Αναίρεση;"
  username: "Όνομα Χρήστη"
  users:
    confirm_email:
      email_confirmed: "Η διεύθυνση email %{email} ενεργοποιήθηκε"
      email_not_confirmed: "Η διεύθυνση email δεν ενεργοποιήθηκε. Μήπως ήταν λάθος ο σύνδεσμος;"
    destroy:
      no_password: "Παρακαλώ εισάγετε τον τωρινό κωδικό σας για να κλείσει ο λογαριασμός σας."
      success: "Ο λογαριασμός σας έχει κλειδωθεί. Μπορεί να πάρει 20 λεπτά για να ολοκληρώσουμε το κλείσιμο του λογαριασμού σας. Ευχαριστούμε που δοκιμάσατε το Diaspora."
      wrong_password: "Ο κωδικός που εισάγατε δεν ταιριάζει με τον τωρινό κωδικό σας."
    edit:
      also_commented: "...κάποιος επίσης σχολίασε σε δημοσίευση επαφής σας;"
      auto_follow_aspect: "Πτυχή για αυτόματη Παρακολούθησης"
      auto_follow_back: "Αυτόματη ακολούθηση αν κάποιος σας ακουλουθήσει"
      change: "Αλλαγή"
      change_email: "Αλλαγή διεύθυνσης email"
      change_language: "Αλλαγή γλώσσας"
      change_password: "Αλλαγή κωδικού πρόσβασης"
      character_minimum_expl: "πρέπει να είναι τουλάχιστον έξι χαρακτήρες"
      close_account:
        dont_go: "Εη, σε παρακαλώ μη φεύγεις!"
        if_you_want_this: "Εάν πραγματικά αυτό θες, γράψε το κωδικό σου παρακάτω και πάτα \"Κλείσιμο Λογαριασμού\""
        lock_username: "Αυτό θα κλειδώσει το username σας αν προσπαθήσετε να επανεγγραφείτε."
        locked_out: "Θα αποσυνδεθείτε και θα κλειδωθείτε έξω από τον λογαριασμό σας."
        make_diaspora_better: "Θα επιθυμούσαμε να μας βοηθήσετε να κάνουμε το Diaspora καλύτερο αντί να φύγετε. Αν πράγματι θέλετε να φύγετε, θα θέλαμε να ξέρετε τι θα συμβεί στην συνέχεια."
        mr_wiggles: "Ο κύριος Wiggles θα λυπηθεί να σας δει να αποχωρείτε"
        no_turning_back: "Προς το παρόν, δεν υπάρχει γυρισμός."
        what_we_delete: "Διαγράφουμε όλες τις δημοσιεύσεις και τα δεδομένα του προφίλ σας το συντομότερο δυνατόν. Τα σχόλιά σας δεν θα διαγραφούν, αλλά θα συνεχίσουν να υπάρχουν."
      close_account_text: "Κλείσιμο λογαριάσμου"
      comment_on_post: "...κάποιος σχολίασε την ανάρτησή σας;"
      current_password: "Τρέχον κωδικός πρόσβασης"
      current_password_expl: "αυτόν που συνδεθήκατε..."
      download_photos: "κατέβασμα των φωτογραφιών μου"
      download_xml: "κατέβασμα του xml μου"
      edit_account: "Επεξεργασία λογαριασμού"
      email_awaiting_confirmation: "Σας στείλαμε έναν σύνδεσμο ενεργοποίησης στο %{unconfirmed_email}. Μέχρι να ακολουθήσετε αυτόν τον σύνδεσμο και να ενεργοποιήσετε τη νέα διεύθυνση, θα συνεχίσουμε να χρησιμοποιούμε την αρχική σας %{email}."
      export_data: "Εξαγωγή Δεδομένων"
      following: "Ρυθμίσεις Παρακολούθησης"
      getting_started: "Προτιμήσεις Νέου Χρήστη"
      liked: "...σε κάποιον αρέσει η δημοσίευση σας;"
      mentioned: "...επισημανθήκατε σε μία φωτογραφία;"
      new_password: "Νέος κωδικός πρόσβασης"
      photo_export_unavailable: "Η εξαγωγή φωτογραφίας αυτή τη στιγμή δεν είναι διαθέσιμη"
      private_message: "...μόλις λάβατε μία προσωπική ειδοποίηση;"
      receive_email_notifications: "Να λαμβάνετε ειδοποιήσεις στο email σας όταν..."
      reshared: "...κάποιος κοινοποίησε τη δημοσίευση σας;"
      show_community_spotlight: "Εμφάνιση Δημοσιεύσεων Κοινότητας στη Ροή σας;"
      show_getting_started: "Επανενεργοποιήση Getting Started"
      started_sharing: "...κάποιος άρχισε να διαμοιράζεται μαζί σας;"
      stream_preferences: "Προτιμήσεις Ροής"
      your_email: "Το email σας"
      your_handle: "Το αναγνωριστικό σας στο diaspora"
    getting_started:
      awesome_take_me_to_diaspora: "Εξαιρετικά! Πήγαινέ με στο Diaspora*"
      community_welcome: "Η κοινότητα του Diaspora είναι χαρούμενη να σας έχει μαζί της!"
      connect_to_facebook: "Μπορούμε να επιταχύνουμε λίγο τα πράγματα %{link} στο Diaspora. Αυτό θα τραβήξει το όνομα και τη φωτογραφία σας, και θα ενεργοποιήσει την πολλαπλή ανάρτηση."
      connect_to_facebook_link: "συνδέοντας τον Facebook λογαριασμό σας"
      hashtag_explanation: "Τα hashtags σας επιτρέπουν να συζητάτε και να ακολουθείτε συγκεκριμένα ενδιαφέροντα. Είναι ακόμα ένας ωραίος τρόπος για να γνωρίσετε νέα άτομα στο Diaspora."
      hashtag_suggestions: "Δοκιμάστε να ακολουθήσετε ετικέτες όπως #τέχνη, #ταινίες, #gif, κτλ."
      saved: "Αποθηκεύτηκε!"
      well_hello_there: "Λοιπόν, γεια σας!"
      what_are_you_in_to: "Με τι ασχολείστε;"
      who_are_you: "Ποιός είστε;"
    privacy_settings:
      ignored_users: "Αγνοημένοι Χρήστες"
      stop_ignoring: "Διακοπή Αγνόησης"
      title: "Ρυθμίσεις Απορρήτου"
    public:
      does_not_exist: "Ο χρήστης %{username} δεν υπάρχει!"
    update:
      email_notifications_changed: "Αλλαγή ειδοποιήσεων ηλεκτρονικού ταχυδρομείου,επιτυχής"
      follow_settings_changed: "Οι ρυθμίσεις παρακολούθησης έχουν αλλάξει"
      follow_settings_not_changed: "Η αλλαγή ρυθμίσεων παρακολουθήσεις απέτυχε."
      language_changed: "Η γλώσσα άλλαξε"
      language_not_changed: "Η αλλαγή γλώσσας απέτυχε"
      password_changed: "Ο κωδικός σας άλλαξε. Μπορείτε τώρα να συνδεθείτε με τον νέο κωδικό. "
      password_not_changed: "Η αλλαγή κωδικού απέτυχε"
      settings_not_updated: "Αποτυχία ενημέρωσης ρυθμίσεων"
      settings_updated: "Οι ρυθμίσεις ενημερώθηκαν"
      unconfirmed_email_changed: "Η διεύθυνση email άλλαξε. Χρειάζεται ενεργοποίηση."
      unconfirmed_email_not_changed: "Η αλλαγή της διεύθυνσης email απέτυχε."
  webfinger:
    fetch_failed: "αποτυχία παροχής του προφίλ webfinger για %{profile_url}"
    hcard_fetch_failed: "υπήρξε ενά πρόβλημα παροχής του hcard για #{@account}"
    no_person_constructed: "Κανένα άτομο δεν μπορούσε να κατασκευαστεί απο αυτό το hcard."
    not_enabled: "το webfinger φαίνεται να μην είναι ενεργοποιημέο για τον host του %{account}"
    xrd_fetch_failed: "υπήρξε ένα πρόβλημα στη λήψη του xrd απο το λογαριασμό %{account}"
  welcome: "Καλωσήρθατε!"
  will_paginate:
    next_label: "επόμενο &raquo;"
    previous_label: "&laquo; προηγούμενο"<|MERGE_RESOLUTION|>--- conflicted
+++ resolved
@@ -706,10 +706,7 @@
       continue: "Συνέχεια"
       create_my_account: "Δημιουργία λογαριασμού!"
       diaspora: "ελευθερία. ιδιωτικότητα. ψυχαγωγία."
-<<<<<<< HEAD
-=======
       about: "Το librenet* είναι μέρος του diaspora*, ενός open source, αποκεντρωμένου κοινωνικού δικτύου που εσύ έχεις τον έλεγχο. Στο librenet* δεν είσαι το προϊόν και δεν πουλάμε τα δεδομένα σου σε κανένα. Συντηρείται από μια κοινότητα ανθρώπων και δεν έχει διαφημίσεις. Γίνε μέλος!"
->>>>>>> 498d528e
       email: "EMAIL"
       enter_email: "Εισάγετε μια διεύθυνση email"
       enter_password: "Εισάγετε έναν κωδικό"
