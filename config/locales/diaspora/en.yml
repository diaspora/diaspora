#   Copyright (c) 2010-2011, Diaspora Inc.  This file is
#   licensed under the Affero General Public License version 3 or later.  See
#   the COPYRIGHT file.

# Sample localization file for English. Add more files in this directory for other locales.
# See http://github.com/svenfuchs/rails-i18n/tree/master/rails%2Flocale for starting points.

en:
  settings: "Settings"
  profile: "Profile"
  account: "Account"
  privacy: "Privacy"
  privacy_policy: "Privacy policy"
  terms_and_conditions: "Terms and conditions"
  _services: "Services"
  _applications: "Applications"
  _photos: "Photos"
  _help: "Help"
  ok: "OK"
  cancel: "Cancel"
  delete: "Delete"
  hide: "Hide"
  ignore: "Ignore"
  undo: "Undo?"
  or: "or"
  ago: "%{time} ago"
  username: "Username"
  email: "Email"
  password: "Password"
  password_confirmation: "Password confirmation"
  are_you_sure: "Are you sure?"
  are_you_sure_delete_account: "Are you sure you want to close your account? This can’t be undone!"
  fill_me_out: "Fill me out"
  back: "Back"
  public: "Public"
  limited: "Limited"
  search: "Search"
  nsfw: "NSFW"
  find_people: "Find people or #tags"
  _home: "Home"
  more: "More"
  next: "Next"
  previous: "Previous"
  _comments: "Comments"
  all_aspects: "All aspects"
  no_results: "No results found"
  _contacts: "Contacts"
  welcome: "Welcome!"
  _terms: "Terms"
  _statistics: "Statistics"

  # For reference translation; the real ActiveRecord English transations are actually
  # in the en-US, en-GB, and en-AU yml files.
  activerecord:
    errors:
      models:
        user:
          attributes:
            person:
              invalid: "is invalid."
            username:
              taken: "is already taken."
              invalid: "is invalid. We only allow letters, numbers, and underscores."
            email:
              taken: "is already taken."
        person:
          attributes:
            diaspora_handle:
              taken: "is already taken."
        contact:
          attributes:
            person_id:
              taken: "must be unique among this user’s contacts."
        request:
          attributes:
            from_id:
              taken: "is a duplicate of a pre-existing request."
        reshare:
          attributes:
            root_guid:
              taken: "That good, eh?  You've already reshared that post!"
        poll:
          attributes:
            poll_answers:
              not_enough_poll_answers: "Not enough poll options provided."
        poll_participation:
          attributes:
            poll:
              already_participated: "You’ve already participated in this poll!"
  error_messages:
    helper:
      invalid_fields: "Invalid fields"
      correct_the_following_errors_and_try_again: "Correct the following errors and try again."
    post_not_public: "The post you are trying to view is not public!"
    post_not_public_or_not_exist: "The post you are trying to view is not public, or does not exist!"
    login_try_again: "Please <a href='%{login_link}'>login</a> and try again."

  admins:
    admin_bar:
      pages: "Pages"
      user_search: "User search"
      weekly_user_stats: "Weekly user stats"
      pod_stats: "Pod stats"
      report: "Reports"
      correlations: "Correlations"
      sidekiq_monitor: "Sidekiq monitor"
    correlations:
      correlations_count: "Correlations with sign-in count:"
    user_search:
      you_currently:
        zero: "You currently have no invites left %{link}"
        one: "You currently have one invite left %{link}"
        other: "You currently have %{count} invites left %{link}"
      view_profile: "View profile"
      add_invites: "Add invites"
      close_account: "Close account"
      are_you_sure: "Are you sure you want to close this account?"
      are_you_sure_lock_account: "Are you sure you want to lock this account?"
      are_you_sure_unlock_account: "Are you sure you want to unlock this account?"
      account_closing_scheduled: "The account of %{name} is scheduled to be closed. It will be processed in a few moments..."
      account_locking_scheduled: "The account of %{name} is scheduled to be locked. It will be processed in a few moments..."
      account_unlocking_scheduled: "The account of %{name} is scheduled to be unlocked. It will be processed in a few moments..."
      email_to: "Email to Invite"
      email_to: "Email to invite"
      under_13: "Show users that are under 13 (COPPA)"
      users:
        zero: "%{count} users found"
        one: "%{count} user found"
        other: "%{count} users found"
    user_entry:
      id: "ID"
      guid: "GUID"
      email: "Email"
      diaspora_handle: "diaspora* handle"
      last_seen: "Last seen"
      account_closed: "Account closed"
      nsfw: "#nsfw"
      unknown: "Unknown"
      'yes': "Yes"
      'no': "No"
    weekly_user_stats:
      current_server: "Current server date is %{date}"
      amount_of:
        zero: "Number of new users this week: none"
        one: "Number of new users this week: %{count}"
        other: "Number of new users this week: %{count}"
    stats:
      week: "Week"
      2weeks: "2 weeks"
      month: "Month"
      daily: "Daily"
      usage_statistic: "Usage statistics"
      go: "Go"
      display_results: "Displaying results from the <b>%{segment}</b> segment"
      posts:
        zero: "%{count} posts"
        one: "%{count} post"
        other: "%{count} posts"
      comments:
        zero: "%{count} comments"
        one: "%{count} comment"
        other: "%{count} comments"
      shares:
        zero: "%{count} shares"
        one: "%{count} share"
        other: "%{count} shares"
      users:
        zero: "%{count} users"
        one: "%{count} user"
        other: "%{count} users"
      current_segment: "The current segment is averaging <b>%{post_yest}</b> posts per user, from <b>%{post_day}</b>"
      50_most: "50 most popular tags"
      tag_name: "Tag name: <b>%{name_tag}</b> Count: <b>%{count_tag}</b>"
  application:
    helper:
      unknown_person: "Unknown person"
      video_title:
        unknown: "Unknown video title"
  aspects:
    zero: "No aspects"
    one: "1 aspect"
    other: "%{count} aspects"
    contacts_visible: "Contacts in this aspect will be able to see each other."
    contacts_not_visible: "Contacts in this aspect will not be able to see each other."
    edit:
      grant_contacts_chat_privilege: "Grant contacts in this aspect chat privilege?"
      make_aspect_list_visible: "Make contacts in this aspect visible to each other?"
      remove_aspect: "Delete this aspect"
      confirm_remove_aspect: "Are you sure you want to delete this aspect?"
      set_visibility: "Set visibility"
      rename: "Rename"
      aspect_list_is_visible: "Contacts in this aspect are able to see each other."
      aspect_list_is_not_visible: "Contacts in this aspect are not able to see each other."
      aspect_chat_is_enabled: "Contacts in this aspect are able to chat with you."
      aspect_chat_is_not_enabled: "Contacts in this aspect are not able to chat with you."
      update: "Update"
      updating: "Updating"
    no_posts_message:
      start_talking: "Nobody has said anything yet!"
    no_contacts_message:
      you_should_add_some_more_contacts: "You should add some more contacts!"
      try_adding_some_more_contacts: "You can search or invite more contacts."
      or_spotlight:  "Or you can share with %{link}"
      community_spotlight: "Community spotlight"
    aspect_listings:
      select_all: "Select all"
      deselect_all: "Deselect all"
      edit_aspect: "Edit %{name}"
      add_an_aspect: "+ Add an aspect"
    new:
      name: "Name (only visible to you)"
      create: "Create"
    create:
      success: "Your new aspect %{name} was created"
      failure: "Aspect creation failed."
    destroy:
      success: "%{name} was successfully removed."
      success_auto_follow_back: "%{name} was successfully removed. You used this aspect to automatically follow back users. Check your user settings to select a new auto follow back aspect."
      failure: "%{name} could not be removed."
    update:
      success: "Your aspect, %{name}, has been successfully edited."
      failure: "Your aspect, %{name}, had too long name to be saved."
    add_to_aspect:
      failure: "Failed to add contact to aspect."
      success: "Successfully added contact to aspect."
    seed:
      family: "Family"
      work: "Work"
      acquaintances: "Acquaintances"
      friends: "Friends"
    index:
      donate: "Donate"
      keep_pod_running: "Keep %{pod} running fast and buy servers their coffee fix with a monthly donation!"
      keep_diaspora_running: "Keep diaspora* development fast with a monthly donation!"
      no_tags: "+ Find a tag to follow"
      unfollow_tag: "Stop following #%{tag}"
      handle_explanation: "This is your diaspora* ID. Like an email address, you can give this to people to reach you."
      no_contacts: "No contacts"
      post_a_message: "Post a message >>"
      people_sharing_with_you: "People sharing with you"

      welcome_to_diaspora: "Welcome to diaspora*, %{name}!"
      introduce_yourself: "This is your stream.  Jump in and introduce yourself."

      new_here:
        title: "Welcome new users"
        follow: "Follow %{link} and welcome new users to diaspora*!"
        learn_more: "Learn more"

      help:
        need_help: "Need help?"
        here_to_help: "The diaspora* community is here!"
        do_you: "Do you:"
        have_a_question: "... have a %{link}?"
        tag_question: "question"
        find_a_bug: "... find a %{link}?"
        tag_bug: "bug"
        feature_suggestion: "... have a %{link} suggestion?"
        tag_feature: "feature"
        tutorials_and_wiki: "%{faq}, %{tutorial} & %{wiki}: help for your first steps."
        tutorial_link_text: "Tutorials"
        email_feedback: "%{link} your feedback, if you prefer"
        email_link: "Email"
        any_problem: "Got a problem?"
        contact_podmin: "Contact the administrator of your pod!"
        mail_podmin: "Podmin email"
      diaspora_id:
        heading: "diaspora* ID"
        content_1: "Your diaspora* ID is:"
        content_2: "Give it to anyone and they’ll be able to find you on diaspora*."
      services:
        heading: "Connect services"
        content: "You can connect the following services to diaspora*:"

    aspect_stream:
      stay_updated: "Stay updated"
      stay_updated_explanation: "Your main stream is populated with all of your contacts, tags you follow, and posts from some creative members of the community."
      make_something: "Make something"

  aspect_memberships:
    destroy:
      success: "Successfully removed person from aspect."
      failure: "Failed to remove person from aspect."
      no_membership: "Could not find the selected person in that aspect."

  bookmarklet:
    heading: "Bookmarklet"
    post_success: "Posted! Closing!"
    post_something: "Post to diaspora*"
    explanation: "Post to diaspora* from anywhere by bookmarking this link => %{link}."

  comments:
    zero: "No comments"
    one: "1 comment"
    other: "%{count} comments"
    new_comment:
      comment: "Comment"
      commenting: "Commenting..."

  reactions:
    zero: "No reactions"
    one: "1 reaction"
    other: "%{count} reactions"

  contacts:
    zero: "No contacts"
    one: "1 contact"
    other: "%{count} contacts"
    create:
      failure: "Failed to create contact"
    sharing:
      people_sharing: "People sharing with you:"
    index:
      add_to_aspect: "Add contacts to %{name}"
      start_a_conversation: "Start a conversation"
      add_a_new_aspect: "Add a new aspect"
      title: "Contacts"
      your_contacts: "Your contacts"
      no_contacts: "Looks like you need to add some contacts!"
      no_contacts_message: "Check out %{community_spotlight}"
      community_spotlight: "Community spotlight"
      no_contacts_in_aspect: "You don't have any contacts in this aspect yet. Below is a list of your existing contacts which you can add to this aspect."
      my_contacts: "My contacts"
      all_contacts: "All contacts"
      only_sharing_with_me: "Only sharing with me"
      add_contact: "Add contact"
      remove_contact: "Remove contact"
      user_search: "Contact search"
    spotlight:
      community_spotlight: "Community spotlight"
      suggest_member: "Suggest a member"

  conversations:
    index:
      conversations_inbox: "Conversations – Inbox"
      new_conversation: "New conversation"
      no_conversation_selected: "No conversation selected"
      create_a_new_conversation: "Start a new conversation"
      no_messages: "No messages"
      inbox: "Inbox"
    conversation:
      participants: "Participants"
    show:
      reply: "Reply"
      replying: "Replying..."
      hide: "Hide and mute conversation"
      delete: "Delete conversation"
    new:
      to: "To"
      subject: "Subject"
      send: "Send"
      sending: "Sending..."
      abandon_changes: "Abandon changes?"
    helper:
      new_messages:
        zero: "No new messages"
        one: "1 new messages"
        other: "%{count} new messages"
    create:
      sent: "Message sent"
      fail: "Invalid message"
      no_contact: "Hey, you need to add the contact first!"
    new_conversation:
      fail: "Invalid message"
    destroy:
      delete_success: "Conversation successfully deleted"
      hide_success: "Conversation successfully hidden"
  date:
    formats:
      fullmonth_day: "%B %d"
      birthday: "%B %d"
      birthday_with_year: "%B %d %Y"

  help:
    title_header: "Help"
    tutorials: "tutorials"
    tutorial: "tutorial"
    irc: "IRC"
    wiki: "wiki"
    faq: "FAQ"
    markdown: "Markdown"
    here: "Here"
    foundation_website: "diaspora* foundation website"
    third_party_tools: "Third-party tools"
    getting_started_tutorial: "“Getting started” tutorial series"
    getting_help:
      title: "Getting help"
      getting_started_q: "Help! I need some basic help to get me started!"
      getting_started_a: "You’re in luck. Try the %{tutorial_series} on our project site. It will take you step-by-step through the registration process and teach you all the basic things you need to know about using diaspora*."
      get_support_q: "What if my question is not answered in this FAQ? Where else can I get support?"
      get_support_a_website: "Visit our %{link}"
      get_support_a_tutorials: "Check out our %{tutorials}"
      get_support_a_wiki: "Search the %{link}"
      get_support_a_irc: "Join us on %{irc} (live chat)"
      get_support_a_faq: "Read our %{faq} page on wiki"
      get_support_a_hashtag: "Ask in a public post on diaspora* using the %{question} hashtag"
    account_and_data_management:
      title: "Account and data management"
      move_pods_q: "How do I move my seed (account) from one pod to another?"
      move_pods_a: "In the future you will be able to export your seed from a pod and import it on another, but this is not currently possible. You could always open a new account and add your contacts to aspects on that new seed, and ask them to add your new seed to their aspects."
      download_data_q: "Can I download a copy of all of my data contained in my seed (account)?"
      download_data_a: "Yes. At the bottom of the Account tab of your settings page there are two buttons for downloading your data."
      close_account_q: "How do I delete my seed (account)?"
      close_account_a: "Go to the bottom of your settings page and click the “Close account” button."
      data_visible_to_podmin_q: "How much of my information can my pod administrator see?"
<<<<<<< HEAD
      data_visible_to_podmin_a: "Communication *between* pods is always encrypted (using SSL and diaspora*’s own transport encryption), but the storage of data on pods is not encrypted. If they wanted to, the database administrator for your pod (usually the person running the pod) could access all your profile data and everything that you post (as is the case for most websites that store user data). Running your own pod provides more privacy since you then control access to the database."
=======
      data_visible_to_podmin_a: "Communication between pods is always encrypted (using SSL and diaspora*’s own transport encryption), but the storage of data on pods is not encrypted. If they wanted to, the database administrator for your pod (usually the person running the pod) could access all your profile data and everything that you post (as is the case for most websites that store user data). Running your own pod provides more privacy since you then control access to the database."
>>>>>>> a687a8dc
      data_other_podmins_q: "Can the administrators of other pods see my information?"
      data_other_podmins_a: "Once you are sharing with someone on another pod, any posts you share with them and a copy of your profile data are stored (cached) on their pod, and are accessible to that pod’s database administrator. When you delete a post or profile data it is deleted from your pod and any other pods where it had previously been stored."
    aspects:
      title: "Aspects"
      what_is_an_aspect_q: "What is an aspect?"
      what_is_an_aspect_a: "Aspects are the way you group your contacts on diaspora*. An aspect is one of the faces you show to the world. It might be who you are at work, or who you are to your family, or who you are to your friends in a club you belong to."
      who_sees_post_q: "When I post to an aspect, who sees it?"
      who_sees_post_a: "If you make a limited post, it will only be visible the people you have put in that aspect (or those aspects, if it is made to multiple aspects). Contacts you have that aren’t in the aspect have no way of seeing the post, unless you’ve made it public. Only public posts will ever be visible to anyone who you haven’t placed into one of your aspects."
      restrict_posts_i_see_q: "Can I restrict the posts I see to just those from certain aspects?"
      restrict_posts_i_see_a: "Yes. Click on “My aspects” in the side-bar and then click individual aspects in the list to select or deselect them. Only the posts by people in the selected aspects will appear in your stream."
      contacts_know_aspect_q: "Do my contacts know which aspects I have put them in?"
      contacts_know_aspect_a: "No. They cannot see the name of the aspect under any circumstances."
<<<<<<< HEAD
      contacts_visible_q: "What does \"make contacts in this aspect visible to each other\" mean?"
=======
      contacts_visible_q: "What does “make contacts in this aspect visible to each other” mean?"
>>>>>>> a687a8dc
      contacts_visible_a: "If you check this option then contacts from that aspect will be able to see who else is in it, on your profile page under your picture. It’s best to select this option only if the contacts in that aspect all know each other. They still won’t be able to see what the aspect is called."
      remove_notification_q: "If I remove someone from an aspect, or all of my aspects, are they notified of this?"
      remove_notification_a: "No."
      rename_aspect_q: "Can I rename an aspect?"
<<<<<<< HEAD
      rename_aspect_a: "Yes. In your list of aspects on the left side of the main page, point your mouse at the aspect you want to rename. Click the little “Edit” pencil that appears to the right. Click “Rename” in the box that appears."
=======
      rename_aspect_a: "Yes. In your list of aspects on the left side of the main page, point your mouse at the aspect you want to rename. Click the little “Edit” pencil that appears to the right. You will be taken to the page for this aspect. Click the edit pencil next to the aspect name at the top of this page, the change the name and press “Update”."
>>>>>>> a687a8dc
      change_aspect_of_post_q: "Once I have posted something, can I change the aspect(s) that can see it?"
      change_aspect_of_post_a: "No, but you can always make a new post with the same content and post it to a different aspect."
      post_multiple_aspects_q: "Can I post content to multiple aspects at once?"
      post_multiple_aspects_a: "Yes. When you are making a post, use the aspect selector button to select or deselect aspects. Your post will be visible to all the aspects you select. You could also select the aspects you want to post to in the side-bar. When you post, the aspect(s) that you have selected in the list on the left will automatically be selected in the aspect selector when you start to make a new post."
      person_multiple_aspects_q: "Can I add a person to multiple aspects?"
<<<<<<< HEAD
      person_multiple_aspects_a: "Yes. Go to your contacts page and click on “My contacts”. For each contact you can use the menu on the right to add them to (or remove them from) as many aspects as you want. Or you can add them to a new aspect (or remove them from an aspect) by clicking the aspect selector button on their profile page. Or you can even just move the pointer over their name where you see it in the stream, and a “hover-card” will appear. You can change the aspects they are in right there."
=======
      person_multiple_aspects_a: "Yes. Go to your contacts page and click on “My contacts”. For each contact you can use the menu on the right to add them to (or remove them from) as many aspects as you want. Or you can add them to a new aspect (or remove them from an aspect) by clicking the aspect selector button on their profile page. Or you can even just move the pointer over their name where you see it in the stream, and a “hovercard” will appear. You can change the aspects they are in right there."
>>>>>>> a687a8dc
      delete_aspect_q: "How do I delete an aspect?"
      delete_aspect_a: "In your list of aspects on the left side of the main page, point your mouse at the aspect you want to delete. Click the little “Edit” pencil that appears on the right. Click the “Delete this aspect” button in the box that appears."
    chat:
      title: "Chat"
      contacts_page: "contacts page"
      add_contact_roster_q: "How do I chat with someone in diaspora*?"
      add_contact_roster_a: "First, you need to enable chat for one of the aspects that person is in. To do so, go to the %{contacts_page}, select the aspect you want and click on the chat icon to enable chat for the aspect. %{toggle_privilege} You could, if you prefer, create a special aspect called 'Chat' and add the people you want to chat with to that aspect. Once you've done this, open the chat interface and select the person you want to chat with."
    mentions:
      title: "Mentions"
<<<<<<< HEAD
      what_is_a_mention_q: "What is a \"mention\"?"
=======
      what_is_a_mention_q: "What is a “mention”?"
>>>>>>> a687a8dc
      what_is_a_mention_a: "A mention is a link to a person’s profile page that appears in a post. When someone is mentioned they receive a notification that calls their attention to the post."
      how_to_mention_q: "How do I mention someone when making a post?"
      how_to_mention_a: "Type the “@“ sign and start typing their name. A drop down menu should appear to let you select them more easily. Note that it is only possible to mention people you have added to an aspect."
      mention_in_comment_q: "Can I mention someone in a comment?"
      mention_in_comment_a: "No, not currently."
      see_mentions_q: "Is there a way to see the posts in which I have been mentioned?"
      see_mentions_a: "Yes, click “Mentions“ in the left hand column on your home page."
    pods:
      title: "Pods"
      what_is_a_pod_q: "What is a pod?"
      what_is_a_pod_a: "A pod is a server running the diaspora* software and connected to the diaspora* network. “Pod“ is a metaphor referring to pods on plants which contain seeds, in the way that a server contains a number of user accounts. There are many different pods. You can add friends from other pods and communicate with them. (You can think of a diaspora* pod as similar to an email provider: there are public pods, private pods, and with some effort you can even run your own)."
      find_people_q: "I just joined a pod, how can I find people to share with?"
      find_people_a: "Invite your friends using the email link in the side-bar. Follow #tags to discover others who share your interests, and add those who post things that interest you to an aspect. Shout out that you’re #newhere in a public post."
      use_search_box_q: "How do I use the search box to find particular individuals?"
      use_search_box_a: "If you know their full diaspora* ID (e.g. username@podname.org), you can find them by searching for it. If you are on the same pod you can search for just their username. An alternative is to search for them by their profile name (the name you see on screen). If a search does not work the first time, try it again."
    posts_and_posting:
      title: "Posts and posting"
      hide_posts_q: "How do I hide a post? / How do I stop getting notifications about a post that I commented on?"
      hide_posts_a: "If you point your mouse at the top of a post, an X appears on the right. Click it to hide the post and mute notifications about it. You can still see the post if you visit the profile page of the person who posted it."
      format_text_q: "How can I format the text in my posts (bold, italics, etc.)?"
      format_text_a: "By using a simplified system called %{markdown}. You can find the full Markdown syntax %{here}. The preview button is really helpful here, as you can see how your message will look before you share it."
      insert_images_q: "How do I insert images into posts?"
      insert_images_a: "Click the little camera icon to insert an image into a post. Press the photo icon again to add another photo, or you can select multiple photos to upload in one go."
      insert_images_comments_q: "Can I insert images into comments?"
      insert_images_comments_a1: "The following Markdown code"
      image_text: "image text"
      image_url: "image url"
      insert_images_comments_a2: "can be used to insert images from the web into comments as well as posts."
      size_of_images_q: "Can I customize the size of images in posts or comments?"
      size_of_images_a: "No. Images are resized automatically to fit the stream. Markdown does not have a code for specifying the size of an image."
      embed_multimedia_q: "How do I embed a video, audio, or other multimedia content into a post?"
      embed_multimedia_a: "You can usually just paste the URL (e.g. http://www.youtube.com/watch?v=nnnnnnnnnnn ) into your post and the video or audio will be embedded automatically. Some of the sites that are supported are: YouTube, Vimeo, SoundCloud, Flickr and a few more. diaspora* uses oEmbed for this feature. We’re supporting new sites all the time. Remember to always post simple, full links: no shortened links; no operators after the base URL; and give it a little time before you refresh the page after posting for seeing the preview."
      character_limit_q: "What is the character limit for posts?"
      character_limit_a: "65,535 characters. That’s 65,395 more characters than you get on Twitter! ;)"
      char_limit_services_q: "What is the character limit for posts shared through a connected service with a smaller character count?"
      char_limit_services_a: "In that case your post is limited to the smaller character count (140 in the case of Twitter; 1000 in the case of Tumblr), and the number of characters you have left to use is displayed when that service’s icon is highlighted. You can still post to these services if your post is longer than their limit, but the text is truncated on those services."
      stream_full_of_posts_q: "Why is my stream full of posts from people I don’t know and don’t share with?"
      stream_full_of_posts_a1: "Your stream is made up of three types of posts:"
      stream_full_of_posts_li1: "Posts by people you are sharing with, which come in two types: public posts and limited posts shared with an aspect that you are part of. To remove these posts from your stream, simply stop sharing with the person."
      stream_full_of_posts_li2: "Public posts containing one of the tags that you follow. To remove these, stop following the tag."
      stream_full_of_posts_li3: "Public posts by people listed in the community spotlight. These can be removed by unchecking the “Show community spotlight in stream?” option in the Account tab of your Settings."
    private_posts:
      title: "Private posts"
      who_sees_post_q: "When I post a message to an aspect (i.e., a private post), who can see it?"
      who_sees_post_a: "Only logged-in diaspora* users you have placed in that aspect can see your private post."
      can_comment_q: "Who can comment on or like my private post?"
      can_comment_a: "Only logged-in diaspora* users you have placed in that aspect can comment on or like your private post."
      can_reshare_q: "Who can reshare my private post?"
      can_reshare_a: "Nobody. Private posts are not resharable. Logged-in diaspora* users in that aspect can potentially copy and paste it, however."
      see_comment_q: "When I comment on or like a private post, who can see it?"
      see_comment_a: "Only the people that the post was shared with (the people who are in the aspects selected by the original poster) can see its comments and likes. "
    private_profiles:
      title: "Private profiles"
      who_sees_profile_q: "Who sees my private profile?"
      who_sees_profile_a: "Any logged-in user that you are sharing with (meaning, you have added them to one of your aspects). However, people following you, but whom you do not follow, will see only your public information."
      whats_in_profile_q: "What’s in my private profile?"
      whats_in_profile_a: "Biography, location, gender, and birthday. It’s the stuff in the bottom section of the “Edit profile” page. All this information is optional – it’s up to you whether you fill it in. Logged-in users who you have added to your aspects are the only people who can see your private profile. They will also see the private posts that made to the aspect(s) they are in, mixed in with your public posts, when they visit your profile page."
      who_sees_updates_q: "Who sees updates to my private profile?"
      who_sees_updates_a: "Anyone in your aspects sees changes to your private profile. "
    public_posts:
      title: "Public posts"
      who_sees_post_q: "When I post something publicly, who can see it?"
      who_sees_post_a: "Anyone using the internet can potentially see a post you mark public, so make sure you really do want your post to be public. It’s a great way of reaching out to the world."
      find_public_post_q: "How can other people find my public post?"
      find_public_post_a: "Your public posts will appear in the streams of anyone following you. If you included #tags in your public post, anyone following those tags will find your post in their streams. Every public post also has a specific URL that anyone can view, even if they’re not logged in - thus public posts may be linked to directly from Twitter, blogs, etc. Public posts may also be indexed by search engines."
      can_comment_reshare_like_q: "Who can comment on, reshare, or like my public post?"
      can_comment_reshare_like_a: "Any logged-in diaspora* user can comment on, reshare, or like your public post."
      see_comment_reshare_like_q: "When I comment on, reshare, or like a public post, who can see it?"
      see_comment_reshare_like_a: "Any logged-in diaspora* user and anyone else on the internet. Comments, likes, and reshares of public posts are also public."
      deselect_aspect_posting_q: "What happens when I deselect one or more aspects when making a public post?"
      deselect_aspect_posting_a: "Deselecting aspects does not affect a public post. It will still appear in the streams of all of your contacts. To make a post visible only to specific aspects, you need to select those aspects from the button under the publisher."
    public_profiles:
      title: "Public profiles"
      who_sees_profile_q: "Who sees my public profile?"
      who_sees_profile_a: "Any logged-in diaspora* user, as well as the wider internet, can see it. Each profile has a direct URL, so it may be linked to directly from outside sites. It may be indexed by search engines."
      whats_in_profile_q: "What’s in my public profile"
      whats_in_profile_a: "Your name, the five tags you chose to describe yourself, and your photo. It’s the stuff in the top section of the “Edit profile” page. You can make this profile information as identifiable or anonymous as you like. Your profile page also shows any public posts you have made."
      who_sees_updates_q: "Who sees updates to my public profile?"
      who_sees_updates_a: "Anyone can see changes if they visit your profile page."
      what_do_tags_do_q: "What do the tags on my public profile do?"
      what_do_tags_do_a: "They help people get to know you. Your profile picture will also appear on the left-hand side of those particular tag pages, along with anyone else who has them in their public profile."
    resharing_posts:
      title: "Resharing posts"
      reshare_public_post_aspects_q: "Can I reshare a public post with only certain aspects?"
      reshare_public_post_aspects_a: "No, when you reshare a public post it automatically becomes one of your public posts. To share it with certain aspects, copy and paste the contents of the post into a new post."
      reshare_private_post_aspects_q: "Can I reshare a private post with only certain aspects?"
      reshare_private_post_aspects_a: "No, it is not possible to reshare a private post. This is to respect the intentions of the original poster who only shared it with a particular group of people."
    sharing:
      title: "Sharing"
      add_to_aspect_q: "What happens when I add someone to one of my aspects? Or when someone adds me to one of their aspects?"
      add_to_aspect_a1: "Let’s say that Amy adds Ben to an aspect, but Ben has not (yet) added Amy to an aspect:"
<<<<<<< HEAD
      add_to_aspect_li1: "Ben will receive a notification that Amy has \"started sharing\" with Ben."
=======
      add_to_aspect_li1: "Ben will receive a notification that Amy has “started sharing“ with Ben."
>>>>>>> a687a8dc
      add_to_aspect_li2: "Amy will start to see Ben’s public posts in her stream."
      add_to_aspect_li3: "Amy will not see any of Ben’s private posts."
      add_to_aspect_li4: "Ben will not see Amy’s public or private posts in his stream."
      add_to_aspect_li5: "But if Ben goes to Amy’s profile page, then he will see Amy’s private posts that she makes to her aspect that has him in it (as well as her public posts which anyone can see there)."
      add_to_aspect_li6: "Ben will be able to see Amy’s private profile (bio, location, gender, birthday)."
<<<<<<< HEAD
      add_to_aspect_li7: "Amy will appear under \"Only sharing with me\" on Ben’s contacts page."
      add_to_aspect_a2: "This is known as asymmetrical sharing. If and when Ben also adds Amy to an aspect then it would become mutual sharing, with both Amy’s and Ben’s public posts and relevant private posts appearing in each other’s streams, etc. "
      only_sharing_q: "Who are the people listed in \"Only sharing with me\" on my contacts page?"
      only_sharing_a: "These are people that have added you to one of their aspects, but who are not (yet) in any of your aspects. In other words, they are sharing with you, but you are not sharing with them (asymmetrical sharing). If you add them to an aspect, they will then appear under that aspect and not under \"only sharing with you\". See above."
=======
      add_to_aspect_li7: "Amy will appear under “Only sharing with me“ on Ben’s contacts page."
      add_to_aspect_a2: "This is known as asymmetrical sharing. If and when Ben also adds Amy to an aspect then it would become mutual sharing, with both Amy’s and Ben’s public posts and relevant private posts appearing in each other’s streams, etc. "
      only_sharing_q: "Who are the people listed in “Only sharing with me“ on my contacts page?"
      only_sharing_a: "These are people that have added you to one of their aspects, but who are not (yet) in any of your aspects. In other words, they are sharing with you, but you are not sharing with them (asymmetrical sharing). If you add them to an aspect, they will then appear under that aspect and not under “only sharing with you“. See above."
>>>>>>> a687a8dc
      list_not_sharing_q: "Is there a list of people whom I have added to one of my aspects, but who have not added me to one of theirs?"
      list_not_sharing_a: "No, but you can see whether or not someone is sharing with you by visiting their profile page. If they are, the bar under their profile picture will be green; if not, it’ll be grey. You should get a notification each time someone starts sharing with you."
      see_old_posts_q: "When I add someone to an aspect, can they see older posts that I have already posted to that aspect?"
      see_old_posts_a: "No. They will only be able to see new posts to that aspect. They (and everyone else) can see your older public posts on your profile page, and they may also see them in their stream."
    tags:
      title: "Tags"
      what_are_tags_for_q: "What are tags for?"
      what_are_tags_for_a: "Tags are a way to categorize a post, usually by topic. Searching for a tag shows all posts with that tag that you can see (both public and private posts). This lets people who are interested in a given topic find public posts about it."
      tags_in_comments_q: "Can I put tags in comments or just in posts?"
      tags_in_comments_a: "A tag added to a comment will still appear as a link to that tag’s page, but it will not make that post (or comment) appear on that tag page. This only works for tags in posts."
<<<<<<< HEAD
      followed_tags_q: "What are \"#Followed Tags\" and how do I follow a tag?"
      followed_tags_a: "After searching for a tag you can click the button at the top of the tag’s page to \"follow\" that tag. It will then appear in your list of followed tags on the left. Clicking one of your followed tags takes you to that tag’s page so you can see recent posts containing that tag. Click on #Followed Tags to see a stream of posts that include one of any of your followed tags. "
=======
      followed_tags_q: "What are “#Followed Tags“ and how do I follow a tag?"
      followed_tags_a: "After searching for a tag you can click the button at the top of the tag’s page to “follow“ that tag. It will then appear in your list of followed tags on the left. Clicking one of your followed tags takes you to that tag’s page so you can see recent posts containing that tag. Click on #Followed Tags to see a stream of posts that include one of any of your followed tags. "
>>>>>>> a687a8dc
      people_tag_page_q: "Who are the people listed on the left-hand side of a tag page?"
      people_tag_page_a: "They are people who have listed that tag to describe themselves in their public profile."
      filter_tags_q: "How can I filter/exclude some tags from my stream?"
      filter_tags_a: "This is not yet available directly through diaspora*, but some %{third_party_tools} have been written that might provide this."
    keyboard_shortcuts:
      title: "Keyboard shortcuts"
      keyboard_shortcuts_q: "What keyboard shortcuts are available?"
      keyboard_shortcuts_a1: "In the stream view you can use the following keyboard shortcuts:"
      keyboard_shortcuts_li1: "j - Jump to the next post"
      keyboard_shortcuts_li2: "k - Jump to the previous post"
      keyboard_shortcuts_li3: "c - Comment on the current post"
      keyboard_shortcuts_li4: "l - Like the current post"
      keyboard_shortcuts_li5: "r - Reshare the current post"
      keyboard_shortcuts_li6: "m - Expand the current post"
      keyboard_shortcuts_li7: "o - Open the first link in the current post"
      keyboard_shortcuts_li8: "ctrl + enter - Send the message you are writing"
    miscellaneous:
      title: "Miscellaneous"
      back_to_top_q: "Is there a quick way to go back to the top of a page after I scroll down?"
      back_to_top_a: "Yes. After scrolling down a page, click on the grey arrow that appears in the bottom right corner of your browser window."
      photo_albums_q: "Are there photo or video albums?"
      photo_albums_a: "No, not currently. However you can view a stream of their uploaded pictures from the Photos section in the side-bar of their profile page."
      subscribe_feed_q: "Can I subscribe to someone’s public posts with a feed reader?"
      subscribe_feed_a: "Yes, but this is still not a polished feature and the formatting of the results is still pretty rough. If you want to try it anyway, go to someone’s profile page and click the feed button in your browser, or you can copy the profile URL (i.e. https://joindiaspora.com/people/somenumber), and paste it into a feed reader. The resulting feed address looks like this: https://joindiaspora.com/public/username.atom – diaspora* uses Atom rather than RSS."
      diaspora_app_q: "Is there a diaspora* app for Android or iOS?"
      diaspora_app_a: "There are several Android apps in very early development. Several are long-abandoned projects and so do not work well with the current version of diaspora*. Don’t expect much from these apps at the moment. Currently the best way to access diaspora* from your mobile device is through a browser, because we’ve designed a mobile version of the site which should work well on all devices. There is currently no app for iOS. Again, diaspora* should work fine via your browser."

  invitation_codes:
    excited: "%{name} is excited to see you here."
  invitations:
    create:
      sent: "Invitations have been sent to: %{emails}"
      rejected: "The following email addresses had problems: "
      no_more: "You have no more invitations."
      already_sent: "You already invited this person."
      already_contacts: "You are already connected with this person"
      own_address: "You can’t send an invitation to your own address."
      empty: "Please enter at least one email address."
      note_already_sent: "Invitations have already been sent to: %{emails}"
    new:
      language: "Language"
      invite_someone_to_join: "Invite someone to join diaspora*!"
      if_they_accept_info: "if they accept, they will be added to the aspect you invited them."
      comma_separated_plz: "You can enter multiple email addresses separated by commas."
      check_out_diaspora: "Hey! You should check out diaspora*"
      to: "To"
      personal_message: "Personal message"
      send_an_invitation: "Send an invitation"
      sending_invitation: "Sending invitation..."
      send_invitation: "Send invitation"
      paste_link: "Share this link with your friends to invite them to diaspora*, or email them the link directly."
      codes_left:
        zero:  "No invites left on this code"
        one:  "One invite left on this code"
        other:  "%{count} invites left on this code"
      aspect: "Aspect"
      already_invited: "The following people have not accepted your invitation:"
      resend: "Resend"
      check_out_diaspora: "Check out diaspora*!"
    check_token:
      not_found: "Invitation token not found"
    edit:
      your_account_awaits: "Your account awaits!"
      accept_your_invitation: "Accept your invitation"
    a_facebook_user: "A Facebook user"

  layouts:
    header:
      profile: "Profile"
      settings: "Settings"
      help: "Help"
      logout: "Log out"
      blog: "Blog"
      login: "Log in"
      code: "Code"
      admin: "Admin"
      view_all: "View all"
      recent_notifications: "Recent notifications"
    application:
      powered_by: "Powered by diaspora*"
      whats_new: "What’s new?"
      toggle: "Toggle mobile"
      public_feed: "Public diaspora* feed for %{name}"
      your_aspects: "Your aspects"
      back_to_top: "Back to top"
      source_package: "Download the source code package"

  likes:
    likes:
      people_like_this:
        zero: "No likes"
        one: "%{count} like"
        other: "%{count} likes"
      people_like_this_comment:
        zero: "No likes"
        one: "%{count} like"
        other: "%{count} likes"
      people_dislike_this:
        zero: "No dislikes"
        one: "%{count} dislike"
        other: "%{count} dislikes"

  notifications:
    started_sharing:
      zero: "%{actors} started sharing with you."
      one: "%{actors} started sharing with you."
      other: "%{actors} started sharing with you."
    private_message:
      zero: "%{actors} sent you a message."
      one: "%{actors} sent you a message."
      other: "%{actors} sent you a message."
    comment_on_post:
      zero: "%{actors} commented on your post %{post_link}."
      one: "%{actors} commented on your post %{post_link}."
      other: "%{actors} commented on your post %{post_link}."
    also_commented:
      zero: "%{actors} also commented on %{post_author}’s post %{post_link}."
      one: "%{actors} also commented on %{post_author}’s post %{post_link}."
      other: "%{actors} also commented on %{post_author}’s post %{post_link}."
    mentioned:
      zero: "%{actors} have mentioned you in the post %{post_link}."
      one: "%{actors} has mentioned you in the post %{post_link}."
      other: "%{actors} have mentioned you in the %{post_link}."
    liked:
      zero: "%{actors} have liked your post %{post_link}."
      one: "%{actors} has liked your post %{post_link}."
      other: "%{actors} have liked your post %{post_link}."
    reshared:
      zero: "%{actors} have reshared your post %{post_link}."
      one: "%{actors} has reshared your post %{post_link}."
      other: "%{actors} have reshared your post %{post_link}."
    post: "post"
    also_commented_deleted:
      zero: "%{actors} commented on a deleted post."
      one: "%{actors} commented on a deleted post."
      other: "%{actors} commented on a deleted post."
    liked_post_deleted:
      zero: "%{actors} liked your deleted post."
      one: "%{actors} liked your deleted post."
      other: "%{actors} liked your deleted post."
    reshared_post_deleted:
      zero: "%{actors} reshared your deleted post."
      one: "%{actors} reshared your deleted post."
      other: "%{actors} reshared your deleted post."
    mentioned_deleted:
      zero: "%{actors} mentioned you in a deleted post."
      one: "%{actors} mentioned you in a deleted post."
      other: "%{actors} mentioned you in a deleted post."
    index:
      notifications: "Notifications"
      mark_all_as_read: "Mark all as read"
      mark_all_shown_as_read: "Mark all shown as read"
      mark_read: "Mark read"
      mark_unread: "Mark unread"
      show_all: "Show all"
      show_unread: "Show unread"
      all_notifications: "All Notifications"
      also_commented: "Also commented"
      comment_on_post: "Comment on post"
      liked: "Liked"
      mentioned: "Mentioned"
      reshared: "Reshared"
      started_sharing: "Started sharing"
      no_notifications: "You don't have any notifications yet."
      and_others:
        zero: "and nobody else"
        one: "and one more"
        other: "and %{count} others"
      and: "and"
    helper:
      new_notifications:
        zero: "No new notifications"
        one: "1 new notification"
        other: "%{count} new notifications"

  notifier:
    a_post_you_shared: "a post."
    a_private_message: "There’s a new private message in diaspora* for you to check out."
    a_limited_post_comment: "There’s a new comment on a limited post in diaspora* for you to check out."
    email_sent_by_diaspora: "This email was sent by %{pod_name}. If you'd like to stop getting emails like this,"
    click_here: "Click here"
    hello: "Hello %{name}!"
    thanks: "Thanks,"
    to_change_your_notification_settings: "to change your notification settings"
    single_admin:
        subject: "A message about your diaspora* account:"
        admin: "Your diaspora* administrator"
    started_sharing:
        subject: "%{name} started sharing with you on diaspora*"
        sharing: "has started sharing with you!"
        view_profile: "View %{name}’s profile"
    comment_on_post:
<<<<<<< HEAD
        limited_subject: "There's a new comment on a post you commented"
=======
>>>>>>> a687a8dc
        reply: "Reply or view %{name}’s post >"
    mentioned:
        subject: "%{name} has mentioned you on diaspora*"
        mentioned: "mentioned you in a post:"
    private_message:
        reply_to_or_view: "Reply to or view this conversation >"
    liked:
        liked: "%{name} liked your post"
        view_post: "View post >"
    reshared:
        reshared: "%{name} reshared your post"
        view_post: "View post >"
    confirm_email:
        subject: "Please activate your new email address %{unconfirmed_email}"
        click_link: "To activate your new email address %{unconfirmed_email}, please follow this link:"
    report_email:
        type:
          post: "post"
          comment: "comment"
        subject: "A new %{type} was marked as offensive"
        body: |-
          Hello,

          the %{type} with ID %{id} was marked as offensive.

          [%{url}][1]

          Please review as soon as possible!


          Cheers,

          The diaspora* email robot!

          [1]: %{url}
    export_email:
      subject: "Your personal data is ready for download, %{name}"
      body: |-
        Hello %{name},

        Your data has been processed and is ready for download by following [this link](%{url}).

        Cheers,

        The diaspora* email robot!
    export_failure_email:
      subject: "We’re sorry, there was an issue with your data, %{name}"
      body: |-
        Hello %{name}

        We’ve encountered an issue while processing your personal data for download.
        Please try again!

        Sorry,

        The diaspora* email robot!
    export_photos_email:
      subject: "Your photos are ready for download, %{name}"
      body: |-
        Hello %{name},

        Your photos have been processed and are ready for download by following [this link](%{url}).

        Cheers,

        The diaspora* email robot!
    export_photos_failure_email:
      subject: "There was an issue with your photos, %{name}"
      body: |-
        Hello %{name}

        We’ve encountered an issue while processing your photos for download.
        Please try again!

        Sorry,

        The diaspora* email robot!
    accept_invite: "Accept your diaspora* invite!"
    invited_you: "%{name} invited you to diaspora*"
    invite:
      message: |-
        Hello!

        You have been invited to join diaspora*!

        Click this link to get started

        [%{invite_url}][1]


        Love,

        The diaspora* email robot!

        [1]: %{invite_url}
    remove_old_user:
      subject: "Your diaspora* account has been flagged for removal due to inactivity"
      body: |-
        Hello,

        It looks as though you no longer want your account at %{pod_url}, as you haven’t used it for %{after_days} days. To ensure our active users get the best performance from this diaspora* pod, we’d like to remove unwanted accounts from our database.

        We’d love you to stay part of diaspora*’s community, and you’re welcome to keep your account live if you want to.

        If you want to keep your account live, all you need to do is to sign in to your account before %{remove_after}. When you sign in, take a moment to have a look around diaspora*. It has changed a lot since you last looked in, and we think you’ll like the improvements we’ve made. Follow some #tags to find content you love.

        Sign in here: %{login_url}. If you’ve forgotten your sign-in details, you can ask for a reminder on that page.

        Hoping to see you again,

        The diaspora* email robot!
  people:
    zero: "No people"
    one: "1 person"
    other: "%{count} people"
    person:
      pending_request: "Pending request"
      already_connected: "Already connected"
      thats_you: "That’s you!"
      add_contact: "Add contact"
    index:
      results_for: "Users matching %{search_term}"
      no_results: "Hey! You need to search for something."
      couldnt_find_them: "Couldn’t find them?"
      search_handle: "Use their diaspora* ID (username@pod.tld) to be sure to find your friends."
      send_invite: "Still nothing? Send an invite!"
      no_one_found: "...and no one was found."
      searching: "Searching, please be patient..."
      looking_for: "Looking for posts tagged %{tag_link}?"
    webfinger:
      fail: "Sorry, we couldn’t find %{handle}."
    show:
      has_not_shared_with_you_yet: "%{name} has not shared any posts with you yet!"
      incoming_request: "%{name} wants to share with you"
      return_to_aspects: "Return to your aspects page"
      to_accept_or_ignore: "to accept or ignore it."
      does_not_exist: "Person does not exist!"
      not_connected: "You are not sharing with this person"
      recent_posts: "Recent posts"
      recent_public_posts: "Recent public posts"
      see_all: "See all"
      start_sharing: "Start sharing"
      message: "Message"
      mention: "Mention"
      ignoring: "You are ignoring all posts from %{name}."
      closed_account: "This account has been closed."
    sub_header:
      you_have_no_tags: "You have no tags!"
      add_some: "Add some"
      edit: "Edit"
    profile_sidebar:
      remove_contact: "Remove contact"
      edit_my_profile: "Edit my profile"
      bio: "Bio"
      location: "Location"
      gender: "Gender"
      born: "Birthday"
      photos: "Photos"
      in_aspects: "In aspects"
      remove_from: "Remove %{name} from %{aspect}?"
    helper:
      results_for: " results for %{params}"
      is_sharing: "%{name} is sharing with you"
      is_not_sharing: "%{name} is not sharing with you"
    aspect_list:
      edit_membership: "Edit aspect membership"
    add_contact_small:
      add_contact_from_tag: "Add contact from tag"
    add_contact:
      invited_by: "You were invited by"

  photos:
    show:
      delete_photo: "Delete photo"
      make_profile_photo: "Make profile photo"
      update_photo: "Update photo"
      edit: "Edit"
      edit_delete_photo: "Edit photo description / delete photo"
      collection_permalink: "Collection permalink"
      show_original_post: "Show original post"
    edit:
      editing: "Editing"
    photo:
      view_all: "View all of %{name}’s photos"
    new:
      new_photo: "New photo"
      back_to_list: "Back to list"
      post_it: "Post it!"
    create:
      runtime_error: "Photo upload failed.  Are you sure that your seatbelt is fastened?"
      integrity_error: "Photo upload failed.  Are you sure that was an image?"
      type_error: "Photo upload failed.  Are you sure an image was added?"
    update:
      notice: "Photo successfully updated."
      error: "Failed to edit photo."
    destroy:
      notice: "Photo deleted."
    new_photo:
      invalid_ext: "{file} has invalid extension. Only {extensions} are allowed."
      size_error: "{file} is too large, maximum file size is {sizeLimit}."
      empty: "{file} is empty, please select files again without it."
    new_profile_photo:
      upload: "Upload a new profile photo!"
      or_select_one_existing: "or select one from your already existing %{photos}"
    comment_email_subject: "%{name}’s photo"

  posts:
    presenter:
      title: "A post from %{name}"
    show:
      destroy: "Delete"
      permalink: "Permalink"
      not_found: "Sorry, we couldn’t find that post."
      photos_by:
        zero: "No photos by %{author}"
        one: "One photo by %{author}"
        other: "%{count} photos by %{author}"
      reshare_by: "Reshare by %{author}"

  report:
    title: "Reports overview"
    post_label: "<b>Post</b>: %{title}"
    comment_label: "<b>Comment</b>:<br>%{data}"
    reported_label: "<b>Reported by</b> %{person}"
    reason_label: "Reason: %{text}"
    review_link: "Mark as reviewed"
    delete_link: "Delete item"
    confirm_deletion: "Are you sure to delete the item?"
    not_found: "<u>The post/comment was not found. It seems that it was deleted by the user!</u>"
    status:
      marked: "The report was marked as reviewed"
      destroyed: "The post was destroyed"
      created: "A report was created"
      failed: "Something went wrong"

  share_visibilites:
    update:
      post_hidden_and_muted: "%{name}’s post has been hidden, and notifications have been muted."
      see_it_on_their_profile: "If you want to see updates on this post, visit %{name}’s profile page."

  profiles:
    edit:
      your_public_profile: "Your public profile"
      your_private_profile: "Your private profile"
      your_name: "Your name"
      first_name: "First name"
      last_name: "Last name"
      your_gender: "Your gender"
      your_birthday: "Your birthday"
      your_tags: "Describe yourself in 5 words"

      your_tags_placeholder: "Like #movies #kittens #travel #teacher #newyork"

      your_bio: "Your bio"
      your_location: "Your location"
      your_photo: "Your photo"
      update_profile: "Update profile"
      allow_search: "Allow for people to search for you within diaspora*"
      edit_profile: "Edit profile"
      nsfw_explanation: "NSFW (“not safe for work”) is diaspora*’s self-governing community standard for content which may not be suitable to view while at work. If you plan to share such material frequently, please check this option so that everything you share will be hidden from people’s streams unless they choose to view them."
      nsfw_explanation2: "If you choose not to select this option, please add the #nsfw tag each time you share such material."
      nsfw_check: "Mark everything I share as NSFW"
    update:
      updated: "Profile updated"
      failed: "Failed to update profile"

  registrations:
    new:
      create_my_account: "Create my account!"

      join_the_movement: "Join the movement!"
      sign_up_message: "Social networking with a ♥"

      enter_email: "Enter an email"
      enter_username: "Pick a username (only letters, numbers, and underscores)"
      enter_password: "Enter a password (six character minimum)"
      enter_password_again: "Enter the same password as before"
      sign_up: "Sign up"
      email: "Email"
      username: "Username"
      password: "Password"
      password_confirmation: "Password confirmation"
      submitting: "Submitting..."
      terms: "By creating an account you accept the %{terms_link}."
      terms_link: "terms of service"
    create:
      success: "You’ve joined diaspora*!"
    edit:
      edit: "Edit %{name}"
      leave_blank: "(leave blank if you don’t want to change it)"
      password_to_confirm: "(we need your current password to confirm your changes)"
      unhappy: "Unhappy?"
      update: "Update"
      cancel_my_account: "Cancel my account"
    closed: "Signups are closed on this diaspora* pod."
    invalid_invite: "The invite link you provided is no longer valid!"

  requests:
    manage_aspect_contacts:
      manage_within: "Manage contacts within"
      existing: "Existing contacts"
    destroy:
      success: "You are now sharing."
      error: "Please select an aspect!"
      ignore: "Ignored contact request."
    create:
      sending: "Sending"
      sent: "You’ve asked to share with %{name}.  They should see it next time they log in to diaspora*."
    new_request_to_person:
      sent: "Sent!"
    helper:
      new_requests:
        zero: "No new requests"
        one: "New request!"
        other: "%{count} new requests!"
  reshares:
    reshare:
      reshared_via: "Reshared via"
      reshare_original: "Reshare original"
      reshare:
        zero: "Reshare"
        one: "1 reshare"
        other: "%{count} reshares"
      show_original: "Show original"
      reshare_confirmation: "Reshare %{author}’s post?"
      deleted: "Original post deleted by author."
    create:
      failure: "There was an error resharing this post."
    comment_email_subject: "%{resharer}’s reshare of %{author}’s post"
  services:
    provider:
      facebook: "Facebook"
      tumblr: "Tumblr"
      twitter: "Twitter"
      wordpress: "WordPress"
    index:
<<<<<<< HEAD
      connect: "Connect"
      disconnect: "Disconnect"
      logged_in_as: "Logged in as %{nickname}."
      no_services_available: "There are no services on this pod available."
      not_logged_in: "Currently not logged in."
      really_disconnect: "Disconnect %{service}?"
      edit_services: "Edit services"
=======
      logged_in_as: "Logged in as"
      disconnect: "Disconnect"
      really_disconnect: "Disconnect %{service}?"
      connect_to_twitter: "Connect to Twitter"
      connect_to_facebook: "Connect to Facebook"
      connect_to_tumblr: "Connect to Tumblr"
      connect_to_wordpress: "Connect to WordPress"
      edit_services: "Edit services"
      no_services: "You have not connected any services yet."
>>>>>>> a687a8dc
      services_explanation: "Connecting to services gives you the ability to publish your posts to them as you write them in diaspora*."
    create:
      success: "Authentication successful."
      failure: "Authentication failed."
      already_authorized: "A user with diaspora id %{diaspora_id} already authorized that %{service_name} account."
      read_only_access: "Access level is read-only, please try to authorize again later"
    destroy:
      success: "Successfully deleted authentication."
    failure:
      error: "There was an error connecting to that service"
    inviter:
      join_me_on_diaspora: "Join me on diaspora*"
      click_link_to_accept_invitation: "Follow this link to accept your invitation"
    finder:
      fetching_contacts: "diaspora* is populating your %{service} friends, please check back in a few minutes."
      service_friends: "%{service} friends"
      no_friends: "No Facebook friends found."
    remote_friend:
      resend: "Resend"
      invite: "Invite"
      not_on_diaspora: "Not yet on diaspora*"

  blocks:
    create:
      success: "All right, you won’t see that user in your stream again. #silencio!"
      failure: "I couldn’t ignore that user.  #evasion"
    destroy:
      success: "Let’s see what they have to say! #sayhello"
      failure: "I couldn’t stop ignoring that user.  #evasion"

  shared:
    aspect_dropdown:
      add_to_aspect: "Add contact"
      mobile_row_checked: "%{name} (remove)"
      mobile_row_unchecked: "%{name} (add)"
      toggle:
        zero: "Add contact"
        one: "In %{count} aspect"
        other: "In %{count} aspects"
    publisher:
      formatWithMarkdown: "You can use %{markdown_link} to format your post"
      posting: "Posting..."
      share: "Share"
      preview: "Preview"
      post_a_message_to: "Post a message to %{aspect}"
      make_public: "Make public"
      all: "All"
      upload_photos: "Upload photos"
      get_location: "Get your location"
      remove_location: "Remove location"
      all_contacts: "All contacts"
      share_with: "Share with"
      whats_on_your_mind: "What’s on your mind?"
      publishing_to: "Publishing to: "
      discard_post: "Discard post"
      new_user_prefill:
        newhere: "newhere"
        hello: "Hey everyone, I’m #%{new_user_tag}. "
        i_like: "I’m interested in %{tags}. "
        invited_by: "Thanks for the invite, "
      poll:
        remove_poll_answer: "Remove option"
        add_poll_answer: "Add option"
        add_a_poll: "Add a poll"
        question: "Question"
        option: "Option 1"
    add_contact:
      enter_a_diaspora_username: "Enter a diaspora* username:"
      your_diaspora_username_is: "Your diaspora* username is: %{diaspora_handle}"
      create_request: "Find by diaspora* ID"
      diaspora_handle: "diaspora@pod.org"
      know_email: "Know their email address? You should invite them"
      add_new_contact: "Add a new contact"
    invitations:
      invites: "Invites"
      invite_someone: "Invite someone"
      invitations_left: "%{count} left"
      dont_have_now: "You don’t have any right now, but more invites are coming soon!"
      invites_closed: "Invites are currently closed on this diaspora* pod"
      invite_your_friends: "Invite your friends"
      from_facebook: "From Facebook"
      by_email: "By email"
      share_this: "Share this link via email, blog, or social networks!"
    reshare:
      reshare: "Reshare"
    public_explain:
      control_your_audience: "Control your audience"
      new_user_welcome_message: "Use #hashtags to classify your posts and find people who share your interests.  Call out awesome people with @Mentions"
      visibility_dropdown: "Use this dropdown to change visibility of your post.  (We suggest you make this first one public.)"
      title: "Set up connected services"
      share: "Share"
      outside: "Public messages will be available for others outside of diaspora* to see."
      logged_in: "Logged in to %{service}"
      manage: "Manage connected services"
      atom_feed: "Atom feed"
    notification:
      new: "New %{type} from %{from}"
    contact_list:
      all_contacts: "All contacts"
    stream_element:
      viewable_to_anyone: "This post is viewable to anyone on the web"
      connect_to_comment: "Connect to this user to comment on their post"
      currently_unavailable: "Commenting currently unavailable"
      via: "Via %{link}"
      via_mobile: "Via mobile"
      ignore_user: "Ignore %{name}"
      ignore_user_description: "Ignore and remove user from all aspects?"
      hide_and_mute: "Hide and mute post"
      like: "Like"
      unlike: "Unlike"
      dislike: "Dislike"
      shared_with: "Shared with: %{aspect_names}"
      nsfw: "This post has been flagged as NSFW by its author. %{link}"
      show: "Show"
    footer:
      logged_in_as: "Logged in as %{name}"
      your_aspects: "Your aspects"
  status_messages:
    new:
      mentioning: "Mentioning: %{person}"
    create:
      success: "Successfully mentioned: %{names}"
    helper:
      no_message_to_display: "No message to display."
    destroy:
      failure: "Failed to delete post"
    too_long: "Please make your status message fewer than %{count} characters. Right now it is %{current_length} characters"

  stream_helper:
    show_comments:
      zero: "No more comments"
      one: "Show one more comment"
      other: "Show %{count} more comments"
    hide_comments: "Hide all comments"
    no_more_posts: "You have reached the end of the stream."
    no_posts_yet: "There are no posts yet."

  tags:
    show:
      tagged_people:
        zero: "No one tagged with %{tag}"
        one: "1 person tagged with %{tag}"
        other: "%{count} people tagged with %{tag}"
      follow: "Follow #%{tag}"
      following: "Following #%{tag}"
      stop_following: "Stop following #%{tag}"
      none: "The empty tag does not exist!"
    name_too_long: "Please make your tag name fewer than %{count} characters. Right now it is %{current_length} characters"
    
  tag_followings:
    create:
      success: "Hooray!  You’re now following #%{name}."
      failure: "Failed to follow #%{name}.  Are you already following it?"
      none: "You cannot follow a blank tag!"
    destroy:
      success: "Alas! You aren’t following #%{name} any more."
      failure: "Failed to stop following #%{name}. Maybe you already stopped following it?"

  streams:
    community_spotlight_stream: "Community spotlight"
    aspects_stream: "Aspects"
    mentioned_stream: "@Mentions"
    followed_tags_stream: "#Followed tags"

    mentions:
      title: "@Mentions"
      contacts_title: "People who mentioned you"

    comment_stream:
      title: "Commented posts"
      contacts_title: "People whose posts you commented on"

    like_stream:
      title: "Like stream"
      contacts_title: "People whose posts you like"

    followed_tag:
      title: "#Followed tags"
      contacts_title: "People who dig these tags"
      add_a_tag: "Add a tag"
      follow: "Follow"

    tags:
      title: "Posts tagged: %{tags}"
      contacts_title: "People who dig this tag"

    public:
      title: "Public activity"
      contacts_title: "Recent posters"

    multi:
      title: "Stream"
      contacts_title: "People in your stream"

    aspects:
      title: "My aspects"

    activity:
      title: "My activity"
  users:
    edit:
      edit_account: "Edit account"
      change: "Change"
      your_handle: "Your diaspora* ID"
      your_email: "Your email"
      change_email: "Change email"
      email_awaiting_confirmation: "We have sent you an activation link to %{unconfirmed_email}. Until you follow this link and activate the new address, we will continue to use your original address %{email}."
      change_password: "Change password"
      new_password: "New password"
      current_password: "Current password"
      current_password_expl: "the one you sign in with..."
      character_minimum_expl: "must be at least six characters"
      change_language: "Change language"
      close_account_text: "Close account"
      stream_preferences: "Stream preferences"
      show_community_spotlight: "Show “community spotlight” in stream"
      show_getting_started: "Show “getting started” hints"
      getting_started: "New user preferences"
      following: "Sharing settings"
      auto_follow_back: "Automatically share with users who start sharing with you"
      auto_follow_aspect: "Aspect for users you automatically share with:"
      receive_email_notifications: "Receive email notifications when:"
      started_sharing: "someone starts sharing with you"
      someone_reported: "someone sends a report"
      mentioned: "you are mentioned in a post"
      liked: "someone likes your post"
      reshared: "someone reshares your post"
      comment_on_post: "someone comments on your post"
      also_commented: "someone comments on a post you’ve commented on"
      private_message: "you receive a private message"
      download_export: "Download my profile"
      request_export: "Request my profile data"
      request_export_update: "Refresh my profile data"
      export_data: "Export data"
      export_in_progress: "We are currently processing your data. Please check back in a few moments."
      last_exported_at: "(Last updated at %{timestamp})"
      download_export_photos: "Download my photos"
      request_export_photos: "Request my photos"
      request_export_photos_update: "Refresh my photos"
      download_photos: "Download my photos"
      export_photos_in_progress: "We are currently processing your photos. Please check back in a few moments."

      close_account:
        dont_go: "Hey, please don’t go!"
        make_diaspora_better: "We’d love you to stay and help us make diaspora* better instead of leaving. If you really do want to leave, however, here’s what will happen next:"
        mr_wiggles: "Mr Wiggles will be sad to see you go"
        what_we_delete: "We will delete all of your posts and profile data as soon as possible. Your comments on other people’s posts will still appear, but they will be associated with your diaspora* ID rather than your name."
        locked_out: "You will get signed out and locked out of your account until it has been deleted."
        lock_username: "Your username will be locked. You will not be able create a new account on this pod with the same ID."
        no_turning_back: "There is no turning back! If you’re really sure, enter your password below."
        if_you_want_this: "If you really want this to happen, type in your password below and click “Close account”"

    privacy_settings:
      title: "Privacy settings"
      strip_exif: "Strip metadata such as location, author, and camera model from uploaded images (recommended)"
      ignored_users: "Ignored users"
      stop_ignoring: "stop ignoring"
      no_user_ignored_message: "You are not currently ignoring any other user"

    destroy:
      success: "Your account has been locked. It may take 20 minutes for us to finish closing your account. Thank you for trying diaspora*."
      no_password: "Please enter your current password to close your account."
      wrong_password: "The entered password didn’t match your current password."

    getting_started:
      well_hello_there: "Well, hello there!"
      community_welcome: "diaspora*’s community is happy to have you aboard!"
      awesome_take_me_to_diaspora: "Awesome! Take me to diaspora*"
      who_are_you: "Who are you?"
      connect_to_facebook: "We can speed things up a bit by %{link} to diaspora*. This will pull your name and photo, and enable cross-posting."
      connect_to_facebook_link: "Hooking up your Facebook account"
      what_are_you_in_to: "What are you into?"
      hashtag_explanation: "Hashtags allow you to talk about and follow your interests.  They’re also a great way to find new people on diaspora*."
      hashtag_suggestions: "Try following tags like #art, #movies, #gif, etc."
      saved: "Saved!"

    update:
      password_changed: "Password changed.  You can now log in with your new password."
      password_not_changed: "Password change failed"

      language_changed: "Language changed"
      language_not_changed: "Language change failed"

      settings_updated: "Settings updated"
      settings_not_updated: "Settings update failed"

      email_notifications_changed: "Email notifications changed"
      unconfirmed_email_changed: "Email changed. Needs activation."
      unconfirmed_email_not_changed: "Email change failed"
      follow_settings_changed: "Follow settings changed"
      follow_settings_not_changed: "Follow settings change failed."
    public:
      does_not_exist: "User %{username} does not exist!"
    confirm_email:
      email_confirmed: "Email %{email} activated"
      email_not_confirmed: "Email could not be activated. Wrong link?"

  will_paginate:
    previous_label: "&laquo; previous"
    next_label: "next &raquo;"

  webfinger:
    fetch_failed: "Failed to fetch webfinger profile for %{profile_url}"
    hcard_fetch_failed: "There was a problem fetching the hcard for %{account}"
    xrd_fetch_failed: "There was an error getting the xrd from account %{account}"
    not_enabled: "Webfinger does not seem to be enabled for %{account}’s host"
    no_person_constructed: "No person could be constructed from this hcard."

  simple_captcha:
    placeholder: "Enter the image value"
    label: "Enter the code in the box:"
    message:
      default: "The secret code did not match with the image"
      user: "The secret image and code were different"
      failed: "Human verification failed"

  statistics:
    name: "Name"
    network: "Network"
    services: "Services"
    total_users: "Total users"
    active_users_halfyear: "Active users half year"
    active_users_monthly: "Active users monthly"
    local_posts: "Local posts"
    local_comments: "Local comments"
    version: "Version"
    registrations: "Registrations"
    enabled: "Available"
    disabled: "Not available"
    open: "Open"
    closed: "Closed"<|MERGE_RESOLUTION|>--- conflicted
+++ resolved
@@ -403,11 +403,7 @@
       close_account_q: "How do I delete my seed (account)?"
       close_account_a: "Go to the bottom of your settings page and click the “Close account” button."
       data_visible_to_podmin_q: "How much of my information can my pod administrator see?"
-<<<<<<< HEAD
-      data_visible_to_podmin_a: "Communication *between* pods is always encrypted (using SSL and diaspora*’s own transport encryption), but the storage of data on pods is not encrypted. If they wanted to, the database administrator for your pod (usually the person running the pod) could access all your profile data and everything that you post (as is the case for most websites that store user data). Running your own pod provides more privacy since you then control access to the database."
-=======
       data_visible_to_podmin_a: "Communication between pods is always encrypted (using SSL and diaspora*’s own transport encryption), but the storage of data on pods is not encrypted. If they wanted to, the database administrator for your pod (usually the person running the pod) could access all your profile data and everything that you post (as is the case for most websites that store user data). Running your own pod provides more privacy since you then control access to the database."
->>>>>>> a687a8dc
       data_other_podmins_q: "Can the administrators of other pods see my information?"
       data_other_podmins_a: "Once you are sharing with someone on another pod, any posts you share with them and a copy of your profile data are stored (cached) on their pod, and are accessible to that pod’s database administrator. When you delete a post or profile data it is deleted from your pod and any other pods where it had previously been stored."
     aspects:
@@ -420,30 +416,18 @@
       restrict_posts_i_see_a: "Yes. Click on “My aspects” in the side-bar and then click individual aspects in the list to select or deselect them. Only the posts by people in the selected aspects will appear in your stream."
       contacts_know_aspect_q: "Do my contacts know which aspects I have put them in?"
       contacts_know_aspect_a: "No. They cannot see the name of the aspect under any circumstances."
-<<<<<<< HEAD
-      contacts_visible_q: "What does \"make contacts in this aspect visible to each other\" mean?"
-=======
       contacts_visible_q: "What does “make contacts in this aspect visible to each other” mean?"
->>>>>>> a687a8dc
       contacts_visible_a: "If you check this option then contacts from that aspect will be able to see who else is in it, on your profile page under your picture. It’s best to select this option only if the contacts in that aspect all know each other. They still won’t be able to see what the aspect is called."
       remove_notification_q: "If I remove someone from an aspect, or all of my aspects, are they notified of this?"
       remove_notification_a: "No."
       rename_aspect_q: "Can I rename an aspect?"
-<<<<<<< HEAD
-      rename_aspect_a: "Yes. In your list of aspects on the left side of the main page, point your mouse at the aspect you want to rename. Click the little “Edit” pencil that appears to the right. Click “Rename” in the box that appears."
-=======
       rename_aspect_a: "Yes. In your list of aspects on the left side of the main page, point your mouse at the aspect you want to rename. Click the little “Edit” pencil that appears to the right. You will be taken to the page for this aspect. Click the edit pencil next to the aspect name at the top of this page, the change the name and press “Update”."
->>>>>>> a687a8dc
       change_aspect_of_post_q: "Once I have posted something, can I change the aspect(s) that can see it?"
       change_aspect_of_post_a: "No, but you can always make a new post with the same content and post it to a different aspect."
       post_multiple_aspects_q: "Can I post content to multiple aspects at once?"
       post_multiple_aspects_a: "Yes. When you are making a post, use the aspect selector button to select or deselect aspects. Your post will be visible to all the aspects you select. You could also select the aspects you want to post to in the side-bar. When you post, the aspect(s) that you have selected in the list on the left will automatically be selected in the aspect selector when you start to make a new post."
       person_multiple_aspects_q: "Can I add a person to multiple aspects?"
-<<<<<<< HEAD
-      person_multiple_aspects_a: "Yes. Go to your contacts page and click on “My contacts”. For each contact you can use the menu on the right to add them to (or remove them from) as many aspects as you want. Or you can add them to a new aspect (or remove them from an aspect) by clicking the aspect selector button on their profile page. Or you can even just move the pointer over their name where you see it in the stream, and a “hover-card” will appear. You can change the aspects they are in right there."
-=======
       person_multiple_aspects_a: "Yes. Go to your contacts page and click on “My contacts”. For each contact you can use the menu on the right to add them to (or remove them from) as many aspects as you want. Or you can add them to a new aspect (or remove them from an aspect) by clicking the aspect selector button on their profile page. Or you can even just move the pointer over their name where you see it in the stream, and a “hovercard” will appear. You can change the aspects they are in right there."
->>>>>>> a687a8dc
       delete_aspect_q: "How do I delete an aspect?"
       delete_aspect_a: "In your list of aspects on the left side of the main page, point your mouse at the aspect you want to delete. Click the little “Edit” pencil that appears on the right. Click the “Delete this aspect” button in the box that appears."
     chat:
@@ -453,11 +437,7 @@
       add_contact_roster_a: "First, you need to enable chat for one of the aspects that person is in. To do so, go to the %{contacts_page}, select the aspect you want and click on the chat icon to enable chat for the aspect. %{toggle_privilege} You could, if you prefer, create a special aspect called 'Chat' and add the people you want to chat with to that aspect. Once you've done this, open the chat interface and select the person you want to chat with."
     mentions:
       title: "Mentions"
-<<<<<<< HEAD
-      what_is_a_mention_q: "What is a \"mention\"?"
-=======
       what_is_a_mention_q: "What is a “mention”?"
->>>>>>> a687a8dc
       what_is_a_mention_a: "A mention is a link to a person’s profile page that appears in a post. When someone is mentioned they receive a notification that calls their attention to the post."
       how_to_mention_q: "How do I mention someone when making a post?"
       how_to_mention_a: "Type the “@“ sign and start typing their name. A drop down menu should appear to let you select them more easily. Note that it is only possible to mention people you have added to an aspect."
@@ -549,27 +529,16 @@
       title: "Sharing"
       add_to_aspect_q: "What happens when I add someone to one of my aspects? Or when someone adds me to one of their aspects?"
       add_to_aspect_a1: "Let’s say that Amy adds Ben to an aspect, but Ben has not (yet) added Amy to an aspect:"
-<<<<<<< HEAD
-      add_to_aspect_li1: "Ben will receive a notification that Amy has \"started sharing\" with Ben."
-=======
       add_to_aspect_li1: "Ben will receive a notification that Amy has “started sharing“ with Ben."
->>>>>>> a687a8dc
       add_to_aspect_li2: "Amy will start to see Ben’s public posts in her stream."
       add_to_aspect_li3: "Amy will not see any of Ben’s private posts."
       add_to_aspect_li4: "Ben will not see Amy’s public or private posts in his stream."
       add_to_aspect_li5: "But if Ben goes to Amy’s profile page, then he will see Amy’s private posts that she makes to her aspect that has him in it (as well as her public posts which anyone can see there)."
       add_to_aspect_li6: "Ben will be able to see Amy’s private profile (bio, location, gender, birthday)."
-<<<<<<< HEAD
-      add_to_aspect_li7: "Amy will appear under \"Only sharing with me\" on Ben’s contacts page."
-      add_to_aspect_a2: "This is known as asymmetrical sharing. If and when Ben also adds Amy to an aspect then it would become mutual sharing, with both Amy’s and Ben’s public posts and relevant private posts appearing in each other’s streams, etc. "
-      only_sharing_q: "Who are the people listed in \"Only sharing with me\" on my contacts page?"
-      only_sharing_a: "These are people that have added you to one of their aspects, but who are not (yet) in any of your aspects. In other words, they are sharing with you, but you are not sharing with them (asymmetrical sharing). If you add them to an aspect, they will then appear under that aspect and not under \"only sharing with you\". See above."
-=======
       add_to_aspect_li7: "Amy will appear under “Only sharing with me“ on Ben’s contacts page."
       add_to_aspect_a2: "This is known as asymmetrical sharing. If and when Ben also adds Amy to an aspect then it would become mutual sharing, with both Amy’s and Ben’s public posts and relevant private posts appearing in each other’s streams, etc. "
       only_sharing_q: "Who are the people listed in “Only sharing with me“ on my contacts page?"
       only_sharing_a: "These are people that have added you to one of their aspects, but who are not (yet) in any of your aspects. In other words, they are sharing with you, but you are not sharing with them (asymmetrical sharing). If you add them to an aspect, they will then appear under that aspect and not under “only sharing with you“. See above."
->>>>>>> a687a8dc
       list_not_sharing_q: "Is there a list of people whom I have added to one of my aspects, but who have not added me to one of theirs?"
       list_not_sharing_a: "No, but you can see whether or not someone is sharing with you by visiting their profile page. If they are, the bar under their profile picture will be green; if not, it’ll be grey. You should get a notification each time someone starts sharing with you."
       see_old_posts_q: "When I add someone to an aspect, can they see older posts that I have already posted to that aspect?"
@@ -580,13 +549,8 @@
       what_are_tags_for_a: "Tags are a way to categorize a post, usually by topic. Searching for a tag shows all posts with that tag that you can see (both public and private posts). This lets people who are interested in a given topic find public posts about it."
       tags_in_comments_q: "Can I put tags in comments or just in posts?"
       tags_in_comments_a: "A tag added to a comment will still appear as a link to that tag’s page, but it will not make that post (or comment) appear on that tag page. This only works for tags in posts."
-<<<<<<< HEAD
-      followed_tags_q: "What are \"#Followed Tags\" and how do I follow a tag?"
-      followed_tags_a: "After searching for a tag you can click the button at the top of the tag’s page to \"follow\" that tag. It will then appear in your list of followed tags on the left. Clicking one of your followed tags takes you to that tag’s page so you can see recent posts containing that tag. Click on #Followed Tags to see a stream of posts that include one of any of your followed tags. "
-=======
       followed_tags_q: "What are “#Followed Tags“ and how do I follow a tag?"
       followed_tags_a: "After searching for a tag you can click the button at the top of the tag’s page to “follow“ that tag. It will then appear in your list of followed tags on the left. Clicking one of your followed tags takes you to that tag’s page so you can see recent posts containing that tag. Click on #Followed Tags to see a stream of posts that include one of any of your followed tags. "
->>>>>>> a687a8dc
       people_tag_page_q: "Who are the people listed on the left-hand side of a tag page?"
       people_tag_page_a: "They are people who have listed that tag to describe themselves in their public profile."
       filter_tags_q: "How can I filter/exclude some tags from my stream?"
@@ -779,10 +743,7 @@
         sharing: "has started sharing with you!"
         view_profile: "View %{name}’s profile"
     comment_on_post:
-<<<<<<< HEAD
         limited_subject: "There's a new comment on a post you commented"
-=======
->>>>>>> a687a8dc
         reply: "Reply or view %{name}’s post >"
     mentioned:
         subject: "%{name} has mentioned you on diaspora*"
@@ -1119,7 +1080,6 @@
       twitter: "Twitter"
       wordpress: "WordPress"
     index:
-<<<<<<< HEAD
       connect: "Connect"
       disconnect: "Disconnect"
       logged_in_as: "Logged in as %{nickname}."
@@ -1127,17 +1087,6 @@
       not_logged_in: "Currently not logged in."
       really_disconnect: "Disconnect %{service}?"
       edit_services: "Edit services"
-=======
-      logged_in_as: "Logged in as"
-      disconnect: "Disconnect"
-      really_disconnect: "Disconnect %{service}?"
-      connect_to_twitter: "Connect to Twitter"
-      connect_to_facebook: "Connect to Facebook"
-      connect_to_tumblr: "Connect to Tumblr"
-      connect_to_wordpress: "Connect to WordPress"
-      edit_services: "Edit services"
-      no_services: "You have not connected any services yet."
->>>>>>> a687a8dc
       services_explanation: "Connecting to services gives you the ability to publish your posts to them as you write them in diaspora*."
     create:
       success: "Authentication successful."
