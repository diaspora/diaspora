#   Copyright (c) 2010, Diaspora Inc.  This file is
#   licensed under the Affero General Public License version 3 or later.  See
#   the COPYRIGHT file.

# Sample localization file for English. Add more files in this directory for other locales.
# See http://github.com/svenfuchs/rails-i18n/tree/master/rails%2Flocale for starting points.

en:

  settings: "Settings"
  profile: "Profile"
  account: "Account"
  _services: "Services"
  _photos: "photos"
  ok: "OK"
  cancel: "Cancel"
  delete: "Delete"  
  or: "or"
  ago: "ago"
  username: "Username"
  email: "Email"
  password: "Password"
  password_confirmation: "Password confirmation"
  are_you_sure: "Are you sure?"
  fill_me_out: "Fill me out"
  back: "Back"
  the_world: "the world"
  search: "Search"
  
  activemodel:
      errors:
          models:
              user:
                  attributes:
                      person:
                          invalid: "is invalid"
                      username:
                          taken: "is already taken"
                      email:
                          taken: "is already taken"
              person:
                  attributes:
                      diaspora_handle:
                          taken: "is already taken"
  application:
      helper:
          unknown_person: "unknown person"
          youtube_title:
              unknown: "Unknown Video Title"
  error_messages:
      helper:
          invalid_fields: "Invalid Fields"
          correct_the_following_errors_and_try_again: "Correct the following errors and try again."
  layouts:
      application:
          view_profile: "view profile"
          edit_profile: "edit profile"
          account_settings: "account settings"
          logout: "logout"
  shared:
      stream_element:
          show_comments: "show comments"
      aspect_nav:
          manage: "Manage"
          manage_your_aspects: "Manage your Aspects"
          everyone: "Everyone"
          add_a_new_aspect: "add a new aspect"
      publisher:
          share: "Share"
          post_a_message_to: "Post a message to %{aspect}"
          make_public: "make public"
          share_with_all: "Share with all aspects"
          share_with: "Share with %{aspect}"
          all: "all"
      aspect_contacts:
          add_contacts: "add contacts"
          everyone: "Everyone"
          add_to: "add to %{aspect}"
      invitations:
          invites: "Invites"
          invite_someone: "Invite someone"
          invitations_left: "(%{count} left)"
      reshare:
          reshare: "Reshare"
      author_info:
          view_profile: "View profile"
          status_messages: "status messages"
          viewing: "viewing"
      public_explain:
          title: "You are about to post a public message!"
          outside: "Public messages will be available for others outside of Diaspora to see."
          logged_in: "logged in to %{service}"
          manage: "manage connected services"
      notification:
          new: "New %{type} from %{from}"
  aspects:
      no_contacts_message:
          nobody: "We know you know people — bring them to Diaspora!"
          nobody_in_aspect: "Your aspect “%{aspect_name}” is empty."
          add_contact: "Add a contact"
          add_contact_to: "Add someone to %{aspect_name}"
          invite: "Invite someone to join Diaspora!"
      no_posts_message:
          start_talking:  "Nobody has said anything yet.  Get the conversation started!"
      manage:
          add_a_new_aspect: "Add a new aspect"
          add_a_new_contact: "Add a new contact"
          requests: "Requests"
          no_requests: "No new requests"
          manage_aspects: "Manage aspects"
          drag_to_add: "Drag to add people"
      new_aspect:
          add_a_new_aspect: "Add a new aspect"
          name: "Name"
          create: "Create"
      create:
          success: "Click on the plus on the left side to tell Diaspora who can see your new aspect."
          failure: "Aspect creation failed."
      destroy:
          success: "%{name} was successfully removed."
      update:
          success: "Your aspect, %{name}, has been successfully edited."
      move_contact:
          failure: "didn’t work %{inspect}"
          success: "Person moved to new aspect"
          error: "Error moving contact: %{inspect}"
      add_to_aspect:
          failure: "Failed to add contact to aspect."
          success: "Successfully added contact to aspect."
      helper:
          remove: "remove"
          aspect_not_empty: "Aspect not empty"
          are_you_sure: "Are you sure you want to delete this aspect?"
      remove_from_aspect:
          success: "Successfully removed person from aspect"
          failure: "Failed to remove person from aspect"
  users:
      edit:
          invite_contacts: "Invite contacts"
          export_data: "Export Data"
          close_account: "Close Account"
          change_language: "Change Language"
          change_password: "Change Password"
          new_password: "New Password"
          download_xml: "download my xml"
          download_photos: "download my photos"
      destroy: "Account successfully closed."
      getting_started:
          welcome: "Welcome to Diaspora!"
          signup_steps: "Complete your sign-up by doing these things:"
          edit_profile: "Edit your profile"
          define_aspects: "Define your aspects"
          connect_services: "Connect your services"
          skip: "skip getting started"
          save_and_continue: "Save and continue"
          step_1:
              your_profile: "Your Profile"
          step_2:
              your_aspects: "Your aspects"
              description: "Tell Diaspora what different aspects of you are seen by different contacts.  You can manage these later by clicking the manage tab on the top right.  Your aspects are unique to you, and not visible by others."
              aspect_name: "Aspect name"
              add: "Add"
          step_3:
              your_services: "Your services"
<<<<<<< HEAD
              description: 'Connect your existing social networks to your Diaspora account.  You will be able to post publically through your Everyone tab when you select “public.”'
=======
              description: "Connect your existing social networks to your Diaspora account.  You will be able to post publically through your Everyone tab when you select “public.”"
>>>>>>> 91260aac
          step_4:
              set_up: "You’re all set up, %{name}!"
              ready_to_share: "You’re now ready to start sharing with "
              continue: "Continue on to your everyone page, an overview of all of your aspects."
              change_profile: "You can change your profile any time by clicking"
              edit_profile: "edit profile"
              user_menu: "in your user menu (top right)."
              connect_disconnect: "You can connect/disconnect your services any time by clicking"
              edit_account: "edit account"
              manage_aspects: "You can manage your aspects any time by clicking the"
              manage: "manage"
              tab_also_added: "tab.  Your contacts can also be added while on a particular aspect page, as well."
      update:
          password_changed: "Password Changed"
          password_not_changed: "Password Change Failed"
          language_changed: "Language Changed"
          language_not_changed: "Language Change Failed"
      public:
          does_not_exist: "User %{username} does not exist!"
  comments:
      new_comment:
          comment: "Comment"
  photos:
      show:
          delete_photo: "Delete Photo"
          prev: "prev"
          full_size: "full size"
          next: "next"
          edit_photo: "Edit Photo"
          add_a_description: "Add a description"
          make_profile_photo: "make profile photo"
          update_photo: "Update Photo"
      edit:
          editing: "Editing"
      photo:
          view_all: "view all of %{name}’s photos"
      new:
          new_photo: "New Photo"
          back_to_list: "Back to List"
          post_it: "post it!"
      create:
          runtime_error: "Photo upload failed.  Are you sure that your seatbelt is fastened?"
          integrity_error: "Photo upload failed.  Are you sure that was an image?"
          type_error: "Photo upload failed.  Are you sure an image was added?"
      update:
          notice: "Photo successfully updated."
          error:  "Failed to edit photo."
      destroy:
          notice: "Photo deleted."
  registrations:
      new:
          sign_up: "Sign up"
          sign_up_for_diaspora: "Sign up for Diaspora"
      create:
          success: "You’ve joined Diaspora!"
      edit:
          edit: "Edit %{name}"
          leave_blank: "(leave blank if you don’t want to change it)"
          password_to_confirm: "(we need your current password to confirm your changes)"
          unhappy: "Unhappy?"
          back: "Back"
          update: "Update"
          cancel_my_account: "Cancel my account"
  invitations:
      create:
          sent: "Your invitation has been sent."
          no_more: "You have no more invitations."
          already_sent: "You already invited this person."
          already_friends: "You are already friends with this person" 
      new:
          invite_someone_to_join: "Invite someone to join Diaspora!"
          if_they_accept_info: "if they accept, they will be added to the aspect you invited them"
          to: "To"
          message: "Message:"
          send_an_invitation: "Send an invitation"
          send_invitation: "Send invitation"
      check_token:
          not_found: "Invitation token not found"
  status_messages:
      new_status_message:
          tell_me_something_good: "tell me something good"
          oh_yeah: "oh yeah!"
      show:
          destroy: "Destroy"
      helper:
          no_message_to_display: "No message to display."
  people:
      person:
          pending_request: "pending request"
          already_connected: "Already connected"
          thats_you: "thats you!"
          add_contact: "add contact"
      index:
          results_for: "search results for"
      show:
          no_posts: "no posts to display!"
          not_friends: "You’re currently not friends with %{name}"
          request_people: "If you’d like, you can request to place him/her in one of your aspects."
          already_requested: "You have already sent a request to %{name}."
          does_not_exist: "Person does not exist!"
      edit:
          info_available_to: "This info will be available to whomever you connect with on Diaspora."
          your_profile: "Your profile"
          your_name: "Your name"
          first_name: "First name"
          last_name: "Last name"
          your_gender: "Your gender"
          your_birthday: "Your birthday"
          your_bio: "Your bio"
          your_photo: "Your photo"
          update_profile: "Update Profile"
          allow_search: "Allow for people to search for you"
      profile_photo_upload:
          or_select_one: "or select one from your already existing"
      update:
          updated: "Profile updated"
          failed: "Failed to update profile"
      profile_sidebar:
          remove_contact: "remove contact"
          edit_my_profile: "Edit my profile"
          last_seen: "last seen: %{how_long_ago}"
          bio: "bio"
          gender: "gender"
          born: "born"
      helper:
           results_for: " results for %{params}"
           people_on_pod_are_aware_of: " people on pod are aware of"
  requests:
      manage_aspect_contacts:
          add_a_new_contact_to: "Add a new contact to"
          enter_a_diaspora_username: "Enter a Diaspora username:"
          your_diaspora_username_is: "Your Diaspora username is: %{diaspora_handle}"
          contact_username: "Contact’s username"
          create_request: "Create request"
      destroy:
          success: "You are now friends."
          error: "Please select an aspect!"
          ignore: "Ignored contact request."
      create:
          tried: "we tried our best to send a message to %{account}"
  services:
      index:
        logged_in_as: "logged in as"
        disconnect: "disconnect"
        really_disconnect: "disconnect %{service}?"
        connect_to_twitter: "Connect to twitter"
        connect_to_facebook: "Connect to facebook"
      create:
          success: "Authentication successful."
      destroy:
          success: "Successfully destroyed authentication."
  dashboards:
      helper:
          home: "Home"
  notifier:
      hello: "Hello %{name}!"
      love: "love,"
      diaspora: "the diaspora email robot"
      new_request:
          subject: "new Diaspora* contact request from %{from}"
          just_sent_you: "just sent you a contact request on Diaspora*"
          try_it_out: "You should really think about checking it out."
          sign_in: "sign in here"
      request_accepted:
          subject: "%{name} has accepted your contact request on Diaspora*"
          accepted: "has accepted your contact request. They are now in your"
          aspect: "aspect."
  date:
      order: [:month, :day, :year]<|MERGE_RESOLUTION|>--- conflicted
+++ resolved
@@ -162,11 +162,7 @@
               add: "Add"
           step_3:
               your_services: "Your services"
-<<<<<<< HEAD
-              description: 'Connect your existing social networks to your Diaspora account.  You will be able to post publically through your Everyone tab when you select “public.”'
-=======
               description: "Connect your existing social networks to your Diaspora account.  You will be able to post publically through your Everyone tab when you select “public.”"
->>>>>>> 91260aac
           step_4:
               set_up: "You’re all set up, %{name}!"
               ready_to_share: "You’re now ready to start sharing with "
