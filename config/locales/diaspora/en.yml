--- conflicted
+++ resolved
@@ -104,14 +104,9 @@
       pod_stats: "Pod stats"
       report: "Reports"
       sidekiq_monitor: "Sidekiq monitor"
-<<<<<<< HEAD
     dashboard:
       pod_status: "Pod status"
       fetching_diaspora_version: "Determining latest diaspora* version..."
-    correlations:
-      correlations_count: "Correlations with sign-in count:"
-=======
->>>>>>> f8bbe71f
     user_search:
       you_currently:
         zero: "You currently have no invites left %{link}"
