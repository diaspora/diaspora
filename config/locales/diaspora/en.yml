#   Copyright (c) 2010, Diaspora Inc.  This file is
#   licensed under the Affero General Public License version 3 or later.  See
#   the COPYRIGHT file.

# Sample localization file for English. Add more files in this directory for other locales.
# See http://github.com/svenfuchs/rails-i18n/tree/master/rails%2Flocale for starting points.

en:
  settings: "Settings"
  profile: "Profile"
  account: "Account"
  _services: "Services"
  _applications: "Applications"
  _photos: "photos"
  ok: "OK"
  cancel: "Cancel"
  delete: "Delete"
  hide: "Hide"
  undo: "Undo?"
  or: "or"
  ago: "%{time} ago"
  username: "Username"
  email: "Email"
  password: "Password"
  password_confirmation: "Password confirmation"
  are_you_sure: "Are you sure?"
  fill_me_out: "Fill me out"
  back: "Back"
  public: "Public"
  limited: "Limited"
  search: "Search"
  find_people: "Find people"
  _home: "Home"
  more: "More"
  next: "next"
  previous: "previous"
  _comments: "Comments"
  all_aspects: "All Aspects"
  no_results: "No Results Found"
  _contacts: "Contacts"


  #for reference translation, the real activerecord english transations are actually
  #in en-US, en-GB, and en-AU yml files
  activerecord:
    errors:
      models:
        user:
          attributes:
            person:
              invalid: "is invalid."
            username:
              taken: "is already taken."
            email:
              taken: "is already taken."
        person:
          attributes:
            diaspora_handle:
              taken: "is already taken."
        contact:
          attributes:
            person_id:
              taken: "must be unique among this user's contacts."
        request:
          attributes:
            from_id:
              taken: "is a duplicate of a pre-existing request."


  error_messages:
    helper:
      invalid_fields: "Invalid Fields"
      correct_the_following_errors_and_try_again: "Correct the following errors and try again."


  application:
    helper:
      unknown_person: "unknown person"
      video_title:
        unknown: "Unknown Video Title"
      diaspora_alpha: "DIASPORA* ALPHA"
  aspects:
    zero: "no aspects"
    one: "1 aspect"
    few: "%{count} aspects"
    many: "%{count} aspects"
    other: "%{count} aspects"
    contacts_visible: "Contacts in this aspect will be able to see each other."
    contacts_not_visible: "Contacts in this aspect will not be able to see each other."
    edit:
      make_aspect_list_visible: "make aspect list visible?"
      remove_aspect: "Delete this aspect"
      confirm_remove_aspect: "Are you sure you want to delete this aspect?"
      add_existing: "Add an existing contact"
      done: "Done"
      rename: "rename"
      aspect_list_is_visible: "aspect list is visible to others in aspect"
      aspect_list_is_not_visible: "aspect list is hidden to others in aspect"
      update: "update"
      updating: "updating"
    aspect_contacts:
      done_editing: "done editing"
    aspect_stream:
      stream: "Stream"
      recently: "recently:"
      commented_on: "commented on"
      posted: "posted"
    show:
      edit_aspect: "edit aspect"
    no_posts_message:
      start_talking: "Nobody has said anything yet!"
      try_adding_some_more_contacts: "Try adding some more contacts."
    aspect_listings:
      add_an_aspect: "+ Add an aspect"

    selected_contacts:
      view_all_contacts: "View all contacts"
      no_contacts: "You don't have any contacts here yet."
      manage_your_aspects: "Manage your aspects."

    new:
      name: "Name"
      create: "Create"
    create:
      success: "Your new aspect %{name} was created"
      failure: "Aspect creation failed."
    destroy:
      success: "%{name} was successfully removed."
      failure: "%{name} is not empty and could not be removed."
    update:
      success: "Your aspect, %{name}, has been successfully edited."
      failure: "Your aspect, %{name}, had too long name to be saved."
    move_contact:
      failure: "didn't work %{inspect}"
      success: "Person moved to new aspect"
      error: "Error moving contact: %{inspect}"
    add_to_aspect:
      failure: "Failed to add contact to aspect."
      success: "Successfully added contact to aspect."
    helper:
      remove: "remove"
      aspect_not_empty: "Aspect not empty"
      are_you_sure: "Are you sure you want to delete this aspect?"
    seed:
      family: "Family"
      work: "Work"
    index: 
      your_aspects: "Your Aspects"
      tags_following: "Followed Tags"
      handle_explanation: "This is your diaspora id. Like an email address, you can give this to people to reach you."
      no_contacts: "No contacts"
      post_a_message: "post a message >>"
      people_sharing_with_you: "People sharing with you"
      cubbies:
        heading: "Connect to Cubbi.es"
        explanation: "Cubbi.es is the first Diaspora application under development."
        learn_more: "Learn more"
      diaspora_id:
        heading: "Diaspora ID"
        content_1: "Your Diaspora ID is:"
        content_2: "Give it to anyone and they'll be able to find you on Diaspora."
      services:
        heading: "Connect Services"
        content: "You can connect the following services to Diaspora:"
  aspect_memberships:
    destroy:
      success: "Successfully removed person from aspect"
      failure: "Failed to remove person from aspect"
      no_membership: "Could not find the selected person in that aspect"
    aspect_dropdown:
      add_to_aspect: "Add to aspect"
      toggle:
        zero: "Add to aspect"
        one: "In %{count} aspect"
        few: "In %{count} aspects"
        many: "In %{count} aspects"
        other: "In %{count} aspects"

  bookmarklet:
    heading: "Bookmarklet"
    post_success: "Posted! Closing!"
    post_something: "Post something to Diaspora"
    explanation: "Post to Diaspora from anywhere by bookmarking %{link}."
    explanation_link_text: "this link"

  comments:
    zero: "no comments"
    one: "1 comment"
    few: "%{count} comments"
    many: "%{count} comments"
    other: "%{count} comments"
    new_comment:
      comment: "Comment"
      commenting: "Commenting..."

  contacts:
    zero: "no contacts"
    one: "1 contact"
    few: "%{count} contacts"
    many: "%{count} contacts"
    other: "%{count} contacts"
    create:
      failure: "Failed to create contact"
    sharing:
      people_sharing: "People sharing with you:"
    index:
      edit_aspect: "Edit %{name}"
      start_a_conversation: "Start a conversation"
      add_a_new_aspect: "Add a new aspect"
      title: "Contacts"
      your_contacts: "Your Contacts"
      no_contacts: "No contacts."
      my_contacts: "My Contacts"
      all_contacts: "All Contacts"
      only_sharing_with_me: "Only sharing with me"
      remove_person_from_aspect: "Remove %{person_name} from \"%{aspect_name}\""
      many_people_are_you_sure: "Are you sure you want to start a private conversation with more than %{suggested_limit} contacts? Posting to this aspect may be a better way to contact them." 

  conversations:
    index:
      message_inbox: "Message Inbox"
      new_message: "New Message"
      no_conversation_selected: "no conversation selected"
      create_a_new_message: "create a new message"
      no_messages: "no messages"
      inbox: "Inbox"
    show:
      reply: "reply"
      delete: "delete and block conversation"
    new:
      to: "to"
      subject: "subject"
      send: "Send"
      abandon_changes: "Abandon changes?"
    helper:
      new_messages: 
        zero: "No new messages"
        one: "1 new messages"
        few: "%{count} new messages"
        many: "%{count} new messages"
        other: "%{count} new messages"
    create:
      sent: "Message sent"
    destroy:
      success: "Conversation successfully removed"

  date:
    formats:
      fullmonth_day: "%B %d"
      birthday: "%B %d"
      birthday_with_year: "%B %d %Y"

  home:
    show:
      share_what_you_want: "Share what you want, with whom you want."
      tagline_first_half: "Share what you want,"
      tagline_second_half: "with whom you want."
      already_account: "already have an account?"
      login_here: "log in here"
      choice: "Choice"
      choice_explanation: "Diaspora lets you sort your connections into groups called aspects. Unique to Diaspora, aspects ensure that your photos, stories and jokes are shared only with the people you intend."
      ownership: "Ownership"
      ownership_explanation: "You own your pictures, and you shouldn’t have to give that up just to share them. You maintain ownership of everything you share on Diaspora, giving you full control over how it's distributed."
      simplicity: "Simplicity"
      simplicity_explanation: "Diaspora makes sharing clean and easy – and this goes for privacy too. Inherently private, Diaspora doesn’t make you wade through pages of settings and options just to keep your profile secure."
      learn_about_host: "Learn about how to host your own Diaspora server."

  invitations:
    create:
      sent: "Invitations have been sent to: "
      rejected: "The following email addresses had problems: "
      no_more: "You have no more invitations."
      already_sent: "You already invited this person."
      already_contacts: "You are already connected with this person"
      own_address: "You can't send an invitation to your own address."
    new:
      invite_someone_to_join: "Invite someone to join Diaspora!"
      if_they_accept_info: "if they accept, they will be added to the aspect you invited them."
      comma_seperated_plz: "You can enter multiple email addresses separated by commas."
      to: "To"
      personal_message: "Personal message"
      send_an_invitation: "Send an invitation"
      send_invitation: "Send invitation"
      aspect: "Aspect"
      already_invited: "The following people have not accepted your invitation:"
      resend: "Resend"
    check_token:
      not_found: "Invitation token not found"
    edit:
      sign_up: "sign_up"

  layouts:
    header:
      profile: "profile"
      settings: "settings"
      logout: "log out"
      blog: "blog"
      login: "log in"
      code: "code"
      admin: "admin"
      view_all: "View all"
      recent_notifications: "Recent notifications"
    application:
      powered_by: "POWERED BY DIASPORA*"
      whats_new: "what's new?"
      have_a_problem: "Have a problem? Find an answer here"
      toggle: "toggle mobile site"
      public_feed: "Public Diaspora Feed for %{name}"
      your_aspects: "your aspects"

  likes:
    likes:
      people_like_this:
        zero: "no likes"
        one: "%{count} like"
        few: "%{count} likes"
        many: "%{count} likes"
        other: "%{count} likes"
      people_dislike_this:
        zero: "no dislikes"
        one: "%{count} dislike"
        few: "%{count} dislikes"
        many: "%{count} dislikes"
        other: "%{count} dislikes"

  notifications:
    started_sharing:
      zero: "%{actors} started sharing with you."
      one: "%{actors} started sharing with you."
      few: "%{actors} started sharing with you."
      many: "%{actors} started sharing with you."
      other: "%{actors} started sharing with you."
    private_message:
      zero: "%{actors} sent you a message."
      one: "%{actors} sent you a message."
      few: "%{actors} sent you a message."
      many: "%{actors} sent you a message."
      other: "%{actors} sent you a message."
    comment_on_post:
      zero: "%{actors} commented on your %{post_link}."
      one: "%{actors} commented on your %{post_link}."
      few: "%{actors} commented on your %{post_link}."
      many: "%{actors} commented on your %{post_link}."
      other: "%{actors} commented on your %{post_link}."
    also_commented:
      zero: "%{actors} also commented on %{post_author}'s %{post_link}."
      one: "%{actors} also commented on %{post_author}'s %{post_link}."
      few: "%{actors} also commented on %{post_author}'s %{post_link}."
      many: "%{actors} also commented on %{post_author}'s %{post_link}."
      other: "%{actors} also commented on %{post_author}'s %{post_link}."
    mentioned:
      zero: "%{actors} has mentioned you in a %{post_link}."
      one: "%{actors} has mentioned you in a %{post_link}."
      few: "%{actors} has mentioned you in a %{post_link}."
      many: "%{actors} has mentioned you in a %{post_link}."
      other: "%{actors} has mentioned you in a %{post_link}."
    liked:
      zero: "%{actors} has just liked your %{post_link}."
      one: "%{actors} has just liked your %{post_link}."
      few: "%{actors} has just liked your %{post_link}."
      many: "%{actors} has just liked your %{post_link}."
      other: "%{actors} has just liked your %{post_link}."
    post: "post"
    also_commented_deleted:
      zero: "%{actors} commented on a deleted post."
      one: "%{actors} commented on a deleted post."
      few: "%{actors} commented on a deleted post."
      many: "%{actors} commented on a deleted post."
      other: "%{actors} commented on a deleted post."
    liked_post_deleted:
      zero: "%{actors} liked your deleted post."
      one: "%{actors} liked your deleted post."
      few: "%{actors} liked your deleted post."
      many: "%{actors} liked your deleted post."
      other: "%{actors} liked your deleted post."
    mentioned_deleted:
      zero: "%{actors} mentioned you in a deleted post."
      one: "%{actors} mentioned you in a deleted post."
      few: "%{actors} mentioned you in a deleted post."
      many: "%{actors} mentioned you in a deleted post."
      other: "%{actors} mentioned you in a deleted post."
    index:
      notifications: "Notifications"
      mark_all_as_read: "Mark All as Read"
      and_others: 
        zero: "and nobody else"
        one: "and one more"
        few: "and %{count} others"
        many: "and %{count} others"
        other: "and %{count} others"
      and: 'and'
    helper:
      new_notifications:
        zero: "No new notifications"
        one: "1 new notifications"
        few: "%{count} new notifications"
        many: "%{count} new notifications"
        other: "%{count} new notifications"

  notifier:
    email_sent_by_diaspora: "This email was sent by Diaspora.  If you'd like to stop getting emails like this,"
    click_here: "click here"
    hello: "Hello %{name}!"
    thanks: "Thanks,"
    to_change_your_notification_settings: "to change your notification settings"
    single_admin:
        subject: "A message about your Diaspora account:"
        admin: "Your Diaspora administrator"
    started_sharing:
        subject: "%{name} started sharing with you on Diaspora*"
        sharing: "has started sharing with you!"
        view_profile: "View %{name}'s profile"
    comment_on_post:
        reply: "Reply or view %{name}'s post >"
    mentioned:
        subject: "%{name} has mentioned you on Diaspora*"
        mentioned: "mentioned you in a post:"
    private_message:
        reply_to_or_view: "Reply to or view this conversation >"
    liked:
<<<<<<< HEAD
        liked: "%{name} just liked your post"
        view_post: "View post >"
=======
        subject: "%{name} has just liked your post"
        liked: "%{name} has just liked your post: "
        sign_in: "Sign in to view it"
    confirm_email:
        subject: "Please activate your new e-mail address %{unconfirmed_email}"
        click_link: "To activate your new e-mail address %{unconfirmed_email}, please click this link:"
>>>>>>> 0af9aa77

  people:
    zero: "no people"
    one: "1 person"
    few: "%{count} people"
    many: "%{count} people"
    other: "%{count} people"
    person:
      pending_request: "Pending request"
      already_connected: "Already connected"
      thats_you: "That's you!"
      add_contact: "add contact"
    index:
      results_for: "search results for"
      no_results: "Hey! You need to search for something."
      couldnt_find_them_send_invite: "Couldn't find them?  Send an invite!"
      no_one_found: "...and no one was found."
    webfinger:
      fail: "Sorry, we couldn't find %{handle}."
    show:
      no_posts: "no posts to display!"
      you_have_no_tags: "you have no tags!"
      add_some: "add some"
      edit: "edit"
      incoming_request: "%{name} wants to share with you"
      return_to_aspects: "Return to your aspects page"
      to_accept_or_ignore: "to accept or ignore it."
      does_not_exist: "Person does not exist!"
      not_connected: "You are not sharing with this person"
      recent_posts: "Recent Posts"
      recent_public_posts: "Recent Public Posts"
      see_all: "See all"
      start_sharing: "start sharing"
      message: "Message"
      mention: "Mention"
    profile_sidebar:
      remove_contact: "remove contact"
      edit_my_profile: "Edit my profile"
      bio: "bio"
      location: "location"
      gender: "gender"
      born: "birthday"
      in_aspects: "in aspects"
      remove_from: "Remove %{name} from %{aspect}?"
    helper:
      results_for: " results for %{params}"
      people_on_pod_are_aware_of: " people on pod are aware of"
    aspect_list:
      edit_membership: "edit aspect membership"
    add_contact_small:
      add_contact_from_tag: "add contact from tag"

  photos:
    show:
      delete_photo: "Delete Photo"
      make_profile_photo: "make profile photo"
      update_photo: "Update Photo"
      view: "view"
      edit: "edit"
      edit_delete_photo: "Edit photo description / delete photo"
      collection_permalink: "collection permalink"
      original_post: "Original Post"
    edit:
      editing: "Editing"
    photo:
      view_all: "view all of %{name}'s photos"
    new:
      new_photo: "New Photo"
      back_to_list: "Back to List"
      post_it: "post it!"
    create:
      runtime_error: "Photo upload failed.  Are you sure that your seatbelt is fastened?"
      integrity_error: "Photo upload failed.  Are you sure that was an image?"
      type_error: "Photo upload failed.  Are you sure an image was added?"
    update:
      notice: "Photo successfully updated."
      error: "Failed to edit photo."
    destroy:
      notice: "Photo deleted."
    new_photo:
      invalid_ext: "{file} has invalid extension. Only {extensions} are allowed."
      size_error: "{file} is too large, maximum file size is {sizeLimit}."
      empty: "{file} is empty, please select files again without it."
    new_profile_photo:
      upload: "Upload a new profile photo!"
      or_select_one: "or select one from your already existing"

  posts:
    show:
      destroy: "Delete"
      permalink: "permalink"
      not_found: "Sorry, we couldn't find that post."

  post_visibilites:
    update:
      post_hidden: "%{name}'s post has been hidden."

  profiles:
    edit:
      your_public_profile: "Your public profile"
      your_private_profile: "Your private profile"
      your_name: "Your name"
      first_name: "First name"
      last_name: "Last name"
      your_gender: "Your gender"
      your_birthday: "Your birthday"
      your_tags: "Describe yourself in 5 words"
      your_tags_placeholder: "like #movies #kittens #travel #teacher #newyork"
      your_bio: "Your bio"
      your_location: "Your location"
      your_photo: "Your photo"
      update_profile: "Update Profile"
      allow_search: "Allow for people to search for you within Diaspora"
      edit_profile: "Edit profile"
    update:
      updated: "Profile updated"
      failed: "Failed to update profile"

  registrations:
    new:
      sign_up: "Sign up"
      sign_up_for_diaspora: "Sign up for Diaspora"
      enter_email: "Enter an e-mail"
      enter_username: "Pick a username (only letters, numbers, and underscores)"
      enter_password: "Enter a password"
      enter_password_again: "Enter the same password as before"
    create:
      success: "You've joined Diaspora!"
    edit:
      edit: "Edit %{name}"
      leave_blank: "(leave blank if you don't want to change it)"
      password_to_confirm: "(we need your current password to confirm your changes)"
      unhappy: "Unhappy?"
      update: "Update"
      cancel_my_account: "Cancel my account"
    closed: "Signups are closed on this Diaspora pod."

  requests:
    manage_aspect_contacts:
      manage_within: "Manage contacts within"
      existing: "Existing contacts"
    destroy:
      success: "You are now sharing."
      error: "Please select an aspect!"
      ignore: "Ignored contact request."
    create:
      sending: "Sending"
      sent: "You've asked to share with %{name}.  They should see it next time they log in to Diaspora."
    new_request_to_person:
      sent: "sent!"
    helper:
      new_requests:
        zero: "no new requests"
        one: "new request!"
        few: "%{count} new requests!"
        many: "%{count} new requests!"
        other: "%{count} new requests!"

  services:
    index:
      logged_in_as: "logged in as"
      disconnect: "disconnect"
      really_disconnect: "disconnect %{service}?"
      connect_to_twitter: "Connect to Twitter"
      connect_to_facebook: "Connect to Facebook"
      connect_to_tumblr: "Connect to Tumblr"
      edit_services: "Edit services"
      no_services: 'You have not connected any services yet.'
    create:
      success: "Authentication successful."
    destroy:
      success: "Successfully deleted authentication."
    failure:
      error: "there was an error connecting that service"
    inviter:
      join_me_on_diaspora: "Join me on DIASPORA*"
      click_link_to_accept_invitation: "Click this link to accept your invitation"
    finder:
      invite_your_friends_from: "Invite your friends from %{service}"
      friends:
        zero: "no friends"
        one: "1 friend"
        few: "%{count} friends"
        many: "%{count} friends"
        other: "%{count} friends"
      not_connected: "not connected"
    remote_friend:
      resend: "resend"
      invite: "invite"

  shared:
    publisher:
      posting: "Posting..."
      share: "Share"
      post_a_message_to: "Post a message to %{aspect}"
      make_public: "make public"
      all: "all"
      upload_photos: "Upload photos"
      all_contacts: "all contacts"
      share_with: "share with"
      whats_on_your_mind: "What's on your mind?"
      publishing_to: "publishing to: "
      public: "Public"
      click_to_share_with: "Click to share with: "
      discard_post: "Discard post"
    add_contact:
      enter_a_diaspora_username: "Enter a Diaspora username:"
      your_diaspora_username_is: "Your Diaspora username is: %{diaspora_handle}"
      create_request: "Find by Diaspora ID"
      diaspora_handle: "diaspora@pod.org"
      know_email: "Know their email address? You should invite them"
      add_new_contact: "Add a new contact"
    invitations:
      invites: "Invites"
      invite_someone: "Invite someone"
      invitations_left: "%{count} left"
      dont_have_now: "You don't have any right now, but more invites are coming soon!"
      invites_closed: "Invites are currently closed on this Diaspora pod"
      invite_your_friends: "Invite your friends"
      from_facebook: "From Facebook"
      by_email: "By Email"
    reshare:
      reshare: "Reshare"
    public_explain:
      title: "Set up connected services"
      outside: "Public messages will be available for others outside of Diaspora to see."
      logged_in: "logged in to %{service}"
      manage: "manage connected services"
    notification:
      new: "New %{type} from %{from}"
    contact_list:
      all_contacts: "All contacts"
    stream_element:
      viewable_to_anyone: "This post is viewable to anyone on the web"
      via: "via %{link}"
      like: "Like"
      unlike: "Unlike"
      dislike: "Dislike"
      shared_with: "Shared with: %{aspect_names}"
    footer:
      logged_in_as: "logged in as %{name}"
      your_aspects: "your aspects"
  status_messages:
    new:
      mentioning: "Mentioning: %{person}"
    create:
      success: "Successfully mentioned: %{names}"
    helper:
      no_message_to_display: "No message to display."
    destroy:
      failure: "Failed to delete post"
    too_long:
      zero: "please make your status messages less than %{count} characters"
      one: "please make your status messages less than %{count} character"
      few: "please make your status messages less than %{count} characters"
      many: "please make your status messages less than %{count} characters"
      other: "please make your status messages less than %{count} characters"

  stream_helper:
    show_more_comments: "Show %{number} more comments"
    hide_comments: "Hide all comments"

  tags:
    show:
      posts_tagged_with: "Posts tagged with #%{tag}"
      nobody_talking: "Nobody is talking about %{tag} yet."
      people_tagged_with: "People tagged with %{tag}"
      follow: "Follow #%{tag}"
      following: "Following #%{tag}"
      stop_following: "Stop Following #%{tag}"

  tag_followings:
    create:
      success: "Successfully following: #%{name}"
      failure: "Failed to follow: #%{name}"
    destroy:
      success: "Successfully stopped following: #%{name}"
      failure: "Failed to stop following: #%{name}"

  tokens:
    show:
      connect_to_cubbies: "Connect to Cubbi.es"
      what_is_cubbies: "Cubbi.es is the world's first Diaspora application.  It's also the best way to collect photos online."
      love_to_try: "We'd love for you to try it out."
      sign_up_today: "Sign up today!"
      screenshot_explanation: "%{link1}.  This particular cubby is linked to %{link2}."
      typical_userpage: "A typical cubbi.es userpage"
      daniels_account: "Daniel's Diaspora account"
      making_the_connection: "Making the Connection"
      connecting_is_simple: "Connecting your Diaspora account is simple!  Just enter your Diaspora ID (<b>%{diaspora_id}</b>) from your cubbies <a href='%{href_link}'>settings page</a> and hit connect."
      log_in_with_diaspora_is_comming: "Pretty soon, you'll be able to connect to a new application without creating an account separate from your one on Diaspora."
      via: "(via %{link})"

  authorizations:
    index:
      revoke_access: "Revoke Access"

  users:
    edit:
      export_data: "Export Data"
      close_account: "Close Account"
      change_language: "Change Language"
      change_password: "Change Password"
      change_email: "Change E-Mail"
      new_password: "New Password"
      current_password: "Current password"
      download_xml: "download my xml"
      download_photos: "download my photos"
      your_handle: "Your diaspora id"
      your_email: "Your email"
      edit_account: "Edit account"
      receive_email_notifications: "Receive email notifications when..."
      also_commented: "...someone also comments on your contact's post?"
      comment_on_post: "...someone comments on your post?"
      mentioned: "...you are mentioned in a post?"
      started_sharing: "...someone starts sharing with you?"
      private_message: "...you receive a private message?"
      liked: "...someone likes your post?"
      change: "Change"
<<<<<<< HEAD
    destroy: "Your account has been locked.  It may take 20 minutes for us to finish closing your account.  Thank you for trying Diaspora."
=======
      email_awaiting_confirmation: "We have sent you an activation link to %{unconfirmed_email}. Till you follow this link and activate the new address, we will continue to use your original address %{email}."
    destroy: "Account successfully closed."
>>>>>>> 0af9aa77
    getting_started:
      welcome: "Welcome to Diaspora!"
      signup_steps: "Finish your sign up by completing these three steps:"
      edit_profile: "Edit your profile"
      connect_on_diaspora: "Connect on Diaspora"
      connect_services: "Connect your other services"
      finished: "Finished!"
      skip: "skip getting started"
      save_and_continue: "Save and continue"
      could_not_find_anyone: "Could not find any friends on Diaspora*. Use the friend finder to invite them."
      step_3:
        finish: "Finish"
        people_already_on_diaspora: "People already on Diaspora"
      step_2:
        find_your_friends_on_diaspora: "Would you like to find your Facebook friends on Diaspora?"
        skip: "Skip"
    update:
      password_changed: "Password Changed.  You can now log in with your new password."
      password_not_changed: "Password Change Failed"
      language_changed: "Language Changed"
      language_not_changed: "Language Change Failed"
      email_notifications_changed: "Email notifications changed"
      unconfirmed_email_changed: "E-Mail Changed. Needs activation."
      unconfirmed_email_not_changed: "E-Mail Change Failed"
    public:
      does_not_exist: "User %{username} does not exist!"
    confirm_email:
      email_confirmed: "E-Mail %{email} activated"
      email_not_confirmed: "E-Mail could not be activated. Wrong link?"

  webfinger:
    fetch_failed: "failed to fetch webfinger profile for %{profile_url}"
    hcard_fetch_failed: "there was a problem fetching the hcard for %{account}"
    xrd_fetch_failed: "there was an error getting the xrd from account %{account}"
    not_enabled: "webfinger does not seem to be enabled for %{account}'s host"
    no_person_constructed: "No person could be constructed from this hcard."<|MERGE_RESOLUTION|>--- conflicted
+++ resolved
@@ -418,18 +418,11 @@
     private_message:
         reply_to_or_view: "Reply to or view this conversation >"
     liked:
-<<<<<<< HEAD
         liked: "%{name} just liked your post"
         view_post: "View post >"
-=======
-        subject: "%{name} has just liked your post"
-        liked: "%{name} has just liked your post: "
-        sign_in: "Sign in to view it"
     confirm_email:
         subject: "Please activate your new e-mail address %{unconfirmed_email}"
         click_link: "To activate your new e-mail address %{unconfirmed_email}, please click this link:"
->>>>>>> 0af9aa77
-
   people:
     zero: "no people"
     one: "1 person"
@@ -748,12 +741,8 @@
       private_message: "...you receive a private message?"
       liked: "...someone likes your post?"
       change: "Change"
-<<<<<<< HEAD
+      email_awaiting_confirmation: "We have sent you an activation link to %{unconfirmed_email}. Till you follow this link and activate the new address, we will continue to use your original address %{email}."
     destroy: "Your account has been locked.  It may take 20 minutes for us to finish closing your account.  Thank you for trying Diaspora."
-=======
-      email_awaiting_confirmation: "We have sent you an activation link to %{unconfirmed_email}. Till you follow this link and activate the new address, we will continue to use your original address %{email}."
-    destroy: "Account successfully closed."
->>>>>>> 0af9aa77
     getting_started:
       welcome: "Welcome to Diaspora!"
       signup_steps: "Finish your sign up by completing these three steps:"
