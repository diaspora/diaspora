#   Copyright (c) 2010-2011, Diaspora Inc.  This file is
#   licensed under the Affero General Public License version 3 or later.  See
#   the COPYRIGHT file.

# Sample localization file for English. Add more files in this directory for other locales.
# See http://github.com/svenfuchs/rails-i18n/tree/master/rails%2Flocale for starting points.

en:
  settings: "Settings"
  profile: "Profile"
  account: "Account"
  privacy: "Privacy"
  privacy_policy: "Privacy Policy"
  terms_and_conditions: "Terms and Conditions"
  _services: "Services"
  _applications: "Applications"
  _photos: "photos"
  _help: "Help"
  ok: "OK"
  cancel: "Cancel"
  delete: "Delete"
  hide: "Hide"
  ignore: "Ignore"
  undo: "Undo?"
  or: "or"
  ago: "%{time} ago"
  username: "Username"
  email: "Email"
  password: "Password"
  password_confirmation: "Password confirmation"
  are_you_sure: "Are you sure?"
  are_you_sure_delete_account: "Are you sure you want to close your account? This can't be undone!"
  fill_me_out: "Fill me out"
  back: "Back"
  public: "Public"
  limited: "Limited"
  search: "Search"
  nsfw: "NSFW"
  find_people: "Find people or #tags"
  _home: "Home"
  more: "More"
  next: "next"
  previous: "previous"
  _comments: "Comments"
  all_aspects: "All Aspects"
  no_results: "No Results Found"
  _contacts: "Contacts"
  welcome: "Welcome!"
  _terms: "terms"

  #for reference translation, the real activerecord english transations are actually
  #in en-US, en-GB, and en-AU yml files
  activerecord:
    errors:
      models:
        user:
          attributes:
            person:
              invalid: "is invalid."
            username:
              taken: "is already taken."
              invalid: "is invalid. We only allow letters, numbers, and underscores."
            email:
              taken: "is already taken."
        person:
          attributes:
            diaspora_handle:
              taken: "is already taken."
        contact:
          attributes:
            person_id:
              taken: "must be unique among this user's contacts."
        request:
          attributes:
            from_id:
              taken: "is a duplicate of a pre-existing request."
        reshare:
          attributes:
            root_guid:
              taken: "That good, huh?  You've already reshared that post!"
        poll:
          attributes:
            poll_answers:
              not_enough_poll_answers: "Not enough poll options provided."
        poll_participation:
          attributes:
            poll:
              already_participated: "You've already participated in this poll!"
  error_messages:
    helper:
      invalid_fields: "Invalid Fields"
      correct_the_following_errors_and_try_again: "Correct the following errors and try again."
    post_not_public: "The post you are trying to view is not public!"
    post_not_public_or_not_exist: "The post you are trying to view is not public, or does not exist!"
    login_try_again: "Please <a href='%{login_link}'>login</a> and try again."

  admins:
    admin_bar:
      pages: "Pages"
      user_search: "User Search"
      weekly_user_stats: "Weekly User Stats"
      pod_stats: "Pod Stats"
      report: "Reports"
      correlations: "Correlations"
      sidekiq_monitor: "Sidekiq monitor"
    correlations:
      correlations_count: "Correlations with Sign In Count:"
    user_search:
      you_currently:
        zero: "you currently have no invites left %{link}"
        one: "you currently have one invite left %{link}"
        other: "you currently have %{count} invites left %{link}"
      view_profile: "view profile"
      add_invites: "add invites"
      close_account: "close account"
      are_you_sure: "Are you sure you want to close this account?"
      account_closing_scheduled: "The account of %{name} is scheduled to be closed. It will be processed in a few moments..."
      email_to: "Email to Invite"
      under_13: "Show users that are under 13 (COPPA)"
      users:
        zero: "%{count} users found"
        one: "%{count} user found"
        other: "%{count} users found"
    user_entry:
      id: 'ID'
      guid: 'GUID'
      email: 'Email'
      diaspora_handle: 'Diaspora handle'
      last_seen: 'last seen'
      account_closed: 'account closed'
      nsfw: '#nsfw'
      unknown: 'unknown'
      'yes': 'yes'
      'no': 'no'
    weekly_user_stats:
      current_server: "Current server date is %{date}"
      amount_of:
        zero: "Number of new users this week: none"
        one: "Number of new users this week: %{count}"
        other: "Number of new users this week: %{count}"
    stats:
      week: "Week"
      2weeks: "2 Week"
      month: "Month"
      daily: "Daily"
      usage_statistic: "Usage Statistics"
      go: "go"
      display_results: "Displaying results from the <b>%{segment}</b> segment"
      posts:
        zero: "%{count} posts"
        one: "%{count} post"
        other: "%{count} posts"
      comments:
        zero: "%{count} comments"
        one: "%{count} comment"
        other: "%{count} comments"
      shares:
        zero: "%{count} shares"
        one: "%{count} share"
        other: "%{count} shares"
      users:
        zero: "%{count} users"
        one: "%{count} user"
        other: "%{count} users"
      current_segment: "The current segment is averaging <b>%{post_yest}</b> posts per user, from <b>%{post_day}</b>"
      50_most: "50 Most Popular Tags"
      tag_name: "Tag Name: <b>%{name_tag}</b> Count: <b>%{count_tag}</b>"
  application:
    helper:
      unknown_person: "unknown person"
      video_title:
        unknown: "Unknown Video Title"
  aspects:
    zero: "no aspects"
    one: "1 aspect"
    two: "%{count} aspects"
    few: "%{count} aspects"
    many: "%{count} aspects"
    other: "%{count} aspects"
    contacts_visible: "Contacts in this aspect will be able to see each other."
    contacts_not_visible: "Contacts in this aspect will not be able to see each other."
    edit:
      make_aspect_list_visible: "make contacts in this aspect visible to each other?"
      remove_aspect: "Delete this aspect"
      confirm_remove_aspect: "Are you sure you want to delete this aspect?"
      add_existing: "Add an existing contact"
      set_visibility: "Set visibility"
      manage: "Manage"
      done: "Done"
      rename: "rename"
      aspect_list_is_visible: "Contacts in this aspect are able to see each other."
      aspect_list_is_not_visible: "Contacts in this aspect are not able to see each other."
      update: "update"
      updating: "updating"
    aspect_contacts:
      done_editing: "done editing"
    show:
      edit_aspect: "edit aspect"
    no_posts_message:
      start_talking: "Nobody has said anything yet!"
    no_contacts_message:
      you_should_add_some_more_contacts: "You should add some more contacts!"
      try_adding_some_more_contacts: "You can search or invite more contacts."
      or_spotlight:  "Or you can share with %{link}"
      community_spotlight: "community spotlight"
    aspect_listings:
      select_all: "Select all"
      deselect_all: "Deselect all"
      edit_aspect: "Edit %{name}"
      add_an_aspect: "+ Add an aspect"
    selected_contacts:
      view_all_community_spotlight: "See all community spotlight"
      view_all_contacts: "View all contacts"
      no_contacts: "You don't have any contacts here yet."
      manage_your_aspects: "Manage your aspects."
    new:
      name: "Name (only visible to you)"
      create: "Create"
    create:
      success: "Your new aspect %{name} was created"
      failure: "Aspect creation failed."
    destroy:
      success: "%{name} was successfully removed."
      failure: "%{name} is not empty and could not be removed."
    update:
      success: "Your aspect, %{name}, has been successfully edited."
      failure: "Your aspect, %{name}, had too long name to be saved."
    move_contact:
      failure: "didn't work %{inspect}"
      success: "Person moved to new aspect"
      error: "Error moving contact: %{inspect}"
    add_to_aspect:
      failure: "Failed to add contact to aspect."
      success: "Successfully added contact to aspect."
    helper:
      remove: "remove"
      aspect_not_empty: "Aspect not empty"
      are_you_sure: "Are you sure you want to delete this aspect?"
    seed:
      family: "Family"
      work: "Work"
      acquaintances: "Acquaintances"
      friends: "Friends"
    index:
      donate: "Donate"
      keep_pod_running: "Keep %{pod} running fast and buy servers their coffee fix with a donation!"
      keep_diaspora_running: "Keep diaspora* development fast with a monthly donation!"
      no_tags: "+ Find a tag to follow"
      unfollow_tag: "Stop following #%{tag}"
      handle_explanation: "This is your diaspora* ID. Like an email address, you can give this to people to reach you."
      no_contacts: "No contacts"
      post_a_message: "post a message >>"
      people_sharing_with_you: "People sharing with you"

      welcome_to_diaspora: "Welcome to diaspora*, %{name}!"
      introduce_yourself: "This is your stream.  Jump in and introduce yourself."

      new_here:
        title: "Welcome New Users"
        follow: "Follow %{link} and welcome new users to diaspora*!"
        learn_more: "Learn more"

      help:
        need_help: "Need Help?"
        here_to_help: "The diaspora* community is here!"
        do_you: "Do you:"
        have_a_question: "... have a %{link}?"
        tag_question: "question"
        find_a_bug: "... find a %{link}?"
        tag_bug: "bug"
        feature_suggestion: "... have a %{link} suggestion?"
        tag_feature: "feature"
        tutorials_and_wiki: "%{faq}, %{tutorial} & %{wiki}: Help for your first steps."
        tutorial_link_text: "Tutorials"
        email_feedback: "%{link} your feedback, if you prefer"
        email_link: "Email"
        any_problem: "Any Problem?"
        contact_podmin: "Contact the administrator of your pod!"
        mail_podmin: "Podmin E-Mail"
      diaspora_id:
        heading: "diaspora* ID"
        content_1: "Your diaspora* ID is:"
        content_2: "Give it to anyone and they'll be able to find you on diaspora*."
      services:
        heading: "Connect Services"
        content: "You can connect the following services to diaspora*:"

    aspect_stream:
      stay_updated: "Stay Updated"
      stay_updated_explanation: "Your main stream is populated with all of your contacts, tags you follow, and posts from some creative members of the community."
      make_something: "Make something"

  aspect_memberships:
    destroy:
      success: "Successfully removed person from aspect"
      failure: "Failed to remove person from aspect"
      no_membership: "Could not find the selected person in that aspect"

  bookmarklet:
    heading: "Bookmarklet"
    post_success: "Posted! Closing!"
    post_something: "Post to diaspora*"
    explanation: "Post to diaspora* from anywhere by bookmarking this link => %{link}."

  comments:
    zero: "no comments"
    one: "1 comment"
    two: "%{count} comments"
    few: "%{count} comments"
    many: "%{count} comments"
    other: "%{count} comments"
    new_comment:
      comment: "Comment"
      commenting: "Commenting..."

  reactions:
    zero: "0 reactions"
    one: "1 reaction"
    other: "%{count} reactions"

  contacts:
    zero: "contacts"
    one: "1 contact"
    two: "%{count} contacts"
    few: "%{count} contacts"
    many: "%{count} contacts"
    other: "%{count} contacts"
    create:
      failure: "Failed to create contact"
    sharing:
      people_sharing: "People sharing with you:"
    index:
      add_to_aspect: "add contacts to %{name}"
      start_a_conversation: "Start a conversation"
      add_a_new_aspect: "Add a new aspect"
      title: "Contacts"
      your_contacts: "Your Contacts"
      no_contacts: "Looks like you need to add some contacts!"
      no_contacts_message: "Check out %{community_spotlight}"
      no_contacts_message_with_aspect: "Check out %{community_spotlight} or %{add_to_aspect_link}"
      add_to_aspect_link: "add contacts to %{name}"
      community_spotlight: "Community Spotlight"
      my_contacts: "My Contacts"
      all_contacts: "All Contacts"
      only_sharing_with_me: "Only sharing with me"
      remove_person_from_aspect: "Remove %{person_name} from \"%{aspect_name}\""
      many_people_are_you_sure: "Are you sure you want to start a private conversation with more than %{suggested_limit} contacts? Posting to this aspect may be a better way to contact them."
    spotlight:
      community_spotlight: "Community Spotlight"
      suggest_member: "Suggest a member"

  conversations:
    index:
      conversations_inbox: "Conversations – Inbox"
      new_conversation: "New conversation"
      no_conversation_selected: "no conversation selected"
      create_a_new_conversation: "start a new conversation"
      no_messages: "no messages"
      inbox: "Inbox"
    conversation:
      participants: "Participants"
    show:
      reply: "reply"
      replying: "Replying..."
      delete: "delete and block conversation"
    new:
      to: "to"
      subject: "subject"
      send: "Send"
      sending: "Sending..."
      abandon_changes: "Abandon changes?"
    helper:
      new_messages:
        zero: "No new messages"
        one: "1 new messages"
        other: "%{count} new messages"
    create:
      sent: "Message sent"
      fail: "Invalid message"
      no_contact: "Hey, you need to add the contact first!"
    new_conversation:
      fail: "Invalid message"
    destroy:
      success: "Conversation successfully removed"

  date:
    formats:
      fullmonth_day: "%B %d"
      birthday: "%B %d"
      birthday_with_year: "%B %d %Y"

  help:
    title_header: "Help"
    tutorials: "tutorials"
    tutorial: "tutorial"
    irc: "IRC"
    wiki: "wiki"
    markdown: "Markdown"
    here: "here"
    foundation_website: "diaspora foundation website"
    third_party_tools: "third party tools"
    getting_started_tutorial: "'Getting started' tutorial series"
    getting_help:
      title: "Getting help"
      getting_started_q: "Help! I need some basic help to get me started!"
      getting_started_a: "You're in luck. Try the %{tutorial_series} on our project site. It will take you step-by-step through the registration process and teach you all the basic things you need to know about using diaspora*."
      get_support_q: "What if my question is not answered in this FAQ? Where else can I get support?"
      get_support_a_website: "visit our %{link}"
      get_support_a_tutorials: "check out our %{tutorials}"
      get_support_a_wiki: "search the %{link}"
      get_support_a_irc: "join us on %{irc} (Live chat)"
      get_support_a_hashtag: "ask in a public post on diaspora* using the %{question} hashtag"
    account_and_data_management:
      title: "Account and data management"
      move_pods_q: "How do I move my seed (account) from one pod to another?"
      move_pods_a: "In the future you will be able to export your seed from a pod and import it on another, but this is not currently possible. You could always open a new account and add your contacts to aspects on that new seed, and ask them to add your new seed to their aspects."
      download_data_q: "Can I download a copy of all of my data contained in my seed (account)?"
      download_data_a: "Yes. At the bottom of the Account tab of your settings page there are two buttons for downloading your data."
      close_account_q: "How do I delete my seed (account)?"
      close_account_a: "Go to the bottom of your settings page and click the Close Account button."
      data_visible_to_podmin_q: "How much of my information can my pod administrator see?"
      data_visible_to_podmin_a: "Communication *between* pods is always encrypted (using SSL and diaspora*'s own transport encryption), but the storage of data on pods is not encrypted. If they wanted to, the database administrator for your pod (usually the person running the pod) could access all your profile data and everything that you post (as is the case for most websites that store user data). Running your own pod provides more privacy since you then control access to the database."
      data_other_podmins_q: "Can the administrators of other pods see my information?"
      data_other_podmins_a: "Once you are sharing with someone on another pod, any posts you share with them and a copy of your profile data are stored (cached) on their pod, and are accessible to that pod's database administrator. When you delete a post or profile data it is deleted from your pod and any other pods where it had previously been stored."
    aspects:
      title: "Aspects"
      what_is_an_aspect_q: "What is an aspect?"
      what_is_an_aspect_a: "Aspects are the way you group your contacts on diaspora*. An aspect is one of the faces you show to the world. It might be who you are at work, or who you are to your family, or who you are to your friends in a club you belong to."
      who_sees_post_q: "When I post to an aspect, who sees it?"
      who_sees_post_a: "If you make a limited post, it will only be visible the people you have put in that aspect (or those aspects, if it is made to multiple aspects). Contacts you have that aren't in the aspect have no way of seeing the post, unless you've made it public. Only public posts will ever be visible to anyone who you haven't placed into one of your aspects."
      restrict_posts_i_see_q: "Can I restrict the posts I see to just those from certain aspects?"
      restrict_posts_i_see_a: "Yes. Click on My Aspects in the side-bar and then click individual aspects in the list to select or deselect them. Only the posts by people in the selected aspects will appear in your stream."
      contacts_know_aspect_q: "Do my contacts know which aspects I have put them in?"
      contacts_know_aspect_a: "No. They cannot see the name of the aspect under any circumstances."
      contacts_visible_q: "What does \"make contacts in this aspect visible to each other\" mean?"
      contacts_visible_a: "If you check this option then contacts from that aspect will be able to see who else is in it, on your profile page under your picture. It's best to select this option only if the contacts in that aspect all know each other. They still won't be able to see what the aspect is called."
      remove_notification_q: "If I remove someone from an aspect, or all of my aspects, are they notified of this?"
      remove_notification_a: "No."
      rename_aspect_q: "Can I rename an aspect?"
      rename_aspect_a: "Yes. In your list of aspects on the left side of the main page, point your mouse at the aspect you want to rename. Click the little 'edit' pencil that appears to the right. Click rename in the box that appears."
      change_aspect_of_post_q: "Once I have posted something, can I change the aspect(s) that can see it?"
      change_aspect_of_post_a: "No, but you can always make a new post with the same content and post it to a different aspect."
      post_multiple_aspects_q: "Can I post content to multiple aspects at once?"
      post_multiple_aspects_a: "Yes. When you are making a post, use the aspect selector button to select or deselect aspects. Your post will be visible to all the aspects you select. You could also select the aspects you want to post to in the side-bar. When you post, the aspect(s) that you have selected in the list on the left will automatically be selected in the aspect selector when you start to make a new post."
      person_multiple_aspects_q: "Can I add a person to multiple aspects?"
      person_multiple_aspects_a: "Yes. Go to your contacts page and click my contacts. For each contact you can use the menu on the right to add them to (or remove them from) as many aspects as you want. Or you can add them to a new aspect (or remove them from an aspect) by clicking the aspect selector button on their profile page. Or you can even just move the pointer over their name where you see it in the stream, and a 'hover-card' will appear. You can change the aspects they are in right there."
      delete_aspect_q: "How do I delete an aspect?"
      delete_aspect_a: "In your list of aspects on the left side of the main page, point your mouse at the aspect you want to delete. Click the little 'edit' pencil that appears on the right. Click the delete button in the box that appears."
    mentions:
      title: "Mentions"
      what_is_a_mention_q: "What is a \"mention\"?"
      what_is_a_mention_a: "A mention is a link to a person's profile page that appears in a post. When someone is mentioned they receive a notification that calls their attention to the post."
      how_to_mention_q: "How do I mention someone when making a post?"
      how_to_mention_a: "Type the \"@\" sign and start typing their name. A drop down menu should appear to let you select them more easily. Note that it is only possible to mention people you have added to an aspect."
      mention_in_comment_q: "Can I mention someone in a comment?"
      mention_in_comment_a: "No, not currently."
      see_mentions_q: "Is there a way to see the posts in which I have been mentioned?"
      see_mentions_a: "Yes, click \"Mentions\" in the left hand column on your home page."
    pods:
      title: "Pods"
      what_is_a_pod_q: "What is a pod?"
      what_is_a_pod_a: "A pod is a server running the diaspora* software and connected to the diaspora* network. \"Pod\" is a metaphor referring to pods on plants which contain seeds, in the way that a server contains a number of user accounts. There are many different pods. You can add friends from other pods and communicate with them. (You can think of a diaspora* pod as similar to an email provider: there are public pods, private pods, and with some effort you can even run your own)."
      find_people_q: "I just joined a pod, how can I find people to share with?"
      find_people_a: "Invite your friends using the email link in the side-bar. Follow #tags to discover others who share your interests, and add those who post things that interest you to an aspect. Shout out that you're #newhere in a public post."
      use_search_box_q: "How do I use the search box to find particular individuals?"
      use_search_box_a: "If you know their full diaspora* ID (e.g. username@podname.org), you can find them by searching for it. If you are on the same pod you can search for just their username. An alternative is to search for them by their profile name (the name you see on screen). If a search does not work the first time, try it again."
    posts_and_posting:
      title: "Posts and posting"
      hide_posts_q: "How do I hide a post? / How do I stop getting notifications about a post that I commented on?"
      hide_posts_a: "If you point your mouse at the top of a post, an X appears on the right. Click it to hide the post and mute notifications about it. You can still see the post if you visit the profile page of the person who posted it."
      format_text_q: "How can I format the text in my posts (bold, italics, etc.)?"
      format_text_a: "By using a simplified system called %{markdown}. You can find the full Markdown syntax %{here}. The preview button is really helpful here, as you can see how your message will look before you share it."
      insert_images_q: "How do I insert images into posts?"
      insert_images_a: "Click the little camera icon to insert an image into a post. Press the photo icon again to add another photo, or you can select multiple photos to upload in one go."
      insert_images_comments_q: "Can I insert images into comments?"
      insert_images_comments_a1: "The following Markdown code"
      image_text: "image text"
      image_url: "image url"
      insert_images_comments_a2: "can be used to insert images from the web into comments as well as posts."
      size_of_images_q: "Can I customize the size of images in posts or comments?"
      size_of_images_a: "No. Images are resized automatically to fit the stream. Markdown does not have a code for specifying the size of an image."
      embed_multimedia_q: "How do I embed a video, audio, or other multimedia content into a post?"
      embed_multimedia_a: "You can usually just paste the URL (e.g. http://www.youtube.com/watch?v=nnnnnnnnnnn ) into your post and the video or audio will be embedded automatically. Some of the sites that are supported are: YouTube, Vimeo, SoundCloud, Flickr and a few more. diaspora* uses oEmbed for this feature. We're supporting new sites all the time. Remember to always post simple, full links: no shortened links; no operators after the base URL; and give it a little time before you refresh the page after posting for seeing the preview."
      character_limit_q: "What is the character limit for posts?"
      character_limit_a: "65,535 characters. That's 65,395 more characters than you get on Twitter! ;)"
      char_limit_services_q: "What is the character limit for posts shared through a connected service with a smaller character count?"
      char_limit_services_a: "In that case your post is limited to the smaller character count (140 in the case of Twitter; 1000 in the case of Tumblr), and the number of characters you have left to use is displayed when that service's icon is highlighted. You can still post to these services if your post is longer than their limit, but the text is truncated on those services."
      stream_full_of_posts_q: "Why is my stream full of posts from people I don't know and don't share with?"
      stream_full_of_posts_a1: "Your stream is made up of three types of posts:"
      stream_full_of_posts_li1: "Posts by people you are sharing with, which come in two types: public posts and limited posts shared with an aspect that you are part of. To remove these posts from your stream, simply stop sharing with the person."
      stream_full_of_posts_li2: "Public posts containing one of the tags that you follow. To remove these, stop following the tag."
      stream_full_of_posts_li3: "Public posts by people listed in the Community Spotlight. These can be removed by unchecking the “Show Community Spotlight in Stream?” option in the Account tab of your Settings."
    private_posts:
      title: "Private posts"
      who_sees_post_q: "When I post a message to an aspect (i.e., a private post), who can see it?"
      who_sees_post_a: "Only logged-in diaspora* users you have placed in that aspect can see your private post."
      can_comment_q: "Who can comment on or like my private post?"
      can_comment_a: "Only logged-in diaspora* users you have placed in that aspect can comment on or like your private post."
      can_reshare_q: "Who can reshare my private post?"
      can_reshare_a: "Nobody. Private posts are not resharable. Logged-in diaspora* users in that aspect can potentially copy and paste it, however."
      see_comment_q: "When I comment on or like a private post, who can see it?"
      see_comment_a: "Only the people that the post was shared with (the people who are in the aspects selected by the original poster) can see its comments and likes. "
    private_profiles:
      title: "Private profiles"
      who_sees_profile_q: "Who sees my private profile?"
      who_sees_profile_a: "Any logged-in user that you are sharing with (meaning, you have added them to one of your aspects). However, people following you, but whom you do not follow, will see only your public information."
      whats_in_profile_q: "What's in my private profile?"
      whats_in_profile_a: "Biography, location, gender, and birthday. It's the stuff in the bottom section of the edit profile page. All this information is optional – it's up to you whether you fill it in. Logged-in users who you have added to your aspects are the only people who can see your private profile. They will also see the private posts that made to the aspect(s) they are in, mixed in with your public posts, when they visit your profile page."
      who_sees_updates_q: "Who sees updates to my private profile?"
      who_sees_updates_a: "Anyone in your aspects sees changes to your private profile. "
    public_posts:
      title: "Public posts"
      who_sees_post_q: "When I post something publicly, who can see it?"
      who_sees_post_a: "Anyone using the internet can potentially see a post you mark public, so make sure you really do want your post to be public. It's a great way of reaching out to the world."
      find_public_post_q: "How can other people find my public post?"
      find_public_post_a: "Your public posts will appear in the streams of anyone following you. If you included #tags in your public post, anyone following those tags will find your post in their streams. Every public post also has a specific URL that anyone can view, even if they're not logged in - thus public posts may be linked to directly from Twitter, blogs, etc. Public posts may also be indexed by search engines."
      can_comment_reshare_like_q: "Who can comment on, reshare, or like my public post?"
      can_comment_reshare_like_a: "Any logged-in diaspora* user can comment on, reshare, or like your public post."
      see_comment_reshare_like_q: "When I comment on, reshare, or like a public post, who can see it?"
      see_comment_reshare_like_a: "Any logged-in diaspora* user and anyone else on the internet. Comments, likes, and reshares of public posts are also public."
      deselect_aspect_posting_q: "What happens when I deselect one or more aspects when making a public post?"
      deselect_aspect_posting_a: "Deselecting aspects does not affect a public post. It will still appear in the streams of all of your contacts. To make a post visible only to specific aspects, you need to select those aspects from the button under the publisher."
    public_profiles:
      title: "Public profiles"
      who_sees_profile_q: "Who sees my public profile?"
      who_sees_profile_a: "Any logged-in diaspora* user, as well as the wider internet, can see it. Each profile has a direct URL, so it may be linked to directly from outside sites. It may be indexed by search engines."
      whats_in_profile_q: "What's in my public profile"
      whats_in_profile_a: "Your name, the five tags you chose to describe yourself, and your photo. It's the stuff in the top section of the edit profile page. You can make this profile information as identifiable or anonymous as you like. Your profile page also shows any public posts you have made."
      who_sees_updates_q: "Who sees updates to my public profile?"
      who_sees_updates_a: "Anyone can see changes if they visit your profile page."
      what_do_tags_do_q: "What do the tags on my public profile do?"
      what_do_tags_do_a: "They help people get to know you. Your profile picture will also appear on the left-hand side of those particular tag pages, along with anyone else who has them in their public profile."
    resharing_posts:
      title: "Resharing posts"
      reshare_public_post_aspects_q: "Can I reshare a public post with only certain aspects?"
      reshare_public_post_aspects_a: "No, when you reshare a public post it automatically becomes one of your public posts. To share it with certain aspects, copy and paste the contents of the post into a new post."
      reshare_private_post_aspects_q: "Can I reshare a private post with only certain aspects?"
      reshare_private_post_aspects_a: "No, it is not possible to reshare a private post. This is to respect the intentions of the original poster who only shared it with a particular group of people."
    sharing:
      title: "Sharing"
      add_to_aspect_q: "What happens when I add someone to one of my aspects? Or when someone adds me to one of their aspects?"
      add_to_aspect_a1: "Let's say that Amy adds Ben to an aspect, but Ben has not (yet) added Amy to an aspect:"
      add_to_aspect_li1: "Ben will receive a notification that Amy has \"started sharing\" with Ben."
      add_to_aspect_li2: "Amy will start to see Ben's public posts in her stream."
      add_to_aspect_li3: "Amy will not see any of Ben's private posts."
      add_to_aspect_li4: "Ben will not see Amy's public or private posts in his stream."
      add_to_aspect_li5: "But if Ben goes to Amy's profile page, then he will see Amy's private posts that she makes to her aspect that has him in it (as well as her public posts which anyone can see there)."
      add_to_aspect_li6: "Ben will be able to see Amy's private profile (bio, location, gender, birthday)."
      add_to_aspect_li7: "Amy will appear under \"Only sharing with me\" on Ben's contacts page."
      add_to_aspect_a2: "This is known as asymmetrical sharing. If and when Ben also adds Amy to an aspect then it would become mutual sharing, with both Amy's and Ben's public posts and relevant private posts appearing in each other's streams, etc. "
      only_sharing_q: "Who are the people listed in \"Only sharing with me\" on my contacts page?"
      only_sharing_a: "These are people that have added you to one of their aspects, but who are not (yet) in any of your aspects. In other words, they are sharing with you, but you are not sharing with them (asymmetrical sharing). If you add them to an aspect, they will then appear under that aspect and not under \"only sharing with you\". See above."
      list_not_sharing_q: "Is there a list of people whom I have added to one of my aspects, but who have not added me to one of theirs?"
      list_not_sharing_a: "No, but you can see whether or not someone is sharing with you by visiting their profile page. If they are, the bar under their profile picture will be green; if not, it'll be grey. You should get a notification each time someone starts sharing with you."
      see_old_posts_q: "When I add someone to an aspect, can they see older posts that I have already posted to that aspect?"
      see_old_posts_a: "No. They will only be able to see new posts to that aspect. They (and everyone else) can see your older public posts on your profile page, and they may also see them in their stream."
    tags:
      title: "Tags"
      what_are_tags_for_q: "What are tags for?"
      what_are_tags_for_a: "Tags are a way to categorize a post, usually by topic. Searching for a tag shows all posts with that tag that you can see (both public and private posts). This lets people who are interested in a given topic find public posts about it."
      tags_in_comments_q: "Can I put tags in comments or just in posts?"
      tags_in_comments_a: "A tag added to a comment will still appear as a link to that tag's page, but it will not make that post (or comment) appear on that tag page. This only works for tags in posts."
      followed_tags_q: "What are \"#Followed Tags\" and how do I follow a tag?"
      followed_tags_a: "After searching for a tag you can click the button at the top of the tag's page to \"follow\" that tag. It will then appear in your list of followed tags on the left. Clicking one of your followed tags takes you to that tag's page so you can see recent posts containing that tag. Click on #Followed Tags to see a stream of posts that include one of any of your followed tags. "
      people_tag_page_q: "Who are the people listed on the left-hand side of a tag page?"
      people_tag_page_a: "They are people who have listed that tag to describe themselves in their public profile."
      filter_tags_q: "How can I filter/exclude some tags from my stream?"
      filter_tags_a: "This is not yet available directly through diaspora*, but some %{third_party_tools} have been written that might provide this."
    keyboard_shortcuts:
      keyboard_shortcuts_q: "What keyboard shortcuts are available?"
      keyboard_shortcuts_a1: "In the stream view you can use the following keyboard shortcuts:"
      keyboard_shortcuts_li1: "j - jump to the next post"
      keyboard_shortcuts_li2: "k - jump to the previous post"
      keyboard_shortcuts_li3: "c - comment on the current post"
      keyboard_shortcuts_li4: "l - like the current post"
      title: "Keyboard shortcuts"
    miscellaneous:
      title: "Miscellaneous"
      back_to_top_q: "Is there a quick way to go back to the top of a page after I scroll down?"
      back_to_top_a: "Yes. After scrolling down a page, click on the grey arrow that appears in the bottom right corner of your browser window."
      photo_albums_q: "Are there photo or video albums?"
      photo_albums_a: "No, not currently. However you can view a stream of their uploaded pictures from the Photos section in the side-bar of their profile page."
      subscribe_feed_q: "Can I subscribe to someone's public posts with a feed reader?"
      subscribe_feed_a: "Yes, but this is still not a polished feature and the formatting of the results is still pretty rough. If you want to try it anyway, go to someone's profile page and click the feed button in your browser, or you can copy the profile URL (i.e. https://joindiaspora.com/people/somenumber), and paste it into a feed reader. The resulting feed address looks like this: https://joindiaspora.com/public/username.atom – diaspora* uses Atom rather than RSS."
      diaspora_app_q: "Is there a diaspora* app for Android or iOS?"
      diaspora_app_a: "There are several Android apps in very early development. Several are long-abandoned projects and so do not work well with the current version of diaspora*. Don't expect much from these apps at the moment. Currently the best way to access diaspora* from your mobile device is through a browser, because we've designed a mobile version of the site which should work well on all devices. There is currently no app for iOS. Again, diaspora* should work fine via your browser."

  invitation_codes:
    excited: "%{name} is excited to see you here."
  invitations:
    create:
      sent: "Invitations have been sent to: %{emails}"
      rejected: "The following email addresses had problems: "
      no_more: "You have no more invitations."
      already_sent: "You already invited this person."
      already_contacts: "You are already connected with this person"
      own_address: "You can't send an invitation to your own address."
      empty: "Please enter at least one email address."
      note_already_sent: "Invitations have already been sent to: %{emails}"
    new:
      language: "Language"
      invite_someone_to_join: "Invite someone to join diaspora*!"
      if_they_accept_info: "if they accept, they will be added to the aspect you invited them."
      comma_separated_plz: "You can enter multiple email addresses separated by commas."
      check_out_diaspora: "Hey! You should check out diaspora*"
      to: "To"
      personal_message: "Personal message"
      send_an_invitation: "Send an invitation"
      sending_invitation: "Sending invitation..."
      send_invitation: "Send invitation"
      paste_link: "Share this link with your friends to invite them to diaspora*, or email them the link directly."
      codes_left:
        zero:  "No invites left on this code"
        one:  "One invite left on this code"
        other:  "%{count} invites left on this code"
      aspect: "Aspect"
      already_invited: "The following people have not accepted your invitation:"
      resend: "Resend"
      check_out_diaspora: "Check out diaspora*!"
    check_token:
      not_found: "Invitation token not found"
    edit:
      your_account_awaits: "Your account awaits!"
      accept_your_invitation: "Accept your invitation"
    a_facebook_user: "A Facebook user"

  layouts:
    header:
      profile: "Profile"
      settings: "Settings"
      help: "Help"
      logout: "Log out"
      blog: "blog"
      login: "log in"
      code: "code"
      admin: "admin"
      view_all: "View all"
      recent_notifications: "Recent notifications"
    application:
      powered_by: "POWERED BY diaspora*"
      whats_new: "what's new?"
      toggle: "toggle mobile"
      public_feed: "Public diaspora* feed for %{name}"
      your_aspects: "your aspects"
      back_to_top: "Back to top"
      source_package: "download the source code package"

  likes:
    likes:
      people_like_this:
        zero: "no likes"
        one: "%{count} like"
        other: "%{count} likes"
      people_like_this_comment:
        zero: "no likes"
        one: "%{count} like"
        other: "%{count} likes"
      people_dislike_this:
        zero: "no dislikes"
        one: "%{count} dislike"
        other: "%{count} dislikes"

  notifications:
    started_sharing:
      zero: "%{actors} started sharing with you."
      one: "%{actors} started sharing with you."
      other: "%{actors} started sharing with you."
    private_message:
      zero: "%{actors} sent you a message."
      one: "%{actors} sent you a message."
      other: "%{actors} sent you a message."
    comment_on_post:
      zero: "%{actors} commented on your post %{post_link}."
      one: "%{actors} commented on your post %{post_link}."
      other: "%{actors} commented on your post %{post_link}."
    also_commented:
      zero: "%{actors} also commented on %{post_author}'s post %{post_link}."
      one: "%{actors} also commented on %{post_author}'s post %{post_link}."
      other: "%{actors} also commented on %{post_author}'s post %{post_link}."
    mentioned:
      zero: "%{actors} have mentioned you in the post %{post_link}."
      one: "%{actors} has mentioned you in the post %{post_link}."
      other: "%{actors} have mentioned you in the %{post_link}."
    liked:
      zero: "%{actors} have liked your post %{post_link}."
      one: "%{actors} has liked your post %{post_link}."
      other: "%{actors} have liked your post %{post_link}."
    reshared:
      zero: "%{actors} have reshared your post %{post_link}."
      one: "%{actors} has reshared your post %{post_link}."
      other: "%{actors} have reshared your post %{post_link}."
    post: "post"
    also_commented_deleted:
      zero: "%{actors} commented on a deleted post."
      one: "%{actors} commented on a deleted post."
      other: "%{actors} commented on a deleted post."
    liked_post_deleted:
      zero: "%{actors} liked your deleted post."
      one: "%{actors} liked your deleted post."
      other: "%{actors} liked your deleted post."
    reshared_post_deleted:
      zero: "%{actors} reshared your deleted post."
      one: "%{actors} reshared your deleted post."
      other: "%{actors} reshared your deleted post."
    mentioned_deleted:
      zero: "%{actors} mentioned you in a deleted post."
      one: "%{actors} mentioned you in a deleted post."
      other: "%{actors} mentioned you in a deleted post."
    index:
      notifications: "Notifications"
      mark_all_as_read: "Mark all as read"
      mark_all_shown_as_read: "Mark all shown as read"
      mark_read: "Mark read"
      mark_unread: "Mark unread"
      show_all: "show all"
      show_unread: "show unread"
      all_notifications: "All Notifications"
      also_commented: "Also commented"
      comment_on_post: "Comment on post"
      liked: "Liked"
      mentioned: "Mentioned"
      reshared: "Reshared"
      started_sharing: "Started sharing"
      and_others:
        zero: "and nobody else"
        one: "and one more"
        other: "and %{count} others"
      and: 'and'
    helper:
      new_notifications:
        zero: "No new notifications"
        one: "1 new notification"
        other: "%{count} new notifications"

  notifier:
    a_post_you_shared: "a post."
    email_sent_by_diaspora: "This email was sent by %{pod_name}. If you'd like to stop getting emails like this,"
    click_here: "click here"
    hello: "Hello %{name}!"
    thanks: "Thanks,"
    to_change_your_notification_settings: "to change your notification settings"
    single_admin:
        subject: "A message about your diaspora* account:"
        admin: "Your diaspora* administrator"
    started_sharing:
        subject: "%{name} started sharing with you on diaspora*"
        sharing: "has started sharing with you!"
        view_profile: "View %{name}'s profile"
    comment_on_post:
        reply: "Reply or view %{name}'s post >"
    mentioned:
        subject: "%{name} has mentioned you on diaspora*"
        mentioned: "mentioned you in a post:"
    private_message:
        reply_to_or_view: "Reply to or view this conversation >"
    liked:
        liked: "%{name} liked your post"
        view_post: "View post >"
    reshared:
        reshared: "%{name} reshared your post"
        view_post: "View post >"
    confirm_email:
        subject: "Please activate your new email address %{unconfirmed_email}"
        click_link: "To activate your new email address %{unconfirmed_email}, please follow this link:"
    report_email:
        type:
          post: "post"
          comment: "comment"
        subject: "A new %{type} was marked as offensive"
        body: |-
          Hello,

          the %{type} with ID %{id} was marked as offensive.

          [%{url}][1]

          Please review as soon as possible!


          Cheers,

          The diaspora* email robot!

          [1]: %{url}
    accept_invite: "Accept Your diaspora* invite!"
    invited_you: "%{name} invited you to diaspora*"
    invite:
      message: |-
        Hello!

        You have been invited to join librenet*, a greek node of diaspora*, a social networking world where you have control.

        Click this link to get started

        [%{invite_url}][1]


        Love ❤

        The librenet* email robot!

        [1]: %{invite_url}
  people:
    zero: "no people"
    one: "1 person"
    two: "%{count} people"
    few: "%{count} people"
    many: "%{count} people"
    other: "%{count} people"
    person:
      pending_request: "Pending request"
      already_connected: "Already connected"
      thats_you: "That's you!"
      add_contact: "add contact"
    index:
      results_for: "Users matching %{search_term}"
      no_results: "Hey! You need to search for something."
      couldnt_find_them: "Couldn't find them?"
      search_handle: "Use their diaspora* ID (username@pod.tld) to be sure to find your friends."
      send_invite: "Still nothing? Send an invite!"
      no_one_found: "...and no one was found."
      searching: "searching, please be patient..."
      looking_for: "Looking for posts tagged %{tag_link}?"
    webfinger:
      fail: "Sorry, we couldn't find %{handle}."
    show:
      has_not_shared_with_you_yet: "%{name} has not shared any posts with you yet!"
      incoming_request: "%{name} wants to share with you"
      return_to_aspects: "Return to your aspects page"
      to_accept_or_ignore: "to accept or ignore it."
      does_not_exist: "Person does not exist!"
      not_connected: "You are not sharing with this person"
      recent_posts: "Recent Posts"
      recent_public_posts: "Recent Public Posts"
      see_all: "See all"
      start_sharing: "start sharing"
      message: "Message"
      mention: "Mention"
      ignoring: "You are ignoring all posts from %{name}."
      closed_account: "This account has been closed."
    sub_header:
      you_have_no_tags: "you have no tags!"
      add_some: "add some"
      edit: "edit"
    profile_sidebar:
      remove_contact: "remove contact"
      edit_my_profile: "Edit my profile"
      bio: "Bio"
      location: "Location"
      gender: "Gender"
      born: "Birthday"
      photos: "Photos"
      in_aspects: "in aspects"
      remove_from: "Remove %{name} from %{aspect}?"
    helper:
      results_for: " results for %{params}"
      is_sharing: "%{name} is sharing with you"
      is_not_sharing: "%{name} is not sharing with you"
    aspect_list:
      edit_membership: "edit aspect membership"
    add_contact_small:
      add_contact_from_tag: "add contact from tag"
    add_contact:
      invited_by: "you were invited by"

  photos:
    show:
      delete_photo: "Delete Photo"
      make_profile_photo: "make profile photo"
      update_photo: "Update Photo"
      edit: "edit"
      edit_delete_photo: "Edit photo description / delete photo"
      collection_permalink: "collection permalink"
      show_original_post: "Show original post"
    edit:
      editing: "Editing"
    photo:
      view_all: "view all of %{name}'s photos"
    new:
      new_photo: "New Photo"
      back_to_list: "Back to List"
      post_it: "post it!"
    create:
      runtime_error: "Photo upload failed.  Are you sure that your seatbelt is fastened?"
      integrity_error: "Photo upload failed.  Are you sure that was an image?"
      type_error: "Photo upload failed.  Are you sure an image was added?"
    update:
      notice: "Photo successfully updated."
      error: "Failed to edit photo."
    destroy:
      notice: "Photo deleted."
    new_photo:
      invalid_ext: "{file} has invalid extension. Only {extensions} are allowed."
      size_error: "{file} is too large, maximum file size is {sizeLimit}."
      empty: "{file} is empty, please select files again without it."
    new_profile_photo:
      upload: "Upload a new profile photo!"
      or_select_one_existing: "or select one from your already existing %{photos}"
    comment_email_subject: "%{name}'s photo"

  posts:
    presenter:
      title: "A post from %{name}"
    show:
      destroy: "Delete"
      permalink: "permalink"
      not_found: "Sorry, we couldn't find that post."
      photos_by:
        zero: "No photos by %{author}"
        one: "One photo by %{author}"
        other: "%{count} photos by %{author}"
      reshare_by: "Reshare by %{author}"

  report:
    title: "Reports Overview"
    post_label: "<b>Post</b>: %{title}"
    comment_label: "<b>Comment</b>:<br>%{data}"
    reported_label: "<b>Reported by</b> %{person}"
    reason_label: "Reason: %{text}"
    review_link: "Mark as reviewed"
    delete_link: "Delete item"
    confirm_deletion: "Are you sure to delete the item?"
    not_found: "<u>The post/comment was not found. It seams that it was deleted by the user!</u>"
    status:
      marked: "The report was marked as reviewed"
      destroyed: "The post was destroyed"
      created: "A report was created"
      failed: "Something went wrong"

  share_visibilites:
    update:
      post_hidden_and_muted: "%{name}'s post has been hidden, and notifications have been muted."
      see_it_on_their_profile: "If you want to see updates on this post, visit %{name}'s profile page."

  profiles:
    edit:
      your_public_profile: "Your public profile"
      your_private_profile: "Your private profile"
      your_name: "Your name"
      first_name: "First name"
      last_name: "Last name"
      your_gender: "Your gender"
      your_birthday: "Your birthday"
      your_tags: "Describe yourself in 5 words"

      your_tags_placeholder: "like #movies #kittens #travel #teacher #newyork"

      your_bio: "Your bio"
      your_location: "Your location"
      your_photo: "Your photo"
      update_profile: "Update profile"
      allow_search: "Allow for people to search for you within diaspora*"
      edit_profile: "Edit profile"
      nsfw_explanation: "NSFW (‘not safe for work’) is diaspora*’s self-governing community standard for content which may not be suitable to view while at work. If you plan to share such material frequently, please check this option so that everything you share will be hidden from people’s streams unless they choose to view them."
      nsfw_explanation2: "If you choose not to select this option, please add the #nsfw tag each time you share such material."
      nsfw_check: "Mark everything I share as NSFW"
    update:
      updated: "Profile updated"
      failed: "Failed to update profile"

  registrations:
    new:
      create_my_account: "Create my account!"

      join_the_movement: "Join the movement!"
      sign_up_message: "Social Networking with a ♥"

      enter_email: "Enter an email"
      enter_username: "Pick a username (only letters, numbers, and underscores)"
      enter_password: "Enter a password (six character minimum)"
      enter_password_again: "Enter the same password as before"
      hey_make: "make<br/>something."
      diaspora: "freedom. privacy. fun."
<<<<<<< HEAD
=======
      about: "librenet* is part of diaspora*, an open source, decentralized social network where you are in control. On librenet* you are not a product and we do not sell your data to anyone. It's community supported and has no advertisements. Join us!"
>>>>>>> 498d528e
      sign_up: "SIGN UP"
      email: "EMAIL"
      username: "USERNAME"
      password: "PASSWORD"
      password_confirmation: "PASSWORD CONFIRMATION"
      continue: "Continue"
      submitting: "Submitting..."
      terms: "By creating an account you accept the %{terms_link}."
      terms_link: "terms of service"
    create:
      success: "You've joined diaspora*!"
    edit:
      edit: "Edit %{name}"
      leave_blank: "(leave blank if you don't want to change it)"
      password_to_confirm: "(we need your current password to confirm your changes)"
      unhappy: "Unhappy?"
      update: "Update"
      cancel_my_account: "Cancel my account"
    closed: "Signups are closed on this diaspora* pod."
    invalid_invite: "The invite link you provided is no longer valid!"

  requests:
    manage_aspect_contacts:
      manage_within: "Manage contacts within"
      existing: "Existing contacts"
    destroy:
      success: "You are now sharing."
      error: "Please select an aspect!"
      ignore: "Ignored contact request."
    create:
      sending: "Sending"
      sent: "You've asked to share with %{name}.  They should see it next time they log in to diaspora*."
    new_request_to_person:
      sent: "sent!"
    helper:
      new_requests:
        zero: "no new requests"
        one: "new request!"
        other: "%{count} new requests!"
  reshares:
    reshare:
      reshared_via: "reshared via"
      reshare_original: "Reshare original"
      reshare:
        zero: "Reshare"
        one: "1 reshare"
        other: "%{count} reshares"
      show_original: "Show original"
      reshare_confirmation: "Reshare %{author}'s post?"
      deleted: "Original post deleted by author."
    create:
      failure: "There was an error resharing this post."
    comment_email_subject: "%{resharer}'s reshare of %{author}'s post"
  services:
    index:
      logged_in_as: "logged in as"
      disconnect: "disconnect"
      really_disconnect: "disconnect %{service}?"
      connect_to_twitter: "Connect to Twitter"
      connect_to_facebook: "Connect to Facebook"
      connect_to_tumblr: "Connect to Tumblr"
      connect_to_wordpress: "Connect to Wordpress"
      edit_services: "Edit services"
      no_services: 'You have not connected any services yet.'
      services_explanation: 'Connecting to services gives you the ability to publish your posts to them as you write them in diaspora*.'
    create:
      success: "Authentication successful."
      failure: "Authentication failed."
      already_authorized: "A user with diaspora id %{diaspora_id} already authorized that %{service_name} account."
      read_only_access: "Access level is read-only, please try to authorize again later"
    destroy:
      success: "Successfully deleted authentication."
    failure:
      error: "there was an error connecting that service"
    inviter:
      join_me_on_diaspora: "Join me on diaspora*"
      click_link_to_accept_invitation: "Follow this link to accept your invitation"
    finder:
      fetching_contacts: "diaspora* is populating your %{service} friends, please check back in a few minutes."
      service_friends: "%{service} Friends"
      no_friends: "No Facebook friends found."
    remote_friend:
      resend: "resend"
      invite: "invite"
      not_on_diaspora: "Not yet on diaspora*"

  blocks:
    create:
      success: "Alright, you won't see that user in your stream again. #silencio!"
      failure: "I couldn't ignore that user.  #evasion"
    destroy:
      success: "Let's see what they have to say! #sayhello"
      failure: "I couldn't stop ignoring that user.  #evasion"

  shared:
    aspect_dropdown:
      add_to_aspect: "Add contact"
      toggle:
        zero: "Add contact"
        one: "In %{count} aspect"
        other: "In %{count} aspects"
    publisher:
      formatWithMarkdown: "You can use %{markdown_link} to format your post"
      posting: "Posting..."
      share: "Share"
      preview: "Preview"
      post_a_message_to: "Post a message to %{aspect}"
      make_public: "make public"
      all: "all"
      upload_photos: "Upload photos"
      get_location: "Get your location"
      remove_location: "Remove location"
      all_contacts: "all contacts"
      share_with: "share with"
      whats_on_your_mind: "What's on your mind?"
      publishing_to: "publishing to: "
      discard_post: "Discard post"
      new_user_prefill:
        newhere: "NewHere"
        hello: "Hey everyone, I'm #%{new_user_tag}. "
        i_like: "I'm interested in %{tags}. "
        invited_by: "Thanks for the invite, "
      poll:
        remove_poll_answer: "Remove option"
        add_poll_answer: "Add option"
        add_a_poll: "Add a poll"
        question: "Question"
        option: "Option 1"
    add_contact:
      enter_a_diaspora_username: "Enter a diaspora* username:"
      your_diaspora_username_is: "Your diaspora* username is: %{diaspora_handle}"
      create_request: "Find by diaspora* ID"
      diaspora_handle: "diaspora@pod.org"
      know_email: "Know their email address? You should invite them"
      add_new_contact: "Add a new contact"
    invitations:
      invites: "Invites"
      invite_someone: "Invite someone"
      invitations_left: "%{count} left"
      dont_have_now: "You don't have any right now, but more invites are coming soon!"
      invites_closed: "Invites are currently closed on this diaspora* pod"
      invite_your_friends: "Invite your friends"
      from_facebook: "From Facebook"
      by_email: "By email"
      share_this: "Share this link via email, blog, or social networks!"
    reshare:
      reshare: "Reshare"
    public_explain:
      control_your_audience: "Control your Audience"
      new_user_welcome_message: "Use #hashtags to classify your posts and find people who share your interests.  Call out awesome people with @Mentions"
      visibility_dropdown: "Use this dropdown to change visibility of your post.  (We suggest you make this first one public.)"
      title: "Set up connected services"
      share: "Share"
      outside: "Public messages will be available for others outside of diaspora* to see."
      logged_in: "logged in to %{service}"
      manage: "Manage connected services"
      atom_feed: "Atom feed"
    notification:
      new: "New %{type} from %{from}"
    contact_list:
      all_contacts: "All contacts"
    stream_element:
      viewable_to_anyone: "This post is viewable to anyone on the web"
      connect_to_comment: "Connect to this user to comment on their post"
      currently_unavailable: 'commenting currently unavailable'
      via: "via %{link}"
      via_mobile: "via mobile"
      ignore_user: "Ignore %{name}"
      ignore_user_description: "Ignore and remove user from all aspects?"
      hide_and_mute: "Hide and mute post"
      like: "Like"
      unlike: "Unlike"
      dislike: "Dislike"
      shared_with: "Shared with: %{aspect_names}"
      nsfw: "This post has been flagged as NSFW by its author. %{link}"
      show: "show"
    footer:
      logged_in_as: "logged in as %{name}"
      your_aspects: "your aspects"
  status_messages:
    new:
      mentioning: "Mentioning: %{person}"
    create:
      success: "Successfully mentioned: %{names}"
    helper:
      no_message_to_display: "No message to display."
    destroy:
      failure: "Failed to delete post"
    too_long:
      zero: "please make your status messages less than %{count} characters"
      one: "please make your status messages less than %{count} characters"
      other: "please make your status messages less than %{count} characters"

  stream_helper:
    show_comments:
      zero: "No more comments"
      one: "Show one more comment"
      other: "Show %{count} more comments"
    hide_comments: "Hide all comments"

  tags:
    show:
      posts_tagged_with: "Posts tagged with #%{tag}"
      nobody_talking: "Nobody is talking about %{tag} yet."
      people_tagged_with: "People tagged with %{tag}"
      follow: "Follow #%{tag}"
      following: "Following #%{tag}"
      stop_following: "Stop Following #%{tag}"
      followed_by_people:
        zero: "followed by nobody"
        one: "followed by one person"
        other: "followed by %{count} people"
      none: "The empty tag does not exist!"
  tag_followings:
    create:
      success: "Hooray!  You're now following #%{name}."
      failure: "Failed to follow #%{name}.  Are you already following it?"
      none: "You cannot follow a blank tag!"
    destroy:
      success: "Alas! You aren't following #%{name} anymore."
      failure: "Failed to stop following #%{name}. Maybe you already stopped following it?"

  streams:
    community_spotlight_stream: "Community Spotlight"
    aspects_stream: "Aspects"
    mentioned_stream: "@Mentions"
    followed_tags_stream: "#Followed Tags"

    mentions:
      title: "@Mentions"
      contacts_title: "People who mentioned you"

    comment_stream:
      title: "Commented Posts"
      contacts_title: "People whose posts you commented on"

    like_stream:
      title: "Like Stream"
      contacts_title: "People whose posts you like"

    followed_tag:
      title: "#Followed Tags"
      contacts_title: "People who dig these tags"
      add_a_tag: "Add a tag"
      follow: "Follow"

    tags:
      title: "Posts tagged: %{tags}"
      contacts_title: "People who dig this tag"
      tag_prefill_text: "The thing about %{tag_name} is... "

    public:
      title: "Public Activity"
      contacts_title: "Recent Posters"

    multi:
      title: "Stream"
      contacts_title: "People in your Stream"

    aspects:
      title: "My Aspects"

    activity:
      title: "My Activity"
  users:
    edit:
      export_data: "Export data"
      photo_export_unavailable: "Photo exporting currently unavailable"
      close_account_text: "Close account"
      change_language: "Change language"
      change_password: "Change password"
      change_email: "Change email"
      new_password: "New password"
      current_password: "Current password"
      current_password_expl: "the one you sign in with..."
      character_minimum_expl: "must be at least six characters"
      download_xml: "download my xml"
      download_photos: "download my photos"
      your_handle: "Your diaspora* ID"
      your_email: "Your email"
      edit_account: "Edit account"
      receive_email_notifications: "Receive email notifications when:"
      started_sharing: "someone starts sharing with you"
      someone_reported: "someone sent a report"
      mentioned: "you are mentioned in a post"
      liked: "someone likes your post"
      reshared: "someone reshares your post"
      comment_on_post: "someone comments on your post"
      also_commented: "someone comments on a post you've commented on"
      private_message: "you receive a private message"
      change: "Change"
      email_awaiting_confirmation: "We have sent you an activation link to %{unconfirmed_email}. Until you follow this link and activate the new address, we will continue to use your original address %{email}."
      stream_preferences: "Stream preferences"
      show_community_spotlight: "Show Community Spotlight in stream"
      show_getting_started: 'Show Getting Started hints'
      getting_started: 'New user preferences'
      following: "Sharing settings"
      auto_follow_back: "Automatically share with users who start sharing with you"
      auto_follow_aspect: "Aspect for automatically added contacts:"

      close_account:
        dont_go: "Hey, please don't go!"
        make_diaspora_better: "We want you to help us make diaspora* better, so you should help us out instead of leaving. If you do want to leave, we want you to know what happens next."
        mr_wiggles: 'Mr Wiggles will be sad to see you go'
        what_we_delete: "We will delete all of your posts and profile data as soon as humanly possible. Your comments will hang around, but they would be associated with your diaspora* ID instead of your name."
        locked_out: "You will get signed out and locked out of your account."
        lock_username: "This will lock your username if you decided to sign back up."
        no_turning_back: "Currently, there is no turning back."
        if_you_want_this: "If you really want this, type in your password below and click 'Close Account'"

    privacy_settings:
      title: "Privacy Settings"
      ignored_users: "Ignored Users"
      stop_ignoring: "Stop ignoring"

    destroy:
      success: "Your account has been locked.  It may take 20 minutes for us to finish closing your account.  Thank you for trying diaspora*."
      no_password: "Please enter your current password to close your account."
      wrong_password: "The entered password didn't match your current password."
    getting_started:
      well_hello_there: "Well, hello there!"
      community_welcome: "diaspora*'s community is happy to have you aboard!"

      awesome_take_me_to_diaspora: "Awesome! Take me to diaspora*"

      who_are_you: "Who are you?"
      connect_to_facebook: "We can speed things up a bit by %{link} to diaspora*. This will pull your name and photo, and enable cross-posting."
      connect_to_facebook_link: "hooking up your Facebook account"

      what_are_you_in_to: "What are you into?"
      hashtag_explanation: "Hashtags allow you to talk about and follow your interests.  They're also a great way to find new people on diaspora*."
      hashtag_suggestions: "Try following tags like #art, #movies, #gif, etc."

      saved: "Saved!"

    update:
      password_changed: "Password changed.  You can now log in with your new password."
      password_not_changed: "Password change failed"

      language_changed: "Language changed"
      language_not_changed: "Language change failed"

      settings_updated: "Settings updated"
      settings_not_updated: "Settings update failed"

      email_notifications_changed: "Email notifications changed"
      unconfirmed_email_changed: "Email changed. Needs activation."
      unconfirmed_email_not_changed: "Email change failed"
      follow_settings_changed: "Follow settings changed"
      follow_settings_not_changed: "Follow settings change failed."
    public:
      does_not_exist: "User %{username} does not exist!"
    confirm_email:
      email_confirmed: "Email %{email} activated"
      email_not_confirmed: "Email could not be activated. Wrong link?"

  will_paginate:
    previous_label: "&laquo; previous"
    next_label: "next &raquo;"

  webfinger:
    fetch_failed: "failed to fetch webfinger profile for %{profile_url}"
    hcard_fetch_failed: "there was a problem fetching the hcard for %{account}"
    xrd_fetch_failed: "there was an error getting the xrd from account %{account}"
    not_enabled: "webfinger does not seem to be enabled for %{account}'s host"
    no_person_constructed: "No person could be constructed from this hcard."

  simple_captcha:
    placeholder: "Enter the image value"
    label: "Enter the code in the box:"
    message:
      default: "The secret code did not match with the image"
      user: "The secret image and code were different"
      failed: "Human verification failed"<|MERGE_RESOLUTION|>--- conflicted
+++ resolved
@@ -971,10 +971,7 @@
       enter_password_again: "Enter the same password as before"
       hey_make: "make<br/>something."
       diaspora: "freedom. privacy. fun."
-<<<<<<< HEAD
-=======
       about: "librenet* is part of diaspora*, an open source, decentralized social network where you are in control. On librenet* you are not a product and we do not sell your data to anyone. It's community supported and has no advertisements. Join us!"
->>>>>>> 498d528e
       sign_up: "SIGN UP"
       email: "EMAIL"
       username: "USERNAME"
