#   Copyright (c) 2010-2011, Diaspora Inc.  This file is
#   licensed under the Affero General Public License version 3 or later.  See
#   the COPYRIGHT file.

# Sample localization file for English. Add more files in this directory for other locales.
# See http://github.com/svenfuchs/rails-i18n/tree/master/rails%2Flocale for starting points.

en:
  settings: "Settings"
  profile: "Profile"
  account: "Account"
  privacy: "Privacy"
  _services: "Services"
  _applications: "Applications"
  _help: "Help"
  ok: "OK"
  cancel: "Cancel"
  delete: "Delete"
  username: "Username"
  email: "Email"
  are_you_sure: "Are you sure?"
  are_you_sure_delete_account: "Are you sure you want to close your account? This can’t be undone!"
  fill_me_out: "Fill me out"
  public: "Public"
  limited: "Limited"
  search: "Search"
  nsfw: "NSFW"
  find_people: "Find people or #tags"
  more: "More"
  all_aspects: "All aspects"
  no_results: "No results found"
  _contacts: "Contacts"
  _terms: "Terms"
  _statistics: "Statistics"

  # For reference translation; the real ActiveRecord English transations are actually
  # in the en-US, en-GB, and en-AU yml files.
  activerecord:
    errors:
      models:
        user:
          attributes:
            person:
              invalid: "is invalid."
            username:
              taken: "is already taken."
              invalid: "is invalid. We only allow letters, numbers, and underscores."
            email:
              taken: "is already taken."
        person:
          attributes:
            diaspora_handle:
              taken: "is already taken."
        contact:
          attributes:
            person_id:
              taken: "must be unique among this user’s contacts."
        request:
          attributes:
            from_id:
              taken: "is a duplicate of a pre-existing request."
        reshare:
          attributes:
            root_guid:
              taken: "That good, eh?  You've already reshared that post!"
        poll:
          attributes:
            poll_answers:
              not_enough_poll_answers: "Not enough poll options provided."
        poll_participation:
          attributes:
            poll:
              already_participated: "You’ve already participated in this poll!"
  error_messages:
    helper:
      correct_the_following_errors_and_try_again: "Correct the following errors and try again."
    need_javascript: "This website requires JavaScript to function properly. If you disabled JavaScript, please enable it and refresh this page."
    csrf_token_fail: "The CSRF token is invalid. Please sign in and try again."

  admins:
    admin_bar:
      pages: "Pages"
      dashboard: "Dashboard"
      user_search: "User search"
      weekly_user_stats: "Weekly user stats"
      pod_stats: "Pod stats"
      report: "Reports"
      sidekiq_monitor: "Sidekiq monitor"
      pod_network: "Pod network"
    dashboard:
      pod_status: "Pod status"
      fetching_diaspora_version: "Determining latest diaspora* version..."
    user_search:
      you_currently:
        zero: "You currently have no invites left %{link}"
        one: "You currently have one invite left %{link}"
        other: "You currently have %{count} invites left %{link}"
      view_profile: "View profile"
      add_invites: "Add invites"
      close_account: "Close account"
      lock_account: "Lock account"
      unlock_account: "Unlock account"
      are_you_sure: "Are you sure you want to close this account?"
      are_you_sure_lock_account: "Are you sure you want to lock this account?"
      are_you_sure_unlock_account: "Are you sure you want to unlock this account?"
      account_closing_scheduled: "The account of %{name} is scheduled to be closed. It will be processed in a few moments..."
      account_locking_scheduled: "The account of %{name} is scheduled to be locked. It will be processed in a few moments..."
      account_unlocking_scheduled: "The account of %{name} is scheduled to be unlocked. It will be processed in a few moments..."
      email_to: "Email to invite"
      invite: "Invite"
      under_13: "Show users that are under 13 (COPPA)"
      users:
        zero: "%{count} users found"
        one: "%{count} user found"
        other: "%{count} users found"
    user_entry:
      id: "ID"
      guid: "GUID"
      email: "Email"
      diaspora_handle: "diaspora* handle"
      last_seen: "Last seen"
      account_closed: "Account closed"
      nsfw: "#nsfw"
      unknown: "Unknown"
      invite_token: "Invite token"
      'yes': "Yes"
      'no': "No"
    weekly_user_stats:
      current_server: "Current server date is %{date}"
      amount_of:
        zero: "Number of new users this week: none"
        one: "Number of new users this week: %{count}"
        other: "Number of new users this week: %{count}"
    stats:
      week: "Week"
      2weeks: "2 weeks"
      month: "Month"
      daily: "Daily"
      usage_statistic: "Usage statistics"
      go: "Go"
      display_results: "Displaying results from the <b>%{segment}</b> segment"
      posts:
        zero: "%{count} posts"
        one: "%{count} post"
        other: "%{count} posts"
      comments:
        zero: "%{count} comments"
        one: "%{count} comment"
        other: "%{count} comments"
      shares:
        zero: "%{count} shares"
        one: "%{count} share"
        other: "%{count} shares"
      users:
        zero: "%{count} users"
        one: "%{count} user"
        other: "%{count} users"
      current_segment: "The current segment is averaging <b>%{post_yest}</b> posts per user, from <b>%{post_day}</b>"
      50_most: "50 most popular tags"
      tag_name: "Tag name: <b>%{name_tag}</b> Count: <b>%{count_tag}</b>"
    pods:
      pod_network: "Pod network"
  aspects:
    edit:
      confirm_remove_aspect: "Are you sure you want to delete this aspect?"
      rename: "Rename"
      aspect_list_is_visible: "Contacts in this aspect are able to see each other."
      aspect_list_is_not_visible: "Contacts in this aspect are not able to see each other."
      update: "Update"
      updating: "Updating"
    no_contacts_message:
      you_should_add_some_more_contacts: "You should add some more contacts!"
      try_adding_some_more_contacts: "You can search or %{invite_link} more contacts."
      invite_link_text: "invite"
      or_spotlight:  "Or you can share with %{link}"
      community_spotlight: "Community spotlight"
    aspect_listings:
      add_an_aspect: "+ Add an aspect"
    destroy:
      success: "%{name} was successfully removed."
      success_auto_follow_back: "%{name} was successfully removed. You used this aspect to automatically follow back users. Check your user settings to select a new auto follow back aspect."
      failure: "%{name} could not be removed."
    update:
      success: "Your aspect, %{name}, has been successfully edited."
      failure: "Your aspect, %{name}, had too long name to be saved."
    add_to_aspect:
      failure: "Failed to add contact to aspect."
      success: "Successfully added contact to aspect."
    seed:
      family: "Family"
      work: "Work"
      acquaintances: "Acquaintances"
      friends: "Friends"
    index:
      donate: "Donate"
<<<<<<< HEAD
      keep_pod_running: "Keep %{pod} running fast and buy servers their coffee fix with a donation!"
      keep_diaspora_running: "Keep diaspora* development fast with a monthly donation!"
      no_tags: "+ Find a tag to follow"
      unfollow_tag: "Stop following #%{tag}"
      handle_explanation: "This is your diaspora* ID. Like an email address, you can give this to people to reach you."
      no_contacts: "No contacts"
      post_a_message: "Post a message >>"
      people_sharing_with_you: "People sharing with you"

=======
      keep_pod_running: "Keep %{pod} running fast and buy servers their coffee fix with a monthly donation!"
>>>>>>> 1702cc1c
      welcome_to_diaspora: "Welcome to diaspora*, %{name}!"
      introduce_yourself: "This is your stream.  Jump in and introduce yourself."

      new_here:
        title: "Welcome new users"
        follow: "Follow %{link} and welcome new users to diaspora*!"
        learn_more: "Learn more"

      help:
        need_help: "Need help?"
        here_to_help: "The diaspora* community is here!"
        do_you: "Do you:"
        have_a_question: "... have a %{link}?"
        tag_question: "question"
        find_a_bug: "... find a %{link}?"
        tag_bug: "bug"
        feature_suggestion: "... have a %{link} suggestion?"
        tag_feature: "feature"
        tutorials_and_wiki: "%{faq}, %{tutorial} & %{wiki}: help for your first steps."
        tutorial_link_text: "Tutorials"
        any_problem: "Got a problem?"
        contact_podmin: "Contact the administrator of your pod!"
        mail_podmin: "Podmin email"
      services:
        heading: "Connect services"
        content: "You can connect the following services to diaspora*:"

    aspect_stream:
      stay_updated: "Stay updated"
      stay_updated_explanation: "Your main stream is populated with all of your contacts, tags you follow, and posts from some creative members of the community."
      make_something: "Make something"

  aspect_memberships:
    destroy:
      success: "Successfully removed person from aspect."
      failure: "Failed to remove person from aspect."
      no_membership: "Could not find the selected person in that aspect."
      forbidden: "You are not allowed to do that."
      invalid_statement: "Duplicate record rejected."

  bookmarklet:
    heading: "Bookmarklet"
    post_something: "Post to diaspora*"
    explanation: "Post to diaspora* from anywhere by bookmarking this link => %{link}."

  comments:
    create:
      error: "Failed to comment."
    new_comment:
      comment: "Comment"
      commenting: "Commenting..."

  contacts:
    index:
      start_a_conversation: "Start a conversation"
      add_a_new_aspect: "Add a new aspect"
      title: "Contacts"
      no_contacts: "Looks like you need to add some contacts!"
      no_contacts_message: "Check out %{community_spotlight}"
      community_spotlight: "Community spotlight"
      no_contacts_in_aspect: "You don't have any contacts in this aspect yet. Below is a list of your existing contacts which you can add to this aspect."
      my_contacts: "My contacts"
      all_contacts: "All contacts"
      only_sharing_with_me: "Only sharing with me"
      add_contact: "Add contact"
      user_search: "Contact search"
    spotlight:
      community_spotlight: "Community spotlight"
      suggest_member: "Suggest a member"
      no_members: "There are no members yet."

  conversations:
    index:
      conversations_inbox: "Conversations – Inbox"
      new_conversation: "New conversation"
      no_messages: "No messages"
      inbox: "Inbox"
      no_contacts: "You need to add some contacts before you can start a conversation"
    show:
      reply: "Reply"
      replying: "Replying..."
      hide: "Hide and mute conversation"
      delete: "Delete conversation"
      last_message: "Last message received %{timeago}"
    new:
      to: "To"
      subject: "Subject"
      subject_default: "No subject"
      message: "Message"
      send: "Send"
      sending: "Sending..."
    create:
      sent: "Message sent"
      fail: "Invalid message"
    new_conversation:
      fail: "Invalid message"
    destroy:
      delete_success: "Conversation successfully deleted"
      hide_success: "Conversation successfully hidden"
  date:
    formats:
      fullmonth_day: "%B %d"
      birthday: "%B %d"
      birthday_with_year: "%B %d %Y"

  help:
    title_header: "Help"
    tutorials: "tutorials"
    tutorial: "tutorial"
    irc: "IRC"
    wiki: "wiki"
    faq: "FAQ"
    markdown: "Markdown"
    here: "here"
    foundation_website: "diaspora* foundation website"
    third_party_tools: "Third-party tools"
    getting_started_tutorial: "”Getting started” tutorial series"
    getting_help:
      title: "Getting help"
      getting_started_q: "Help! I need some basic help to get me started!"
      getting_started_a: "You’re in luck. Try the %{tutorial_series} on our project site. It will take you step-by-step through the registration process and teach you all the basic things you need to know about using diaspora*."
      get_support_q: "What if my question is not answered in this FAQ? Where else can I get support?"
      get_support_a_website: "Visit our %{link}"
      get_support_a_tutorials: "Check out our %{tutorials}"
      get_support_a_wiki: "Search the %{link}"
      get_support_a_irc: "Join us on %{irc} (live chat)"
      get_support_a_faq: "Read our %{faq} page on wiki"
      get_support_a_hashtag: "Ask in a public post on diaspora* using the %{question} hashtag"
    account_and_data_management:
      title: "Account and data management"
      move_pods_q: "How do I move my seed (account) from one pod to another?"
      move_pods_a: "In the future you will be able to export your seed from a pod and import it on another, but this is not currently possible. You could always open a new account and add your contacts to aspects on that new seed, and ask them to add your new seed to their aspects."
      download_data_q: "Can I download a copy of all of my data contained in my seed (account)?"
      download_data_a: "Yes. At the bottom of the Account tab of your settings page you will find two buttons: one for downloading your data and one for downloading your photos."
      close_account_q: "How do I delete my seed (account)?"
      close_account_a: "Go to the bottom of your settings page and click the “Close account” button. You will be asked to enter your password to complete the process. Remember, if you close your account, you will <strong>never</strong> be able to re-register your username on that pod."
      data_visible_to_podmin_q: "How much of my information can my pod administrator see?"
      data_visible_to_podmin_a: "In short: everything. Communication between pods is always encrypted (using SSL and diaspora*’s own transport encryption), but the storage of data on pods is not encrypted. If they wanted to, the database administrator for your pod (usually the person running the pod) could access all your profile data and everything that you post (as is the case for most websites that store user data). This is why we give you the choice which pod you sign up to, so you can choose a pod whose admin you are happy to trust with your data. Running your own pod provides more privacy since you then control access to the database."
      data_other_podmins_q: "Can the administrators of other pods see my information?"
      data_other_podmins_a: "Once you are sharing with someone on another pod, any posts you share with them and a copy of your profile data are stored (cached) on their pod, and are accessible to that pod’s database administrator. When you delete a post or profile data it is deleted from your pod and a delete request is sent to any other pods where it had previously been stored. Your images are never stored on any pod but your own; only links to them are transmitted to other pods."
    aspects:
      title: "Aspects"
      what_is_an_aspect_q: "What is an aspect?"
      what_is_an_aspect_a: "Aspects are the way you group your contacts on diaspora*. An aspect is one of the faces you show to the world. It might be who you are at work, or who you are to your family, or who you are to your friends in a club you belong to."
      who_sees_post_q: "When I post to an aspect, who sees it?"
      who_sees_post_a: "If you make a limited post, it will only be visible to the people you had placed in that aspect (or aspects, if it is made to multiple aspects) before making the post. Contacts you have who aren’t in the aspect have no way of seeing the post. Limited posts will never be visible to anyone who you haven’t placed into one of your aspects."
      contacts_know_aspect_q: "Do my contacts know which aspects I have put them in?"
      contacts_know_aspect_a: "No. They cannot see the name of the aspect under any circumstances."
      person_multiple_aspects_q: "Can I add a person to multiple aspects?"
      person_multiple_aspects_a: "Yes. Go to your contacts page and click on “My contacts”. For each contact you can use the menu on the right to add them to (or remove them from) as many aspects as you want. Or you can add them to a new aspect (or remove them from an aspect) by clicking the aspect selector button on their profile page. Or you can even just move the pointer over their name where you see it in the stream, and a “hovercard” will appear. You can change the aspects they are in right there."
      contacts_visible_q: "What does “make contacts in this aspect visible to each other” mean?"
      contacts_visible_a: "If you check this option then contacts from that aspect will be able to see who else is in it, in the “Contacts” tab on your profile page. It’s best to select this option only if the contacts in that aspect all know each other, for example if the aspect is for a club or society you belong to. They still won’t be able to see what the aspect is called."
      remove_notification_q: "If I remove someone from an aspect, or all of my aspects, are they notified of this?"
      remove_notification_a: "No. They are also not notified if you add them to more aspects, when you are already sharing with them."
      change_aspect_of_post_q: "Once I have posted something, can I change the aspect(s) that can see it?"
      change_aspect_of_post_a: "No, but you can always make a new post with the same content and post it to a different aspect."
      post_multiple_aspects_q: "Can I post content to multiple aspects at once?"
      post_multiple_aspects_a: "Yes. When you are making a post, use the aspect selector button to select or deselect aspects. “All aspects” is the default setting. Your post will be visible to all the aspects you select. You could also select the aspects you want to post to in the side-bar. When you post, the aspect(s) that you have selected in the list on the left will automatically be selected in the aspect selector when you start to make a new post."
      restrict_posts_i_see_q: "Can I restrict the posts in my stream to just those from certain aspects?"
      restrict_posts_i_see_a: "Yes. Click “My aspects” in the side-bar and then click individual aspects in the list to select or deselect them. Only the posts by people in the selected aspects will appear in your stream."
      rename_aspect_q: "How do I rename an aspect?"
      rename_aspect_a: "Click “My aspects” in the side-bar from a stream view and click the pencil icon by the aspect you want to rename, or go to your Contacts page and select the relevant aspect. Then click the edit icon next to the aspect name at the top of this page, change the name and press “Update”."
      delete_aspect_q: "How do I delete an aspect?"
      delete_aspect_a: "Click “My aspects” in the side-bar from a stream view and click the pencil icon by the aspect you want to delete, or go to your Contacts page and select the relevant aspect. Then click the trash icon in the top right of the page."
    chat:
      title: "Chat"
      contacts_page: "contacts page"
      add_contact_roster_q: "How do I chat with someone in diaspora*?"
      add_contact_roster_a: "First, you need to enable chat for one of the aspects that person is in. To do so, go to the %{contacts_page}, select the aspect you want and click on the chat icon to enable chat for the aspect. %{toggle_privilege} You could, if you prefer, create a special aspect called “Chat” and add the people you want to chat with to that aspect. Once you’ve done this, open the chat interface and select the person you want to chat with."
    mentions:
      title: "Mentions"
      what_is_a_mention_q: "What is a “mention”?"
      what_is_a_mention_a: "A mention is a link to a person’s profile page that appears in a post. When someone is mentioned they receive a notification that calls their attention to the post."
      how_to_mention_q: "How do I mention someone when making a post?"
      how_to_mention_a: "Type the “@” sign and start typing their name. A drop-down menu should appear to let you select them more easily. Note that it is only possible to mention people you have added to an aspect."
      mention_in_comment_q: "Can I mention someone in a comment?"
      mention_in_comment_a: "No, not currently."
      see_mentions_q: "Is there a way to see the posts in which I have been mentioned?"
      see_mentions_a: "Yes, click “@Mentions” in the left-hand column on your home page."
    pods:
      title: "Pods"
      what_is_a_pod_q: "What is a pod?"
      what_is_a_pod_a: "A pod is a server running the diaspora* software and connected to the diaspora* network. “Pod” is a metaphor referring to pods on plants which contain seeds, in the way that a server contains a number of user accounts. There are many different pods. You can add friends from other pods and communicate with them. There’s no need to open an account on different pods! One is enough – in this way, you can think of a diaspora* pod as similar to an email provider. There are public pods, private pods, and with some effort you can even run your own."
      find_people_q: "I just joined a pod, how can I find people to share with?"
      find_people_a: "If you want to invite your friends to join diaspora*, use the invitation link or the email link in the side-bar. Follow #tags to discover others who share your interests, and add those who post things that interest you to an aspect. Shout out that you’re #newhere in a public post."
      use_search_box_q: "How do I use the search box to find particular individuals?"
      use_search_box_a: "If you know their full diaspora* ID (e.g. username@podname.org), you can find them by searching for it. If you are on the same pod you can search for just their username. Alternatively you can search for them by their profile name (the name you see on screen). If a search does not work the first time, try it again."
    posts_and_posting:
      title: "Posts and posting"
      stream_full_of_posts_q: "Why is my stream full of posts from people I don’t know and don’t share with?"
      stream_full_of_posts_a1: "Your stream is made up of three types of posts:"
      stream_full_of_posts_li1: "Posts by people you are sharing with, which come in two types: public posts and limited posts shared with an aspect that you are part of. To remove these posts from your stream, simply stop sharing with the person."
      stream_full_of_posts_li2: "Public posts containing one of the tags that you follow. To remove these, stop following that tag."
      stream_full_of_posts_li3: "Public posts by people listed in the community spotlight. These can be removed by unchecking the “Show community spotlight in stream?” option in the Account tab of your Settings."
      hide_posts_q: "How do I hide a post?"
      hide_posts_a: "If you point your mouse at the top of a post, an X appears on the right. Click it to hide the post and mute notifications about it. You can still see the post if you visit the profile page of the person who posted it."
      post_notification_q: "How do I get notifications, or stop getting notifications, about a post?"
      post_notification_a: "You will find a bell icon next to the X at the top right of a post. Click this to enable or disable notifications for that post."
      post_report_q: "How do I report an offensive post?"
      post_report_a: "Click the alert triangle icon at the top right of the post to report it to your podmin. Enter a reason for reporting this post in the dialog box."
      character_limit_q: "What is the character limit for posts?"
      character_limit_a: "65,535 characters. That’s 65,395 more characters than you get on Twitter! ;)"
      char_limit_services_q: "What if I'm sharing my post with a connected service with a smaller character count?"
      char_limit_services_a: "In that case you should restrict your post to the smaller character count (140 in the case of Twitter; 1000 in the case of Tumblr), and the number of characters you have left to use is displayed when that service’s icon is highlighted. You can still post to these services if your post is longer than their limit, but the text will be truncated on those services with a link to the post on diaspora*."
      format_text_q: "How can I format the text in my posts (bold, italics, etc.)?"
      format_text_a: "By using a simplified system called %{markdown}. You can find the full Markdown syntax %{here}. The preview button is really helpful here, as you can see how your message will look before you share it."
      insert_images_q: "How do I insert images into posts?"
      insert_images_a: "Click the little camera icon to insert an image into a post. Press the camera icon again to add another photo, or you can select multiple photos to upload in one go."
      insert_images_comments_q: "Can I insert images into comments?"
      insert_images_comments_a1: "You cannot upload images into comments, but the following Markdown code"
      image_text: "image text"
      image_url: "image url"
      insert_images_comments_a2: "can be used to insert images from the web into comments as well as posts."
      size_of_images_q: "Can I customize the size of images in posts or comments?"
      size_of_images_a: "No. Images are resized automatically to fit the stream or single-post view. Markdown does not have a code for specifying the size of an image."
      embed_multimedia_q: "How do I embed a video, audio, or other multimedia content into a post?"
      embed_multimedia_a: "You can usually just paste the URL (e.g. http://www.youtube.com/watch?v=nnnnnnnnnnn ) into your post and the video or audio will be embedded automatically. The sites supported include: YouTube, Vimeo, SoundCloud, Flickr and a few more. diaspora* uses oEmbed for this feature. We’re supporting more media sources all the time. Remember to always post simple, full links – no shortened links; no operators after the base URL – and give it a little time before you refresh the page after posting for seeing the preview."
      post_location_q: "How do I add my location to a post?"
      post_location_a: "Click the pin icon next to the camera in the publisher. This will insert your location from OpenStreetMap. You can edit your location – you might only want to include the city you’re in rather than the specific street address."
      post_poll_q: "How do I add a poll to my post?"
      post_poll_a: "Click the graph icon to generate a poll. Type a question and at least two answers. Don’t forget to make your post public if you want everyone to be able to participate in your poll."
    private_posts:
      title: "Private posts"
      who_sees_post_q: "When I post a message to an aspect (i.e., a private post), who can see it?"
      who_sees_post_a: "Only logged-in diaspora* users you had placed in that aspect before making the private post can see it."
      can_comment_q: "Who can comment on or like my private post?"
      can_comment_a: "Only logged-in diaspora* users you had placed in that aspect before making the private post can comment on or like it."
      can_reshare_q: "Who can reshare my private post?"
      can_reshare_a: "Nobody. Private posts are not resharable. Logged-in diaspora* users in that aspect can potentially copy and paste it, however. It’s up to you whether you trust those people!"
      see_comment_q: "When I comment on or like a private post, who can see it?"
      see_comment_a: "Only the people that the post was shared with (the people who are in the aspects selected by the original poster) can see its comments and likes. "
    private_profiles:
      title: "Private profiles"
      who_sees_profile_q: "Who sees my private profile?"
      who_sees_profile_a: "Any logged-in user that you are sharing with (meaning, you have added them to one of your aspects). However, people following you, but whom you do not follow, will see only your public information."
      whats_in_profile_q: "What’s in my private profile?"
      whats_in_profile_a: "Your private profile contains your biography, location, gender, and birthday, if you have completed these sections. All this information is optional – it’s up to you whether you provide it. Logged-in users who you have added to your aspects are the only people who can see your private profile. When they visit your profile page they will also see the private posts that made to the aspect(s) they are in, mixed in with your public posts."
      who_sees_updates_q: "Who sees updates to my private profile?"
      who_sees_updates_a: "Anyone in your aspects sees changes to your private profile. "
    public_posts:
      title: "Public posts"
      who_sees_post_q: "When I post something publicly, who can see it?"
      who_sees_post_a: "Anyone using the internet can potentially see a post you mark public, so make sure you really do want your post to be public. It’s a great way of reaching out to the world."
      find_public_post_q: "How can other people find my public post?"
      find_public_post_a: "Your public posts will appear in the streams of anyone following you. If you included #tags in your public post, anyone following those tags will find your post in their streams. Every public post also has a specific URL that anyone can view, even if they’re not logged in – thus public posts may be linked to directly from Twitter, blogs, etc. Public posts may also be indexed by search engines."
      can_comment_reshare_like_q: "Who can comment on, reshare, or like my public post?"
      can_comment_reshare_like_a: "Any logged-in diaspora* user can comment on, reshare, or like your public post."
      see_comment_reshare_like_q: "When I comment on, reshare, or like a public post, who can see it?"
      see_comment_reshare_like_a: "Comments, likes, and reshares of public posts are also public. Any logged-in diaspora* user and anyone else on the internet can see your interactions with a public post."
      deselect_aspect_posting_q: "What happens when I deselect one or more aspects when making a public post?"
      deselect_aspect_posting_a: "Deselecting aspects does not affect a public post. It will still be public and will appear in the streams of all of your contacts. To make a post visible only to specific aspects, you need to select those aspects from the aspect selector under the publisher."
    public_profiles:
      title: "Public profiles"
      who_sees_profile_q: "Who sees my public profile?"
      who_sees_profile_a: "Any logged-in diaspora* user, as well as the wider internet, can see it. Each profile has a direct URL, so it may be linked to directly from outside sites. It may be indexed by search engines."
      whats_in_profile_q: "What’s in my public profile?"
      whats_in_profile_a: "Your public profile contains your name, the five tags you chose to describe yourself, and your photo, if you have completed these sections. All this information is optional – it’s up to you whether you provide it. You can make this profile information as identifiable or anonymous as you like. Your profile page also shows any public posts you have made."
      who_sees_updates_q: "Who sees updates to my public profile?"
      who_sees_updates_a: "Anyone can see changes if they visit your profile page."
      what_do_tags_do_q: "What do the tags on my public profile do?"
      what_do_tags_do_a: "They help people get to know you. Your profile picture will also appear on the left-hand side of those particular tag pages, along with anyone else who has them in their public profile."
    resharing_posts:
      title: "Resharing posts"
      reshare_public_post_aspects_q: "Can I reshare a public post to selected aspects?"
      reshare_public_post_aspects_a: "No, when you reshare a public post it automatically becomes one of your public posts. To share it with certain aspects, copy and paste the contents of the post into a new, limited post."
      reshare_private_post_aspects_q: "Can I reshare a private post to selected aspects?"
      reshare_private_post_aspects_a: "No, it is not possible to reshare any private post. This is to respect the intentions of the original poster, who shared it only with a particular group of people."
    sharing:
      title: "Sharing"
      add_to_aspect_q: "What happens when I add someone to one of my aspects, or when someone adds me to one of their aspects?"
      add_to_aspect_a1: "Let’s say that Amy adds Ben to an aspect, but Ben has not (yet) added Amy to an aspect:"
      add_to_aspect_li1: "Ben will receive a notification that Amy has “started sharing” with Ben."
      add_to_aspect_li2: "Amy will start to see Ben’s public posts in her stream."
      add_to_aspect_li3: "Amy will not see any of Ben’s private posts."
      add_to_aspect_li4: "Ben will not see Amy’s public or private posts in his stream."
      add_to_aspect_li5: "But if Ben goes to Amy’s profile page, then he will see the private posts that Amy makes to the aspect that she has placed him in (as well as her public posts, which anyone can see there)."
      add_to_aspect_li6: "Ben will be able to see Amy’s private profile (biography, location, gender, birthday)."
      add_to_aspect_li7: "Amy will appear under “Only sharing with me” on Ben’s contacts page."
      add_to_aspect_li8: "Amy will also be able to @mention Ben in a post."
      add_to_aspect_a2: "This is known as asymmetrical sharing. If and when Ben also adds Amy to an aspect then it would become mutual sharing, with both Amy’s and Ben’s public posts and relevant private posts appearing in each other’s streams, and Amy would be able to view Ben’s private profile. They would then also be able to send each other private messages."
      sharing_notification_q: "How do I know when someone starts sharing with me?"
      sharing_notification_a: "You should receive a notification each time someone starts sharing with you."
      only_sharing_q: "Who are the people listed under “Only sharing with me” on my contacts page?"
      only_sharing_a: "These are people that have added you to one of their aspects, but who are not (yet) in any of your aspects. In other words, they are sharing with you, but you are not sharing with them: you can think of this as them “following” you. If you add them to an aspect, they will then appear under that aspect and not under “Only sharing with me”. See above."
      list_not_sharing_q: "Is there a list of people whom I have added to one of my aspects, but who have not added me to one of theirs?"
      list_not_sharing_a: "No, but you can see whether or not someone is sharing with you by visiting their profile page. If they are, the button showing the aspect(s) in which you have placed them will be green; if not, it’ll be gray."
      see_old_posts_q: "When I add someone to an aspect, can they see older posts that I have already posted to that aspect?"
      see_old_posts_a: "No. They will only be able to see new posts to that aspect. They (and everyone else) can see your older public posts on your profile page, and they may also see them in their stream."
    tags:
      title: "Tags"
      what_are_tags_for_q: "What are tags for?"
      what_are_tags_for_a: "Tags are a way to categorize a post, usually by topic. Searching for a tag shows all posts, both public and private, with that tag that you have permission to see. This lets people who are interested in a given topic find public posts about it."
      tags_in_comments_q: "Can I put tags in comments or just in posts?"
      tags_in_comments_a: "A tag added to a comment will still appear as a link to that tag’s page, but it will not make that post (or comment) appear on that tag page. This only works for tags in posts."
      followed_tags_q: "What are “#Followed Tags” and how do I follow a tag?"
      followed_tags_a: "After searching for a tag you can click the button at the top of the tag’s page to “follow” that tag. It will then appear in your list of followed tags in the left-hand menu. Clicking one of your followed tags takes you to that tag’s page so you can see recent posts containing that tag. Click on #Followed Tags to see a stream of posts that include any one of your followed tags."
      people_tag_page_q: "Who are the people listed on the left-hand side of a tag page?"
      people_tag_page_a: "They are people who have listed that tag to describe themselves in their public profile."
      filter_tags_q: "How can I filter/exclude some tags from my stream?"
      filter_tags_a: "This is not yet available directly through diaspora*, but some %{third_party_tools} have been written that might provide this."
    keyboard_shortcuts:
      title: "Keyboard shortcuts"
      keyboard_shortcuts_q: "What keyboard shortcuts are available?"
      keyboard_shortcuts_a1: "In the stream view you can use the following keyboard shortcuts:"
      keyboard_shortcuts_li1: "j – Jump to the next post"
      keyboard_shortcuts_li2: "k – Jump to the previous post"
      keyboard_shortcuts_li3: "c – Comment on the current post"
      keyboard_shortcuts_li4: "l – Like the current post"
      keyboard_shortcuts_li5: "r – Reshare the current post"
      keyboard_shortcuts_li6: "m – Expand the current post"
      keyboard_shortcuts_li7: "o – Open the first link in the current post"
      keyboard_shortcuts_li8: "Ctrl+Enter – Send the message you are writing"
    miscellaneous:
      title: "Miscellaneous"
      back_to_top_q: "Is there a quick way to go back to the top of a page after I scroll down?"
      back_to_top_a: "Yes. After scrolling down a page, click on the grey arrow that appears in the bottom right-hand corner of your browser window."
      photo_albums_q: "Are there photo or video albums?"
      photo_albums_a: "No, not currently. However you can view a person’s uploaded pictures under the Photos tab of their profile page."
      subscribe_feed_q: "Can I subscribe to someone’s public posts with a feed reader?"
      subscribe_feed_a: "Yes, but this is still not a polished feature and the formatting of the results is still pretty rough. If you want to try it anyway, go to someone’s profile page and click the feed button in your browser, or you can copy the profile URL (e.g. https://podname.org/people/somenumber) and paste it into a feed reader. The resulting feed address looks like this: https://podname.org/public/username.atom – diaspora* uses Atom rather than RSS."
      diaspora_app_q: "Is there a diaspora* app for Android or iOS?"
      diaspora_app_a: "There have been several Android apps in development by community members. Some are long-abandoned projects and so do not work well with the current version of diaspora*. Don’t expect much from these apps at the moment. There is currently no app for iOS. The best way to access diaspora* from your mobile device is through a browser, because we’ve designed a mobile version of the site which should work well on all devices, although it does not yet have complete functionality."

  home:
    default:
      headline: "Welcome to %{pod_name}"
      byline: "The online social world where you are in control"
      be_who_you_want_to_be: "Be who you want to be"
      be_who_you_want_to_be_info: "A lot of networks insist that you use your real identity. Not diaspora*. Here you can choose who you want to be, and share as much or as little about yourself as you want. It really is up to you how you want to interact with other people."
      choose_your_audience: "Choose your audience"
      choose_your_audience_info: "diaspora*’s aspects allow you to share with just those people you want to. You can be as public or as private as you like. Share a funny photo with the whole world, or a deep secret just with your closest friends. You’re in control."
      own_your_data: "Own your own data"
      own_your_data_info: "Many networks use your data to make money by analysing your interactions and using this information to advertise things to you. diaspora* doesn’t use your data for any purpose other than allowing you to connect and share with others."
    podmin:
      headline: "Welcome, friend."
      byline: "You’re about to change the Internet. Let’s get you set up, shall we?"
      configure_your_pod: "Configure your pod"
      create_an_account: "Create an account"
      make_yourself_an_admin: "Make yourself an admin"
      update_your_pod: "Update your pod"
      getting_help: "Getting help"
      contribute: "Contribute"
      configuration_info: "Open %{database_path} and %{diaspora_path} in your favourite text editor and carefully review them, they are extensively commented."
      create_an_account_info: "%{sign_up_link} for a new account."
      make_yourself_an_admin_info: "You can find instructions in the %{wiki}. This should add an “%{admin_dashboard}” link to your user menu in the header when you are logged in. It gives you stuff like user search and stats for your pod."
      update_your_pod_info: "You can find %{update_instructions}."
      update_instructions: "update instructions in the diaspora* wiki"
      getting_help_info: "We listed some %{faq} including some additional tips and tricks and solutions for the most common problems. Also feel free to %{irc}."
      faq_for_podmins: "FAQ for pod maintainers in our wiki"
      contact_irc: "contact us on IRC"
      contribute_info: "Make diaspora* even better! If you find any bugs please %{report_bugs}."
      report_bugs: "report them"

  invitation_codes:
    not_valid: "That invite code is no longer valid"
    already_logged_in: "You have been invited by %{inviter} to join this pod but you are already logged in."

  invitations:
    create:
      sent: "Invitations have been sent to: %{emails}"
      rejected: "The following email addresses had problems: %{emails}"
      no_more: "You have no more invitations."
      empty: "Please enter at least one email address."
      note_already_sent: "Invitations have already been sent to: %{emails}"
      closed: "Invitations are closed on this diaspora* pod."
    new:
      language: "Language"
      invite_someone_to_join: "Invite someone to join diaspora*!"
      comma_separated_plz: "You can enter multiple email addresses separated by commas."
      send_an_invitation: "Send an invitation"
      sending_invitation: "Sending invitation..."
      paste_link: "Share this link with your friends to invite them to diaspora*, or email them the link directly."
      codes_left:
        zero:  "No invites left on this code"
        one:  "One invite left on this code"
        other:  "%{count} invites left on this code"

  layouts:
    header:
      profile: "Profile"
      settings: "Settings"
      logout: "Log out"
      code: "Code"
      toggle_navigation: "Toggle navigation"
    application:
      powered_by: "Powered by diaspora*"
      whats_new: "What’s new?"
      statistics_link: "Pod statistics"
      toggle: "Toggle mobile"
      public_feed: "Public diaspora* feed for %{name}"
      back_to_top: "Back to top"
      source_package: "Download the source code package"
      be_excellent: "Be excellent to each other! ♥"

  likes:
    create:
      error: "Failed to like."
    destroy:
      error: "Failed to unlike."

  notifications:
    started_sharing:
      zero: "%{actors} started sharing with you."
      one: "%{actors} started sharing with you."
      other: "%{actors} started sharing with you."
    private_message:
      zero: "%{actors} sent you a message."
      one: "%{actors} sent you a message."
      other: "%{actors} sent you a message."
    comment_on_post:
      zero: "%{actors} commented on your post %{post_link}."
      one: "%{actors} commented on your post %{post_link}."
      other: "%{actors} commented on your post %{post_link}."
    also_commented:
      zero: "%{actors} also commented on %{post_author}’s post %{post_link}."
      one: "%{actors} also commented on %{post_author}’s post %{post_link}."
      other: "%{actors} also commented on %{post_author}’s post %{post_link}."
    mentioned:
      zero: "%{actors} have mentioned you in the post %{post_link}."
      one: "%{actors} has mentioned you in the post %{post_link}."
      other: "%{actors} have mentioned you in the post %{post_link}."
    liked:
      zero: "%{actors} have liked your post %{post_link}."
      one: "%{actors} has liked your post %{post_link}."
      other: "%{actors} have liked your post %{post_link}."
    reshared:
      zero: "%{actors} have reshared your post %{post_link}."
      one: "%{actors} has reshared your post %{post_link}."
      other: "%{actors} have reshared your post %{post_link}."
    post: "post"
    also_commented_deleted:
      zero: "%{actors} commented on a deleted post."
      one: "%{actors} commented on a deleted post."
      other: "%{actors} commented on a deleted post."
    liked_post_deleted:
      zero: "%{actors} liked your deleted post."
      one: "%{actors} liked your deleted post."
      other: "%{actors} liked your deleted post."
    reshared_post_deleted:
      zero: "%{actors} reshared your deleted post."
      one: "%{actors} reshared your deleted post."
      other: "%{actors} reshared your deleted post."
    mentioned_deleted:
      zero: "%{actors} mentioned you in a deleted post."
      one: "%{actors} mentioned you in a deleted post."
      other: "%{actors} mentioned you in a deleted post."
    index:
      notifications: "Notifications"
      mark_all_as_read: "Mark all as read"
      mark_all_shown_as_read: "Mark all shown as read"
      mark_read: "Mark read"
      mark_unread: "Mark unread"
      show_all: "Show all"
      show_unread: "Show unread"
      all_notifications: "All notifications"
      also_commented: "Also commented"
      comment_on_post: "Comment on post"
      liked: "Liked"
      mentioned: "Mentioned"
      reshared: "Reshared"
      started_sharing: "Started sharing"
      no_notifications: "You don't have any notifications yet."
      and_others:
        zero: "and nobody else"
        one: "and one more"
        other: "and %{count} others"
      and: "and"

  notifier:
    a_post_you_shared: "a post."
    a_private_message: "There’s a new private message in diaspora* for you to check out."
    a_limited_post_comment: "There’s a new comment on a limited post in diaspora* for you to check out."
    email_sent_by_diaspora: "This email was sent by %{pod_name}. If you'd like to stop getting emails like this,"
    click_here: "Click here"
    hello: "Hello %{name}!"
    thanks: "Thanks,"
    to_change_your_notification_settings: "to change your notification settings"
    single_admin:
        subject: "A message about your diaspora* account:"
        admin: "Your diaspora* administrator"
    started_sharing:
        subject: "%{name} started sharing with you on diaspora*"
        sharing: "has started sharing with you!"
        view_profile: "View %{name}’s profile"
    comment_on_post:
        limited_subject: "There's a new comment on one of your posts"
        reply: "Reply or view %{name}’s post >"
    also_commented:
        limited_subject: "There's a new comment on a post you commented"
    mentioned:
        subject: "%{name} has mentioned you on diaspora*"
        limited_post: "You were mentioned in a limited post."
    private_message:
        subject: "There’s a new private message for you"
        reply_to_or_view: "Reply to or view this conversation >"
    liked:
        liked: "%{name} liked your post"
        limited_post: "%{name} liked your limited post"
        view_post: "View post >"
    reshared:
        reshared: "%{name} reshared your post"
        view_post: "View post >"
    confirm_email:
        subject: "Please activate your new email address %{unconfirmed_email}"
        click_link: "To activate your new email address %{unconfirmed_email}, please follow this link:"
    csrf_token_fail:
      subject: "We received an unauthorized request from your account, %{name}"
      body: |-
        Hello %{name},

        diaspora* has detected an attempt to access your session which might be unauthorised. To avoid any chance of your data being compromised, you have been signed out. Don’t worry; you can safely sign in again now.

        A request has been made using a incorrect or missing CSRF token. This might be completely innocent, but it could be a cross-site request forgery (CSRF) attack.

        This could have been caused by:

          - An add-on manipulating the request or making requests without the token;
          - A tab left open from a past session;
          - Another website making requests, with or without your permission;
          - Various other external tools;
          - Malicious code trying to access your data.

        For more information on CSRF see [%{link}](%{link}).

        If you see this message repeatedly, please check the points above, including any browser add-ons.

        Thank you,
        The diaspora* email robot!
    report_email:
        type:
          post: "post"
          comment: "comment"
        subject: "A new %{type} was marked as offensive"
        body: |-
          Hello,

          the %{type} with ID %{id} was marked as offensive.

          Reason: %{reason}

          [%{url}][1]

          Please review as soon as possible!


          Cheers,

          The diaspora* email robot!

          [1]: %{url}
    export_email:
      subject: "Your personal data is ready for download, %{name}"
      body: |-
        Hello %{name},

        Your data has been processed and is ready for download by following [this link](%{url}).

        Cheers,

        The diaspora* email robot!
    export_failure_email:
      subject: "We’re sorry, there was an issue with your data, %{name}"
      body: |-
        Hello %{name}

        We’ve encountered an issue while processing your personal data for download.
        Please try again!

        Sorry,

        The diaspora* email robot!
    export_photos_email:
      subject: "Your photos are ready for download, %{name}"
      body: |-
        Hello %{name},

        Your photos have been processed and are ready for download by following [this link](%{url}).

        Cheers,

        The diaspora* email robot!
    export_photos_failure_email:
      subject: "There was an issue with your photos, %{name}"
      body: |-
        Hello %{name}

        We’ve encountered an issue while processing your photos for download.
        Please try again!

        Sorry,

        The diaspora* email robot!
    invited_you: "%{name} invited you to diaspora*"
    invite:
      message: |-
        Hello!

        You have been invited to join librenet*, a greek node of diaspora*, a social networking world where you have control.

        Click this link to get started

        [%{invite_url}][1]

        Or you can add %{diaspora_id} to your contacts if you already have an account.


        Love ❤

        The librenet* email robot!

        P.S.: Just in case you don't know (yet) what diaspora* is, [here][2] is the answer!

        [1]: %{invite_url}
        [2]: %{diasporafoundation_url}
    remove_old_user:
      subject: "Your diaspora* account has been flagged for removal due to inactivity"
      body: |-
        Hello,

        It looks as though you no longer want your account at %{pod_url}, as you haven’t used it for %{after_days} days. To ensure our active users get the best performance from this diaspora* pod, we’d like to remove unwanted accounts from our database.

        We’d love you to stay part of diaspora*’s community, and you’re welcome to keep your account live if you want to.

        If you want to keep your account live, all you need to do is to sign in to your account before %{remove_after}. When you sign in, take a moment to have a look around diaspora*. It has changed a lot since you last looked in, and we think you’ll like the improvements we’ve made. Follow some #tags to find content you love.

        Sign in here: %{login_url}. If you’ve forgotten your sign-in details, you can ask for a reminder on that page.

        Hoping to see you again,

        The diaspora* email robot!
  api:
    openid_connect:
      authorizations:
        new:
          redirection_message: "Are you sure you want to give access to %{redirect_uri}?"
          access: "%{name} requires access to:"
          no_requirement: "%{name} requires no permissions"
          approve: "Approve"
          deny: "Deny"
          bad_request: "Missing client id or redirect URI"
          client_id_not_found: "No client with client_id %{client_id} with redirect URI %{redirect_uri} found"
        destroy:
          fail: "The attempt to revoke the authorization with ID %{id} failed"
      user_applications:
        index:
          edit_applications: "Applications"
          title: "Authorized applications"
          access: "%{name} has access to:"
          no_requirement: "%{name} requires no permissions"
        no_applications: "You have no authorized applications"
        revoke_autorization: "Revoke"
        tos: "See the application's terms of service"
        policy: "See the application's privacy policy"
      scopes:
        openid:
          name: "basic profile"
          description: "This allows the application to read your basic profile"
        sub:
          name: "sub"
          description: "This grants sub permissions to the application"
        aud:
          name: "aud"
          description: "This grants aud permissions to the application"
        name:
          name: "name"
          description: "This grants name permissions to the application"
        nickname:
          name: "nickname"
          description: "This grants nickname permissions to the application"
        profile:
          name: "extended profile"
          description: "This allows the application to read your extended profile"
        picture:
          name: "picture"
          description: "This grants picture permissions to the application"
        read:
          name: "read profile, stream and conversations"
          description: "This allows the application to read your stream, your conversations and your complete profile"
        write:
          name: "send posts, conversations and reactions"
          description: "This allows the application to send new posts, write conversations, and send reactions"
      error_page:
        title: "Oh! Something went wrong :("
        contact_developer: "You should contact the developer of the application and include the following detailed error message:"
        login_required: "You must first login before you can authorize this application"
        could_not_authorize: "The application could not be authorized"

  people:
    person:
      thats_you: "That’s you!"
    index:
      results_for: "Users matching %{search_term}"
      no_results: "Hey! You need to search for something."
      couldnt_find_them: "Couldn’t find them?"
      search_handle: "Use their diaspora* ID (username@pod.tld) to be sure to find your friends."
      send_invite: "Still nothing? Send an invite!"
      no_one_found: "...and no one was found."
      searching: "Searching, please be patient..."
      looking_for: "Looking for posts tagged %{tag_link}?"
    show:
      has_not_shared_with_you_yet: "%{name} has not shared any posts with you yet!"
      does_not_exist: "Person does not exist!"
      closed_account: "This account has been closed."
    profile_sidebar:
      bio: "Bio"
      location: "Location"
      gender: "Gender"
      born: "Birthday"
    add_contact:
      invited_by: "You were invited by"

  photos:
    create:
      runtime_error: "Photo upload failed.  Are you sure that your seatbelt is fastened?"
      integrity_error: "Photo upload failed.  Are you sure that was an image?"
      type_error: "Photo upload failed.  Are you sure an image was added?"
    destroy:
      notice: "Photo deleted."
    new_profile_photo:
      upload: "Upload a new profile photo!"

  polls:
    votes:
      zero: "%{count} votes so far"
      one: "%{count} vote so far"
      other: "%{count} votes so far"

  posts:
    presenter:
      title: "A post from %{name}"
    show:
      location: "Posted from: %{location}"
      forbidden: "You are not allowed to do that"
      photos_by:
        zero: "No photos by %{author}"
        one: "One photo by %{author}"
        other: "%{count} photos by %{author}"
      reshare_by: "Reshare by %{author}"

  report:
    title: "Reports overview"
    post_label: "<b>Post</b>: %{content}"
    comment_label: "<b>Comment</b>: %{data}"
    reported_label: "<b>Reported by</b> %{person}"
    reason_label: "Reason:"
    review_link: "Mark as reviewed"
    delete_link: "Delete item"
    reported_user_details: "Details on reported user"
    confirm_deletion: "Are you sure to delete the item?"
    not_found: "<u>The post/comment was not found. It seems that it was deleted by the user!</u>"
    status:
      destroyed: "The post was destroyed"
      failed: "Something went wrong"
    unreviewed_reports:
      zero: "There are no unreviewed reports."
      one: "There is one unreviewed report."
      other: "There are %{count} unreviewed reports."

  profiles:
    edit:
      basic: "My basic profile"
      extended: "My extended profile"
      settings: "Profile settings"
      extended_visibility_text: "Visibility of your extended profile:"
      public: "Public"
      limited: "Limited"
      basic_hint: "Every item in your profile is optional. Your basic profile will always be publicly visible."
      extended_hint: "Click the switch to set your extended profile data visibility. Public means it is visible to the internet, limited means only people who you share with will see this information."
      your_name: "Your name"
      first_name: "First name"
      last_name: "Last name"
      your_gender: "Your gender"
      your_birthday: "Your birthday"
      your_tags: "Describe yourself in 5 words"

      your_tags_placeholder: "Like #movies #kittens #travel #teacher #newyork"

      your_bio: "Your bio"
      your_location: "Your location"
      your_photo: "Your photo"
      update_profile: "Update profile"
      allow_search: "Allow for people to search for you within diaspora*"
      nsfw_explanation: "NSFW (“not safe for work”) is diaspora*’s self-governing community standard for content which may not be suitable to view while at work. If you plan to share such material frequently, please check this option so that everything you share will be hidden from people’s streams unless they choose to view them."
      nsfw_explanation2: "If you choose not to select this option, please add the #nsfw tag each time you share such material."
      nsfw_check: "Mark everything I share as NSFW"
    update:
      updated: "Profile updated"
      failed: "Failed to update profile"

  registrations:
    new:
      enter_email: "Enter your email address"
      enter_username: "Pick a username (only letters, numbers, and underscores)"
      enter_password: "Enter a password (six character minimum)"
      enter_password_again: "Enter the same password as before"
      sign_up: "Create account"
      email: "Email"
      username: "Username"
      password: "Password"
      password_confirmation: "Password confirmation"
      submitting: "Submitting..."
      terms: "By creating an account you accept the %{terms_link}."
      terms_link: "terms of service"
    create:
      success: "You’ve joined diaspora*!"
    closed: "Signups are closed on this diaspora* pod."
    invalid_invite: "The invite link you provided is no longer valid!"

  reshares:
    create:
      error: "Failed to reshare."
    reshare:
      reshared_via: "Reshared via"
      reshare_confirmation: "Reshare %{author}’s post?"
      deleted: "Original post deleted by author."
    comment_email_subject: "%{resharer}’s reshare of %{author}’s post"
  services:
    provider:
      facebook: "Facebook"
      tumblr: "Tumblr"
      twitter: "Twitter"
      wordpress: "WordPress"
    index:
      title: "Manage connected services"
      connect: "Connect"
      disconnect: "Disconnect"
      logged_in_as: "Logged in as %{nickname}."
      no_services_available: "There are no services available on this pod."
      not_logged_in: "Currently not logged in."
      really_disconnect: "Disconnect %{service}?"
      edit_services: "Edit services"
      services_explanation: "Connecting to third-party sharing services gives you the ability to publish your posts to them as you write them in diaspora*."
      share_to: "Share to %{provider}"
    create:
      success: "Authentication successful."
      failure: "Authentication failed."
      already_authorized: "A user with diaspora id %{diaspora_id} already authorized that %{service_name} account."
      read_only_access: "Access level is read-only, please try to authorize again later"
    destroy:
      success: "Successfully deleted authentication."
    failure:
      error: "There was an error connecting to that service"

  blocks:
    create:
      success: "All right, you won’t see that user in your stream again. #silencio!"
      failure: "I couldn’t ignore that user. #evasion"
    destroy:
      success: "Let’s see what they have to say! #sayhello"
      failure: "I couldn’t stop ignoring that user. #evasion"

  shared:
    aspect_dropdown:
      mobile_row_checked: "%{name} (remove)"
      mobile_row_unchecked: "%{name} (add)"
      toggle:
        one: "In %{count} aspect"
        other: "In %{count} aspects"
    publisher:
      formatWithMarkdown: "You can use %{markdown_link} to format your post"
      posting: "Posting..."
      share: "Share"
      upload_photos: "Upload photos"
      get_location: "Get your location"
      remove_location: "Remove location"
      whats_on_your_mind: "What’s on your mind?"
      discard_post: "Discard post"
      new_user_prefill:
        newhere: "newhere"
        hello: "Hey everyone, I’m #%{new_user_tag}. "
        i_like: "I’m interested in %{tags}. "
        invited_by: "Thanks for the invite, "
      poll:
        add_a_poll: "Add a poll"
    invitations:
      invites: "Invites"
      invite_your_friends: "Invite your friends"
      by_email: "Invite people by email"
      share_this: "Share this link via email, blog, or social networks!"
    public_explain:
      control_your_audience: "Control your audience"
      new_user_welcome_message: "Use #hashtags to classify your posts and find people who share your interests.  Call out awesome people with @Mentions"
      visibility_dropdown: "Use this dropdown to change visibility of your post.  (We suggest you make this first one public.)"
      title: "Set up connected services"
      share: "Share"
      outside: "Public messages will be available for others outside of diaspora* to see."
      logged_in: "Logged in to %{service}"
      manage: "Manage connected services"
      atom_feed: "Atom feed"
    stream_element:
      via: "Via %{link}"
      via_mobile: "Via mobile"
  status_messages:
    new:
      mentioning: "Mentioning: %{person}"
    create:
      success: "Successfully mentioned: %{names}"
    too_long: "Please make your status message fewer than %{count} characters. Right now it is %{current_length} characters"

  stream_helper:
    no_more_posts: "You have reached the end of the stream."
    no_posts_yet: "There are no posts yet."

  tags:
    show:
      tagged_people:
        zero: "No one tagged with %{tag}"
        one: "1 person tagged with %{tag}"
        other: "%{count} people tagged with %{tag}"
      follow: "Follow #%{tag}"
      stop_following: "Stop following #%{tag}"
      none: "The empty tag does not exist!"
    name_too_long: "Please make your tag name fewer than %{count} characters. Right now it is %{current_length} characters"

  tag_followings:
    manage:
      title: "Manage followed tags"
      no_tags: "You aren't following any tags."

  streams:
    community_spotlight_stream: "Community spotlight"
    aspects_stream: "Aspects"
    mentioned_stream: "@Mentions"
    followed_tags_stream: "#Followed tags"

    mentions:
      title: "@Mentions"

    comment_stream:
      title: "Commented posts"

    like_stream:
      title: "Like stream"

    followed_tag:
      title: "#Followed tags"
      add_a_tag: "Add a tag"
      follow: "Follow"
      all: "All tags"

    tags:
      title: "Posts tagged: %{tags}"

    public:
      title: "Public activity"

    multi:
      title: "Stream"

    aspects:
      title: "My aspects"
      all: "All aspects"

    activity:
      title: "My activity"
  users:
    edit:
      edit_account: "Edit account"
      change: "Change"
      your_handle: "Your diaspora* ID"
      your_email: "Your email"
      your_email_private: "Your email will never be seen by other users"
      change_email: "Change email"
      email_awaiting_confirmation: "We have sent you an activation link to %{unconfirmed_email}. Until you follow this link and activate the new address, we will continue to use your original address %{email}."
      change_password: "Change password"
      new_password: "New password"
      current_password: "Current password"
      current_password_expl: "the one you sign in with..."
      character_minimum_expl: "must be at least six characters"
      change_language: "Change language"
      change_color_theme: "Change color theme"
      close_account_text: "Close account"
      stream_preferences: "Stream preferences"
      show_community_spotlight: "Show “community spotlight” in stream"
      show_getting_started: "Show “getting started” hints"
      following: "Sharing settings"
      auto_follow_back: "Automatically share with users who start sharing with you"
      auto_follow_aspect: "Aspect for users you automatically share with:"
      default_post_visibility: "Default aspects selected for posting"
      receive_email_notifications: "Receive email notifications when:"
      started_sharing: "someone starts sharing with you"
      someone_reported: "someone sends a report"
      mentioned: "you are mentioned in a post"
      liked: "someone likes your post"
      reshared: "someone reshares your post"
      comment_on_post: "someone comments on your post"
      also_commented: "someone comments on a post you’ve commented on"
      private_message: "you receive a private message"
      download_export: "Download my profile"
      request_export: "Request my profile data"
      request_export_update: "Refresh my profile data"
      export_data: "Export data"
      export_in_progress: "We are currently processing your data. Please check back in a few moments."
      last_exported_at: "(Last updated at %{timestamp})"
      download_export_photos: "Download my photos"
      request_export_photos: "Request my photos"
      request_export_photos_update: "Refresh my photos"
      export_photos_in_progress: "We are currently processing your photos. Please check back in a few moments."

      close_account:
        dont_go: "Hey, please don’t go!"
        make_diaspora_better: "We’d love you to stay and help us make diaspora* better instead of leaving. If you really do want to leave, however, here’s what will happen next:"
        mr_wiggles: "Mr Wiggles will be sad to see you go"
        what_we_delete: "We will delete all of your posts and profile data as soon as possible. Your comments on other people’s posts will still appear, but they will be associated with your diaspora* ID rather than your name."
        locked_out: "You will get signed out and locked out of your account until it has been deleted."
        lock_username: "Your username will be locked. You will not be able to create a new account on this pod with the same ID."
        no_turning_back: "There is no turning back! If you’re really sure, enter your password below."

    privacy_settings:
      title: "Privacy settings"
      strip_exif: "Strip metadata such as location, author, and camera model from uploaded images (recommended)"
      ignored_users: "Ignored users"
      stop_ignoring: "Stop ignoring"
      no_user_ignored_message: "You are not currently ignoring any other user"

    destroy:
      success: "Your account has been locked. It may take 20 minutes for us to finish closing your account. Thank you for trying diaspora*."
      no_password: "Please enter your current password to close your account."
      wrong_password: "The entered password didn’t match your current password."

    getting_started:
      well_hello_there: "Well, hello there!"
      community_welcome: "diaspora*’s community is happy to have you aboard!"
      awesome_take_me_to_diaspora: "Awesome! Take me to diaspora*"
      who_are_you: "Who are you?"
      connect_to_facebook: "We can speed things up a bit by %{link} to diaspora*. This will pull your name and photo, and enable cross-posting."
      connect_to_facebook_link: "Hooking up your Facebook account"
      what_are_you_in_to: "What are you into?"
      hashtag_explanation: "Hashtags allow you to talk about and follow your interests.  They’re also a great way to find new people on diaspora*."
      hashtag_suggestions: "Try following tags like #art, #movies, #gif, etc."

    update:
      password_changed: "Password changed.  You can now log in with your new password."
      password_not_changed: "Password change failed"

      language_changed: "Language changed"
      language_not_changed: "Language change failed"

      settings_updated: "Settings updated"
      settings_not_updated: "Settings update failed"

      email_notifications_changed: "Email notifications changed"
      unconfirmed_email_changed: "Email changed. Needs activation."
      unconfirmed_email_not_changed: "Email change failed"
      follow_settings_changed: "Follow settings changed"
      follow_settings_not_changed: "Follow settings change failed."
      color_theme_changed: "Color theme successfully changed."
      color_theme_not_changed: "An error occurred while changing the color theme."
    public:
      does_not_exist: "User %{username} does not exist!"
    confirm_email:
      email_confirmed: "Email %{email} activated"
      email_not_confirmed: "Email could not be activated. Wrong link?"

  will_paginate:
    previous_label: "&laquo; previous"
    next_label: "next &raquo;"

  simple_captcha:
    placeholder: "Enter the image value"
    label: "Enter the code in the box:"
    message:
      default: "The secret code did not match with the image"
      user: "The secret image and code were different"
      failed: "Human verification failed"

  statistics:
    name: "Name"
    network: "Network"
    services: "Services"
    total_users: "Total users"
    active_users_halfyear: "Active users half year"
    active_users_monthly: "Active users monthly"
    local_posts: "Local posts"
    local_comments: "Local comments"
    version: "Version"
    registrations: "Registrations"
    enabled: "Available"
    disabled: "Not available"
    open: "Open"
    closed: "Closed"<|MERGE_RESOLUTION|>--- conflicted
+++ resolved
@@ -193,8 +193,7 @@
       friends: "Friends"
     index:
       donate: "Donate"
-<<<<<<< HEAD
-      keep_pod_running: "Keep %{pod} running fast and buy servers their coffee fix with a donation!"
+      keep_pod_running: "Keep %{pod} running fast and buy servers their coffee fix with a monthly donation!"
       keep_diaspora_running: "Keep diaspora* development fast with a monthly donation!"
       no_tags: "+ Find a tag to follow"
       unfollow_tag: "Stop following #%{tag}"
@@ -202,10 +201,6 @@
       no_contacts: "No contacts"
       post_a_message: "Post a message >>"
       people_sharing_with_you: "People sharing with you"
-
-=======
-      keep_pod_running: "Keep %{pod} running fast and buy servers their coffee fix with a monthly donation!"
->>>>>>> 1702cc1c
       welcome_to_diaspora: "Welcome to diaspora*, %{name}!"
       introduce_yourself: "This is your stream.  Jump in and introduce yourself."
 
