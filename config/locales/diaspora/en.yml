--- conflicted
+++ resolved
@@ -156,11 +156,9 @@
           'step_1':
               you_dont_have_any_photos: "You don't have any photos!  Go to the"
               page_to_upload_some:  "page to upload some."
-<<<<<<< HEAD
           edit_profile: "Edit your profile"
           define_aspects: "Define your aspects"
           connect_services: "Connect your services"
-=======
       update:
           password_changed: "Password Changed"
           password_not_changed: "Password Change Failed"
@@ -168,7 +166,6 @@
           language_not_changed: "Language Change Failed"
       public:
           does_not_exist: "User %{username} does not exist!"
->>>>>>> 1102fcd5
   comments:
       new_comment:
           comment: "Comment"
