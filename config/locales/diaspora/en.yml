#   Copyright (c) 2010, Diaspora Inc.  This file is
#   licensed under the Affero General Public License version 3 or later.  See
#   the COPYRIGHT file.

# Sample localization file for English. Add more files in this directory for other locales.
# See http://github.com/svenfuchs/rails-i18n/tree/master/rails%2Flocale for starting points.

en:

  settings: "Settings"
  profile: "Profile"
  account: "Account"
  _services: "Services"
  _photos: "photos"
  ok: "OK"
  cancel: "Cancel"
  delete: "Delete"  
  or: "or"
  ago: "ago"
  username: "Username"
  email: "Email"
  password: "Password"
  password_confirmation: "Password confirmation"
  are_you_sure: "Are you sure?"
  fill_me_out: "Fill me out"
  back: "Back"
  the_world: "the world"
  search: "Search"
  _home: "Home"
  _comments: "Comments"
  contacts:
    zero:   "no contacts"
    one:    "1 contact"
    few:    "%{count} contacts"
    other:  "%{count} contacts"
  new_requests:
    zero:   "no new requests"
    one:    "new request!"
    few:    "%{count} new requests!"
    other:  "%{count} new requests!"

  activemodel:
      errors:
          models:
              user:
                  attributes:
                      person:
                          invalid: "is invalid"
                      username:
                          taken: "is already taken"
                      email:
                          taken: "is already taken"
              person:
                  attributes:
                      diaspora_handle:
                          taken: "is already taken"
  application:
      helper:
          unknown_person: "unknown person"
          youtube_title:
              unknown: "Unknown Video Title"
  error_messages:
      helper:
          invalid_fields: "Invalid Fields"
          correct_the_following_errors_and_try_again: "Correct the following errors and try again."
  layouts:
      header:
        view_profile: "view profile"
        edit_profile: "edit profile"
        account_settings: "account settings"
        logout: "logout"
        blog: "blog"
        login: "login"
      application:
        powered_by: "POWERED BY DIASPORA*"
  shared:
      stream_element:
          show_comments: "show comments"
          hide_comments: "hide comments"
      publisher:
          posting: "Posting..."
          share: "Share"
          post_a_message_to: "Post a message to %{aspect}"
          make_public: "make public"
          share_with_all: "Share with all aspects"
          share_with: "Share with %{aspect}"
          all: "all"
          add_photos: "add photos"
          all_contacts: "all contacts"
          share_with_all: "share across all of your aspects"
      aspect_contacts:
          add_to: "add to %{aspect}"
          done_editing: "done editing"
<<<<<<< HEAD
          new_requests: "%{count} new requests!"
          new_request: "%{count} new request!"
          contacts: "contacts"
=======
          add_existing: "Add an existing contact"
          aspect_settings: "Aspect settings"
          remove_aspect: "Remove Aspect"
          confirm_remove_aspect: "Remove aspect?"
>>>>>>> 8138473b
          no_contacts: "You currently have no contacts.  Find your contacts here."
          aspects: "Aspects"
          add_aspect: "add aspect"
          invites: "Invites"
          all_contacts: "All contacts"
      add_contact:
          enter_a_diaspora_username: "Enter a Diaspora username:"
          your_diaspora_username_is: "Your Diaspora username is: %{diaspora_handle}"
          create_request: "Find by Diaspora handle"
          diaspora_handle: "diaspora@handle.org"
          know_email: "Know their email address? You should invite them"
      invitations:
          invite_someone: "Invite someone"
          invitations_left: "(%{count} left)"
          dont_have_now: "You don't have any right now, but more invites are coming soon!"
      reshare:
          reshare: "Reshare"
      public_explain:
          title: "You are about to post a public message!"
          outside: "Public messages will be available for others outside of Diaspora to see."
          logged_in: "logged in to %{service}"
          manage: "manage connected services"
      notification:
          new: "New %{type} from %{from}"
      contact_list:
          all_contacts: "All contacts"
          cannot_remove: "Cannot remove person from last aspect. (If you want to disconnect from this person you must remove contact.)"
  aspects:
      show:
          edit_aspect: "edit aspect"
      no_contacts_message:
          nobody: "Bring the people that matter in your life to Diaspora!"
          nobody_in_aspect: "Your aspect '%{aspect_name}' is empty."
          add_contact: "Add a contact"
          add_contact_to: "Add someone to %{aspect_name}"
          invite: "Invite someone to join Diaspora!"
      no_posts_message:
          start_talking:  "Nobody has said anything yet.  Get the conversation started!"
      manage:
          add_a_new_aspect: "Add a new aspect"
          add_a_new_contact: "Add a new contact"
          requests: "Requests"
          no_requests: "No new requests"
          manage_aspects: "Manage aspects"
          drag_to_add: "Drag to add people"
      new_aspect:
          name: "Name"
          create: "Create"
      create:
          success: "Your new aspect %{name} was created"
          failure: "Aspect creation failed."
      destroy:
          success: "%{name} was successfully removed."
      update:
          success: "Your aspect, %{name}, has been successfully edited."
      move_contact:
          failure: "didn't work %{inspect}"
          success: "Person moved to new aspect"
          error: "Error moving contact: %{inspect}"
      add_to_aspect:
          failure: "Failed to add contact to aspect."
          success: "Successfully added contact to aspect."
      helper:
          remove: "remove"
          aspect_not_empty: "Aspect not empty"
          are_you_sure: "Are you sure you want to delete this aspect?"
      remove_from_aspect:
          success: "Successfully removed person from aspect"
          failure: "Failed to remove person from aspect"
      seed:
          family: "Family"
          work: "Work"
      index:
          handle_explanation: "This is your diaspora handle. Like an email address, you can give this to people to reach you."
      edit_aspect_pane:
          remove_aspect: "Remove Aspect"
          confirm_remove_aspect: "Remove aspect?"
          add_existing: "Add an existing contact"
  users:
      edit:
          export_data: "Export Data"
          close_account: "Close Account"
          change_language: "Change Language"
          change_password: "Change Password"
          new_password: "New Password"
          download_xml: "download my xml"
          download_photos: "download my photos"
          your_handle: "Your diaspora handle"
          your_email: "Your email"
      destroy: "Account successfully closed."
      getting_started:
          welcome: "Welcome to Diaspora!"
          signup_steps: "Finish your sign up by completing these three steps:"
          edit_profile: "Edit your profile"
          define_aspects: "Define your aspects"
          connect_services: "Connect your other services"
          finished: "Finished!"
          skip: "skip getting started"
          save_and_continue: "Save and continue"
          step_2:
              your_aspects: "Your aspects"
              description: "Tell Diaspora what different aspects of you are seen by different contacts. You can manage these later through your account menu at the top right. Your aspects are unique to you and not visible by others."
              aspect_name: "Aspect name"
              add: "Add"
              your_inviter: "Here are the people who are waiting for you:"
              drag_to_add:  "Drag them to the aspect of yourself they know"
          step_3:
              your_services: "Your services"
              description: 'You are able to connect your existing social networks to your Diaspora account. You will be able to post publically through your Home page when you select “make public"'
          step_4:
              set_up: "You're all set up, %{name}!"
              ready_to_share: "You're now ready to start sharing with "
              continue: "Continue on to your Home page, an overview of all of your aspects."
              change_profile: "You can edit your profile and manage your connected services at any time through "
              user_menu: "the user menu located at the top right."
              manage_aspects: "You can also add contacts while on any aspect page."
              finish: "Finish"
      update:
          password_changed: "Password Changed"
          password_not_changed: "Password Change Failed"
          language_changed: "Language Changed"
          language_not_changed: "Language Change Failed"
      public:
          does_not_exist: "User %{username} does not exist!"
  comments:
      new_comment:
          comment: "Comment"
          commenting: "Commenting..."
  photos:
      show:
          delete_photo: "Delete Photo"
          make_profile_photo: "make profile photo"
          update_photo: "Update Photo"
          view: "view"
          edit: "edit"
          edit_delete_photo: "Edit photo description / delete photo"
          original_post: "Original Post"
      edit:
          editing: "Editing"
      photo:
          view_all: "view all of %{name}'s photos"
      new:
          new_photo: "New Photo"
          back_to_list: "Back to List"
          post_it: "post it!"
      create:
          runtime_error: "Photo upload failed.  Are you sure that your seatbelt is fastened?"
          integrity_error: "Photo upload failed.  Are you sure that was an image?"
          type_error: "Photo upload failed.  Are you sure an image was added?"
      update:
          notice: "Photo successfully updated."
          error:  "Failed to edit photo."
      destroy:
          notice: "Photo deleted."
      new_photo:
          invalid_ext: "{file} has invalid extension. Only {extensions} are allowed."
          size_error: "{file} is too large, maximum file size is {sizeLimit}."
          empty: "{file} is empty, please select files again without it."
  registrations:
      new:
          sign_up: "Sign up"
          sign_up_for_diaspora: "Sign up for Diaspora"
      create:
          success: "You've joined Diaspora!"
      edit:
          edit: "Edit %{name}"
          leave_blank: "(leave blank if you don't want to change it)"
          password_to_confirm: "(we need your current password to confirm your changes)"
          unhappy: "Unhappy?"
          update: "Update"
          cancel_my_account: "Cancel my account"
      closed: "Signups are closed on this Diaspora pod."
  invitations:
      create:
          sent: "Invitations have been sent to: "
          rejected: "The following email addresses had problems: "
          no_more: "You have no more invitations."
          already_sent: "You already invited this person."
          already_contacts: "You are already connected with this person" 
      new:
          invite_someone_to_join: "Invite someone to join Diaspora!"
          if_they_accept_info: "if they accept, they will be added to the aspect you invited them."
          comma_seperated_plz: "You can enter multiple email addresses separated by commas."
          to: "To"
          message: "Message:"
          send_an_invitation: "Send an invitation"
          send_invitation: "Send invitation"
      check_token:
          not_found: "Invitation token not found"
      edit:
          sign_up: "sign_up"
  status_messages:
      new_status_message:
          tell_me_something_good: "tell me something good"
          oh_yeah: "oh yeah!"
      show:
          destroy: "Destroy"
      helper:
          no_message_to_display: "No message to display."
  people:
      person:
          pending_request: "pending request"
          already_connected: "Already connected"
          thats_you: "thats you!"
          add_contact: "add contact"
      index:
          results_for: "search results for"
      show:
          no_posts: "no posts to display!"
          incoming_request: "You have an incoming request from this person."
          return_to_aspects: "Return to your aspects page"
          to_accept_or_ignore: "to accept or ignore it."
          request_people: "If you'd like, you can request to place him/her in one of your aspects."
          already_requested: "You have already sent a request to %{name}."
          does_not_exist: "Person does not exist!"
          not_connected: "You are not connected with this person"
      edit:
          info_available_to: "This info will be available to whomever you connect with on Diaspora."
          your_profile: "Your profile"
          your_name: "Your name"
          first_name: "First name"
          last_name: "Last name"
          your_gender: "Your gender"
          your_birthday: "Your birthday"
          your_bio: "Your bio"
          your_photo: "Your photo"
          update_profile: "Update Profile"
          allow_search: "Allow for people to search for you within Diaspora"
      profile_photo_upload:
          or_select_one: "or select one from your already existing"
      update:
          updated: "Profile updated"
          failed: "Failed to update profile"
      profile_sidebar:
          remove_contact: "remove contact"
          edit_my_profile: "Edit my profile"
          bio: "bio"
          gender: "gender"
          born: "born"
          in_aspects: "in aspects"
          cannot_remove: "Cannot remove %{name} from last aspect. (If you want to disconnect from this person you must remove contact.)"
          remove_from: "Remove %{name} from %{aspect}?"
      helper:
           results_for: " results for %{params}"
           people_on_pod_are_aware_of: " people on pod are aware of"
  requests:
      manage_aspect_contacts:
          manage_within: "Manage contacts within"
          existing: "Existing contacts"
      destroy:
          success: "You are now friends."
          error: "Please select an aspect!"
          ignore: "Ignored contact request."
      create:
          sending: "Sending"
          sent: "You've asked to share with %{name}.  They should see it next time they log in to Diaspora."
      new_request_to_person:
          sent: "sent!"
  services:
      index:
        logged_in_as: "logged in as"
        disconnect: "disconnect"
        really_disconnect: "disconnect %{service}?"
        connect_to_twitter: "Connect to twitter"
        connect_to_facebook: "Connect to facebook"
      create:
          success: "Authentication successful."
      destroy:
          success: "Successfully destroyed authentication."
  notifier:
      hello: "Hello %{name}!"
      love: "love,"
      diaspora: "the diaspora email robot"
      new_request:
          subject: "new Diaspora* contact request from %{from}"
          just_sent_you: "just sent you a contact request on Diaspora*"
          try_it_out: "You should really think about checking it out."
          sign_in: "sign in here"
      request_accepted:
          subject: "%{name} has accepted your contact request on Diaspora*"
          accepted: "has accepted your contact request. They are now in your"
          aspect: "aspect."
  home:
      show:
          share_what_you_want: "Share what you want, with whom you want."
          already_account: "already have an account?"
          login_here: "log in here"
          choice: "Choice"
          choice_explanation: "Diaspora lets you sort your connections into groups called aspects. Unique to Diaspora, aspects ensure that your photos, stories and jokes are shared only with the people you intend."
          ownership: "Ownership"
          ownership_explanation: "You own your pictures, and you shouldn’t have to give that up just to share them. You maintain ownership of everything you share on Diaspora, giving you full control over how it's distributed."
          simplicity: "Simplicity"
          simplicity_explanation: "Diaspora makes sharing clean and easy – and this goes for privacy too. Inherently private, Diaspora doesn’t make you wade through pages of settings and options just to keep your profile secure."
          learn_about_host: "Learn about how to host your own Diaspora server."<|MERGE_RESOLUTION|>--- conflicted
+++ resolved
@@ -91,16 +91,10 @@
       aspect_contacts:
           add_to: "add to %{aspect}"
           done_editing: "done editing"
-<<<<<<< HEAD
-          new_requests: "%{count} new requests!"
-          new_request: "%{count} new request!"
-          contacts: "contacts"
-=======
           add_existing: "Add an existing contact"
           aspect_settings: "Aspect settings"
           remove_aspect: "Remove Aspect"
           confirm_remove_aspect: "Remove aspect?"
->>>>>>> 8138473b
           no_contacts: "You currently have no contacts.  Find your contacts here."
           aspects: "Aspects"
           add_aspect: "add aspect"
