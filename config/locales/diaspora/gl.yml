--- conflicted
+++ resolved
@@ -170,8 +170,6 @@
         login_required: "Debes conectarte antes de poder autorizar esta aplicación"
         title: "Vaia! Algo foi mal :("
       scopes:
-<<<<<<< HEAD
-=======
         ? "contacts:modify"
         :
           description: "Esto outorga permiso de escritura aos contactos e datos relacionados (como os aspectos)."
@@ -189,7 +187,6 @@
         interactions:
           description: "Esto outorga permiso para interactuar coas publicacións, por exemplo darlle a gústame ou enviar un comentario."
           name: "Interaccións"
->>>>>>> 5714e83a
         name:
           description: "Esto outorga acceso de Só lectura ao teu nome completo."
           name: "Nome completo"
@@ -214,13 +211,6 @@
           description: "Esto outorga acceso de Só lectura ás publicacións privadas túas e dos teus contactos."
           name: "Publicacións privadas (Só lectura)"
         profile:
-<<<<<<< HEAD
-          description: "Esto permite a aplicación ler o teu perfil extendido"
-          name: "perfil extendido"
-        sub:
-          description: "Esto garante sub permisos a aplicación"
-          name: "sub"
-=======
           description: "Esto outorga acceso de Só lectura aos datos do teu perfil extendido."
           name: "Perfil extendido (Só lectura)"
         ? "profile:modify"
@@ -250,7 +240,6 @@
         :
           description: "Esto outorga acceso de Só lectura ás túas etiquetas e cronoloxía de etiquetas."
           name: "Etiquetas (Só lectura)"
->>>>>>> 5714e83a
       user_applications:
         index:
           access: "%{name} ten acceso a:"
@@ -356,14 +345,11 @@
     original: "Gris orixinal"
     original_white: "Fondo branco orixinal"
   comments:
-<<<<<<< HEAD
-=======
     create:
       fail: "Fallou a creación do comentario"
     destroy:
       fail: "Non se borrou o comentario"
       success: "Eliminouse o comentario con %{id}"
->>>>>>> 5714e83a
     new_comment:
       comment: "Deixar un comentario"
       commenting: "Comentando…"
