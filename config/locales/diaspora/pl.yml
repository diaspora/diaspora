--- conflicted
+++ resolved
@@ -188,11 +188,8 @@
         profile:
           description: "Pozwala aplikacji na czytanie profilu poszerzonego"
           name: "rozszerzony profil"
-<<<<<<< HEAD
-=======
         sub:
           name: "Unikatowy identyfikator"
->>>>>>> 5714e83a
       user_applications:
         index:
           access: "%{name} ma dostęp do:"
@@ -297,12 +294,9 @@
     original: "Oryginalny szary"
     original_white: "Oryginalny z białym tłem"
   comments:
-<<<<<<< HEAD
-=======
     destroy:
       fail: "Usunięcie komentarza nie powiodło się"
       success: "Komentarz %{id} został usunięty"
->>>>>>> 5714e83a
     new_comment:
       comment: "Skomentuj"
       commenting: "Dodawanie komentarza..."
