#   Copyright (c) 2010-2013, Diaspora Inc.  This file is
#   licensed under the Affero General Public License version 3 or later.  See
#   the COPYRIGHT file.



sc:
  _applications: "Aplicatziones"
  _contacts: "Cuntatos"
  _help: "Agiudu"
  _services: "Servìtzios"
  _statistics: "Istatìsticas"
  _terms: "Tèrmines"
  account: "Contu"
  activerecord:
    errors:
      models:
        contact:
          attributes:
            person_id:
              taken: "depet èssere ùnicu intre sos cuntatos de custu impreadore."
        person:
          attributes:
            diaspora_handle:
              taken: "est giai istadu pigadu."
        poll:
          attributes:
            poll_answers:
              not_enough_poll_answers: "Non bi sunt optziones bastantes pro su sondàgiu."
        poll_participation:
          attributes:
            poll:
              already_participated: "As giai leadu parte a custu sondàgiu!"
        reshare:
          attributes:
            root_guid:
              taken: "Bellu a beru, eh? Ma as giai cumpartzidu cussa publicatzione!"
        user:
          attributes:
            email:
              taken: "est giai istada impreada."
            person:
              invalid: "no est bàlidu."
            username:
              invalid: "no est bàlidu. Est possìbile impreare petzi lìteras, nùmeros, e underscores."
              taken: "est giai istadu pigadu."
  admins:
    admin_bar:
      dashboard: "Pannellu de controllu"
      pages: "Pàginas"
      pod_network: "Retza pod"
      pod_stats: "Istatìsticas de su pod"
      report: "Sinnalatziones"
      sidekiq_monitor: "Monitor Sidekiq"
      user_search: "Chirca impreadore"
      weekly_user_stats: "Istatìsticas de sa chida pro s'impreadore"
    dashboard:
      fetching_diaspora_version: "Verifichende s'ùrtima versione de diaspora*..."
      pod_status: "Istadu pod"
    pods:
      pod_desktop_link: "modalidade pro s'iscrivania"
      pod_desktop_view: "Custa pàgina no est disponìbile in sa modalidade pro tzellulares, pro praghere cola a sa %{desktop_link}."
      pod_network: "Retza pod"
    stats:
      2weeks: "2 chidas"
      50_most: "Sas 50 etichetas prus popolares"
      comments:
        one: "%{count} cummentu"
        other: "%{count} cummentos"
        zero: "%{count} cummentos"
      current_segment: "S'intervallu atuale tenet una mèdia de %{post_yest} publicatziones pro impreadore, dae su %{post_day}"
      daily: "Cada die"
      display_results: "Ammustrende sos risultados pro s'intervallu %{segment}"
      go: "Bae"
      month: "Mese"
      posts:
        one: "%{count} publicatzione"
        other: "%{count} publicatziones"
        zero: "%{count} publicatziones"
      shares:
        one: "%{count} cumpartzidura"
        other: "%{count} cumpartziduras"
        zero: "%{count} cumpartziduras"
      tag_name: "Nùmene eticheta: %{name_tag} Impreada: %{count_tag} bortas"
      usage_statistic: "Istatìsticas de impreu"
      users:
        one: "%{count} impreadore"
        other: "%{count} impreadores"
        zero: "%{count} impreadores"
      week: "Chida"
    user_entry:
      account_closed: "Contu serradu"
      admin: "Amministradore"
      current_sign_in_ip: "Indiritzu IP de s'intrada in sa sessione atuale"
      diaspora_handle: "ID diaspora*"
      email: "P. eletr. (e-mail)"
      guid: "GUID"
      id: "ID"
      invite_token: "Getone de invitu"
      last_seen: "Bidu s'ùrtima borta"
      moderator: "Moderadore"
      ? "no"
      : Nono
      nsfw: "#nsfw"
      spotlight: "In evidèntzia"
      unknown: "Disconnotu"
      ? "yes"
      : Eja
    user_search:
      account_closing_scheduled: "Su contu de %{name} est programadu pro èssere serradu. At a èssere protzessadu in pagu tempus..."
      account_locking_scheduled: "Su contu de %{name} est programmadu pro èssere blocadu. At a èssere protzessadu in pagos momentos..."
      account_unlocking_scheduled: "Su contu de %{name} est programmadu pro èssere isblocadu. At a èssere protzessadu in pagos momentos..."
      add_admin: "%{name}  est istadu postu comente amministradore."
      add_invites: "Annaghe invitos"
      add_moderator: "%{name}  est istadu postu comente moderadore."
      add_spotlight: "%{name} est istadu postu in evidèntzia in sa comunidade."
      are_you_sure: "Seguru ses de chèrrere serrare su contu?"
      are_you_sure_lock_account: "Seguru ses de chèrrere blocare custu contu?"
      are_you_sure_unlock_account: "Seguru ses de chèrrere isblocare custu contu?"
      close_account: "Serra su contu"
      delete_admin: "%{name} est istadu bogadu dae sa lista de sos amministradores."
      delete_moderator: "%{name} est istadu bogadu dae sa lista de sos moderadores."
      delete_spotlight: "%{name} est istadu bogadu dae sa positzione in evidèntzia in sa comunidade."
      does_not_exist: "S'impreadore no esistit!"
      email_to: "Indiritzos de p. eletrònica a ue imbiare sos invitos"
      invite: "Invita"
      lock_account: "Bloca su contu"
      make_admin: "Pone comente amministradore"
      make_moderator: "Pone comente moderadore"
      make_spotlight: "Pone in evidèntzia in sa comunidade"
      remove_admin: "Boga dae sos amministradores"
      remove_moderator: "Boga dae sos moderadores"
      remove_spotlight: "Boga dae sa positzione in evidèntzia in sa comunidade"
      role_implemented: "%{name} tenet giai custu ruolu!"
      role_removal_implemented: "%{name} est istadu giai bogadu dae custu ruolu!"
      under_13: "Ammustra sos impreadores chi tenent de mancu de 13 annos (Children's Online Privacy Protection Act)"
      unlock_account: "Isbloca su contu"
      users:
        one: "%{count} impreadore agatadu"
        other: "%{count} impreadores agatados"
        zero: "%{count} impreadores agatados"
      view_profile: "Abbista profilu"
      you_currently:
        one: "In custu momentu tenes un'invitu disponìbile %{link}"
        other: "In custu momentu tenes %{count} invitos disponìbiles %{link}"
        zero: "In custu momentu non tenes prus invitos disponìbiles %{link}"
    weekly_user_stats:
      amount_of:
        one: "Nùmeru de impreadores noos custa chida: %{count}"
        other: "Nùmeru de impreadores noos custa chida: %{count}"
        zero: "Nùmeru de impreadores noos custa chida: nissunu"
      current_server: "Sa data atuale de su server est %{date}"
  all_aspects: "Totu sas caras"
  api:
    openid_connect:
      authorizations:
        destroy:
          fail: "Su tentativu de annullare s'autorizatzione cun ID %{id} est fallidu"
        new:
          access: "%{name} pedit atzessu a:"
          approve: "Aprova"
          bad_request: "Mancat s'ID cliente o s'URI de reindiritzatzione"
          client_id_not_found: "Perunu cliente agatadu cun client_id %{client_id} cun URI de reindirizatzione %{redirect_uri}"
          deny: "Refuda"
          no_requirement: "%{name} non tenet bisòngiu de permissos"
          private_contacts_linkage_error: "private:read e private:modify bisòngiant fintzas de contacts:read"
          redirection_message: "Seguru ses de chèrrere permìtere s'atzessu a %{redirect_uri}?"
          unknown_scope: "Àmbitu disconnotu: %{scope_name}"
      error_page:
        contact_developer: "Pro praghere cuntata s'isvilupadore de s'aplicatzione e inclue custu messàgiu de errore a sa minuda:"
        could_not_authorize: "No est istadu possìbile a autorizare custa aplicatzione"
        login_required: "Depes intrare in su contu tuo in antis de pòdere autorizare custa aplicatzione"
        title: "Oh! B'est istadu unu problema :("
      scopes:
<<<<<<< HEAD
=======
        ? "contacts:modify"
        :
          description: "Custu frunit un'atzessu pro s'iscritura a sos cuntatos e a sos datos ligados (che a sas caras)"
          name: "Cuntatos (iscrie)"
        ? "contacts:read"
        :
          description: "Custu frunit un'atzessu pro sa leghidura ebbia a sos cuntatos e a sos datos ligados (che a sas caras)"
          name: "Cuntatos (leghidura ebbia)"
        conversations:
          description: "Custu frunit un'atzessu pro s'iscritura e sa leghidura a sos messàgios privados."
          name: "Arresonos"
        email:
          description: "Custu frunit un'atzessu pro sa leghidura ebbia a s'indiritzu de posta eletrònica tuo."
          name: "Posta eletrònica"
        interactions:
          description: "Custu frunit s'atzessu pro interagire cun sas publicatziones, a esèmpiu pro agradèssere o imbiare unu cummentu."
          name: "Interatziones"
>>>>>>> 5714e83a
        name:
          description: "Custu frunit un'atzessu pro sa leghidura ebbia a su nùmene intreu tuo."
          name: "Nùmene intreu"
        nickname:
          description: "Custu frunit un'atzessu pro sa leghidura ebbia a su nùmene impreadore tuo."
          name: "Nùmene impreadore"
        notifications:
          description: "Custu frunit un'atzessu pro s'iscritura e sa leghidura a sas notìficas tuas."
          name: "Notìficas"
        openid:
          description: "Custu frunit un'atzessu pro sa leghidura ebbia a sas informatziones de base de su profilu tuo."
          name: "Informatziones de base de su profilu"
        picture:
          description: "Custu frunit un'atzessu pro sa leghidura ebbia a s'immàgine de profilu tua."
          name: "Immàgine de profilu"
        ? "private:modify"
        :
          description: "Custu frunit un'atzessu pro creare publicatziones privadas."
          name: "Publicatziones privadas (iscrie)"
        ? "private:read"
        :
          description: "Custu frunit un'atzessu pro sa leghidura ebbia a sas publicatziones privadas tuas e de sos cuntatos tuos."
          name: "Publicatziones privadas (leghidura ebbia)"
        profile:
<<<<<<< HEAD
          description: "Custu permitit a s'aplicatzione de lèghere su profilu intreu tuo"
          name: "profilu intreu"
        sub:
          description: "Custu at a frunire sos permissos \"sub\" a s'aplicatzione"
          name: "sub"
=======
          description: "Custu frunit un'atzessu pro sa leghidura ebbia a sos datos de su profilu intreu tuo."
          name: "Profilu intreu (leghidura ebbia)"
        ? "profile:modify"
        :
          description: "Custu frunit s'atzessu pro agiornare sos datos de su profilu intreu tuo."
          name: "Profilu intreu (iscrie)"
        ? "profile:read_private"
        :
          description: "Custu frunit un'atzessu pro sa leghidura ebbia a sos datos privados de su profilu tuo."
          name: "Datos privados de su profilu (leghidura ebbia)"
        ? "public:modify"
        :
          description: "Custu frunit s'atzessu pro creare publicatziones pùblicas e datos ligados (che a sos votos e a sos documentos alliongiados)."
          name: "Publicatziones pùblicas (iscrie)"
        ? "public:read"
        :
          description: "Custu frunit s'atzessu a sas publicatziones pùblicas tuas, incluende fintzas sas interatziones e sos datos ligados."
          name: "Publicatziones pùblicas (leghidura ebbia)"
        sub:
          description: "Custu frunit un'atzessu pro sa leghidura ebbia a s'identificadore ùnicu tuo."
          name: "Identificadore ùnicu"
        ? "tags:modify"
        :
          description: "Custu frunit s'atzessu pro mudare sas etichetas chi sighis."
          name: "Etichetas (iscrie)"
        ? "tags:read"
        :
          description: "Custu frunit un'atzessu pro sa leghidura ebbia a sas etichetas e a sos flussos de etichetas chi sighis."
          name: "Etichetas (leghidura ebbia)"
>>>>>>> 5714e83a
      user_applications:
        index:
          access: "%{name} tenet atzessu a :"
          edit_applications: "Aplicatziones"
          no_requirement: "%{name} non tenet bisòngiu de permissos"
          title: "Aplicatziones autorizadas"
        no_applications: "Non tenes aplicatziones autorizadas"
        policy: "Pòmpia sa polìtica de riservadesa de s'aplicatzione"
        revoke_autorization: "Rèvoca"
        tos: "Pòmpia sos tèrmines de servìtziu de s'aplicatzione"
  are_you_sure: "Seguru ses?"
  are_you_sure_delete_account: "Seguru ses de bòlere serrare su contu tuo? Est una cosa chi non podet èssere annullada!"
  are_you_sure_ignore_user: "As a ignorare custu impreadore. Seguru ses?"
  aspect_memberships:
    destroy:
      failure: "No est istadu possìbile bogare sa persone dae sa cara."
      forbidden: "Non ses autorizadu a fàghere custu."
      invalid_statement: "Impossìbile duplicare sa registratzione."
      no_membership: "Sa persone ischertada no est istada agatada in cussa cara."
      success: "Sa persone est istada bogada dae sa cara."
  aspects:
    add_to_aspect:
      failure: "Annanghidura de su cuntatu a sa cara faddida."
      success: "Annanghidura de su cuntatu a sa cara resissida."
    aspect_listings:
      add_an_aspect: "+ Annanghe una cara"
    aspect_stream:
      make_something: "Crea carchi cosa"
      stay_updated: "Abarra agiornadu"
      stay_updated_explanation: "In su flussu tuo bi sunt totu sos cuntatos tuos, sas etichetas chi sighis e sas publicatziones de sos membros prus creativos de sa comunidade."
    destroy:
      failure: "No est istadu possìbile bogare %{name}."
      success: "%{name} est istada bogada."
      success_auto_follow_back: "%{name} est istada bogada cun sutzessu. As impreadu custa cara pro sighire automaticamente sos impreadores chi ti sighiant. Intra in sas impostztiones impreadore tuas pro ischertare una cara noa pro sighire automaticamente."
    edit:
      aspect_list_is_not_visible: "Sos cuntatos de custa cara non si podent bìdere intre issos."
      aspect_list_is_visible: "Sos cuntatos de custa cara si podent bìdere intre issos."
      confirm_remove_aspect: "Seguru ses de bòlere burrare custa cara?"
      rename: "Càmbia nùmene"
      update: "Agiorna"
      updating: "Agiornende"
    index:
      donate: "Dona"
      donate_liberapay: "Agiuda a liberapay"
      help:
        any_problem: "Tenes unu problema?"
        contact_podmin: "Cuntata s'amministradore de su pod tuo!"
        do_you: "Boles..."
        feature_suggestion: "propònnere una %{link}?"
        find_a_bug: "sinnalare un'%{link}?"
        have_a_question: "fàghere una %{link}?"
        here_to_help: "Sa comunidade de diaspora* est inoghe!"
        mail_podmin: "Indiritzu de su podmin"
        need_help: "Tenes bisòngiu de agiudu?"
        support_forum: "Ti podes fintzas aunire a sos %{support_forum}."
        support_forum_link: "forum de suportu"
        tag_bug: "errore"
        tag_feature: "funtzionalidade"
        tag_question: "pregunta"
        tutorial_link_text: "Ghias"
        tutorials_and_wiki: "%{faq}, %{tutorial} e %{wiki}: un'agiudu pro sos primos passos tuos"
      introduce_yourself: "Custu est su flussu tuo. Brinca a intro e presenta·ti."
      keep_pod_running: "Mantènne %{pod} lestru e agiuda a comporare servers cun una donatzione mensile!"
      new_here:
        follow: "Sighi %{link} e saluda sos impreadores noos de diaspora*!"
        learn_more: "Àteras informatziones"
        title: "Saluda sos impreadores noos"
      services:
        content: "Podes connètere custos servìtzios a diaspora*:"
        heading: "Connessione a sos servìtzios"
      welcome_to_diaspora: "Bene bènnidu in diaspora*, %{name}!"
    no_contacts_message:
      community_spotlight: "Prus de importu in sa comunidade"
      invite_link_text: "invitare"
      or_spotlight: "O podes cumpartzire cun %{link}"
      try_adding_some_more_contacts: "Podes chircare o %{invite_link} àteros cuntatos."
      you_should_add_some_more_contacts: "Dias dèpere annànghere carchi cuntatu in prus!"
    seed:
      acquaintances: "Connoschentes"
      family: "Famìlia"
      friends: "Amigos"
      work: "Traballu"
    update:
      failure: "Sa cara tua, %{name}, tenet unu nùmene tropu longu pro èssere sarbada."
      success: "Sa cara tua, %{name}, est istada modificada."
  blocks:
    create:
      failure: "Non potzo ignorare cussu impreadore. #evasione"
      success: "AB, no as prus a bìdere cussu impreadore in su flussu tuo. #mudu!"
    destroy:
      failure: "Non potzo acabare de ignorare cussu impreadore. #evasione"
      success: "Bidimus ite tenent de nàrrere! #narasalude"
  bookmarklet:
    explanation: "Pùblica in diaspora* dae totue annanghende  %{link} a sos preferidos tuos."
    heading: "Preferidu de publicatzione"
    post_something: "Pùblica in diaspora*"
  cancel: "Annulla"
  color_themes:
    dark: "Iscuru"
    dark_green: "Birde iscuru"
    egyptian_blue: "Biaitu egitzianu"
    magenta: "Magenta"
    original: "Murru originale"
    original_white: "Isfundu biancu originale"
  comments:
<<<<<<< HEAD
=======
    create:
      fail: "Sa creatzione de su cummentu est fallida"
    destroy:
      fail: "S'iscantzellamentu de su cummentu est fallidu"
      success: "Cummentu %{id} iscantzelladu chene problemas"
>>>>>>> 5714e83a
    new_comment:
      comment: "Cummenta"
      commenting: "Cummentende..."
    not_found: "Publicatzione o cummentu no agatados"
  contacts:
    index:
      add_contact: "Annanghe unu cuntatu"
      all_contacts: "Totu sos cuntatos"
      community_spotlight: "In evidèntzia in sa comunidade"
      my_contacts: "Cuntatos meos"
      no_contacts: "Paret chi tue tèngias bisòngiu de annànghere carchi cuntatu in prus!"
      no_contacts_in_aspect: "Non tenes galu perunu cuntatu in custa cara. Inoghe in suta b'est una lista de cuntatos tuos chi podes annànghere a custa cara."
      no_contacts_message: "Abbàida %{community_spotlight}"
      only_sharing_with_me: "Cumpartzint petzi cun mie"
      start_a_conversation: "Incumintza un'arresonu"
      title: "Cuntatos"
      user_search: "Chirca de cuntatos"
    spotlight:
      community_spotlight: "In evidèntzia in sa comunidade"
      no_members: "Non bi sunt galu membros."
      suggest_member: "Cussìgia unu membru"
  conversations:
    create:
      fail: "Messàgiu non vàlidu"
      sent: "Messàgiu imbiadu"
    destroy:
      delete_success: "Arresonu iscantzelladu cun sutzessu"
      hide_success: "Arresonu istichidu cun sutzessu"
    index:
      conversations_inbox: "Arresonos – Càscia de sas lìteras"
      inbox: "Casella de posta"
      new_conversation: "Arresonu nou"
      no_contacts: "Depes annànghere carchi cuntatu in antis de pòdere fàghere incumintzare un'arresonu"
      no_messages: "Perunu messàgiu"
    new:
      message: "Messàgiu"
      send: "Imbia"
      sending: "Imbiende..."
      subject: "Sugetu"
      subject_default: "Perunu sugetu"
      to: "A"
    new_conversation:
      fail: "Messàgiu non vàlidu"
    not_found: "Arresonu no agatadu"
    show:
      delete: "Iscantzella s'arresonu"
      hide: "Istichi e pone a sa muda s'arresonu"
      last_message: "Ùrtimu messàgiu retzidu %{timeago}"
      reply: "Risponde"
      replying: "Rispondende..."
  date:
    formats:
      birthday: "%d de %B"
      birthday_with_year: "%d %B %Y"
      fullmonth_day: "%d de %B"
  delete: "Burra"
  email: "P. eletr. (e-mail)"
  error_messages:
    csrf_token_fail: "Su getone CSRF no est vàlidu. Pro praghere intra in su sistema e torra a proare."
    helper:
      correct_the_following_errors_and_try_again: "Currege custos errore e torra a proare."
    need_javascript: "Custu situ ìnternet tenet bisòngiu de JavaScript pro funtzionare comente si tocat. Si as istudadu JavaScript torra·lu a allùghere, pro praghere, e torra a carrigare custa pàgina."
  errors:
    messages:
      carrierwave_download_error: "no est istadu iscarrigadu"
      carrierwave_integrity_error: "no est de una casta de documentu permitida"
      carrierwave_processing_error: "no est istadu protzessadu"
      content_type_blacklist_error: "Non podes carrigare documentos %{content_type}"
      content_type_whitelist_error: "Non podes carrigare documentos %{content_type}"
      extension_blacklist_error: "Non podes carrigare documentos %{extension}, castas proibidas: %{prohibited_types}"
      extension_whitelist_error: "Non podes carrigare documentos %{extension}, castas permitidas: %{allowed_types}"
      max_size_error: "Su documentu diat dèpere èssere prus minore de %{max_size}"
      min_size_error: "Su documentu diat dèpere èssere prus mannu de %{min_size}"
      mini_magick_processing_error: "Manipuladura cun rmagick fallida, fortzis no est un'immàgine? Errore Originale: %{e}"
      rmagick_processing_error: "Manipuladura cun rmagick fallida, fortzis no est un'immàgine?"
  fill_me_out: "Iscrie inoghe"
  find_people: "Agata persones o #etichetas"
  help:
    account_and_data_management:
      close_account_a: "Bae a su fundu de sa pàgina de sas impostatziones tuas e incarca su butone \"Iscantzella su contu\". T'at a èssere pedidu de insertare sa crae de intrada tua pro acabare su protzessu. Ammenta·ti chi, si as a iscantzellare su contu tuo, non t'as a pòdere <strong>mai prus</strong> torrare a registrare cun su matèssi nùmene in cussu pod."
      close_account_q: "Comente potzo iscantzellare su contu meu?"
      data_other_podmins_a: "Cando incumintzas a cumpartzire cun calicunu in un'àteru pod totu sas publicatziones chi cumpartzis cun issos e una còpia de sos datos de su profilu tuo benit sarvada (in sa cache) in sos pods issoro. Cando iscantzellas una publicatzione o sos datos de su profilu benint iscantzellados dae unu pod una rechesta est imbia a sos àteros pods in ue bi sunt còpias sarvadas. Sas immàgines tuas non sunt mai sarvadas in pods chi non siat su tuo; petzi ligàmenes a sas immàgines benint imbiados a sos àteros pods."
      data_other_podmins_q: "Sos amministradores de sos àteros pods podent bìdere sos datos meos?"
      data_visible_to_podmin_a: "In sustàntzia: totus. Sa comunicatzione intre sos pods est semper criptada (impreende sos sistemas de criptàgiu SSL e de diaspora) ma sos datos sarvados in sos pods non lu sunt. Si cheret, su gestore de sa base de sos datos (database), chi est de sòlitu su chi tenet su pod, podet atzèdere a sos datos de su profilu tuo e a totu su chi as publicadu (comente sutzedit cun belle totus sos sitos web chi sarvant datos de sos utentes). Custa est sa resone proite ti damus sa possibilidade de isseberare in cale pod ti cheres registrare, ca gasi nde podes isseberare unu chi tenet un'amministradore de su cale di fidas. Tènnere unu pod pròpriu est galu mègius pro sa privadesa tua, ca gasi a tènnere atzessu a sa base de sos datos ses petzi tue."
      data_visible_to_podmin_q: "Cantos de sos datos meos podent èssere bidos dae s'amministradore de su pod?"
      download_data_a: "Eja. In fundu a s'ischeda pro su contu de sas impostatziones tuas as a agatare duos butones: unu pro iscarrigare sos datos tuos e un'àteru pro iscarrigare sas fotografias tuas."
      download_data_q: "Potzo iscarrigare una còpia de totu sos datos chi bi sunt in su contu meu?"
      move_pods_a: "Sa versione0.7.0.0 de diaspora* frunit su primu passu de su tramudòngiu de contu: como podes esportare totu sos datos tuos dae sa setzione \"Contu\" in sas impostatziones de s'impreadore. Mantene seguros sos datos tuos! In sas versiones imbenientes as a pòdere tramudare su contu intreu tuo, cun sas publicatziones e sos cuntatos, in un'àteru pod."
      move_pods_q: "Comente potzo mòere su contu meu dae unu pod a s'àteru?"
      title: "Gestione contu e datos"
    aspects:
      change_aspect_of_post_a: "Nono, ma podes semper fàghere una publicatzione noa cun su matessi cuntenutu publichende·la in una cara diferente."
      change_aspect_of_post_q: "A pustis de àere publicadu carchi cosa, potzo cambiare sa cara(as) chi la podent bìdere?"
      contacts_know_aspect_a: "Nono. Non podent bìdere sos nùmenes de sas caras, mai."
      contacts_know_aspect_q: "Sos cuntatos meos ischint in cale caras los apo postos?"
      delete_aspect_a: "Incarca \"Caras meas\" in sa barra laterale dae sa vista de su flussu e a pustis incarca in s'icona de sa matita a curtzu de sa cara chi cheres iscantzellare, o bae s sa pàgina de sos cuntatos tuos e ischerta sa cara chi t'interessat. Apustis incarca in s'icona de su botu de s'arga a pitzu de sa pàgina, a destra."
      delete_aspect_q: "Comente potzo iscantzellare una cara?"
      person_multiple_aspects_a: "Eja. Bae a sa pàgina de sos cuntatos tua e incarca in \"Cuntatos meos\". Pro cada cuntatu podes impreare su menù a destra pro los annànghere (o los bogare) dae totu sas caras chi boles. O los podes annànghere a una cara noa (o los bogare dae una) fintzas incarchende in su butone de s'ischertadore de caras in sa pàgina de su profilu issoro. O, fintzas, podes mòere su puntadore in subra de su nùmene issoro cando lu bides in su flussu, e una ventanedda at a aparire. As a pòdere cambiare sas caras in ue sunt dae ue."
      person_multiple_aspects_q: "Potzo annànghere una persone a prus de una cara?"
      post_multiple_aspects_a: "Eja. Cando ses creande una publicatzione imprea su butone de sas caras pro ischertare o de-ischertare caras. \"Totus sas caras\" est s'impostatzione predefinida. Sa publicatzione tua at a èssere visìbile a totu sas caras chi as a ischertare. Podes fintzas ischertare sas caras in ue boles publicare in sa barra laterale. Cando pùblicas, sa cara(as) chi as isseberadu in sa lista a manca ant a èssere ischertadas automaticamente in s'ischertadore cando as a incumintzare a fàghere una publicatzione noa."
      post_multiple_aspects_q: "Potzo publicare cuntenutos in prus de una cara a sa borta?"
      remove_notification_a: "Nono. E no ant a retzire una notìfica nemmancu si los as a annànghere a àteras caras, cando ses giai cumpartzinde cun issos."
      remove_notification_q: "Si apo a bogare calicunu dae una cara, o dae totu sas caras, ant a retzire una notìfica de sa cosa?"
      rename_aspect_a: "Incarca \"Caras meas\" in sa barra laterale dae sa vista d e su flussu e incarca in s'icona de sa matita a curtzu de sa cara chi cheres cambiare de nùmene, o bae a sa pàgina Cuntatos tua e issèbera sa cara chi boles. A pustis incarca in 'icona de editatzione a curtzu de su nùmene in pitzu de custa pàgina, càmbia su nùmene e incarca \"Agiorna\"."
      rename_aspect_q: "Comente potzo cambiare su nùmene a una cara?"
      restrict_posts_i_see_a: "Eja. Incarca \"Caras meas\" in sa barra laterale e, a pustis, incarca in una cara in sa lista pro l'ischertare o bogare s'ischertada. Petzi sas publicatziones dae sas persones in sas caras insertadas ant a aparire in su flussu tuo."
      restrict_posts_i_see_q: "Potzo limitare sas publicatziones a petzi sos chi sunt in caras isseberadas?"
      title: "Caras"
      what_is_an_aspect_a: "Sas caras sunt una manera de agrupare sos cuntatos tuos in diaspora*. Si mutint \"caras\" ca sunt comente sas caras diferentes chi mostras a su mundu in momentos diferenetes. Diat pòdere èssere chie ses in su traballu, chie ses pro sa famìlia tua, o chie ses pro sos amigos tuos in unu grupu de su cale faghes parte."
      what_is_an_aspect_q: "Ite est una cara?"
      who_sees_post_a: "Cando faghes una publicatzione limitada cussa at a èssere visìbile pro sas persones chi as postu in cussa cara (o in cussas caras, si est fata in prus caras) in antis de fàghere sa publicatzione. Sos cuntatos chi non tenes in cussas caras no ant a pòdere bìdere cussa publicatzione. Sas publicatziones limitadas no ant a èssere mai visìbiles a chie non tenes in una de sas caras tuas."
      who_sees_post_q: "Cando pùblico in una cara, chie lu bidet?"
    community_guidelines: "normas de sa comunidade"
    faq: "Pregontas fitianas"
    foundation_website: "situ web de sa fundatzione diaspora*"
    getting_help:
      get_support_a_discourse: "Chirca arresonos esistentes ligados a s'argumentu tuo o aberi un'arresonu nou in sa prataforma de %{discourse} nostra"
      get_support_a_faq: "Leghe sa pàgina nostra de sas %{faq} in sa wiki"
      get_support_a_hashtag: "Pedi publicamente in diaspora* impreende s'eticheta %{question}"
      get_support_a_irc: "Intra in %{irc} (tzarrada in direta) cun nois"
      get_support_a_tutorials: "Abbista·ti sas %{tutorials} nostras"
      get_support_a_website: "Bìsita su %{link} nostru"
      get_support_a_wiki: "Chirca su %{link}"
      get_support_q: "E si sa dimanda mea non b'est in custas FAQ? In ue potzo andare a pedire agiudu?"
      getting_started_a: "Ses fortunadu. Proa sas %{tutorial_series} in su situ de su progetu nostru. T'at a agiudare passu pro passu cun su protzessu de registratzione e t'at a insegnare totu sas cosas de base chi depes connòschere pro impreare bene diaspora*."
      getting_started_q: "Agiudade·mi! Mi serbit carchi informatzione de base pro incumintzare!"
      title: "Otènnere agiudu"
    getting_started_tutorial: "Serie de ghias \"Comente incumintzare\""
    here: "inoghe"
    irc: "IRC"
    keyboard_shortcuts:
      keyboard_shortcuts_a1: "In sa vista de su flussu podes impreare custas incurtzadas dae tecladu:"
      keyboard_shortcuts_li1: "j - Brinca a sa publicatzione imbeniente"
      keyboard_shortcuts_li2: "k - Brinca a sa publicatzione anteposta"
      keyboard_shortcuts_li3: "c - Cummenta in sa publicatzione atuale"
      keyboard_shortcuts_li4: "I - Sinnala s'agradessimentu tuo a sa publicatzione atuale"
      keyboard_shortcuts_li5: "r - Torra a cumpartzire sa publicatzione atuale"
      keyboard_shortcuts_li6: "m - Ismànnia sa publicatzione atuale"
      keyboard_shortcuts_li7: "o -Aberi su primu ligàmene in sa publicatzione atuale"
      keyboard_shortcuts_li8: "Ctrl+Imbiu – Imbia su messàgiu chi ses iscriende"
      keyboard_shortcuts_q: "Cales incurtzadas dae tecladu sunt disponìbiles?"
      title: "Incurtzadas dae tecladu"
    markdown: "Markdown"
    mentions:
      how_to_mention_a: "Iscrie su sìmbulu \"@\" e incumintza a iscrìere su nùmene suo. Unu menù a ventanedda s'at a abèrrere e l'as a pòdere ischertare in manera prus fàtzile. Ammenta·ti chi est possìbile numenare petzi a sas persones chi as annantu a una cara."
      how_to_mention_q: "Comente potzo numenare calicunu cando so publichende una cosa?"
      mention_in_comment_a: "Dae sa versione 0.7.0.0 eja! Podes numenare calicunu in unu cummentu in sa matessi manera chi dias impreare pro lu fàghere in una publicatzione, iscriende \"@\" e, a pustis, incumintzende a iscrìere su nùmene suo. Pro praghere ammenta·ti chi cando commentas in una publicatzione chi no est pùblica podes numenare petzi impreadores chi ant giai interagidu cun sa publicatzione."
      mention_in_comment_q: "Potzo numenare calicunu in unu cummentu?"
      see_mentions_a: "Eja, incarca \"@Numenadas\" in sa culunna a manca in sa pàgina printzipale tua."
      see_mentions_q: "B'est una manera pro abbistare in cale publicatziones so istadu numenadu?"
      title: "Numenadas"
      what_is_a_mention_a: "Una numenada est unu ligàmene a sa pàgina de su profilu de una persone chi aparit in una publicatzione. Cando calicunu est numanedu retzit una notìfica chi li sinnalat sa publicatzione."
      what_is_a_mention_q: "Ite est una \"numenada\"?"
    miscellaneous:
      back_to_top_a: "Eja. A pustis de àere fatu cùrrere in suta una pàgina, incarca in sa fritza murra chi at a aparire in s'àngulu in bassu a destra de sa bentana de s'esploradore/navigadore (browser) tuo."
      back_to_top_q: "B'est una manera lestra de torrare a s'incumintzu de una pàgina a pustis de àere fata cùrrere in suta?"
      diaspora_app_a: "Bi sunt istadas medas aplicatziones pro Android in isvilupu dae mebros de sa comunidade. Calicunas sunt progetos abbandonados dae meda e pro custa resone non funtzionant comente si tocat cun sa versione atuale de diaspora*. Non t'isetes meda dae custas aplicatziones, in custu momentu. Non b'est un'aplicatzione pro iOS, pro como. Sa mègius manera de atzèdere a diaspora* dae su dispositivu mòbile suo est impreende un'esploradore/navigadore (browser), ca amus progetadu una versione mòbile de su situ chi diat dèpere funtzionare bene in totu sos dispositivos, fintzas si non tenet galu totu sas funtzionalidades."
      diaspora_app_q: "B'est un'aplicatzione de diaspora* pro Android o iOS?"
      photo_albums_a: "Nono, pro como. In cada manera podes abbistare sas immàgines carrigadas dae una persone in suta de s'ischeda de sas fotografias in sa pàgina de su profilu suo."
      photo_albums_q: "Bi sunt albums de fotografias o vìdeos?"
      subscribe_feed_a: "Eja, ma custa no est galu una funtzionalidade afinada e sa formatatzione de sos risultados est galu fata a sa grussera. Si boles proare su matessi, bae a sa pàgina de profilu de calicunu e incarca su butone de su feed in s'esploradore/navigadore tuo (browser), o podes copiare su ligàmene URL de su profilu (es: https://nùmenepod.org/people/carchinùmeru) e lu podes incollare in su leghidore de feeds. S'indiritzu de su feed risultante at a aparire una cosa gasi: https://nùmenepod.org/public/nùmeneimpreadore.atom – diaspora* impreat Atom imbetzes de RSS."
      subscribe_feed_q: "Potzo sighire sas publicatziones pùblicas cun unu leghidore de feeds?"
      title: "Vàrias"
    pods:
      find_people_a: "Si cheres invitare sos amigos tuos a s'aunire a diaspora*, imprea su ligàmene de invitu o su ligàmene pro p. eletrònica in sa barra laterale. Sighi #etichetas pro iscobèrrere àteras persones chi tenent sos matessi interessos tuos, e annanghe sos chi publicant cosas chi t'interessant a una cara. Pùblica cun s'eticheta #nouinoghe pro lu fàghere ischire a sa gente e calicunu t'at a dare su \"bene bènnidu\"."
      find_people_q: "Mi so registradu como como in unu pod, comente agato persones cun las cales cumpartzire?"
      title: "Pods"
      use_search_box_a: "Podes chircare una persone impreende su nùmene impreadore o su nùmene diaspora* suo (su nùmene chi est ammustradu in su profilu suo). Si ambos custos mètodos non funtzionant inserta s'ID diaspora* intreu suo (es: nùmeneimpreadore@nùmenepod.org) . Si una chirca no agatat risultados sa prima borta, diat pòdere èssere pro more de problemas de retza. Torra a proare prus a tardu."
      use_search_box_q: "Comente potzo impreare su campu de chirca pro agatare calicunu in particulare?"
      what_is_a_pod_a: "Unu pod est unu server in ue est installadu su programma de diaspora* e chi est connessu a sa retza de diaspora*.\"Pod\" est una metàfora chi faghet riferimentu a sas cambas de sos frores, chi cuntenint sas semesntas, gasi comente unu server cuntenit meda contos. Bi sunt meda contos diferentes. Podes annànghere amigos dae àteros pods e comunicare chin issos. Non b'est bisòngiu de abèrrere unu contu in pods diferentes! Unu bastat – in custa manera, podes pensare a unu pod de diaspora* comente a carchi cosa de sìmile a unu frunidore de posta eletrònica. Esistint pods pùblicos, privados, e cun unu pagu de apentu ti nde podes fàghere unu personale tuo."
      what_is_a_pod_q: "It'est unu pod?"
    posts_and_posting:
      char_limit_services_a: "In custu casu dias limitare sa publicatzione tua a cussu lìmite de caràteres (140 in su casu de Twitter; 1000 in cussu de Tumblr), e su nùmeru de caràteres chi galu tenes est ammustradu cando s'icona de su servìtziu est alluta. Podes publicare in custos servìtzios fintzas si sa publicatzione tua est prus longa de su lìmite issoro, ma su testu at a bènnere truncadu in ie cun unu ligàmene a sa publicatzione in diaspora*."
      char_limit_services_q: "E si so cumpartzinde sa publicatzione mea cun unu servìtziu ligadu chi tenet unu lìmite de caràteres prus minore?"
      character_limit_a: "65,535 caràteres. Sunt 65,395 caràteres in prus de sos chi tenes in Twitter! ;)"
      character_limit_q: "Cale est su lìmite de caràteres pro sas publicatziones?"
      embed_multimedia_a: "De sòlitu bastat a incollare su ligàmene URL (es: http://www.youtube.com/watch?v=nnnnnnnnnnn ) in sa publicatzione tua e su vìdeu o su documentu àudio at a èssere insertadu automaticamente. Sos sitos suportados incluint: YouTube, Vimeo, SoundCloud, Flickr e calicun'àteru. diaspora* impreat oEmbed pro custa funtzionalidade. Si as a publicare unu ligàmene diretu a unu documentu àudio o a unu vìdeu diaspora* l'at a integrare impreende unu riprodutore HTML5 istandard. Prus tempus colat e prus sitos e mitzas de cuntenutos amus a suportare, nde semus annanghinde semper. Ammenta·ti de impreare semper sos ligàmenes intreos – cussos incurtzados no andant bene; perunu operadore a pustis de s'URL de base – e iseta carchi segundu in antis de torrare a carrigare sa pàgina a pustis de sa publicatzione pro bìdere s'anteprima."
      embed_multimedia_q: "Comente potzo insertare unu vìdeu, unu documentu àudio o àteros cuntenutos multimediales esternos in una publicatzione?"
      format_text_a: "diaspora* Impreat unu sistema semplificadu chi si mutit %{markdown}. Su publicadore tenet butones chi agiudant a formatare su testu. Si cheres formatare manualmente sa publicatzione tua, podes agatare sa sintassi Markdown intrea %{here}. Su butone pro s'anteprima est meda de agiudu inoghe, ca ti permitit de bìdere comente ant a aparire sas publicatziones tuas in antis chi tue las cumpartzas. Ammenta·ti chi non las podes acontzare a pustis de sa publicatzione e, pro custu motivu, de impreare s'anteprima pro èssere seguru chi totu siat a postu in antis de incarcare Cumpartzi!"
      format_text_q: "Comente potzo formatare su testu in sas publicatziones meas (grassetu, corsivu etz.)?"
      hide_posts_a: "Si colas su puntadore in subra de una publicatzione, a pitzu, una X at a aparire a destra. Incarca·la pro istichire sa publicatzione e istudare sas notìficas chi li pertocant. As a pòdere galu bìdere sa publicatzione si as a bisitare sa pàgina de profilu de sa persone chi l'at publicada."
      hide_posts_q: "Comentze potzo istichire una publicatzione?"
      ignore_user_a1: "Si ses cumpartzende cun cussa persone bogande·la dae sas caras tuas sas publicatziones suas no ant a aparire in su flussu tuo. Unu mètodu prus cumpridu est su de \"ignorare\" cussu contu. In custa manera as a prevènnere s'aparèntzia de sas publicatziones suas in su flussu tuo, e cussa persone non at fintzas prus a pòdere agradèssere  o cummentare sas publicatziones tuas. Las at a pòdere galu torrare a cumpartzire e cummentare in sas cumpartziduras, e sos cummentos suos ant a abarrare visìbiles pro tie."
      ignore_user_a2: "Pro ignorare unu contu, incarca in s'icona \"ignora\" (unu chircu cun una lìnia diagonale chi l'atraessat) in destra in pitzu de una de sas publicatziones suas. Cussa publicatzione at a isparèssere istantaneamente dae su flussu tuo. Si preferis, podes fintzas andare in sa pàgina de profilu de su contu e incarcare s'icona in ie. As a sighire a pòdere bìdere sas publicatziones suas in sa pàgina de profilu, o impreende sa vista pro una publicatzione a sa sola."
      ignore_user_a3: "Una lista de sa gente chi ses ignorende podet èssere agatada in sas impostatzioes de su contu tuo in suta de Privadesa. Pro l'acabare de ignorare calicunu boga·lu dae sa lista in cussa pàgina."
      ignore_user_q: "Comente potzo fàghere in modu chi sas publicatziones de calicunu non aparent in su flussu meu?"
      insert_images_a: "Si cheres incluire in sa publicatzione tua un'immàgine sarvada in s'elaboradore tuo Incarca in s'icona chi tenet sa forma de una fotocàmera in fundu a su publicadore.Podes fintzas trisinare e lassare un'immàgine, o prus immàgines, dae s'elaboradore tuo a intro de cuss'icona. Si cheres insertare un'immàgine dae ìnternet in sa publicatzione tua incarca su butone pro sas immàgines in pitzu de su publicadore, chi at a creare su còdighe Markdown pro tie."
      insert_images_comments_a: "Podes impreare Markdown pro insertare un'immàgine dae su web in unu cummentu, comente in sas publicatziones. Ma non podes carrigare immàgines dae s'elaboradore tuo diretamente in sos cummentos. Carriga·las in unu situ de istrangiamentu de immàgines e, a pustis, inserta·las impreende su butone pro sas immàgines a subra de su publicadore."
      insert_images_comments_q: "Potzo insertare immàgines in sos cummentos?"
      insert_images_q: "Comente potzo insertare immàgines in sas publicatziones meas?"
      post_location_a: "Incarca s'icona chi tenet sa forma de una puntighedda a curtzu de sa fotocàmera in su publicadore. Custu at a insertare sa positzione tua dae OpenStreetMap. Podes acontzare sa positzione tua – dias bòlere petzi incluire sa tzitade in ue ses imbetzes de s'indiritzu pretzisu de s'istrada."
      post_location_q: "Comente potzo annànghere sa positzione mea a una publicatzione?"
      post_notification_a: "As a agatare un'icona chi tenet sa forma de una campana a curtzu de sa X a destra a pitzu de una publicatzione. Incarca·la pro allughere o istudare sas notìficas pro cussa publicatzione."
      post_notification_q: "Comente potzo retzire o acabare de retzire sas notìficas chi pertocant a una publicatzione?"
      post_poll_a: "Incarca in s'icona chi tenet sa forma de unu gràficu pro creare unu sondàgiu. Iscrie una pregonta e a su mancu duas rispostas. Non t'ismèntighes de impostare sa publicatzione tua in manera chi siat pùblica, si cheres chi totus potzant leare parte a su sondàgiu tuo."
      post_poll_q: "Comente potzo annànghere unu sondàgiu a sa publicatzione mea?"
      post_report_a: "Incarca s'icona a forma de triàngulu a destra in pitzu de sa publicatzione pro la sinnalare a s'amministradore de su pod tuo. Iscrie una resone pro sa sinnalatzione in sa bentana chi s'at a abèrrere. Pro praghere sinnala petzi sas publicatziones chi non rispetant sas %{community_guidelines} o sas cunditziones de impreu de su pod tuo, comente a sas publicatziones chi cuntenent materiale illegale, chi sunt ingiuriosas o spam."
      post_report_q: "Comente potzo sinnalare una publicatzione ofensiva?"
      size_of_images_a: "Nono. Sas immàgines benint ridimensionadas automaticamente pro intrare in sa vista de su flussu o de sa publicatzione sìngula. Markdown non tenet unu còdighe pro dislindare sa mannària de un'immàgine."
      size_of_images_q: "Potzo personalizare sa mannària de sas immàgines in sas publicatziones o in sos cummentos?"
      stream_full_of_posts_a1: "In su flussu tuo bi sunt tres castas de publicatziones:"
      stream_full_of_posts_li1: "Publicatziones de gente cun sa cale ses cumpartzinde, de duas genias: publicatziones pùblicas e publicatziones limitadas cun una cara in ue bi ses tue. Pro bogare custas publicatziones dae su flussu tuo firma sa cumpartzidura cun cussa persone."
      stream_full_of_posts_li2: "Publicatziones pùblicas chi cuntenent una de sas etichetas chi sighis. Pro las bogare, acabba·la de sighire cussa eticheta."
      stream_full_of_posts_li3: "Publicatziones pùblicas de impreadores in evidèntzia in sa comunidade. Custas podent èssere bogadas istudende s'optzione \"Ammustra \"in evidèntzia in sa comunidade\" in su flussu tuo\" in sas optziones in s'ischeda de su contu de sas impostatziones tuas."
      stream_full_of_posts_q: "Proite su flussu meu est prenu de publicatziones de gente disconnota e cun sa cale non so cumpartzinde?"
      title: "Publicatzione"
    private_posts:
      can_comment_a: "Petzi impreadores chi as annantu in cussa cara in antis de fàghere sa publicatzione podent cummentare o sinnalare chi lis agradat, e petzi cando sunt intrados in su contu issoro."
      can_comment_q: "Chie podet cummentare o sinnalare s'agradessimentu suo in sas publicatziones privadas meas?"
      can_reshare_a: "Nemos. Sas publicatziones privadas non podent èssere torradas a cumpartzire. Sos impreadores in cussa cara, però, dae su contu issoro lu diant pòdere copiare e incollare. De ti fidare o nono de issos est un'issèbera tua!"
      can_reshare_q: "Chie podet torrare a cumpartzire sas publicatziones privadas meas?"
      see_comment_a: "Petzi sas persones cun sas cales fiat cumpartzida sa publicatzione (sas persones chi sunt in sas caras isseberadas dae su publicadore originale) podent bìdere sos cummentos e sos agradessimentos. "
      see_comment_q: "Cando cummento o sinnalo chi m'agradat una publicatzione privada, chie lu podet bìdere?"
      title: "Publicatziones privadas"
      who_sees_post_a: "Petzi impreadores chi as annantu in cussa cara in antis de fàghere sa publicatzione la podent bìdere, e petzi cando sunt intrados in su contu issoro."
      who_sees_post_q: "Cando pùblico carchi cosa in una cara (creo una publicatzione privada) chie la podet bìdere?"
    profile:
      title: "Profilu"
      what_do_tags_do_a: "Agiudant sas persones a ti connòschere. S'immàgine de profilu tua at fintzas a aparire in s'ala a manca de sas pàginas de su flussu de cussas etichetas, in paris cun totu sos àteros chi las ant postas in su profilu de base issoro."
      what_do_tags_do_q: "A ite serbint sas etichetas in su profilu de base meu?"
      whats_in_profile_a: "Su profilu tuo tenet duas partes: su profilu de base e su profilu intreu. Su profilu de base tuo cuntenit su nùmene tuo, sas chimbe etichetas chi as isseberadu pro ti descrìere e sa fotografia tua. Su profilu intreu tuo cuntenit sa biografia, sa positzione, sa natura e sa data de nàschida tuas. Totu custas informatziones sunt optzionales – ses tue a isseberare si las cheres frunire o nono, e las podes impostare in manera chi siant identificàbiles o anònimas cantu boles. Su profilu intreu tuo est ammustradu in sa culunna a manca de sa pàgina de profilu tua, in suta de sa fotografia de profilu tua."
      whats_in_profile_q: "Ite b'est in su profilu meu?"
      who_sees_profile_a: "Su prfilu de base tuo (nùmene, immàgine de profilu e #etichetas) est pùblicu. Su profilu intreu tuo est privadu in sas impostatziones predefinidas, ma lu podes fàghere a pùblicu pro totus si cheres. Petzi sos cun sos cales ses cumpartzende (est a nàrrere, sos chi as annantu a una de sas caras tuas) podent bìdere su profilu intreu tuo si lu mantenes privadu. Àteras persones ant a bìdere petzi sas informatziones pùblicas tuas. Totu sas informatziones de su profilu chi as a impostare pro chi siant pùblicas ant a pòdere èssere bidas dae totu sos chi podent intrare in ìnternet, e ant a pòdere èssere inditzitzadas dae sos motores de chirca"
      who_sees_profile_q: "Chie podet abbistare su profilu meu?"
    public_posts:
      can_comment_reshare_like_a: "Totu sos chi tenent unu contu de diaspora* e chi bi sunt in intro podent cummentare o cumpartzire sa publicatzione tua, o sinnalare chi lis agradat. S'etzetzione sunt sos chi as ignoradu, chi no ant a pòdere pònnere agradessimentos o cummentare in sas publicatziones tuas."
      can_comment_reshare_like_q: "Chie podet cummentare o cumpartzire sa publicatzione mea, o sinnalare chi lis agradat?"
      deselect_aspect_posting_a: "Boghende s'ischerta a sas caras no at a tènnere efetu perunu in una publicatzione pùblica. At a abarrare pùblica e at galu a aparire in su flussu de totu sos cuntatos tuos. Pro fàghere una publicatzione chi siat visìbile petzi a carchi cara dislindada, depes ischertare cussas caras dae s'ischertadore in suta de su publicadore."
      deselect_aspect_posting_q: "Ite acontesset cando bogo s'ischerta a una o prus caras in sa culunna a manca faghende una publicatzione pùblica?"
      find_public_post_a: "Sas publicatziones pùblicas tuas ant a aparire in su flussu de totu sos chi ti sighint. Si as incluidu #etichetas in sa publicatzione pùblica tua totu sos chi sighint cussas etichetas ant a bìdere sa publicatzione tua in su flussu issoro. Totu sas publicatziones pùblicas tenet fintzas unu ligàmene URL suo chi cadaunu podet bìdere, fintzas chene intrare in sos contos issoro – pro custa resone sas publicatziones pùblicas podent èssere bidos pro mèdiu de ligàmenes postos diretamente in Twitter, blogs, etz. Sas publicatziones pùblicas diant pòdere èssere fintzas inditzitzadas dae sos motores de chirca."
      find_public_post_q: "Comente podent sos àteros agatare sas publicatziones pùblicas meas?"
      see_comment_reshare_like_a: "Sos cummentos, agradessimentos, e ri-cumaprtziduras de sas publicatziones pùblicas sunt pùblicos. Totus sos chi sunt impreende unu contu de diaspora* e fintzas totu sos àteros chi sunt in ìnternet podent bìdere sas interatziones tuas cun una publicatzione pùblica."
      see_comment_reshare_like_q: "Cando cummento, cumpartzo, o sinnalo chi m'agradat una publicatzione pùblica, chie lu podet bìdere?"
      title: "Publicatziones pùblicas"
      who_sees_post_a: "Totu sos chi tenent ìnternet diant potentzialmente bìdere una publicatziones chi sinnas comente \"pùblica\", e pro custa resone depes istare atentu a nde èssere seguru a beru in antis de lu fàghere. Est una manera ispantosa de comunicare cun su mundu."
      who_sees_post_q: "Cando pùblico carchi cosa in manera pùblica, chie lu podet bìdere?"
    resharing_posts:
      reshare_private_post_aspects_a: "Nono, no est possìbile a torrare a cumpartzire una publicatzione privada. Custu pro rispetare sas intentziones de su publicadore originale, chi l'at cumpartzida petzi cun unu grupu particulare de persones."
      reshare_private_post_aspects_q: "Potzo torrare a cumpartzire una publicatzione privada in caras ischertadas?"
      reshare_public_post_aspects_a: "Nono, cando torras a cumpartzire una publicatzione pùblica cussa diventat automaticamente una de sas publicatziones pùblicas tuas. Pro la cumpartzire petzi cun carchi cara isseberada còpia e incolla su cuntenutu in una publicatzione limitada noa."
      reshare_public_post_aspects_q: "Potzo torrare a cumpartzire una publicatzione pùblica cun petzi carchi cara?"
      title: "Torrare a cumparztire publicatziones"
    sharing:
      add_to_aspect_a1: "Naramus chi Amy at annantu Ben a una cara, ma Ben no at (galu) annantu Amy a una cara:"
      add_to_aspect_a2: "Custa est connota comente \"cumpartzidura assimmètrica\". Si e cando Ben at a annànghere Amy a una cara at a divènnere una cumpartzidura simmètrica, cun ambas sas publicatziones pùblicas e sas privadas chi lis pertochent de ambos Amy e Ben chi lis ant a aparire in sos flussos issoro, e Amy at a pòdere bìdere su profilu privadu de Ben. Tando s'ant fintzas a pòdere imbiare messàgios privados unu cun s'àtera."
      add_to_aspect_li1: "Ben at a retzire una notìfica chi l'at a nàrrer chi Amy at \"incumintzadu a cumpartzire\" cun Ben."
      add_to_aspect_li2: "Amy at a incumintzare a bìdere sas publicatziones pùblicas de Ben in su flussu suo."
      add_to_aspect_li3: "Amy no at a bìdere nissuna de sas publicatziones privadas de Ben."
      add_to_aspect_li4: "Ben no at a bìdere sas publicatziones pùblicas o privadas de Amy in su flussu suo."
      add_to_aspect_li5: "Ma si Ben at a andare a sa pàgina de su profilu de Amy, tando at a bìdere sas publicatziones privadas chi Amy faghet in sa cara in ue l'at postu (in paris cun sas publicatziones pùblicas de issa, chi totus podent bìdere in ie)."
      add_to_aspect_li6: "Ben at a pòdere bìdere su profilu privadu de Amy (biografia, logu, natura, data de nàschida)."
      add_to_aspect_li7: "Amy at a aparire in suta de \"Petzi cumpartzinde cun mie\" in sa pàgina de sos cuntatos de Ben."
      add_to_aspect_li8: "Fintzas Amy at a pòdere @numenare Ben in una publicatzione."
      add_to_aspect_q: "Ite acontessit cando annango calicunu a una de sas caras meas, o cando calicunu m'annanghet a una de sas caras suas?"
      list_not_sharing_a: "Nono, ma podes bìdere si calicunu est o no est cumpartzende cun bois bisitende sa pàgina de profilu issoro. Si lu sunt faghende, b'at a èssere una icona birde a un'ala de s'ID diaspora suo. Si nono, b'at a èssere unu chircu murru."
      list_not_sharing_q: "B'est una lista de sa gente chi apo annantu a unu de sas caras, ma chi non m'ant annantu a una de sas issoro?"
      only_sharing_a: "Sunt persones chi t'ant annantu a una de sas caras issoro, ma chi tue no as (galu) annantu a una de sas tuas. In àteras paràulas: issos sunt cumpartzinde cun tie, ma tue non ses cumpartzinde cun issos: lu podes bìdere comente si issos ti fiant \"sighinde\". Si los as a annànghere a una cara, tando, ant a aparirein suta de cussa cara imbetzes chi in suta de \"Petzi cumpartzinde cun mie\". Abbista in susu."
      only_sharing_q: "Chie sunt sas persones in sa lista in suta de \"Petzi cumpartzinde cun mie\" in sa pàgina mea de sos cuntatos?"
      see_old_posts_a: "Nono. At a pòdere bìdere petzi sas publicatziones noas in cussa cara. Issu (in paris a totu sos àteros) at a pòdere bìdere sas publicatziones tuas prus betzas in sa pàgina de su profilu tua, e l'at a pòdere bìdere fintzas in su flussu suo."
      see_old_posts_q: "Cando annango calicunu a una cara, podet bìdere sas publicatziones prus betzas chi apo giai publicadu in cussa cara?"
      sharing_notification_a: "Dias dèpere retzire una notìfica cada borta chi calicunu incumintzat a cumpartzire cun tie."
      sharing_notification_q: "Comente potzo ischire cando calicunu incumintzat a cumpartzire cun mie?"
      title: "Cumpartzende"
    tags:
      filter_tags_a: "Custu no est galu disponìbile in manera direta pro mèdiu de diaspora*, ma bi sunt %{third_party_tools} chi lu diant pòdere permìtere."
      filter_tags_q: "Comente potzo filtrare/esclùdere carchi eticheta dae su flussu meu?"
      followed_tags_a: "A pustis de àere chircadu un'eticheta podes incarcare su butone in pitzu de sa pàgina de s'eticheta pro \"sighire\" cussa eticheta. Gasi at aparire in sa lista de sas etichetas sighidas tuas in su menù a manca. Incarchende una de sas etichetas sighidas dae tie s'at a abèrrere sa pàgina de cussa eticheta in manera de ti permìtere de bìdere sas publicatziones reghentes chi cuntenit cussa eticheta. Incarca in #Etichetas Sighidas pro bìdere unu flussu de publicatziones chi incluit una de sas etichetas sighidas. Sas publicatziones chi incluint cussa eticheta ant fintzas a èssere annantas a su flussu printzipale tuo."
      followed_tags_q: "Ite sunt sas “#Etichetas Sighidas” e comente potzo sighire un'eticheta?"
      people_tag_page_a: "Sunt persones chi ant postu cussa eticheta in sa descritzione issoro in su profilu pùblicu."
      people_tag_page_q: "Chie sunt sas persones allistadas in s'ala a manca de sa pàgina de s'eticheta?"
      tags_in_comments_a: "Un'eticheta annanta a unu cummentu at a aparire in unu ligàmene in sa pàgina de cussa eticheta, ma no at a fàghere aparire cussa publicatzione (o cummentu) in sa pàgina de cussa eticheta. Custu funtzionat petzi pro sas etichetas in sas publicatziones."
      tags_in_comments_q: "Potzo pònnere etichetas in sos cummentos o petzi in sas publicatziones?"
      title: "Etichetas"
      what_are_tags_for_a: "Sas etichetas sunt una manera pro categorizare sas publicatziones, de sòlitu pro argumentu. Chirchende un'eticheta as a bìdere totu sas publicatziones, pùblicas e privadas, chi podes bìdere cun cussa eticheta. Custu at a permìtere a chie est interessadu in unu argumentu dislindadu de agatare publicatziones pùblicas chi li pertochent."
      what_are_tags_for_q: "A ite serbint sas etichetas?"
    third_party_tools: "Ainas esternas"
    title_header: "Agiudu"
    tutorial: "ghia"
    tutorials: "ghias"
    wiki: "wiki"
  home:
    default:
      be_who_you_want_to_be: "Sias su chi boles èssere"
      be_who_you_want_to_be_info: "Medas retzas sotziales insistint pro ti pedire s'identidade reale tua. diaspora* nono. Inoghe podes isseberare chie cheres èssere, e cumpartzire cantu boles de tie cun chie cheres. Est semper un'issèbera tua comente cheres interagire cun àteras persones."
      byline: "Su mundu sotziale in lìnia in ue tenes su controllu"
      choose_your_audience: "Issèbera su pùblicu tuo"
      choose_your_audience_info: "Sas caras de diaspora* ti permitint de cumpartzire cun petzi cussas persones cun las cales cheres tue. Podes èssere pùblicu o privadu cantu cheres. Cumpartzire una fotografia ispassiosa cun totu su mundu, o unu segretu de importu cun petzi sos amigos tuos. Tenes tue su controllu."
      diaspora_site_link: "retza federada de diaspora*"
      headline: "Bene bènnidu in %{pod_name}"
      own_your_data: "Sos datos tuos sunt petzi tuos"
      own_your_data_info: "Medas retzas sotziales impreant sos datos tuos pro fàghere dinare analizende sas interatziones tuas pro ti bèndere cosa. diaspora* no impreat sos datos tuos pro cale si siat punna chi non siet sa de ti permìtere de ti connètere e de cumpartzire cun sos àteros."
      part_of_diaspora: "Parte de su %{diaspora_site_link}"
    podmin:
      byline: "Istas pro cambiare ìnternet. Incumintzamus, ite naras?"
      configuration_info: "Aberi %{database_path} e %{diaspora_path} in s'editore de testu preferidu dae tie e revisiona·los cun atentzione. Sunt cummentados estensivamente."
      configure_your_pod: "Configura su pod tuo"
      contact_irc: "nos cuntatare in IRC"
      contribute: "Contribui"
      contribute_info: "Megiora diaspora* fintzas de prus! Si agatas carchi \"bug\", pro praghere, %{report_bugs}."
      create_an_account: "Crea unu contu"
      create_an_account_info: "%{sign_up_link} pro unu contu nou."
      faq_for_podmins: "pregunta fitiana pro sos amministradores de sos pods in sa wiki nostra"
      getting_help: "Otènnere agiudu"
      getting_help_info: "Amus allistadu carchi %{faq} incluende carchi impositu, trucu e solutzione in prus pro sos problemas prus comunes. Podes fintzas proare a %{irc}."
      headline: "Bene bènnidu, amigu."
      make_yourself_an_admin: "Faghe·ti a amministradore"
      make_yourself_an_admin_info: "Podes agatare istrutziones in sa %{wiki}. Custu diat dèpere annànghere unu ligàmene “%{admin_dashboard}” a su menù impreadore tuo in pitzu cando as fatu s'atzessu. Ti frunit cosas comente sa chirca de sos impreadores e sas istatìsticas pro su pod tuo."
      report_bugs: "sinnala·nos·los"
      update_instructions: "istrutziones pro s'agiornamentu in sa wiki de diaspora*"
      update_your_pod: "Agiorna su pod tuo"
      update_your_pod_info: "Podes agatare %{update_instructions}."
  invitation_codes:
    already_logged_in: "Ses istadu invitadu dae %{inviter} a t'aunire a custu pod ma ses giai connessu."
    not_valid: "Custu còdighe de invitu no est prus vàlidu"
  invitations:
    create:
      closed: "Sos invitos sunt serrados in custu pod de diaspora*."
      empty: "Pro praghere inserta a su mancu un'indiritzu de posta eletrònica."
      no_more: "Non tenes prus invitos."
      note_already_sent: "Sos invitos sunt istados giai imbiados a: %{emails}"
      rejected: "Custos indiritzos de posta eletrònica ant tentu problemas: %{emails}"
      sent: "Sos invitos sunt istados imbiados a: %{emails}"
    new:
      codes_left:
        one: "Tenes galu un'invitu cun custu còdighe"
        other: "Tenes galu %{count} invitos cun custu còdighe"
        zero: "Non tenes prus invitos cun custu còdighe"
      comma_separated_plz: "Podes insertare prus indiritzos de posta eletrònica separados dae vìrgulas."
      invite_someone_to_join: "Invita calicunu a intrare in diaspora*!"
      language: "Limba"
      paste_link: "Cumpartzi custu ligàmene cun sos amigos tuos pro los invitare in diaspora*, o imbia·li su ligàmene diretamente cun una e-lìtera."
      send_an_invitation: "Imbia un'invitu"
      sending_invitation: "Imbiende s'invitu..."
  layouts:
    application:
      back_to_top: "Torra a s'incumintzu"
      be_excellent: "Siais ispantosos unu cun s'àteru! ♥"
      discourse: "Dibatas de progetu e suportu"
      powered_by: "Suportadu dae diaspora*"
      public_feed: "Flussu de diaspora* pùblicu de %{name}"
      source_package: "Iscàrriga su pachete de su còdighe mitza"
      statistics_link: "Istatìsticas pod"
      switch_to_standard_mode: "Cola a sa modalidade predefinida"
      switch_to_touch_optimized_mode: "Cola a sa modalidade tàtile otimizada"
      whats_new: "Ite b'est de nou?"
    header:
      code: "Còdighe"
      logout: "Essi"
      profile: "Profilu"
      settings: "Impostatziones"
      toggle_navigation: "Allughe/istuda su menù de nàvigu"
  likes:
    create:
      error: "B'est istadu un'errore ponende s'agradessimentu."
      fail: "Sa creatzione de s'agradessimentu est fallida"
    destroy:
      error: "B'est istadu un'errore boghende s'agradessimentu."
    not_found: "Publicatzione o agradessimentu no agatados"
    people_dislike_this:
      one: "%{count} disagradessimentu"
      other: "%{count} disagradessimentos"
      zero: "Perunu disagradessimentu"
    people_like_this:
      one: "%{count} agradessimentu"
      other: "%{count} agradessimentos"
      zero: "Perunu agradessimentu"
    people_like_this_comment:
      one: "%{count} agradessimentu"
      other: "%{count} agradessimentos"
      zero: "Perunu agradessimentu"
  limited: "Limitadu"
  more: "Àteru"
  no_results: "Perunu resurtadu agatadu"
  notifications:
    also_commented:
      one: "Fintzas %{actors} at cummentadu sa publicatzione %{post_link} de %{post_author}."
      other: "Fintzas %{actors} ant cummentadu sa publicatzione %{post_link} de %{post_author}."
      zero: "%{actors} at cummentadu sa publicatzione %{post_link} de %{post_author}."
    also_commented_deleted:
      one: "%{actors} at cummentadu una publicatzione chi est istada iscantzellada."
      other: "%{actors} ant cummentadu una publicatzione chi est istada iscantzellada."
      zero: "%{actors} at cummentadu una publicatzione chi est istada iscantzellada."
    comment_on_post:
      one: "%{actors} at cummentadu sa publicatzione tua %{post_link}."
      other: "%{actors} ant cummentadu sa publicatzione tua %{post_link}."
      zero: "%{actors} at cummentadu sa publicatzione tua %{post_link}."
    contacts_birthday:
      one: "%{actors} faghet sos annos su %{date}"
      other: "%{actors} faghent sos annos su %{date}"
      zero: "%{actors} faghent sos annos su %{date}"
    index:
      all_notifications: "Totu sas notìficas"
      also_commented: "Àteros cummentos"
      and: "e"
      and_others:
        one: "e un'àteru"
        other: "e àteros %{count}"
        zero: "e nissun'àteru"
      comment_on_post: "Cummentu in una publicatzione"
      contacts_birthday: "Cumpleannu"
      liked: "Agradèssidu"
      mark_all_as_read: "Sinnala·las totu comente lèghidas"
      mark_all_shown_as_read: "Sinna totu comente lèghidu"
      mark_read: "Sinna·la comente lèghida"
      mark_unread: "Sinna·la comente non lèghida"
      mentioned: "Numenadu in una publicatzione"
      mentioned_in_comment: "Numenadu in unu cummentu"
      no_notifications: "Non tenes galu peruna notìfica."
      notifications: "Notìficas"
      reshared: "Torrada a cumparzire"
      show_all: "Ammustra totu"
      show_unread: "Ammustra sas non lèghidas"
      started_sharing: "At incumintzadu a cumpartzire"
    liked:
      one: "A %{actors} agradat sa publicatzione tua %{post_link}."
      other: "A %{actors} agradat sa publicatzione tua %{post_link}."
      zero: "A %{actors} agradat sa publicatzione tua %{post_link}."
    liked_post_deleted:
      one: "A %{actors} l'agradaiat sa publicatzione chi as iscantzelladu."
      other: "A %{actors} lis agradaiat sa publicatzione chi as iscantzelladu."
      zero: "A %{actors} l'agradaiat sa publicatzione chi as iscantzelladu."
    mentioned:
      one: "%{actors} t'at numenadu in sa publicatzione %{post_link}."
      other: "%{actors} t'ant numenadu in sa publicatzione %{post_link}."
    mentioned_deleted:
      one: "%{actors} t'at numenadu in una publicatzione chi est istada iscantzellada."
      other: "%{actors} t'ant numenadu in una publicatzione chi est istada iscantzellada."
    mentioned_in_comment:
      one: "%{actors} t'at numenadu in unu <a href='%{comment_path}'>cummentu</a> a sa publicatzione %{post_link}."
      other: "%{actors} t'ant numenadu in unu <a href='%{comment_path}'>cummentu</a> a sa publicatzione %{post_link}."
    mentioned_in_comment_deleted:
      one: "%{actors} t'at numenadu in unu cummentu iscantzelladu."
      other: "%{actors} t'ant numenadu in unu cummentu iscantzelladu."
    private_message:
      one: "%{actors} t'at imbiadu unu messàgiu."
      other: "%{actors} t'ant imbiadu unu messàgiu."
      zero: "%{actors} t'at imbiadu unu messàgiu."
    reshared:
      one: "%{actors} at cumpartzidu sa publicatzione tua %{post_link}."
      other: "%{actors} ant cumpartzidu sa publicatzione tua %{post_link}."
      zero: "%{actors} at cumpartzidu sa publicatzione tua %{post_link}."
    reshared_post_deleted:
      one: "%{actors} at cumpartzidu sa publicatzione chi as iscantzelladu."
      other: "%{actors} ant cumpartzidu sa publicatzione chi as iscantzelladu."
      zero: "%{actors} at cumpartzidu sa publicatzione chi as iscantzelladu."
    started_sharing:
      one: "%{actors} at incumintzadu a cumpartzire cun tie."
      other: "%{actors} ant incumintzadu a cumpartzire cun tie."
      zero: "%{actors} at incumintzadu a cumpartzire cun tie."
  notifier:
    a_limited_post_comment: "B'est unu cummentu nou de bìdere pro tie in una publicatzione limitada in diaspora*."
    a_post_you_shared: "una publicatzione."
    a_private_message: "B'est unu messàgiu privadu nou de bìdere pro tie in diaspora*."
    also_commented:
      limited_subject: "B'est unu cummentu nou in una publicatzione chi as cummentadu"
    click_here: "Incarca inoghe"
    comment_on_post:
      limited_subject: "B'est unu cummentu nou in una de sas publicatziones tuas"
      reply: "Risponde o abbista sa publicatzione de %{name} >"
    confirm_email:
      click_link: "Pro ativare s'indiritzu de posta eletrònica nou tuo %{unconfirmed_email} pro praghere sighi custu ligàmene:"
      subject: "Pro praghere ativa s'indiritzu de posta eletrònica tuo %{unconfirmed_email}"
    contacts_birthday:
      birthday: "Oe %{name} faghet sos annos. Faghe·li sos augùrios!"
      subject: "Oe est su cumpleannu de %{name}"
      view_profile: "Abbista su profilu de %{name}"
    csrf_token_fail:
      body: |-
          Salude %{name},

          diaspora* at rilevadu unu tentativu de atzessu a sa sessione tua chi diat pòdere non èssere autorizadu. Pro evitare cale si siat possibilidade de tènnere sos datos tuos compromissos ses istadu fatu essire dae su contu tuo. Non ti preocupes; como podes torrare a intrare.

          Una rechesta est istada fata impreende unu getone CSRF non vàlidu o chi mancat. Custu diat pòdere èssere innotzente, ma fintzas un'atacu cun rechestas farsas intre sos sitos (CSRF).

          Custu diat pòdere èssere istadu causadu dae:

            - Un'estensione chi at manipuladu sa rechesta o at fatu rechesta chene su getone;
            - Un'ischeda abarrada aberta dae una sessione betza;
            - Un'àteru situ chi at fatu rechestas, cun o chene su permissu tuo;
            - Medas àteras ainas esternas;
            - Còdighe malitziosu chirchende de atzedere a sos datos tuos.

          Pro àteras informatziones a pitzu de sos CSRF abbista·ti [%{link}](%{link}).

          Si as a bìdere custu messàgiu prus bortas una in fatu a s'àtera verìfica sos puntos inoghe in supra, incluende totu sas estensiones de s'esploradore (su browser).

          Gràtzias,
          Su robot de posta eletrònica de diaspora*!
      subject: "Amus retzidu una rechesta non autorizada dae unu contu tuo, %{name}"
    email_sent_by_diaspora: "Custa e-lìtera est istada imbiada dae %{pod_name}. Si dias prefèrrere a l'acabare de retzire lìteras comente a custa,"
    export_email:
      body: |-
          Salude %{name},

          Sos datos tuos sunt istados protzessados e sunt prontos pro èssere iscarrigados aberinde [custu ligàmene](%{url}).

          Tantos saludos,

          Su robot de posta eletrònica de diaspora*!
      subject: "Sos datos personales tuos sunt prontos pro èssere iscarrigados, %{name}"
    export_failure_email:
      body: |-
          Salude %{name}

          B'est istadu unu problema protzessende sos datos personales tuos pro s'iscarrigamentu.
          Pro praghere torra a proare!

          Ti pedo iscusa pro su problema,

          Su robot de posta eletrònica de diaspora*!
      subject: "B'est istadu unu problema cun sos datos tuos, %{name}"
    export_photos_email:
      body: |-
          Salude, %{name},

          Sas fotos tuas sunt istadas elaboradas e sunt prontas pro èssere iscarrigadas sighinde [custu ligòngiu](%{url}).

          Saludos,
          Su robot de sa posta eletrònica de diaspora*!
      subject: "Sasa fotografias tuas sunt prontas pro èssere iscarrigadas, %{name}"
    export_photos_failure_email:
      body: |-
          Salude %{name}

          B'est istadu un'errore protzessende sas fotografias tuas pro s'iscarrigamentu.
          Pro praghere torra a proare!

          Ti pedo iscusa pro su problema,

          Su robot de sa posta eletrònica de diaspora*!
      subject: "B'est istadu unu problema cun sas fotografias tuas, %{name}"
    hello: "Salude %{name}!"
    invite:
      message: |-
          Salude!

          Ses istadu invitadu a t'iscrìere a diaspora* dae %{user}!

          Incarca in custu ligàmene pro incumintzare

          [%{invite_url}][1]

          O podes fintzas annànghere %{diaspora_id} a sos cuntatos tuos si tenes giai unu contu.


          Salude e trigu,

          Su robot de sa posta eletrònica de diaspora*!

          P.S.: Si (galu) no ischis ite est diaspora*, [inoghe][2] b'est sa risposta!

          [1]: %{invite_url}
          [2]: %{diasporafoundation_url}
    invited_you: "%{name} t'at invitadu a t'iscrìere a diaspora*"
    liked:
      liked: "A %{name} l'agradat sa publicatzione tua"
      limited_post: "A %{name} l'est agradada sa publicatzione limitada tua"
      view_post: "Abbista publicatzione >"
    mentioned:
      limited_post: "Ses istadu numenadu in una publicatzione limitada."
      subject: "%{name} t'at numenadu in diaspora*"
    mentioned_in_comment:
      limited_post: "Ses istadu numenadu in unu cummentu a una publicatzione limitada."
      reply: "Risponde o abbista custu arresonu >"
    private_message:
      reply_to_or_view: "Risponde o abbista custu arresonu >"
      subject: "B'est unu messàgiu privadu nou pro tie"
    remove_old_user:
      body: |-
          Salude,

          Paret chi tue non sias prus interessadu a su contu tuo in %{pod_url}, bidu chi non l'as impreadu pro %{after_days} dies. Pro garantire sas mègius prestatziones a sos impreadores nostros in custu pod de diaspora, nos diat agradare a iscantzellare sos contos non disigiados dae sa base de datos nostra.

          Nos diat agradare meda a ti sighire a tènnere in sa comunidade de diaspora*, e est craru chi ti podes mantènnere su contu tuo, si lu cheres.

          Si non cheres pèrdere su contu tuo totu su chi depes fàghere est a intrare in su contu tuo in antis de su %{remove_after}. Cando as a intrare, piga·ti unu momentu pro abbistare comente diaspora* est cambiadu, in su tempus. Bi sunt istadas medas megiorias e cambiamentos dae s'ùrtima borta chi ses intradu, e pensamus chi cussas megiorias t'ant a agradare. Sighi carchi #eticheta pro agatare cuntenutu chi ti diat pòdere agradare.

          Intra inoghe: %{login_url}. Si as ismentigadu sas credentziales de intrada tua las  podes torrare a pedire in cussa pàgina.

          Isperamus de ti torrare a bìdere,

          Su robot de posta eletrònica de diaspora*!
      subject: "Su contu tuo de diaspora* est istadu sinnaladu pro s'iscantzellamentu pro more de s'inatividade sua"
    report_email:
      body: |-
          Salude,

          s'elementu %{type} cun ID %{id} est istadu sinnaladu comente ofensivu.

          Resone: "%{reason}"

          [%{url}][1]

          Pro praghere verifica·lu prus in presse chi podes!


          Saludos,

          Su robot de p. eletrònica de diaspora*!

          [1]: %{url}
      subject: "Un'elementu (%{type}) est istadu sinnaladu comente ofensivu"
      type:
        comment: "cummentu"
        post: "publicatzione"
    reshared:
      reshared: "%{name} at cumpartzidu sa publicatzione tua"
      view_post: "Abbista publicatzione >"
    single_admin:
      admin: "S'amministradore diaspora* tuo"
      subject: "Unu messàgiu a pitzu de su contu diaspora* tuo:"
    started_sharing:
      sharing: "at incumintzadu a cumpartzire cun tie!"
      subject: "%{name} at incumintzadu a cumpartzire cun tie in diaspora*"
      view_profile: "Abbista su profilu de %{name}"
    thanks: "Gràtzias,"
    to_change_your_notification_settings: "pro mudaee sas impostatziones de notìfica tuas"
  nsfw: "NSFW (no est adatu pro unu logu de traballu)"
  ok: "AB"
  people:
    add_contact:
      invited_by: "Ses istadu invitadu dae"
    index:
      couldnt_find_them: "Non l'as agatadu/a?"
      looking_for: "Ses chirchende publicatziones etichetadas cun %{tag_link}?"
      no_one_found: "...e nemos est istadu agatadu."
      no_results: "Ehi! Depes iscriere carchi cosa pro chircare."
      results_for: "Impreadores currelados a %{search_term}"
      search_handle: "Imprea s'ID diaspora* issoro (nùmeneimpreadore@pod.tld) pro tènnere sa tzerteza de agatare sos amigos tuos."
      searching: "Chirchende, pro praghere iseta..."
      send_invite: "Galu nudda? Imbia un'invitu!"
    person:
      thats_you: "Ses tue!"
    profile_sidebar:
      bio: "Biografia"
      born: "Die de nàschida"
      gender: "Gènere"
      location: "Logu"
    show:
      closed_account: "Custu contu est istadu serradu."
      does_not_exist: "Custa persone no esistit!"
      has_not_shared_with_you_yet: "%{name} no at galu cumpartzidu peruna publicatzione cun tie!"
  photos:
    create:
      integrity_error: "Carrigamentu de sa fotografia fallidu. Seguru ses chi cussa fiat un'immàgine?"
      runtime_error: "Carrigamentu de sa fotografia fallidu. As ismentigadu de pònnere sa tzinta de sa màchina?"
      type_error: "Carrigamentu de sa fotografia fallidu. Seguru ses de àere annantu un'immàgine?"
    destroy:
      notice: "Fotografia iscantzellada."
    new_profile_photo:
      upload: "Càrriga una fotografia de profilu noa!"
  polls:
    votes:
      one: "%{count} votu finas a como"
      other: "%{count} votos finas a como"
      zero: "%{count} votos finas a como"
  posts:
    presenter:
      title: "Una publicatzione de %{name}"
    show:
      forbidden: "Non ses autorizadu a fàghere custu"
      location: "Publicadu dae : %{location}"
      photos_by:
        one: "Una fotografia de %{author}"
        other: "%{count} fotografias de %{author}"
        zero: "Peruna fotografia de %{author}"
      reshare_by: "Cumpartzidu dae %{author}"
  privacy: "Privadesa"
  profile: "Profilu"
  profiles:
    edit:
      allow_search: "Permiti a sos àteros de ti chircare in intro de diaspora*"
      basic: "Profilu de base meu"
      basic_hint: "Cada elementu in su profilu tuo est optzionale. Su profilu de base tuo at a èssere semper visìbile a totus."
      extended: "Profilu intreu meu"
      extended_hint: "Incarca s'interrutore pro impostare sa visibilidade de sos datos de su profilu intreu tuo. Pùblicu cheret nàrrere chi est visìbile in ìnternet, limitadu cheret nàrrere chi petzi sas persones cun sas cales ses cumpartzende ant a pòdere bìdere custa informatzione."
      extended_visibility_text: "Visibilidade de su profilu intreu tuo:"
      first_name: "Nùmene"
      last_name: "Sambenadu"
      limited: "Limitadu"
      nsfw_check: "Sinna totu sos chi cumpartzo comente NSFW"
      nsfw_explanation: "NSFW (“not safe for work”, non apropriadu pro su traballu) est s'istandard de sa comunidade pro su cuntenutu chi diat pòdere non èssere adatu pro èssere bidu cando ses in unu logu de traballu. Si tenes s'intentzione de cumpartzire custa casta de materiale in manera fitiana pro praghere incarca custa optzione pro istichire totu sos chi cumpartzis dae sos flussos de sa gente, si non isseberant de lu bìdere."
      nsfw_explanation2: "Si as isseberadu de non ischertare custa optzione pro praghere annanghe s'eticheta #nsfw cada borta chi cumpartzis carchi cosa de custa casta."
      public: "Pùblicu"
      settings: "Impostatziones de profilu"
      update_profile: "Agiorna su profilu"
      your_bio: "Sa biografia tua"
      your_birthday: "Su compleannu tuo"
      your_gender: "Gènere"
      your_location: "In ue ses"
      your_name: "Su nùmene tuo"
      your_photo: "Sa fotografia tua"
      your_tags: "Descrie·ti in 5 paràulas"
      your_tags_placeholder: "Pro esèmpiu #films #gatos #biàgios #mùsica #nùgoro"
    update:
      failed: "Agiornamentu de su profilu fallidu"
      updated: "Profilu agiornadu"
  public: "Pùblicu"
  registrations:
    closed:
      another_pod: "un'àteru pod"
      closed_pod: "Custu pod est, in custu momentu, serradu pro sas registratziones noas. Nointames, ti podes aunire su matessi a sa retza de diaspora* registrende·ti in %{wiki}. Essende totu sos pods connessos intre issos, as a tènnere atzessu a sos matessi cuntenutos in cue."
      find_pods: "Podes agatare una lista de pods in ue ti podes registrare in %{fediverse_observer}"
      other_questions: "Si tenes cale si siat àtera pregunta chi pertocat a s'issèberu de unu pod, leghe·ti sa %{wiki} nostra"
    create:
      success: "Ti ses registradu in diaspora*!"
    invalid_invite: "Su ligàmene de invitu chi as impreadu no est prus vàlidu!"
    new:
      email: "P. eletr. (e-mail)"
      enter_email: "Inserta s'indiritzu de posta eletrònica tuo"
      enter_password: "Inserta una crae de intrada (màssimu ses caràteres)"
      enter_password_again: "Inserta sa matessi crae chi as iscritu in antis"
      enter_username: "Issèbera unu nùmene impreadore (petzi lìteras, nùmeros e tratigheddos bassos)"
      password: "Crae"
      password_confirmation: "Cunfirma sa crae"
      sign_up: "Crea unu contu"
      submitting: "Imbiende..."
      terms: "Creande unu contu atzetas sos %{terms_link}."
      terms_link: "termines (sas conditziones) de impreu"
      username: "Nùmene impreadore"
  report:
    comment_label: "<strong>Cummentu</strong>: %{data}"
    confirm_deletion: "Seguru ses de chèrrere iscantzellare s'elementu?"
    delete_link: "Iscantzella elementu"
    not_found: "Sa publicatzione/su cummentu no est istadu agatadu. Paret chi siat istadu iscantzelladu dae s'impreadore!"
    post_label: "<strong>Publicatzione</strong>: %{content}"
    reason_label: "Resone:"
    reported_label: "<strong>Sinnaladu dae</strong> %{person}"
    reported_user_details: "Minujas a pitzu de s'impreadores sinnaladu"
    review_link: "Sinna comente verificadu"
    status:
      destroyed: "Sa publicatzione est istada iscantzellada"
      failed: "B'est istadu un'errore"
    title: "Summàriu de sas verìficas"
    unreviewed_reports:
      one: "B'est una sinnalatzione non verificada."
      other: "Bi sunt %{count} sinnalatziones non verificadas."
      zero: "Non bi sunt sinnalatziones non verificadas."
  reshares:
    comment_email_subject: "Sa cumpartzidura de %{resharer} de sa publicatzione de %{author}"
    create:
      error: "Sa cumpartzidura est fallida."
    reshare:
      deleted: "Publicatzione originale iscantzellada dae s'autore."
      reshare_confirmation: "Cumpartzire sa publicatzione de %{author}?"
      reshared_via: "Cumpartzidu pro mèdiu de"
  search: "Chirca"
  services:
    create:
      already_authorized: "Un'impreadore cun id diaspora %{diaspora_id} at giai autorizadu cussu contu de %{service_name}."
      failure: "Autenticatzione fallida."
      read_only_access: "S'atzessu est in modalidade petzi leghidura, pro praghere torra a proare a l'autorizare prus a tardu"
      success: "Autenticatzione resissida."
    destroy:
      success: "Iscantzellamentu de s'autenticatzione resissidu."
    failure:
      error: "B'est istadu un'errore in sa connessione a cussu servìtziu"
    index:
      connect: "Connètere"
      disconnect: "Disconnete"
      edit_services: "Modìfica sos servìtzios"
      logged_in_as: "Atzessu fatu comente %{nickname}."
      no_services_available: "Non bi sunt servìtzios disponìbiles in custu pod."
      not_logged_in: "Pro como no as fatu galu s'atzessu."
      really_disconnect: "Disconnètere %{service}?"
      services_explanation: "Cunnetende·ti a servìtzios esternos as a tènnere sa possibilidade de publicare in ie su chi iscries in diaspora*."
      share_to: "Cumpartzi in %{provider}"
      title: "Amministra sos servìtzios connessos"
    provider:
      tumblr: "Tumblr"
      twitter: "Twitter"
      wordpress: "WordPress"
  settings: "Impostatziones"
  shared:
    aspect_dropdown:
      mobile_row_checked: "%{name} (boga)"
      mobile_row_unchecked: "%{name} (annanghe)"
      toggle:
        one: "In %{count} cara"
        other: "In %{count} caras"
    invitations:
      by_email: "Invita gente pro mèdiu de e-lìteras"
      invite_your_friends: "Invita sos amigos tuos"
      invites: "Invitos"
      share_this: "Cumpartzi custu ligàmene impreende sa posta eletrònica, sos blogs o sas retzas sotziales!"
    public_explain:
      atom_feed: "Flussu Atom"
      control_your_audience: "Manìgia su pùblicu tuo"
      logged_in: "Atzessu fatu in %{service}"
      manage: "Manìgia sos servìtzios ligados"
      new_user_welcome_message: "Imprea sos #cantzelletos pro classificare sas publicatziones tuas e agatare persones chi cumpartzint sos interessos tuos. Nùmena perones ispantosas cun @Numenadas"
      outside: "Sos messàgios pùblicos ant a èssere disponìbile fintzas a sa vista de chie est in foras de diaspora*."
      share: "Cumpartzi"
      title: "Imposta servìtzios ligados"
      visibility_dropdown: "Imprea custu menù pro mudare sa visibilidade de sa publicatzione tua. (Pro custa prima publicatzione ti cunsigiamus de la lassare pùblica.)"
    publisher:
      discard_post: "Iscantzella sa publicatzione"
      formatWithMarkdown: "Podes impreare %{markdown_link} pro formatare sa publicatzione tua"
      get_location: "Agata sa positzione tua"
      new_user_prefill:
        hello: "Salude a totus, so #%{new_user_tag}. "
        i_like: "Sos interessos meos sunt %{tags}. "
        invited_by: "Gràtzias pro s'invitu, "
        newhere: "nouinoghe"
      poll:
        add_a_poll: "Annanghe unu sondàgiu"
      posting: "Publichende..."
      remove_location: "Boga sa positzione"
      share: "Cumpartzi"
      whats_on_your_mind: "A ite ses pensende?"
    stream_element:
      via: "Pro mèdiu de %{link}"
      via_mobile: "Pro mèdiu de unu tzellulare"
  simple_captcha:
    label: "Inserta su còdighe in s'iscatuledda:"
    message:
      default: "Su còdighe segretu non currispondet cun s'immàgine"
      failed: "Sa verìfica de s'umanidade est fallida"
      user: "S'immàgine segreta e su còdighe sunt diferentes"
    placeholder: "Inserta su valore de s'immàgine"
  statistics:
    active_users_halfyear: "Impreadores ativos in sos ùrtimos 6 meses"
    active_users_monthly: "Impreadores ativos pro mese"
    closed: "Serradu"
    disabled: "Non disponìbile"
    enabled: "Disponìbile"
    local_comments: "Cummentos locales"
    local_posts: "Publicatziones locales"
    name: "Nùmene"
    network: "Retza"
    open: "Abertu"
    registrations: "Iscritziones"
    services: "Servìtzios"
    total_users: "Impreadores totales"
    version: "Versione"
  status_messages:
    bad_aspects: "Sos IDs insertados non sunt curretos (no esistint o non sunt possedidos)"
    new:
      mentioning: "Ses numenende: %{person}"
    too_long: "Pro praghere iscrie un'istadu cun prus pagu de %{count} caràteres. In custu momentu bi sunt %{current_length} caràteres."
  stream_helper:
    no_more_posts: "Ses arribadu a sa fine de su flussu."
    no_posts_yet: "Non bi sunt galu publicatziones."
  streams:
    activity:
      title: "Atividade mea"
    admin:
      title: "Amministradore"
    aspects:
      all: "Totu sas caras"
      title: "Caras meas"
    aspects_stream: "Caras"
    comment_stream:
      title: "Publicatziones cummentadas"
    commented:
      title: "Publicatziones cummentadas"
    community_spotlight_stream: "In evidèntzia in sa comunidade"
    followed_tag:
      add_a_tag: "Annanghe un'eticheta"
      all: "Totu sas etichetas"
      follow: "Sighi"
      title: "#Etichetas sighidas"
    followed_tags_stream: "#Etichetas sighidas"
    like_stream:
      title: "Publicatziones chi t'agradant"
    liked:
      title: "Publicatziones agradadas"
    mentioned_stream: "@Numenadas"
    mentions:
      title: "@Numenadas"
    multi:
      title: "Flussu"
    public:
      title: "Atividade pùblica"
    tags:
      title: "Publicatziones cun s'eticheta: %{tags}"
  tag_followings:
    manage:
      no_tags: "Non ses sighende a peruna eticheta."
      title: "Amministra sas etichetas sighidas"
  tags:
    name_too_long: "Su nùmene de s'eticheta depet èssere longu a su màssimu %{count} caràteres. Como sunt %{current_length} caràteres"
    show:
      follow: "Sighi #%{tag}"
      none: "S'eticheta bòida no esistit!"
      stop_following: "Acaba·la de sighire a #%{tag}"
      tagged_people:
        one: "1 persone etichetadas cun %{tag}"
        other: "%{count} persones etichetadas cun %{tag}"
        zero: "Nemos etichetadu cun %{tag}"
  two_factor_auth:
    activated:
      change_button: "Disativa"
      change_label: "Disativa s'autenticatzione in duas fases insertende sa crae de intrada tua"
      status: "Autenticatzione in duas fases ativada"
    confirm:
      activate_button: "Cunfirma e ativa"
      input_explanation: "A pustis de s'iscansidura o de s'insertadura de su còdighe segretu, inserta su còdighe de ses tzifras chi as a bìdere e cunfirma s'impostatzione."
      input_title: "Cunfirma cun unu getone TOTP"
      manual_explanation: "S'in casu mai non potzas iscansire su còdighe QR in manera automàtica podes insertare su còdighe segretu manualmente in s'aplicatzione."
      manual_explanation_cont: "Semus impreende craes de intrada bàlidas pro una borta ebbia (TOTP) basadas subra su tempus cun getones a ses tzifras. S'in casu mai s'aplicatzione tua ti pedat un'intervallu de tempus e un's'algoritmu, inserta pare-pare 30 segundos e sha1. <br /> Sos ispàtzios bi sunt pro leghibilidade ebbia, inserta su còdighe chene de issos."
      scan_explanation: "Pro praghere iscansi su còdighe QR cun un'aplicatzione cun capatzidade TOTP, che a andOTP (Android), FreeOTP (iOS), SailOTP (SailfishOS)."
      scan_title: "Iscansi su còdighe QR"
      status: "S'autenticatzione in duas fases no est galu ativada de su totu, depes cunfirmare s'ativatzione cun unu getone TOTP"
      title: "Cunfirma s'ativatzione"
    deactivated:
      change_button: "Ativa"
      change_label: "Ativa s'autenticatzione in duas fases"
      status: "Autenticatzione in duas fases disativada"
    explanation: "S'autenticatzione in duas fases est una manera poderosa pro t'assegurare de èssere s'ùnicu in gradu de atzèdere a su contu tuo. Cando faghes s'atzessu, inserta unu còdighe de 6 tzifras in paris cun sa crae tua pro dimustrare s'identidade tua. Dae cara: si perdes su telèfonu e sos còdighes de riprìstinu creados cando ativas custa funtzionalidade, as a tènnere s'atzessu a su contu de diaspora* tuo blocadu pro semper."
    flash:
      error_token: "Su getone fiat non curretu o non vàlidu"
      success_activation: "Autenticatzione in duas fases ativada chene problemas"
      success_deactivation: "Autenticatzione in duas fases disativada chene problemas"
    input_token:
      label: "Getone in duas fases"
      placeholder: "getone in duas fases a ses tzifras"
    recovery:
      button: "Ingendra còdighes de recùperu noos"
      explanation: "S'in casu mai as a pèrdere s'atzessu a su telèfonu tuo as a pòdere impreare unu de sos còdighes de recùperu inoghe in suta pro torrare a otènnere s'atzessu a su contu tuo. Ampara bene sos còdighes de recùperu. Pro fàghere un'esèmpiu, los dias pòdere imprentare e pònnere cun àteros documentos de importu."
      explanation_short: "Sos còdighes de recùperu ti permitint de torrare a otènnere s'atzessu a su contu tuo si as pèrdidu su telèfonu tuo. Ammenta·ti chi podes impreare cada còdighe de recùperu una borta ebbia."
      invalidation_notice: "Si as pèrdidu sos còdighes de recùperu tuos, los podes torrare a ingendrare inoghe. Sos còdighes de recùperu betzos ant a èssere invalidados."
      reminder: "Si nono, podes impreare unu de sos còdighes de recùperu."
      title: "Còdighes de recùperu"
    title: "Autenticatzione in duas fases"
  username: "Nùmene impreadore"
  users:
    confirm_email:
      email_confirmed: "P. eletrònica %{email} ativada"
      email_not_confirmed: "S'indiritzu de p. eletrònica no est istadu aviadu. B'est unu problema cun su ligàmene?"
    destroy:
      no_password: "Pro praghere inserta sa crae atuale tua pro serrare su contu tuo."
      success: "Su contu tuo est istadu blocadu. Nos podent bòlere finas a 20 minutos pro acabare de serrare su contu tuo. Gràtzias pro àere proadu diaspora*."
      wrong_password: "Sa crae insertada no est sa chi ses impreande como."
    edit:
      also_commented: "calicunu at cummentadu una publicatzione chi as cummentadu fintzas tue"
      auto_follow_aspect: "Cara pro sos impreadores cun sos cales cumpartzis automaticamente:"
      auto_follow_back: "Cumpartzi automaticamente cun sos impreadores chi incumintzant a cumpartzire cun tie"
      birthday: "calicunu faghet sos annos"
      change: "Càmbia"
      change_color_theme: "Càmbia su tema de sos colores"
      change_email: "Càmbia s'indiritzu de posta eletrònica"
      change_language: "Càmbia sa limba"
      change_password: "Càmbia sa crae de intrada"
      character_minimum_expl: "depet tènnere a su mancu ses caràteres"
      close_account:
        dont_go: "Ajò, non ti c'andes!"
        lock_username: "Su nùmene impreadore tuo at a èssere blocadu. No as a pòdere prus creare unu contu in custu pod cun su matessi ID."
        locked_out: "As a èssere bogadu a foras dae su contu tuo e non b'as a pòdere intrare prus finas a cando no at a èssere istadu iscantzelladu."
        make_diaspora_better: "Nos diat agradare meda a tènnere s'agiudu tuo pro megiorare diaspora*; si cheres nos podes dare una manu, imbetzes de ti c'andare. Si ti che cheres andare a beru custu est su chi depes fàghere:"
        mr_wiggles: "Mr Wiggles at a èssere tristu si ti c'andas!"
        no_turning_back: "No as a pòdere prus torrare in segus! Si a beru ses seguru, inserta sa crae tua inoghe in suta."
        what_we_delete: "Amus a iscantzellare totu sas publicatziones tuas e sos datos de su profilu tuo su prus in presse chi podimus. Sos cummentos tuos in sas publicatziones de àtera gente ant a abarrare, ma ant a èssere atzotziados a s'ID diaspora* tuo imbetzes chi a su nùmene tuo."
      close_account_text: "Serra su contu"
      comment_on_post: "calicunu cummentat una publicatzione tua"
      current_password: "Crae de como"
      current_password_expl: "sa chi impreas pro intrare..."
      default_post_visibility: "Caras predefinidas isseberadas pro sa publicatzione"
      download_export: "Iscàrriga su profilu meu"
      download_export_photos: "Iscàrriga sas fotos meas"
      edit_account: "Modìfica su contu"
      email_awaiting_confirmation: "Amus imbiadu unu ligàmene de cunfirma a%{unconfirmed_email}. Finas a cando no as a àere abertu cussu ligàmene e no as a àere ativadu s'indiritzu nou amos a impreare s'indiritzu originale tuo %{email}."
      export_data: "Esporta sos datos"
      export_in_progress: "In custu momentu semus protzessende sos datos tuos. Pro praghere, torra a verificare a pustis de carchi momentu."
      export_photos_in_progress: "Semus elaborande sas fotos tuas. Pro piaghere torra a compidare intre pagu."
      following: "Impostatziones de cumpartzidura"
      last_exported_html: "(Ùrtimu agiornamentu %{timeago})"
      liked: "a calicunu agradat una publicatzione tua"
      mentioned: "ses numenadu in una publicatzione"
      mentioned_in_comment: "ti ant numenadu in unu cummentu"
      new_password: "Crae noa"
      private_message: "as retzidu unu messàgiu privadu"
      protocol_handler:
        browser: "Custu protocollu est atualmente in istadu isperimentale e su sutzessu de sas interatziones impreende·lu at a dipèndere dae s'esploradore tuo. Si cheres manigiare o bogare custu gestore, lu podes fàghere impreende sas impostatziones de s'esploradore tuo. Custu butone at a èssere semper abilitadu, e as a dèpere impostare su gestore separatamente in cada esploradore chi as a impreare."
        description: "web+diaspora:// est unu protocollu web nou chi amos introduidu. Cada ligàmene a una pàgina de diaspora* in unu situ esternu chi impreat custu protocollu podet èssere abertu in su pod in ue est registradu su contu de diaspora* tuo. Incarca su butone inoghe in suta pro impostare s'esploradore tuo pro impreare %{pod_url} pro reconnòschere ligàmenes esternos web+diaspora://."
        register: "Registra su gestore web+diaspora:// in custu esploradore"
        title: "Gestore de protocollu web+diaspora://"
      receive_email_notifications: "Retzi notìficas pro mèdiu de e-lìteras cando:"
      request_export: "Pedi sos datos de su profilu meu"
      request_export_photos: "Pedire sas fotografias meas"
      request_export_photos_update: "Agiorna sas fotografias meas"
      request_export_update: "Annoa sos datos de su profilu meu"
      reshared: "calicunu at cumpartzidu una publicatzione tua"
      show_community_spotlight: "Ammustra \"in evidèntzia in sa comunidade\" in su flussu tuo"
      show_getting_started: "Ammustra sa ghia initziale"
      someone_reported: "calicunu imbiat una sinnalatzione"
      started_sharing: "calicunu at incumintzadu a cumpartzire cun tie"
      stream_preferences: "Preferèntzias pro su flussu"
      your_email: "S'indiritzu de posta eletrònica tuo"
      your_email_private: "S'indiritzu tuo de posta eletrònica no as a èssere mai bidu dae àteros impreadores"
      your_handle: "S'ID diaspora* tuo"
    getting_started:
      awesome_take_me_to_diaspora: "Fantasticu! Faghe·mi intrare in diaspora*"
      community_welcome: "Sa comunidade de diaspora* est cuntenta de ti tènnere a bordu cun nois!"
      hashtag_explanation: "Sos cantzelletos ti permitint de chistionare de sos interessos tuos e de los sighire. Sunt fintzas una manera ispantosa de connòschere gente noa in diaspora*."
      hashtag_suggestions: "Proa a sighire etichetas comente a #art, #movies, #gif, etz."
      well_hello_there: "Salude!"
      what_are_you_in_to: "Cales sunt sos interessos tuos?"
      who_are_you: "Chie ses tue?"
    privacy_settings:
      ignored_users: "Impreadores ignorados"
      no_user_ignored_message: "Como non ses ignorande perunu àteru impreadore"
      stop_ignoring: "Acaba·la de l'ignorare"
      strip_exif: "Boga sos metadatos comente a sa positzione, s'autore, e su modellu de fotocàmera dae sas immàgines carrigadas (racumandadu)"
      title: "Impostatziones pro sa privadesa"
    public:
      does_not_exist: "S'impreadore %{username} no esistit!"
    update:
      color_theme_changed: "Tema de sos colores cambiadu cun sutzessu."
      color_theme_not_changed: "B'est istadu un'errore cambiende su tema de sos colores."
      email_notifications_changed: "Notìficas pro mèdiu de p. eletrònica modificadas"
      follow_settings_changed: "Impostatziones pro sa sighidura cambiadas"
      follow_settings_not_changed: "Modìfica de sas impostatziones de sighidura fallida."
      language_changed: "Limba cambiada"
      language_not_changed: "Càmbiu de sa limba fallidu"
      password_changed: "Crae cambiada. Como podes intrare in su contu tuo cun sa crae noa."
      password_not_changed: "Càmbiu de sa crae fallidu"
      settings_not_updated: "Agiornamentu de sas impostatziones fallidu"
      settings_updated: "Impostatziones agiornadas"
      unconfirmed_email_changed: "Indiritzu de posta eletrònica cambiadu. Tenet bisòngiu de èssere ativadu."
      unconfirmed_email_not_changed: "Modìfica de s'indiritzu de posta eletrònica fallida"
  will_paginate:
    next_label: "imbeniente &raquo;"
    previous_label: "&laquo; antepostu"<|MERGE_RESOLUTION|>--- conflicted
+++ resolved
@@ -172,8 +172,6 @@
         login_required: "Depes intrare in su contu tuo in antis de pòdere autorizare custa aplicatzione"
         title: "Oh! B'est istadu unu problema :("
       scopes:
-<<<<<<< HEAD
-=======
         ? "contacts:modify"
         :
           description: "Custu frunit un'atzessu pro s'iscritura a sos cuntatos e a sos datos ligados (che a sas caras)"
@@ -191,7 +189,6 @@
         interactions:
           description: "Custu frunit s'atzessu pro interagire cun sas publicatziones, a esèmpiu pro agradèssere o imbiare unu cummentu."
           name: "Interatziones"
->>>>>>> 5714e83a
         name:
           description: "Custu frunit un'atzessu pro sa leghidura ebbia a su nùmene intreu tuo."
           name: "Nùmene intreu"
@@ -216,13 +213,6 @@
           description: "Custu frunit un'atzessu pro sa leghidura ebbia a sas publicatziones privadas tuas e de sos cuntatos tuos."
           name: "Publicatziones privadas (leghidura ebbia)"
         profile:
-<<<<<<< HEAD
-          description: "Custu permitit a s'aplicatzione de lèghere su profilu intreu tuo"
-          name: "profilu intreu"
-        sub:
-          description: "Custu at a frunire sos permissos \"sub\" a s'aplicatzione"
-          name: "sub"
-=======
           description: "Custu frunit un'atzessu pro sa leghidura ebbia a sos datos de su profilu intreu tuo."
           name: "Profilu intreu (leghidura ebbia)"
         ? "profile:modify"
@@ -252,7 +242,6 @@
         :
           description: "Custu frunit un'atzessu pro sa leghidura ebbia a sas etichetas e a sos flussos de etichetas chi sighis."
           name: "Etichetas (leghidura ebbia)"
->>>>>>> 5714e83a
       user_applications:
         index:
           access: "%{name} tenet atzessu a :"
@@ -358,14 +347,11 @@
     original: "Murru originale"
     original_white: "Isfundu biancu originale"
   comments:
-<<<<<<< HEAD
-=======
     create:
       fail: "Sa creatzione de su cummentu est fallida"
     destroy:
       fail: "S'iscantzellamentu de su cummentu est fallidu"
       success: "Cummentu %{id} iscantzelladu chene problemas"
->>>>>>> 5714e83a
     new_comment:
       comment: "Cummenta"
       commenting: "Cummentende..."
