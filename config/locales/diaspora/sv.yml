--- conflicted
+++ resolved
@@ -163,11 +163,7 @@
           client_id_not_found: "Ingen klient med client_id %{client_id} med omdirigerings-URI %{redirect_uri} funnen."
           deny: "Neka"
           no_requirement: "%{name} kräver inga tillstånd."
-<<<<<<< HEAD
-          private_contacts_linkage_error: "privat:läst och privat:ändra förväntade kontakter:också läst"
-=======
           private_contacts_linkage_error: "privat:läst och privat:ändra förväntar kontakter:läst också."
->>>>>>> 5714e83a
           redirection_message: "Är du säker på att du vill ge tillgång till %{redirect_uri}?"
           unknown_scope: "Okänt omfång: %{scope_name}"
       error_page:
@@ -178,76 +174,6 @@
       scopes:
         ? "contacts:modify"
         :
-<<<<<<< HEAD
-          description: "Det här ger skrivrättigheter av kontakter och besläktad data (såsom aspekter) till applikationen"
-          name: "kontakter:ändra"
-        ? "contacts:read"
-        :
-          description: "Det här ger läsrättigheter av kontakter och besläktad data (såsom aspekter) till applikationen."
-          name: "kontakter:läst"
-        conversations:
-          description: "Det här ger skriv- och läsrättigheter av privata meddelanden till applikationen."
-          name: "konversationer"
-        email:
-          description: "Det här ger läsrättigheter av användares e-postadress till applikationen."
-          name: "e-post"
-        interactions:
-          description: "Det ger läs- och skrivrättigheter av interaktioner med inlägg till applikationen."
-          name: "interaktioner"
-        name:
-          description: "Det här beviljar läsrättigheter av namndata till applikationen."
-          name: "namn"
-        nickname:
-          description: "Det här beviljar läsrättigheter av smeknamnsdata till applikationen."
-          name: "smeknamn"
-        notifications:
-          description: "Det här ger läs- och skrivrättigheter av interaktioner med användaren till applikationen."
-          name: "notifikationer"
-        openid:
-          description: "Detta tillåter andra program att läsa din grundprofil."
-          name: "grundprofil"
-        picture:
-          description: "Det här beviljar läsrättigheter av användarens bilddata till applikationen."
-          name: "bild"
-        ? "private:modify"
-        :
-          description: "Det här ändringsrättigheter av privata inlägg och strömningar, inklusive privata delningar, till applikationen."
-          name: "privat:ändra"
-        ? "private:read"
-        :
-          description: "Det här ger läsrättigheter av privata inlägg och strömningar till applikationer."
-          name: "privat:läst"
-        profile:
-          description: "Det här beviljar rättigheter att se din utökade profil till applikationen."
-          name: "utökad profil"
-        ? "profile:modify"
-        :
-          description: "Det här ger applikationen rättigheter att ändra användarprofilen."
-          name: "profil:ändra"
-        ? "profile:read_private"
-        :
-          description: "Det här ger läsrättigheter till din privata profildata till applikationen."
-          name: "profil:läst_privat"
-        ? "public:modify"
-        :
-          description: "Det här ger skrivrättigheter av offentliga inlägg (inklusive skriva offentliga inlägg), interaktioner och användardata till applikationen."
-          name: "offentlig:ändra"
-        ? "public:read"
-        :
-          description: "Det här ger läsrättigheter av offentliga inlägg, interaktioner och användardata till applikationen."
-          name: "publik:läst"
-        sub:
-          description: "Det här skänker dig underprivilegier för denna tillämpning."
-          name: "under"
-        ? "tags:modify"
-        :
-          description: "Det här ger rättigheter att ändra tillgång till användarens följda taggar till applikationen."
-          name: "taggar:ändra"
-        ? "tags:read"
-        :
-          description: "Det här ger läsrättigheter av användarens följda taggar och taggstörmmar till applikationen."
-          name: "tagg:läst"
-=======
           description: "Det här ger skrivrättigheter av kontakter och besläktad data (såsom aspekter)."
           name: "Kontakter (Ändra)"
         ? "contacts:read"
@@ -316,7 +242,6 @@
         :
           description: "Det här ger läsrättigheter av användarens följda taggar och taggstörmmar."
           name: "Taggar (Avläsning)"
->>>>>>> 5714e83a
       user_applications:
         index:
           access: "%{name} har tillgång till:"
@@ -423,11 +348,7 @@
     original_white: "Ursprunglig vit bakgrund"
   comments:
     create:
-<<<<<<< HEAD
-      fail: "Misslyckades att skapa kommentar"
-=======
       fail: "Kunde inte skapa kommentaren"
->>>>>>> 5714e83a
     destroy:
       fail: "Misslyckades att ta bort kommentar"
       success: "Kommentar %{id} har tagits bort"
