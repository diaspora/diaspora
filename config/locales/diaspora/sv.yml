--- conflicted
+++ resolved
@@ -137,11 +137,7 @@
   aspect_memberships:
     destroy:
       failure: "Kunde inte ta bort personen från aspekten"
-<<<<<<< HEAD
-      forbidden: "Du har inte rätt att göra så."
-=======
       forbidden: "Du har inte tillåtelse att göra så."
->>>>>>> fbabc541
       invalid_statement: "Dupliceringar avvisades."
       no_membership: "Kunde inte hitta den valda personen i aspekten"
       success: "Personen har nu tagits bort från aspekten"
@@ -893,6 +889,7 @@
       closed_account: "Detta konto har stängts."
       does_not_exist: "Personen finns inte!"
       has_not_shared_with_you_yet: "%{name} har inte delat några inlägg med dig än!"
+      ignoring: "Du ignorerar alla inlägg från %{name}."
       incoming_request: "%{name} vill dela med dig"
       mention: "Omnämn"
       message: "Skicka meddelande"
@@ -949,11 +946,7 @@
       title: "Ett inlägg från %{name}"
     show:
       destroy: "Ta bort"
-<<<<<<< HEAD
-      forbidden: "Du har inte rätt att göra så."
-=======
       forbidden: "Du har inte tillåtelse att göra så."
->>>>>>> fbabc541
       not_found: "Tyvärr, men vi kan inte hitta inlägget."
       permalink: "Permanent länk"
       photos_by:
@@ -984,6 +977,8 @@
       your_location: "Din plats"
       your_name: "Ditt namn"
       your_photo: "Ditt foto"
+      your_private_profile: "Din privata profil"
+      your_public_profile: "Din publika profil"
       your_tags: "Beskriv dig själv med fem ord"
       your_tags_placeholder: "Som #filmer #kattungar #resande #lärare #newyork"
     update:
