#   Copyright (c) 2010, Diaspora Inc.  This file is
#   licensed under the Affero General Public License version 3.  See
#   the COPYRIGHT file.



# Localization file for French. Add more files in this directory for other locales.
# See http://github.com/svenfuchs/rails-i18n/tree/master/rails%2Flocale for starting points.

fr:
  hello: "Bonjour tout le monde"
  application:
      helper:
          unknown_person: "unknown person"
          new_requests: "new requests"
  dashboards:
      helper:
          home: "home"
  error_messages:
      helper:
          invalid_fields: "Invalid Fields"
          correct_the_following_errors_and_try_again: "Correct the following errors and try again."
  people:
      helper:
           results_for: " resultados para %{params}"
           people_on_pod_are_aware_of: " gente en pod estan al tanto de "
  layouts:
      application:
          edit_profile: "Éditez votre profil"
          logout: "Déconnexion"
  shared:
      aspect_nav:
          all_aspects: "Tous les Aspects"
          manage: "Gérez"
          manage_your_aspects: "Gérez vos Aspects"
      sub_header:
          all_aspects: "Tous les Aspects"
          manage_aspects: "Gérez vos Aspects"
      publisher:
          share: "Partager"
      aspect_friends:
          add_friends: "Ajouter des amis"
  albums:
      album:
          you: "vous"
      new_album:
          create: "créer"
          add_a_new_album: "Ajouter un nouvel album"
      show: 
          edit_album: "Éditer l'album"
          albums: "albums"
          updated: "mis à jour"
          by: "par"
      edit:
          editing: "Édition"
          updated: "mis à jour"
          are_you_sure: "Êtes-vous sûr?"
          delete_album: "Supprimer l'album"
          cancel: "Annuler"
      index:
          home: "accueil"
          new_album: "Nouvel album"
      helper:
          friends_albums: "Friends Albums"
          your_albums: "Your Albums"
  aspects:
      index:
          photos: "photos"
      show:
          photos: "photos"
      manage:
          add_a_new_aspect: "Ajouter un nouvel aspect"
          add_a_new_friend:  "Ajouter un nouvel amis"
          show: "Voir"
          update_aspects: "Mettre à jour les aspects"
          requests: "Requêtes"
          ignore_remove: "Ignorer/Supprimer"
      new_aspect:
          add_a_new_aspect: "Ajouter un nouvel aspect"
          create: "Créer"
      helper:
          remove: "remove"
          aspect_not_empty: "Aspect not empty"
  users:
      edit:
          cancel: "Annuler"
          update_profile: "Mise à jour du profil"
          home: "Accueil"
          diaspora_username: "NOM D'UTILISATEUR DIASPORA"
          info: "Info"
          picture: "Photo"
          editing_profile: "Édition du profil"
          albums: "Albums"
  comments:
      comment:
          ago: "plus tôt"
      new_comment:
          comment: "Commentaire"
  photos:
      show:
          prev: "précédent"
          full_size: "taille réelle"
          next: "suivant"
          edit_photo: "Éditer la photo"
          delete_photo: "Supprimer la photo"
          are_you_sure: "Êtes-vous sûr?"
          comments: "commentaires"
      edit:
          editing: "Édition"
          are_you_sure: "Êtes-vous sûr?"
          delete_photo: "Supprimer la photo"
      photo:
          show_comments: "Montrer les commentaires"
          posted_a_new_photo_to: "posted a new photo to"
      new:
          new_photo: "Nouvelle photo"
          back_to_list: "Retour à la liste"
          post_it: "postez le !"
  registrations:
      new:
          sign_up: "Enregistrement"
  status_messages:
      new_status_message:
          tell_me_something_good: "Dites quelque-chose de bien"
          oh_yeah: "oh yeah!"
      status_message:
          show_comments: "Montrer les commentaires"
          delete: "Suppression"
          are_you_sure: "Êtes-vous sûr ?"
      show:
          status_message: "Status Message"
          comments: "commentaires"
          are_you_sure: "Êtes-vous sûr ?"
          destroy: "Destruction"
          view_all: "Tout voir"
          message: "Message"
          owner: "Propriétaire"
<<<<<<< HEAD
      helper:
          no_message_to_display: "No message to display."
=======
  people:
      index:
          add_friend: "add friend"
          real_name: "real name"
          diaspora_handle: "diaspora handle"
          thats_you: "that's you!"
          friend_request_pending: "friend request pending"
          you_have_a_friend_request_from_this_person: "you have a friend request from this person"
      new:
          new_person: "New Person"
          back_to_list: "Back to List"
      show:
          last_seen: "last seen: %{how_long_ago}"
          friends_since: "friends since: %{how_long_ago}"
          save: "save"
          are_you_sure: "Are you sure?"
          remove_friend: "remove friend"
>>>>>>> 271925a7
<|MERGE_RESOLUTION|>--- conflicted
+++ resolved
@@ -135,10 +135,8 @@
           view_all: "Tout voir"
           message: "Message"
           owner: "Propriétaire"
-<<<<<<< HEAD
       helper:
           no_message_to_display: "No message to display."
-=======
   people:
       index:
           add_friend: "add friend"
@@ -155,5 +153,4 @@
           friends_since: "friends since: %{how_long_ago}"
           save: "save"
           are_you_sure: "Are you sure?"
-          remove_friend: "remove friend"
->>>>>>> 271925a7
+          remove_friend: "remove friend"