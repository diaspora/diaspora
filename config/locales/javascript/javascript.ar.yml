#   Copyright (c) 2010-2013, Diaspora Inc.  This file is
#   licensed under the Affero General Public License version 3 or later.  See
#   the COPYRIGHT file.



ar:
  javascripts:
    admin:
      pods:
        actions: "الإجراءات"
        added: "مضاف"
        check: "تحقق من جودة الاتصال"
        follow_link: "افتح الرابط في متصفح"
        last_check: "آخر تحقق"
        more_info: "اعرض مزيدا من المعلومات"
        not_available: "غير متوفر"
        offline_since: "غير متصل منذ:"
        recheck:
          failure: "لم يُتَم التحقق"
        response_time: "وقت الاستجابة"
        server_software: "الخادم:"
        ssl_disabled: "SSL معطل"
        ssl_enabled: "SSL مفعل"
        states:
          http_failed: "فشل اتصال HTTP"
          net_failed: "فشلت محاولة الاتصال"
          no_errors: "موافق"
          ssl_failed: "فشل الاتصال الآمن (SSL)"
          unchecked: "لم يتحقق"
          unknown_error: "حدث خطأ غير معروف أثناء التحقق"
          version_failed: "تعذر جلب رقم الاصدار"
        status: "الحالة"
        unknown: "مجهول"
    admins:
      dashboard:
        outdated: "اصدار خادمك قديم."
        up_to_date: "خادمك محدث لآخر اصدار!"
    and: "و"
    aspect_dropdown:
      add_to_aspect: "أضف مراسلا"
      all_aspects: "جميع الفئات"
      error: "Couldn't start sharing with <%= name %>.  Are you ignoring them?"
      error_remove: "تعذر حذف ‎<%= name %>‎ من الفئة"
      mobile_row_checked: "‎<%= name %>‎ (أزل)"
      mobile_row_unchecked: "‎<%= name %>‎ (أضف)"
      select_aspects: "إختر فئات"
      started_sharing_with: "لقد بدأت المشاركة مع <%= name %> !"
      stopped_sharing_with: "لقد توقفت عن المشاركة مع <%= name %>"
      toggle:
        few: "في <%= count %> فئات"
        many: "في <%= count %> فئات"
        one: "في <%= count %> فئة"
        other: "في <%= count %> فئات"
        two: "في <%= count %> فئات"
        zero: "حدّد الفئات"
      updating: "يحدّث..."
    aspect_navigation:
      add_an_aspect: "أضف فئة"
      deselect_all: "إلغاء اختيار الكل"
      no_aspects: "لم يتم اختيار فئات"
      select_all: "اختر الكل"
    aspects:
      create:
        add_a_new_aspect: "أضف فئة جديدة"
        failure: "فشل إنشاء الفئة."
        success: "أُنشئة الفئة الجديدة ‎<%= name %>‎"
      name: "الاسم"
    bookmarklet:
      post_something: "أنشر على دياسبورا"
      post_submit: "يرسل المشاركة…"
      post_success: "نُشر! يغلق النافذة المنبثقة…"
    cancel: "ألغِ"
    comma: "،"
    comments:
      hide: "إخفاء التعليقات"
      no_comments: "بدون تعليقات."
      show: "إعرض جميع التعليقات"
    confirm_dialog: "أمتأكّد؟"
    confirm_unload: "لن تحفظ البيانات التي أدخلتها. أكد أنك مازلت تريد الخروج."
    contacts:
      add_contact: "أضف جهة اتصال"
      error_add: "تعذرت إضافة ‎<%= name %>‎ الى الفئة"
      error_remove: "تعذر حذف ‎<%= name %>‎ من الفئة"
      remove_contact: "أزل جهة الاتصال"
      search_no_results: "لم يُعثر على متراسلين"
    conversation:
      create:
        no_recipient: "أضف المراسل أولا"
      new:
<<<<<<< HEAD
        no_contacts: "أضف جهات اتصال لبدأ محادثة"
=======
        no_contacts: "أضف متراسلا لبدأ محادثة"
>>>>>>> 5714e83a
    create: "أنشئ"
    delete: "احذف"
    edit: "حرر"
    errors:
      connection: "تعذر الاتصال بالخادم"
    failed_to_post_message: "فشل في نشر رسالة!"
    failed_to_remove: "فشلت إزالة المدخل!"
    getting_started:
      alright_ill_wait: "حسناً ، سأنتظر."
      hey: "انتبه <%= name %>"
      no_tags: "انتبه. لم تتابع أي وسم!  أُتابع على أي حال؟"
      preparing_your_stream: "جارى إعداد تدفقاتك الشخصية"
    header:
      admin: "مدير"
      close: "أغلق"
      contacts: "جهات الاتصال"
      conversations: "المحادثات"
      help: "المساعدة"
      home: "الرئيسية"
      log_out: "خروج"
      mark_all_as_read: "وضع الجميع كمقروء"
      moderator: "المشرف"
      notifications: "تنبيهات"
      profile: "الملف الشخصى"
      recent_notifications: "آخر التنبيهات"
      search: "ابحث"
      settings: "إعدادات"
      switch_to_touch_optimized_mode: "انتقل الى وضع شاشة اللمس"
      toggle_navigation: "بدل التصفح"
      view_all: "عرض الكل"
    hide_post: "أأخفِ هذه التدوينة؟"
    hide_post_failed: "تعذّر إخفاء هذه التدوينة"
    ignore: "تجاهل"
    ignore_failed: "فشل تجاهل هذا المستخدم"
    ignore_user: "تجاهل هذا المستخدم؟"
    my_activity: "نشاطى"
    my_aspects: "فئاتي"
    my_stream: "ساحة المشاركات"
    no_results: "بدون نتائج"
    notifications:
      mark_read: "علِّمه كمقروء"
      mark_unread: "علِّمه كغير مقروء"
      new_notifications:
        few: "لديك ‎<%= count %>‎ تنبيهات"
        many: "لديك ‎<%= count %>‎ تنبيها"
        one: "لديك تنبيه"
        other: "لديك ‎<%= count %>‎ تنبيه"
        two: "لديك تنبيهان"
        zero: "ليس لديك تنبيهات"
    people:
      edit_my_profile: "حرر ملفي الشخصي"
      helper:
        is_not_sharing: "‎<%= name %>‎ لا يشارك معك"
        is_sharing: "‎<%= name %>‎ يشارك معك"
      mention: "أشر"
      message: "راسل"
      not_found: "لم يُعثر على أحد"
      stop_ignoring: "اوقف التجاهل"
    photo_uploader:
      completed: "اكتمل ‎<%= file %>‎"
      empty: "{file} فارغ، رجاءًا أَعِد تحديد الملفات باستثنائه."
      error: "حدث خطأ أثناء رفع ‎<%= file %>‎"
      invalid_ext: "إمتداد ‎{file}‎ غير صالح، الإمتدادات المسموحة ‎{extensions}‎."
      looking_good: "يا إلهى , تبدو رائعاً !"
      size_error: "{file} ذو حجم كبير جدا, {sizeLimit} هو الحجم الأقصى المسموح به."
      upload_photos: "ارفع صور"
    poll:
      answer_count:
        few: "‎<%=count%>‎ أصوات"
        one: "صوت واحد"
        other: "‎<%=count%>‎ صوت"
        two: "صوتان"
        zero: "بدون أصوات"
      close_result: "إخف النتيجة"
      count:
        few: "‎<%=count%>‎ أصوات"
        many: "‎<%=count%>‎ صوتا"
        one: "صوت واحد"
        other: "‎<%=count%>‎ صوت"
        two: "صوتان"
        zero: "بدون تصويت"
      go_to_original_post: "يمكنك الاشتراك في هذا الاستطلاع عبر ‎<%= original_post_link %>‎."
      original_post: "المشاركة الأصلية"
      result: "النتيجة"
      show_result: "اعرض النتيجة"
      vote: "صوِّت"
      your_vote: "صوتك"
    profile:
      add_some: "أضف البعض"
      bio: "السيرة"
      born: "تاريخ الميلاد"
      edit: "حرر"
      gender: "الجنس"
      location: "الموقع"
      photos: "الصور"
      posts: "المشاركات"
      you_have_no_tags: "لا وسوم لديك"
    publisher:
      add_option: "أضف جوابا"
      markdown_editor:
        preview: "عاين"
        texts:
          code: "نص مائل"
          heading: "خط العنوان"
          insert_image_description_text: "أدخل وصف الصورة"
          insert_image_help_text: "أدرج رابط صورة هنا"
          insert_image_title: "أدخل عنوان الصورة"
          insert_link_description_text: "أدخل وصف الرابط"
          insert_link_help_text: "أدرج الرابط"
          italic: "نص مائل"
          list: "قائمة"
          quote: "اقتباس"
          strong: "نص عريض"
        tooltips:
          bold: "عريض"
          cancel: "ألغ الرسالة"
          code: "أدرج شفرة"
          heading: "خط العنوان"
          insert_image: "أدرج صورة"
          insert_link: "أدرج رابط"
          insert_ordered_list: "أدرج قائمة مرتبة"
          insert_unordered_list: "أدرج قائمة غير مرتبة"
          italic: "مائل"
          preview: "عاين الرسالة"
          quote: "إقتبس"
          write: "حرر الرسالة"
        write: "اكتب"
      mention_success: "أشرتَ بنجاح لـ: ‎<%= names %>‎"
      near_from: "نُشر من ‎<%= location %>‎"
      option: "جواب"
      question: "السؤال"
    remove_post: "أأزيل هذه التدوينة؟"
    report:
      name: "أبلغ"
      prompt: "أعطِ السبب"
      prompt_default: "مثلا: المحتوى جارح"
      status:
        created: "أُنشئ الإبلاغ بنحاح"
        exists: "بلّغتَ عنه بالفعل"
    reshares:
      post: "إعادة نشر مشاركة ‎<%= name %>‎؟"
      successful: "أُعيد نشر المشاركة بنجاح!"
    show_all: "اعرض الكل"
    show_more: "المزيد"
    stream:
      comment: "تعليق"
      comments:
        few: "‎<%= count %>‎ تعليقات"
        many: "‎<%= count %>‎ تعليقا"
        one: "تعليق واحد"
        other: "‎<%= count %>‎ تعليق"
        two: "تعليقان"
        zero: "بدون تعليقات"
      disable_post_notifications: "عطل التنبيهات لهذا المنشور"
      enable_post_notifications: "مكن التنبيهات لهذا المنشور"
      follow: "تابِع"
      followed_tag:
        add_a_tag: "أضف وسم"
        follow: "تابع"
        title: "الوسوم المتبعة"
      hide: "إخف"
      hide_nsfw_posts: "إخف nsfw# المشاركات"
      like: "أعجبني"
      likes:
        few: "عدد <%= count %> المعجبين"
        many: "عدد <%= count %> المعجبين"
        one: "عدد <%= count %> المعجبين"
        other: "عدد <%= count %> المعجبين"
        two: "عدد <%= count %> معجب"
        zero: "عدد <%= count %> المعجبين"
      limited: "محدود"
      more_comments:
        few: "إعرض <%= count %>  تعليقات أكثر "
        many: "إعرض <%= count %> تعليقات أكثر "
        one: "إعرض <%= count %>  تعليقات أكثر "
        other: "إعرض <%= count %>  تعليقات أكثر "
        two: "إعرض <%= count %> تعليق أكثر "
        zero: "إعرض <%= count %> تعليقات أكثر "
      no_posts_yet: "بدون مشاركات حتى الآن"
      original_post_deleted: "لقد حذف المؤلف مشاركته الأصلية."
      permalink: "رابط دائم"
      public: "عام"
      reshare: "إعادة المشاركة"
      reshares:
        few: "<%= count %> اعادة  المشاركات"
        many: "<%= count %>  اعادة  المشاركات"
        one: "<%= count %>  اعادة  المشاركات"
        other: "<%= count %>  اعادة  المشاركات"
        two: "<%= count %>  اعادة  المشاركة"
        zero: "<%= count %> اعادة  المشاركات"
      show_nsfw_post: "أظهِر المشاركة"
      show_nsfw_posts: "أظهِر الكل"
      tags:
        follow: "تابع #‎<%= tag %>‎"
        follow_error: "تعذرت متابعة #‎<%= tag %>‎"
        following: "يتابع #‎<%= tag %>‎"
        stop_following: "ألغ متابعة #‎<%= tag %>‎"
        stop_following_confirm: "ألغِ متابعة #‎<%= tag %>‎"
        stop_following_error: "تعذر إلغاء متابعة #‎<%= tag %>‎"
      unfollow: "ألغِ المتابعة"
      unlike: "إلغاء إعجابى"
      via: "عبر ‎<%= provider %>‎"
    tags:
      wasnt_that_interesting: "OK, I suppose #<%= tagName %> wasn't all that interesting..."
    timeago:
      day: "يوم"
      days:
        other: "%d أيام"
      hour: "ساعة تقريباً"
      hours:
        other: "منذ %d ساعات"
      inPast: "في أي لحظة"
      minute: "دقيقة تقريباً"
      minutes:
        other: "%d دقائق"
      month: "شهر تقريباً"
      months:
        other: "%d شهور"
      prefixAgo: "قبل"
      prefixFromNow: "من الآن"
      seconds: "أقل من دقيقة"
      suffixAgo: "مضت"
      suffixFromNow: "من اﻵن"
      year: "عام تقريباً"
      years:
        other: "%d أعوام"
    unblock_failed: "فشل إلغاء حظر هذا المستخدم"
    viewer:
      reshared: "أُعيد النشر"<|MERGE_RESOLUTION|>--- conflicted
+++ resolved
@@ -88,11 +88,7 @@
       create:
         no_recipient: "أضف المراسل أولا"
       new:
-<<<<<<< HEAD
-        no_contacts: "أضف جهات اتصال لبدأ محادثة"
-=======
         no_contacts: "أضف متراسلا لبدأ محادثة"
->>>>>>> 5714e83a
     create: "أنشئ"
     delete: "احذف"
     edit: "حرر"
