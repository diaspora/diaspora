Diaspora::Application.routes.draw do |map|
  resources :blogs
  resources :bookmarks
  resources :people
  resources :users
  resources :status_messages
  resources :comments
  resources :requests
  resources :photos
  resources :albums
  resources :groups

  match "/images/files/*path" => "gridfs#serve"
  
  match 'warzombie',          :to => "dev_utilities#warzombie"
  match 'zombiefriends',      :to => "dev_utilities#zombiefriends"
  match 'zombiefriendaccept', :to => "dev_utilities#zombiefriendaccept"

  #routes for devise, not really sure you will need to mess with this in the future, lets put default,
  #non mutable stuff in anohter file
  devise_for :users, :path_names  => {:sign_up  => "signup", :sign_in  => "login", :sign_out  => "logout"}
    match 'login',  :to => 'devise/sessions#new',      :as => "new_user_session"
    match 'logout', :to => 'devise/sessions#destroy',  :as => "destroy_user_session"
    match 'signup', :to => 'devise/registrations#new', :as => "new_user_registration"
  
  #public routes
<<<<<<< HEAD
  #
  match 'webfinger', :to => 'publics#webfinger'
  match 'users/:id/hcard',    :to => 'publics#hcard'

  match '.well-known/host-meta',:to => 'publics#host_meta'        
  match 'receive/users/:id',     :to => 'publics#receive'    
=======
  match 'receive/users/:id',    :to => 'publics#receive'
  match '.well-known/host-meta',:to => 'publics#host_meta'
  match 'webfinger',            :to => 'publics#webfinger'
  match 'hcard',                :to => 'publics#hcard'
          
>>>>>>> ac2f82c3
  #root
  root :to => 'groups#index'
end<|MERGE_RESOLUTION|>--- conflicted
+++ resolved
@@ -24,20 +24,12 @@
     match 'signup', :to => 'devise/registrations#new', :as => "new_user_registration"
   
   #public routes
-<<<<<<< HEAD
   #
   match 'webfinger', :to => 'publics#webfinger'
   match 'users/:id/hcard',    :to => 'publics#hcard'
 
   match '.well-known/host-meta',:to => 'publics#host_meta'        
   match 'receive/users/:id',     :to => 'publics#receive'    
-=======
-  match 'receive/users/:id',    :to => 'publics#receive'
-  match '.well-known/host-meta',:to => 'publics#host_meta'
-  match 'webfinger',            :to => 'publics#webfinger'
-  match 'hcard',                :to => 'publics#hcard'
-          
->>>>>>> ac2f82c3
   #root
   root :to => 'groups#index'
 end