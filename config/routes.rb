#   Copyright (c) 2010, Diaspora Inc.  This file is
#   licensed under the Affero General Public License version 3 or later.  See
#   the COPYRIGHT file.

Diaspora::Application.routes.draw do

  # Posting and Reading

  resources :aspects do
    get 'manage'                    => :manage, :on => :collection
    put 'toggle_contact_visibility' => :toggle_contact_visibility
  end

  resources :status_messages, :only => [:new, :create, :destroy, :show]
  get 'bookmarklet' => 'status_messages#bookmarklet'
  get 'p/:id'       => 'posts#show', :as => 'post'

  resources :photos, :except => [:index] do
    put 'make_profile_photo' => :make_profile_photo
  end

  resources :comments, :only => [:create, :destroy]
  resource :like,      :only => [:create]


  resources :conversations do
    resources :messages, :only => [:create, :show]
    delete 'visibility' => 'conversation_visibilities#destroy'
  end

  resources :notifications, :only => [:index, :update] do
    get 'read_all' => :read_all, :on => :collection
  end

  resources :tags, :only => [:index]
  get 'tags/:name' => 'tags#show', :as => 'tag'

  # Users and people

  resource :user, :only => [:edit, :update, :destroy], :shallow => true do
    get :export
    get :export_photos
  end


  controller :users do
    get 'public/:username'          => :public,          :as => 'users_public'
    match 'getting_started'         => :getting_started, :as => 'getting_started'
    get 'getting_started_completed' => :getting_started_completed
  end

  # This is a hack to overide a route created by devise.
  # I couldn't find anything in devise to skip that route, see Bug #961
  match 'users/edit' => redirect('/user/edit')

  devise_for :users, :controllers => {:registrations => "registrations",
                                      :password      => "devise/passwords",
                                      :sessions      => "sessions",
                                      :invitations   => "invitations"} do
    get 'invitations/resend/:id' => 'invitations#resend', :as => 'invitation_resend'
  end
  get 'login' => redirect('/users/sign_in')

  scope 'admins', :controller => :admins do
    match 'user_search'   => :user_search
    get   'admin_inviter' => :admin_inviter
    get   'add_invites'   => :add_invites, :as => 'add_invites'
  end

  resource :profile

<<<<<<< HEAD
  resources :contacts, :except => [:index, :update, :create]
  resources :aspect_memberships, :only => [:destroy, :create, :update]
  resources :post_visibilities, :only => [:update]
=======
  resources :requests, :only => [:destroy, :create]

  resources :contacts,           :except => [:index, :update]
  resources :aspect_memberships, :only   => [:destroy, :create, :update]
  resources :post_visibilities,  :only   => [:update]
>>>>>>> f6e4be35

  resources :people, :except => [:edit, :update] do
    resources :status_messages
    resources :photos
    get  :contacts
    post 'by_handle' => :retrieve_remote, :on => :collection, :as => 'person_by_handle'
  end


  # Federation

  controller :publics do
    get 'webfinger'             => :webfinger
    get 'hcard/users/:guid'     => :hcard
    get '.well-known/host-meta' => :host_meta
    post 'receive/users/:guid'  => :receive
    get 'hub'                   => :hub
  end


  # External

  resources :services, :only => [:index, :destroy]
  controller :services do
    match '/auth/:provider/callback' => :create
    match '/auth/failure'            => :failure
    scope 'services' do
      match 'inviter/:provider' => :inviter, :as => 'service_inviter'
      match 'finder/:provider'  => :finder,  :as => 'friend_finder'
    end
  end

  scope 'api/v0', :controller => :apis do
    match 'statuses/public_timeline' => :public_timeline
    match 'statuses/home_timeline'   => :home_timeline
    match 'statuses/show/:guid'      => :statuses
    match 'statuses/user_timeline'   => :user_timeline

    match 'users/show'               => :users
    match 'users/search'             => :users_search
    match 'users/profile_image'      => :users_profile_image

    match 'tags_posts/:tag'          => :tag_posts
    match 'tags_people/:tag'         => :tag_people
  end


  # Mobile site

  get 'mobile/toggle', :to => 'home#toggle_mobile', :as => 'toggle_mobile'


  # Startpage

  root :to => 'home#show'
end<|MERGE_RESOLUTION|>--- conflicted
+++ resolved
@@ -69,17 +69,9 @@
 
   resource :profile
 
-<<<<<<< HEAD
-  resources :contacts, :except => [:index, :update, :create]
-  resources :aspect_memberships, :only => [:destroy, :create, :update]
-  resources :post_visibilities, :only => [:update]
-=======
-  resources :requests, :only => [:destroy, :create]
-
-  resources :contacts,           :except => [:index, :update]
+  resources :contacts,           :except => [:index, :update, :create]
   resources :aspect_memberships, :only   => [:destroy, :create, :update]
   resources :post_visibilities,  :only   => [:update]
->>>>>>> f6e4be35
 
   resources :people, :except => [:edit, :update] do
     resources :status_messages
