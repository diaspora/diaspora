#   Copyright (c) 2010-2011, Diaspora Inc.  This file is
#   licensed under the Affero General Public License version 3 or later.  See
#   the COPYRIGHT file.

require 'sidekiq/web'
require "sidekiq/cron/web"

Diaspora::Application.routes.draw do

  resources :report, except: %i(edit new show)

  if Rails.env.production?
    mount RailsAdmin::Engine => '/admin_panel', :as => 'rails_admin'
  end

  constraints ->(req) { req.env["warden"].authenticate?(scope: :user) &&
                        req.env['warden'].user.admin? } do
    mount Sidekiq::Web => '/sidekiq', :as => 'sidekiq'
  end

  # Federation
  mount DiasporaFederation::Engine => "/"

  get "/atom.xml" => redirect('http://blog.diasporafoundation.org/feed/atom') #too many stupid redirects :()

  get 'oembed' => 'posts#oembed', :as => 'oembed'
  # Posting and Reading
  resources :reshares, only: %i(create)

  resources :status_messages, :only => [:new, :create]

  resources :posts, only: %i(show destroy) do
    member do
      get :interactions
    end

    resource :participation, only: %i(create destroy)
    resources :poll_participations, only: :create
    resources :likes, only: %i(create destroy index)
    resources :comments, only: %i(new create destroy index)
    resources :reshares, only: :index
  end

  get 'p/:id' => 'posts#show', :as => 'short_post'

  # roll up likes into a nested resource above
  resources :comments, :only => [:create, :destroy] do
    resources :likes, :only => [:create, :destroy, :index]
  end

  # Streams
  get "activity" => "streams#activity", :as => "activity_stream"
  get "stream" => "streams#multi", :as => "stream"
  get "public" => "streams#public", :as => "public_stream"
  get "followed_tags" => "streams#followed_tags", :as => "followed_tags_stream"
  get "mentions" => "streams#mentioned", :as => "mentioned_stream"
  get "liked" => "streams#liked", :as => "liked_stream"
  get "commented" => "streams#commented", :as => "commented_stream"
  get "aspects" => "streams#aspects", :as => "aspects_stream"

  resources :aspects, except: %i(index new edit) do
    put :toggle_contact_visibility
    put :toggle_chat_privilege
    collection do
      put "order" => :update_order
    end
  end

  get 'bookmarklet' => 'status_messages#bookmarklet'

  resources :photos, only: %i(destroy create) do
    put :make_profile_photo
  end

  #Search
  get 'search' => "search#search"

  resources :conversations, except: %i(edit update destroy)  do
    resources :messages, only: %i(create)
    delete 'visibility' => 'conversation_visibilities#destroy'
    get "raw"
  end

  resources :notifications, :only => [:index, :update] do
    collection do
      get :read_all
    end
  end


  resources :tags, :only => [:index]

  resources "tag_followings", only: %i(create destroy index) do
    collection do
      get :manage
    end
  end

  get 'tags/:name' => 'tags#show', :as => 'tag'

  # Users and people

  resource :user, only: %i(edit destroy), shallow: true do
    put :edit, action: :update
    post :export_profile
    get :download_profile
    post :export_photos
    get :download_photos
    post :auth_token
  end

  controller :users do
    get "public/:username"          => :public,                  :as => :users_public
    get "getting_started"           => :getting_started,         :as => :getting_started
    get "confirm_email/:token"      => :confirm_email,           :as => :confirm_email
    get "privacy"                   => :privacy_settings,        :as => :privacy_settings
    put "privacy"                   => :update_privacy_settings, :as => :update_privacy_settings
    get "getting_started_completed" => :getting_started_completed
  end

  devise_for :users, controllers: {sessions: :sessions}, skip: :registration
  devise_scope :user do
    get "/users/sign_up" => "registrations#new",    :as => :new_user_registration
    post "/users"        => "registrations#create", :as => :user_registration
  end

  get "users/invitations"  => "invitations#new",    :as => "new_user_invitation"
  post "users/invitations" => "invitations#create", :as => "user_invitation"

  get 'login' => redirect('/users/sign_in')

  # Admin backend routes

  scope "admins", controller: :admins do
    match :user_search, via: [:get, :post]
    get :admin_inviter
    get :weekly_user_stats
    get :stats, as: "pod_stats"
    get :dashboard, as: "admin_dashboard"
    get "add_invites/:invite_code_id" => "admins#add_invites", :as => "add_invites"
  end

  namespace :admin do
    resources :pods, only: :index do
      post :recheck
    end

    post 'users/:id/close_account' => 'users#close_account', :as => 'close_account'
    post 'users/:id/lock_account' => 'users#lock_account', :as => 'lock_account'
    post 'users/:id/unlock_account' => 'users#unlock_account', :as => 'unlock_account'
  end

  resource :profile, :only => [:edit, :update]
  resources :profiles, :only => [:show]


  resources :contacts, only: %i(index)
  resources :aspect_memberships, :only  => [:destroy, :create]
  resources :share_visibilities,  :only => [:update]
  resources :blocks, :only => [:create, :destroy]

  get 'i/:id' => 'invitation_codes#show', :as => 'invite_code'

  get 'people/refresh_search' => "people#refresh_search"
  resources :people, only: %i(show index) do
    resources :status_messages, only: %i(new create)
    resources :photos, except:  %i(new update)
    get :contacts
    get :stream
    get :hovercard

    collection do
      post 'by_handle' => :retrieve_remote, :as => 'person_by_handle'
    end
  end
  get '/u/:username' => 'people#show', :as => 'user_profile', :constraints => { :username => /[^\/]+/ }

  # External

  resources :services, :only => [:index, :destroy]
  controller :services do
    scope "/auth", :as => "auth" do
      get ':provider/callback' => :create
      get :failure
    end
  end

  get 'community_spotlight' => "contacts#spotlight", :as => 'community_spotlight'
  # Mobile site

  get 'mobile/toggle', :to => 'home#toggle_mobile', :as => 'toggle_mobile'
  get "/m", to: "home#force_mobile", as: "force_mobile"

  # Help
  get 'help' => 'help#faq', :as => 'help'
  get 'help/:topic' => 'help#faq'

  #Protocol Url
  get 'protocol' => redirect("http://wiki.diasporafoundation.org/Federation_Protocol_Overview")

  # NodeInfo
  get ".well-known/nodeinfo", to: "node_info#jrd"
  get "nodeinfo/:version",    to: "node_info#document", as: "node_info", constraints: {version: /\d+\.\d+/}
  get "statistics",           to: "node_info#statistics"

  # Terms
  if AppConfig.settings.terms.enable? || Rails.env.test?
    get 'terms' => 'terms#index'
  end

  # Relay
  get ".well-known/x-social-relay" => "social_relay#well_known"

  # Startpage
  # Redirect anauthenticated users to signup
  unauthenticated do
    devise_scope :user do
      root to: "registrations#new", as: :unauthenticated_root
    end
  end

  root :to => 'home#show'
<<<<<<< HEAD

=======
  get "podmin", to: "home#podmin"

  namespace :api do
    namespace :openid_connect do
      resources :clients, only: :create
      get "clients/find", to: "clients#find"

      post "access_tokens", to: "token_endpoint#create"

      # Authorization Servers MUST support the use of the HTTP GET and POST methods at the Authorization Endpoint
      # See http://openid.net/specs/openid-connect-core-1_0.html#AuthResponseValidation
      resources :authorizations, only: %i(new create destroy)
      post "authorizations/new", to: "authorizations#new"
      get "user_applications", to: "user_applications#index"
      get "jwks.json", to: "id_tokens#jwks"
      match "user_info", to: "user_info#show", via: %i(get post)
    end
  end

  get ".well-known/webfinger", to: "api/openid_connect/discovery#webfinger"
  get ".well-known/openid-configuration", to: "api/openid_connect/discovery#configuration"
>>>>>>> 1702cc1c
end<|MERGE_RESOLUTION|>--- conflicted
+++ resolved
@@ -220,9 +220,6 @@
   end
 
   root :to => 'home#show'
-<<<<<<< HEAD
-
-=======
   get "podmin", to: "home#podmin"
 
   namespace :api do
@@ -244,5 +241,4 @@
 
   get ".well-known/webfinger", to: "api/openid_connect/discovery#webfinger"
   get ".well-known/openid-configuration", to: "api/openid_connect/discovery#configuration"
->>>>>>> 1702cc1c
 end