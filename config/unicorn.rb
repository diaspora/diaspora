require_relative "load_config"

<<<<<<< HEAD
# Enable and set these to run the worker as a different user/group
user  = 'diaspora'
group = 'diaspora'
=======
port = ENV["PORT"]
port = port && !port.empty? ? port.to_i : nil
>>>>>>> 8624ebb9

listen port || AppConfig.server.listen.get unless RACKUP[:set_listener]
worker_processes AppConfig.server.unicorn_worker.to_i
timeout AppConfig.server.unicorn_timeout.to_i
stderr_path AppConfig.server.stderr_log.get if AppConfig.server.stderr_log?
stdout_path AppConfig.server.stdout_log.get if AppConfig.server.stdout_log?

preload_app true
@sidekiq_pid = nil

<<<<<<< HEAD
pid '/var/run/diaspora/diaspora.pid'
listen '/var/run/diaspora/diaspora.sock', :backlog => 1024

working_directory "/var/www/diaspora" # available in 0.94.0+

stderr_path AppConfig.server.stderr_log.get if AppConfig.server.stderr_log.present?
stdout_path AppConfig.server.stdout_log.get if AppConfig.server.stdout_log.present?

before_fork do |server, worker|
  # If using preload_app, enable this line
  ActiveRecord::Base.connection.disconnect!
=======
before_fork do |_server, _worker|
  ActiveRecord::Base.connection.disconnect! # preloading app in master, so reconnect to DB
>>>>>>> 8624ebb9

  # disconnect redis if in use
  unless AppConfig.environment.single_process_mode?
    Sidekiq.redis {|redis| redis.client.disconnect }
  end
<<<<<<< HEAD

  if AppConfig.server.embed_sidekiq_worker?
    @sidekiq_pid ||= spawn('bundle exec sidekiq')
  end

  old_pid = '/var/run/diaspora/diaspora.pid.oldbin'

  if File.exists?(old_pid) && server.pid != old_pid
    begin
      Process.kill("QUIT", File.read(old_pid).to_i)
    rescue Errno::ENOENT, Errno::ESRCH
      # someone else did our job for us
    end
=======

  if AppConfig.server.embed_sidekiq_worker?
    @sidekiq_pid ||= spawn("bin/bundle exec sidekiq")
>>>>>>> 8624ebb9
  end
end

after_fork do |_server, _worker|
  Logging.reopen # reopen logfiles to obtain a new file descriptor

  ActiveRecord::Base.establish_connection # preloading app in master, so reconnect to DB

  # We don't generate uuids in the frontend, but let's be on the safe side
  UUID.generator.next_sequence
end<|MERGE_RESOLUTION|>--- conflicted
+++ resolved
@@ -1,13 +1,7 @@
 require_relative "load_config"
 
-<<<<<<< HEAD
-# Enable and set these to run the worker as a different user/group
-user  = 'diaspora'
-group = 'diaspora'
-=======
 port = ENV["PORT"]
 port = port && !port.empty? ? port.to_i : nil
->>>>>>> 8624ebb9
 
 listen port || AppConfig.server.listen.get unless RACKUP[:set_listener]
 worker_processes AppConfig.server.unicorn_worker.to_i
@@ -18,46 +12,21 @@
 preload_app true
 @sidekiq_pid = nil
 
-<<<<<<< HEAD
 pid '/var/run/diaspora/diaspora.pid'
 listen '/var/run/diaspora/diaspora.sock', :backlog => 1024
 
 working_directory "/var/www/diaspora" # available in 0.94.0+
 
-stderr_path AppConfig.server.stderr_log.get if AppConfig.server.stderr_log.present?
-stdout_path AppConfig.server.stdout_log.get if AppConfig.server.stdout_log.present?
-
-before_fork do |server, worker|
-  # If using preload_app, enable this line
-  ActiveRecord::Base.connection.disconnect!
-=======
 before_fork do |_server, _worker|
   ActiveRecord::Base.connection.disconnect! # preloading app in master, so reconnect to DB
->>>>>>> 8624ebb9
 
   # disconnect redis if in use
   unless AppConfig.environment.single_process_mode?
     Sidekiq.redis {|redis| redis.client.disconnect }
   end
-<<<<<<< HEAD
-
-  if AppConfig.server.embed_sidekiq_worker?
-    @sidekiq_pid ||= spawn('bundle exec sidekiq')
-  end
-
-  old_pid = '/var/run/diaspora/diaspora.pid.oldbin'
-
-  if File.exists?(old_pid) && server.pid != old_pid
-    begin
-      Process.kill("QUIT", File.read(old_pid).to_i)
-    rescue Errno::ENOENT, Errno::ESRCH
-      # someone else did our job for us
-    end
-=======
 
   if AppConfig.server.embed_sidekiq_worker?
     @sidekiq_pid ||= spawn("bin/bundle exec sidekiq")
->>>>>>> 8624ebb9
   end
 end
 
