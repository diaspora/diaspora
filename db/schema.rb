# This file is auto-generated from the current state of the database. Instead
# of editing this file, please use the migrations feature of Active Record to
# incrementally modify your database, and then regenerate this schema definition.
#
# Note that this schema.rb definition is the authoritative source for your
# database schema. If you need to create the application database on another
# system, you should be using db:schema:load, not running all the migrations
# from scratch. The latter is a flawed and unsustainable approach (the more migrations
# you'll amass, the slower it'll run and the greater likelihood for issues).
#
# It's strongly recommended to check this file into your version control system.

<<<<<<< HEAD
ActiveRecord::Schema.define(:version => 20110707234802) do
=======
ActiveRecord::Schema.define(:version => 20110601091059) do
>>>>>>> 0af9aa77

  create_table "aspect_memberships", :force => true do |t|
    t.integer  "aspect_id",  :null => false
    t.integer  "contact_id", :null => false
    t.datetime "created_at"
    t.datetime "updated_at"
  end

  add_index "aspect_memberships", ["aspect_id", "contact_id"], :name => "index_aspect_memberships_on_aspect_id_and_contact_id", :unique => true
  add_index "aspect_memberships", ["aspect_id"], :name => "index_aspect_memberships_on_aspect_id"
  add_index "aspect_memberships", ["contact_id"], :name => "index_aspect_memberships_on_contact_id"

  create_table "aspect_visibilities", :force => true do |t|
    t.integer  "post_id",    :null => false
    t.integer  "aspect_id",  :null => false
    t.datetime "created_at"
    t.datetime "updated_at"
  end

  add_index "aspect_visibilities", ["aspect_id"], :name => "index_aspect_visibilities_on_aspect_id"
  add_index "aspect_visibilities", ["post_id", "aspect_id"], :name => "index_aspect_visibilities_on_post_id_and_aspect_id", :unique => true
  add_index "aspect_visibilities", ["post_id"], :name => "index_aspect_visibilities_on_post_id"

  create_table "aspects", :force => true do |t|
    t.string   "name",                               :null => false
    t.integer  "user_id",                            :null => false
    t.datetime "created_at"
    t.datetime "updated_at"
    t.boolean  "contacts_visible", :default => true, :null => false
  end

  add_index "aspects", ["user_id", "contacts_visible"], :name => "index_aspects_on_user_id_and_contacts_visible"
  add_index "aspects", ["user_id"], :name => "index_aspects_on_user_id"

  create_table "comments", :force => true do |t|
    t.text     "text",                                   :null => false
    t.integer  "post_id",                                :null => false
    t.integer  "author_id",                              :null => false
    t.string   "guid",                                   :null => false
    t.text     "author_signature"
    t.text     "parent_author_signature"
    t.text     "youtube_titles"
    t.datetime "created_at"
    t.datetime "updated_at"
    t.integer  "likes_count",             :default => 0, :null => false
  end

  add_index "comments", ["author_id"], :name => "index_comments_on_person_id"
  add_index "comments", ["guid"], :name => "index_comments_on_guid", :unique => true
  add_index "comments", ["post_id"], :name => "index_comments_on_post_id"

  create_table "contacts", :force => true do |t|
    t.integer  "user_id",                       :null => false
    t.integer  "person_id",                     :null => false
    t.datetime "created_at"
    t.datetime "updated_at"
    t.boolean  "sharing",    :default => false, :null => false
    t.boolean  "receiving",  :default => false, :null => false
  end

  add_index "contacts", ["person_id"], :name => "index_contacts_on_person_id"
  add_index "contacts", ["user_id", "person_id"], :name => "index_contacts_on_user_id_and_person_id", :unique => true

  create_table "conversation_visibilities", :force => true do |t|
    t.integer  "conversation_id",                :null => false
    t.integer  "person_id",                      :null => false
    t.integer  "unread",          :default => 0, :null => false
    t.datetime "created_at"
    t.datetime "updated_at"
  end

  add_index "conversation_visibilities", ["conversation_id", "person_id"], :name => "index_conversation_visibilities_on_conversation_id_and_person_id", :unique => true
  add_index "conversation_visibilities", ["conversation_id"], :name => "index_conversation_visibilities_on_conversation_id"
  add_index "conversation_visibilities", ["person_id"], :name => "index_conversation_visibilities_on_person_id"

  create_table "conversations", :force => true do |t|
    t.string   "subject"
    t.string   "guid",       :null => false
    t.integer  "author_id",  :null => false
    t.datetime "created_at"
    t.datetime "updated_at"
  end

  add_index "conversations", ["author_id"], :name => "conversations_author_id_fk"

  create_table "invitations", :force => true do |t|
    t.text     "message"
    t.integer  "sender_id",    :null => false
    t.integer  "recipient_id", :null => false
    t.integer  "aspect_id"
    t.datetime "created_at"
    t.datetime "updated_at"
  end

  add_index "invitations", ["aspect_id"], :name => "index_invitations_on_aspect_id"
  add_index "invitations", ["recipient_id"], :name => "index_invitations_on_recipient_id"
  add_index "invitations", ["sender_id"], :name => "index_invitations_on_sender_id"

  create_table "likes", :force => true do |t|
    t.boolean  "positive",                              :default => true
    t.integer  "target_id"
    t.integer  "author_id"
    t.string   "guid"
    t.text     "author_signature"
    t.text     "parent_author_signature"
    t.datetime "created_at"
    t.datetime "updated_at"
    t.string   "target_type",             :limit => 60,                   :null => false
  end

  add_index "likes", ["author_id"], :name => "likes_author_id_fk"
  add_index "likes", ["guid"], :name => "index_likes_on_guid", :unique => true
  add_index "likes", ["target_id", "author_id", "target_type"], :name => "index_likes_on_target_id_and_author_id_and_target_type", :unique => true
  add_index "likes", ["target_id"], :name => "index_likes_on_post_id"

  create_table "mentions", :force => true do |t|
    t.integer "post_id",   :null => false
    t.integer "person_id", :null => false
  end

  add_index "mentions", ["person_id", "post_id"], :name => "index_mentions_on_person_id_and_post_id", :unique => true
  add_index "mentions", ["person_id"], :name => "index_mentions_on_person_id"
  add_index "mentions", ["post_id"], :name => "index_mentions_on_post_id"

  create_table "messages", :force => true do |t|
    t.integer  "conversation_id",         :null => false
    t.integer  "author_id",               :null => false
    t.string   "guid",                    :null => false
    t.text     "text",                    :null => false
    t.datetime "created_at"
    t.datetime "updated_at"
    t.text     "author_signature"
    t.text     "parent_author_signature"
  end

  add_index "messages", ["author_id"], :name => "index_messages_on_author_id"
  add_index "messages", ["conversation_id"], :name => "messages_conversation_id_fk"

  create_table "notification_actors", :force => true do |t|
    t.integer  "notification_id"
    t.integer  "person_id"
    t.datetime "created_at"
    t.datetime "updated_at"
  end

  add_index "notification_actors", ["notification_id", "person_id"], :name => "index_notification_actors_on_notification_id_and_person_id", :unique => true
  add_index "notification_actors", ["notification_id"], :name => "index_notification_actors_on_notification_id"
  add_index "notification_actors", ["person_id"], :name => "index_notification_actors_on_person_id"

  create_table "notifications", :force => true do |t|
    t.string   "target_type"
    t.integer  "target_id"
    t.integer  "recipient_id",                   :null => false
    t.boolean  "unread",       :default => true, :null => false
    t.datetime "created_at"
    t.datetime "updated_at"
    t.string   "type"
  end

  add_index "notifications", ["recipient_id"], :name => "index_notifications_on_recipient_id"
  add_index "notifications", ["target_id"], :name => "index_notifications_on_target_id"
  add_index "notifications", ["target_type", "target_id"], :name => "index_notifications_on_target_type_and_target_id"

  create_table "oauth_access_tokens", :force => true do |t|
    t.integer  "authorization_id",               :null => false
    t.string   "access_token",     :limit => 32, :null => false
    t.string   "refresh_token",    :limit => 32
    t.datetime "expires_at"
    t.datetime "created_at"
    t.datetime "updated_at"
  end

  create_table "oauth_authorization_codes", :force => true do |t|
    t.integer  "authorization_id",               :null => false
    t.string   "code",             :limit => 32, :null => false
    t.datetime "expires_at"
    t.datetime "created_at"
    t.datetime "updated_at"
    t.string   "redirect_uri"
  end

  create_table "oauth_authorizations", :force => true do |t|
    t.integer  "client_id",                         :null => false
    t.integer  "resource_owner_id"
    t.string   "resource_owner_type", :limit => 32
    t.string   "scope"
    t.datetime "expires_at"
  end

  add_index "oauth_authorizations", ["resource_owner_id", "resource_owner_type", "client_id"], :name => "index_oauth_authorizations_on_resource_owner_and_client_id", :unique => true

  create_table "oauth_clients", :force => true do |t|
    t.string "name",                 :limit => 127, :null => false
    t.text   "description",                         :null => false
    t.string "application_base_url", :limit => 127, :null => false
    t.string "icon_url",             :limit => 127, :null => false
    t.string "oauth_identifier",     :limit => 32,  :null => false
    t.string "oauth_secret",         :limit => 32,  :null => false
    t.string "nonce",                :limit => 64
    t.text   "public_key",                          :null => false
    t.text   "permissions_overview",                :null => false
  end

  add_index "oauth_clients", ["application_base_url"], :name => "index_oauth_clients_on_application_base_url", :unique => true
  add_index "oauth_clients", ["name"], :name => "index_oauth_clients_on_name", :unique => true
  add_index "oauth_clients", ["nonce"], :name => "index_oauth_clients_on_nonce", :unique => true

  create_table "people", :force => true do |t|
    t.string   "guid",                  :null => false
    t.text     "url",                   :null => false
    t.string   "diaspora_handle",       :null => false
    t.text     "serialized_public_key", :null => false
    t.integer  "owner_id"
    t.datetime "created_at"
    t.datetime "updated_at"
  end

  add_index "people", ["diaspora_handle"], :name => "index_people_on_diaspora_handle", :unique => true
  add_index "people", ["guid"], :name => "index_people_on_guid", :unique => true
  add_index "people", ["owner_id"], :name => "index_people_on_owner_id", :unique => true

  create_table "post_visibilities", :force => true do |t|
    t.integer  "post_id",                       :null => false
    t.datetime "created_at"
    t.datetime "updated_at"
    t.boolean  "hidden",     :default => false, :null => false
    t.integer  "contact_id",                    :null => false
  end

  add_index "post_visibilities", ["contact_id", "post_id"], :name => "index_post_visibilities_on_contact_id_and_post_id", :unique => true
  add_index "post_visibilities", ["contact_id"], :name => "index_post_visibilities_on_contact_id"
  add_index "post_visibilities", ["post_id", "hidden", "contact_id"], :name => "index_post_visibilities_on_post_id_and_hidden_and_contact_id", :unique => true
  add_index "post_visibilities", ["post_id"], :name => "index_post_visibilities_on_post_id"

  create_table "posts", :force => true do |t|
    t.integer  "author_id",                                              :null => false
    t.boolean  "public",                              :default => false, :null => false
    t.string   "diaspora_handle"
    t.string   "guid",                                                   :null => false
    t.boolean  "pending",                             :default => false, :null => false
    t.string   "type",                  :limit => 40,                    :null => false
    t.text     "text"
    t.text     "remote_photo_path"
    t.string   "remote_photo_name"
    t.string   "random_string"
    t.string   "processed_image"
    t.text     "youtube_titles"
    t.datetime "created_at"
    t.datetime "updated_at"
    t.string   "unprocessed_image"
    t.string   "object_url"
    t.string   "image_url"
    t.integer  "image_height"
    t.integer  "image_width"
    t.string   "provider_display_name"
    t.string   "actor_url"
    t.integer  "objectId"
    t.string   "status_message_guid"
    t.integer  "likes_count",                         :default => 0
  end

  add_index "posts", ["author_id"], :name => "index_posts_on_person_id"
  add_index "posts", ["guid"], :name => "index_posts_on_guid", :unique => true
  add_index "posts", ["status_message_guid", "pending"], :name => "index_posts_on_status_message_guid_and_pending"
  add_index "posts", ["status_message_guid"], :name => "index_posts_on_status_message_guid"
  add_index "posts", ["type", "pending", "id"], :name => "index_posts_on_type_and_pending_and_id"

  create_table "profiles", :force => true do |t|
    t.string   "diaspora_handle"
    t.string   "first_name",       :limit => 127
    t.string   "last_name",        :limit => 127
    t.string   "image_url"
    t.string   "image_url_small"
    t.string   "image_url_medium"
    t.date     "birthday"
    t.string   "gender"
    t.text     "bio"
    t.boolean  "searchable",                      :default => true, :null => false
    t.integer  "person_id",                                         :null => false
    t.datetime "created_at"
    t.datetime "updated_at"
    t.string   "location"
  end

  add_index "profiles", ["first_name", "last_name", "searchable"], :name => "index_profiles_on_first_name_and_last_name_and_searchable"
  add_index "profiles", ["first_name", "searchable"], :name => "index_profiles_on_first_name_and_searchable"
  add_index "profiles", ["last_name", "searchable"], :name => "index_profiles_on_last_name_and_searchable"
  add_index "profiles", ["person_id"], :name => "index_profiles_on_person_id"

  create_table "service_users", :force => true do |t|
    t.string   "uid",           :null => false
    t.string   "name",          :null => false
    t.string   "photo_url",     :null => false
    t.integer  "service_id",    :null => false
    t.integer  "person_id"
    t.integer  "contact_id"
    t.integer  "request_id"
    t.integer  "invitation_id"
    t.datetime "created_at"
    t.datetime "updated_at"
  end

  add_index "service_users", ["service_id"], :name => "index_service_users_on_service_id"
  add_index "service_users", ["uid", "service_id"], :name => "index_service_users_on_uid_and_service_id", :unique => true

  create_table "services", :force => true do |t|
    t.string   "type",          :null => false
    t.integer  "user_id",       :null => false
    t.string   "uid"
    t.string   "access_token"
    t.string   "access_secret"
    t.string   "nickname"
    t.datetime "created_at"
    t.datetime "updated_at"
  end

  add_index "services", ["user_id"], :name => "index_services_on_user_id"

  create_table "tag_followings", :force => true do |t|
    t.integer  "tag_id",     :null => false
    t.integer  "user_id",    :null => false
    t.datetime "created_at"
    t.datetime "updated_at"
  end

  create_table "taggings", :force => true do |t|
    t.integer  "tag_id"
    t.integer  "taggable_id"
    t.string   "taggable_type", :limit => 127
    t.integer  "tagger_id"
    t.string   "tagger_type",   :limit => 127
    t.string   "context",       :limit => 127
    t.datetime "created_at"
  end

  add_index "taggings", ["created_at"], :name => "index_taggings_on_created_at"
  add_index "taggings", ["tag_id"], :name => "index_taggings_on_tag_id"
  add_index "taggings", ["taggable_id", "taggable_type", "context"], :name => "index_taggings_on_taggable_id_and_taggable_type_and_context"
  add_index "taggings", ["taggable_id", "taggable_type", "tag_id"], :name => "index_taggings_uniquely", :unique => true

  create_table "tags", :force => true do |t|
    t.string "name"
  end

  add_index "tags", ["name"], :name => "index_tags_on_name", :unique => true

  create_table "user_preferences", :force => true do |t|
    t.string   "email_type"
    t.integer  "user_id"
    t.datetime "created_at"
    t.datetime "updated_at"
  end

  create_table "users", :force => true do |t|
    t.string   "username"
    t.text     "serialized_private_key"
    t.integer  "invites",                               :default => 0,     :null => false
    t.boolean  "getting_started",                       :default => true,  :null => false
    t.boolean  "disable_mail",                          :default => false, :null => false
    t.string   "language"
    t.string   "email",                                 :default => "",    :null => false
    t.string   "encrypted_password",     :limit => 128, :default => "",    :null => false
    t.string   "invitation_token",       :limit => 60
    t.datetime "invitation_sent_at"
    t.string   "reset_password_token"
    t.string   "remember_token"
    t.datetime "remember_created_at"
    t.integer  "sign_in_count",                         :default => 0
    t.datetime "current_sign_in_at"
    t.datetime "last_sign_in_at"
    t.string   "current_sign_in_ip"
    t.string   "last_sign_in_ip"
    t.datetime "created_at"
    t.datetime "updated_at"
    t.string   "invitation_service",     :limit => 127
    t.string   "invitation_identifier",  :limit => 127
    t.integer  "invitation_limit"
    t.integer  "invited_by_id"
    t.string   "invited_by_type"
    t.string   "authentication_token",   :limit => 30
<<<<<<< HEAD
    t.datetime "locked_at"
=======
    t.string   "unconfirmed_email"
    t.string   "confirm_email_token",    :limit => 30
>>>>>>> 0af9aa77
  end

  add_index "users", ["authentication_token"], :name => "index_users_on_authentication_token", :unique => true
  add_index "users", ["email"], :name => "index_users_on_email"
  add_index "users", ["invitation_service", "invitation_identifier"], :name => "index_users_on_invitation_service_and_invitation_identifier", :unique => true
  add_index "users", ["invitation_token"], :name => "index_users_on_invitation_token"
  add_index "users", ["remember_token"], :name => "index_users_on_remember_token", :unique => true
  add_index "users", ["username"], :name => "index_users_on_username", :unique => true

  add_foreign_key "aspect_memberships", "aspects", :name => "aspect_memberships_aspect_id_fk", :dependent => :delete
  add_foreign_key "aspect_memberships", "contacts", :name => "aspect_memberships_contact_id_fk", :dependent => :delete

  add_foreign_key "aspect_visibilities", "aspects", :name => "aspect_visibilities_aspect_id_fk", :dependent => :delete
  add_foreign_key "aspect_visibilities", "posts", :name => "aspect_visibilities_post_id_fk", :dependent => :delete

  add_foreign_key "comments", "people", :name => "comments_author_id_fk", :column => "author_id", :dependent => :delete
  add_foreign_key "comments", "posts", :name => "comments_post_id_fk", :dependent => :delete

  add_foreign_key "contacts", "people", :name => "contacts_person_id_fk", :dependent => :delete

  add_foreign_key "conversation_visibilities", "conversations", :name => "conversation_visibilities_conversation_id_fk", :dependent => :delete
  add_foreign_key "conversation_visibilities", "people", :name => "conversation_visibilities_person_id_fk", :dependent => :delete

  add_foreign_key "conversations", "people", :name => "conversations_author_id_fk", :column => "author_id", :dependent => :delete

  add_foreign_key "invitations", "users", :name => "invitations_recipient_id_fk", :column => "recipient_id", :dependent => :delete
  add_foreign_key "invitations", "users", :name => "invitations_sender_id_fk", :column => "sender_id", :dependent => :delete

  add_foreign_key "likes", "people", :name => "likes_author_id_fk", :column => "author_id", :dependent => :delete

  add_foreign_key "messages", "conversations", :name => "messages_conversation_id_fk", :dependent => :delete
  add_foreign_key "messages", "people", :name => "messages_author_id_fk", :column => "author_id", :dependent => :delete

  add_foreign_key "notification_actors", "notifications", :name => "notification_actors_notification_id_fk", :dependent => :delete

  add_foreign_key "post_visibilities", "contacts", :name => "post_visibilities_contact_id_fk", :dependent => :delete
  add_foreign_key "post_visibilities", "posts", :name => "post_visibilities_post_id_fk", :dependent => :delete

  add_foreign_key "posts", "people", :name => "posts_author_id_fk", :column => "author_id", :dependent => :delete

  add_foreign_key "profiles", "people", :name => "profiles_person_id_fk", :dependent => :delete

  add_foreign_key "services", "users", :name => "services_user_id_fk", :dependent => :delete

end<|MERGE_RESOLUTION|>--- conflicted
+++ resolved
@@ -10,11 +10,7 @@
 #
 # It's strongly recommended to check this file into your version control system.
 
-<<<<<<< HEAD
 ActiveRecord::Schema.define(:version => 20110707234802) do
-=======
-ActiveRecord::Schema.define(:version => 20110601091059) do
->>>>>>> 0af9aa77
 
   create_table "aspect_memberships", :force => true do |t|
     t.integer  "aspect_id",  :null => false
@@ -395,12 +391,9 @@
     t.integer  "invited_by_id"
     t.string   "invited_by_type"
     t.string   "authentication_token",   :limit => 30
-<<<<<<< HEAD
-    t.datetime "locked_at"
-=======
     t.string   "unconfirmed_email"
     t.string   "confirm_email_token",    :limit => 30
->>>>>>> 0af9aa77
+    t.datetime "locked_at"
   end
 
   add_index "users", ["authentication_token"], :name => "index_users_on_authentication_token", :unique => true
