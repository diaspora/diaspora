# encoding: UTF-8
# This file is auto-generated from the current state of the database. Instead
# of editing this file, please use the migrations feature of Active Record to
# incrementally modify your database, and then regenerate this schema definition.
#
# Note that this schema.rb definition is the authoritative source for your
# database schema. If you need to create the application database on another
# system, you should be using db:schema:load, not running all the migrations
# from scratch. The latter is a flawed and unsustainable approach (the more migrations
# you'll amass, the slower it'll run and the greater likelihood for issues).
#
# It's strongly recommended that you check this file into your version control system.

<<<<<<< HEAD
ActiveRecord::Schema.define(version: 20150404193023) do
=======
ActiveRecord::Schema.define(version: 20150531005120) do
>>>>>>> b8a6af27

  create_table "account_deletions", force: :cascade do |t|
    t.string   "diaspora_handle", limit: 255
    t.integer  "person_id",       limit: 4
    t.datetime "completed_at"
  end

  create_table "aspect_memberships", force: :cascade do |t|
    t.integer  "aspect_id",  limit: 4, null: false
    t.integer  "contact_id", limit: 4, null: false
    t.datetime "created_at",           null: false
    t.datetime "updated_at",           null: false
  end

  add_index "aspect_memberships", ["aspect_id", "contact_id"], name: "index_aspect_memberships_on_aspect_id_and_contact_id", unique: true, using: :btree
  add_index "aspect_memberships", ["aspect_id"], name: "index_aspect_memberships_on_aspect_id", using: :btree
  add_index "aspect_memberships", ["contact_id"], name: "index_aspect_memberships_on_contact_id", using: :btree

  create_table "aspect_visibilities", force: :cascade do |t|
    t.integer  "shareable_id",   limit: 4,                    null: false
    t.integer  "aspect_id",      limit: 4,                    null: false
    t.datetime "created_at",                                  null: false
    t.datetime "updated_at",                                  null: false
    t.string   "shareable_type", limit: 255, default: "Post", null: false
  end

  add_index "aspect_visibilities", ["aspect_id"], name: "index_aspect_visibilities_on_aspect_id", using: :btree
  add_index "aspect_visibilities", ["shareable_id", "shareable_type", "aspect_id"], name: "shareable_and_aspect_id", length: {"shareable_id"=>nil, "shareable_type"=>189, "aspect_id"=>nil}, using: :btree
  add_index "aspect_visibilities", ["shareable_id", "shareable_type"], name: "index_aspect_visibilities_on_shareable_id_and_shareable_type", length: {"shareable_id"=>nil, "shareable_type"=>190}, using: :btree

  create_table "aspects", force: :cascade do |t|
    t.string   "name",             limit: 255,                 null: false
    t.integer  "user_id",          limit: 4,                   null: false
    t.datetime "created_at",                                   null: false
    t.datetime "updated_at",                                   null: false
    t.boolean  "contacts_visible",             default: true,  null: false
    t.integer  "order_id",         limit: 4
    t.boolean  "chat_enabled",                 default: false
  end

  add_index "aspects", ["user_id", "contacts_visible"], name: "index_aspects_on_user_id_and_contacts_visible", using: :btree
  add_index "aspects", ["user_id"], name: "index_aspects_on_user_id", using: :btree

  create_table "blocks", force: :cascade do |t|
    t.integer "user_id",   limit: 4
    t.integer "person_id", limit: 4
  end

  create_table "chat_contacts", force: :cascade do |t|
    t.integer "user_id",      limit: 4,   null: false
    t.string  "jid",          limit: 255, null: false
    t.string  "name",         limit: 255
    t.string  "ask",          limit: 128
    t.string  "subscription", limit: 128, null: false
  end

  add_index "chat_contacts", ["user_id", "jid"], name: "index_chat_contacts_on_user_id_and_jid", unique: true, length: {"user_id"=>nil, "jid"=>190}, using: :btree

  create_table "chat_fragments", force: :cascade do |t|
    t.integer "user_id",   limit: 4,     null: false
    t.string  "root",      limit: 256,   null: false
    t.string  "namespace", limit: 256,   null: false
    t.text    "xml",       limit: 65535, null: false
  end

  add_index "chat_fragments", ["user_id"], name: "index_chat_fragments_on_user_id", unique: true, using: :btree

  create_table "chat_offline_messages", force: :cascade do |t|
    t.string   "from",       limit: 255,   null: false
    t.string   "to",         limit: 255,   null: false
    t.text     "message",    limit: 65535, null: false
    t.datetime "created_at",               null: false
  end

  create_table "comments", force: :cascade do |t|
    t.text     "text",                    limit: 65535,                  null: false
    t.integer  "commentable_id",          limit: 4,                      null: false
    t.integer  "author_id",               limit: 4,                      null: false
    t.string   "guid",                    limit: 255,                    null: false
    t.text     "author_signature",        limit: 65535
    t.text     "parent_author_signature", limit: 65535
    t.datetime "created_at",                                             null: false
    t.datetime "updated_at",                                             null: false
    t.integer  "likes_count",             limit: 4,     default: 0,      null: false
    t.string   "commentable_type",        limit: 60,    default: "Post", null: false
  end

  add_index "comments", ["author_id"], name: "index_comments_on_person_id", using: :btree
  add_index "comments", ["commentable_id", "commentable_type"], name: "index_comments_on_commentable_id_and_commentable_type", using: :btree
  add_index "comments", ["guid"], name: "index_comments_on_guid", unique: true, length: {"guid"=>191}, using: :btree

  create_table "contacts", force: :cascade do |t|
    t.integer  "user_id",    limit: 4,                 null: false
    t.integer  "person_id",  limit: 4,                 null: false
    t.datetime "created_at",                           null: false
    t.datetime "updated_at",                           null: false
    t.boolean  "sharing",              default: false, null: false
    t.boolean  "receiving",            default: false, null: false
  end

  add_index "contacts", ["person_id"], name: "index_contacts_on_person_id", using: :btree
  add_index "contacts", ["user_id", "person_id"], name: "index_contacts_on_user_id_and_person_id", unique: true, using: :btree

  create_table "conversation_visibilities", force: :cascade do |t|
    t.integer  "conversation_id", limit: 4,             null: false
    t.integer  "person_id",       limit: 4,             null: false
    t.integer  "unread",          limit: 4, default: 0, null: false
    t.datetime "created_at",                            null: false
    t.datetime "updated_at",                            null: false
  end

  add_index "conversation_visibilities", ["conversation_id", "person_id"], name: "index_conversation_visibilities_usefully", unique: true, using: :btree
  add_index "conversation_visibilities", ["conversation_id"], name: "index_conversation_visibilities_on_conversation_id", using: :btree
  add_index "conversation_visibilities", ["person_id"], name: "index_conversation_visibilities_on_person_id", using: :btree

  create_table "conversations", force: :cascade do |t|
    t.string   "subject",    limit: 255
    t.string   "guid",       limit: 255, null: false
    t.integer  "author_id",  limit: 4,   null: false
    t.datetime "created_at",             null: false
    t.datetime "updated_at",             null: false
  end

  add_index "conversations", ["author_id"], name: "conversations_author_id_fk", using: :btree

  create_table "invitation_codes", force: :cascade do |t|
    t.string   "token",      limit: 255
    t.integer  "user_id",    limit: 4
    t.integer  "count",      limit: 4
    t.datetime "created_at",             null: false
    t.datetime "updated_at",             null: false
  end

  create_table "invitations", force: :cascade do |t|
    t.text     "message",      limit: 65535
    t.integer  "sender_id",    limit: 4
    t.integer  "recipient_id", limit: 4
    t.integer  "aspect_id",    limit: 4
    t.datetime "created_at",                                 null: false
    t.datetime "updated_at",                                 null: false
    t.string   "service",      limit: 255
    t.string   "identifier",   limit: 255
    t.boolean  "admin",                      default: false
    t.string   "language",     limit: 255,   default: "en"
  end

  add_index "invitations", ["aspect_id"], name: "index_invitations_on_aspect_id", using: :btree
  add_index "invitations", ["recipient_id"], name: "index_invitations_on_recipient_id", using: :btree
  add_index "invitations", ["sender_id"], name: "index_invitations_on_sender_id", using: :btree

  create_table "likes", force: :cascade do |t|
    t.boolean  "positive",                              default: true
    t.integer  "target_id",               limit: 4
    t.integer  "author_id",               limit: 4
    t.string   "guid",                    limit: 255
    t.text     "author_signature",        limit: 65535
    t.text     "parent_author_signature", limit: 65535
    t.datetime "created_at",                                           null: false
    t.datetime "updated_at",                                           null: false
    t.string   "target_type",             limit: 60,                   null: false
  end

  add_index "likes", ["author_id"], name: "likes_author_id_fk", using: :btree
  add_index "likes", ["guid"], name: "index_likes_on_guid", unique: true, length: {"guid"=>191}, using: :btree
  add_index "likes", ["target_id", "author_id", "target_type"], name: "index_likes_on_target_id_and_author_id_and_target_type", unique: true, using: :btree
  add_index "likes", ["target_id"], name: "index_likes_on_post_id", using: :btree

  create_table "locations", force: :cascade do |t|
    t.string   "address",           limit: 255
    t.string   "lat",               limit: 255
    t.string   "lng",               limit: 255
    t.integer  "status_message_id", limit: 4
    t.datetime "created_at",                    null: false
    t.datetime "updated_at",                    null: false
  end

  create_table "mentions", force: :cascade do |t|
    t.integer "post_id",   limit: 4, null: false
    t.integer "person_id", limit: 4, null: false
  end

  add_index "mentions", ["person_id", "post_id"], name: "index_mentions_on_person_id_and_post_id", unique: true, using: :btree
  add_index "mentions", ["person_id"], name: "index_mentions_on_person_id", using: :btree
  add_index "mentions", ["post_id"], name: "index_mentions_on_post_id", using: :btree

  create_table "messages", force: :cascade do |t|
    t.integer  "conversation_id",         limit: 4,     null: false
    t.integer  "author_id",               limit: 4,     null: false
    t.string   "guid",                    limit: 255,   null: false
    t.text     "text",                    limit: 65535, null: false
    t.datetime "created_at",                            null: false
    t.datetime "updated_at",                            null: false
    t.text     "author_signature",        limit: 65535
    t.text     "parent_author_signature", limit: 65535
  end

  add_index "messages", ["author_id"], name: "index_messages_on_author_id", using: :btree
  add_index "messages", ["conversation_id"], name: "messages_conversation_id_fk", using: :btree

  create_table "notification_actors", force: :cascade do |t|
    t.integer  "notification_id", limit: 4
    t.integer  "person_id",       limit: 4
    t.datetime "created_at",                null: false
    t.datetime "updated_at",                null: false
  end

  add_index "notification_actors", ["notification_id", "person_id"], name: "index_notification_actors_on_notification_id_and_person_id", unique: true, using: :btree
  add_index "notification_actors", ["notification_id"], name: "index_notification_actors_on_notification_id", using: :btree
  add_index "notification_actors", ["person_id"], name: "index_notification_actors_on_person_id", using: :btree

  create_table "notifications", force: :cascade do |t|
    t.string   "target_type",  limit: 255
    t.integer  "target_id",    limit: 4
    t.integer  "recipient_id", limit: 4,                  null: false
    t.boolean  "unread",                   default: true, null: false
    t.datetime "created_at",                              null: false
    t.datetime "updated_at",                              null: false
    t.string   "type",         limit: 255
  end

  add_index "notifications", ["recipient_id"], name: "index_notifications_on_recipient_id", using: :btree
  add_index "notifications", ["target_id"], name: "index_notifications_on_target_id", using: :btree
  add_index "notifications", ["target_type", "target_id"], name: "index_notifications_on_target_type_and_target_id", length: {"target_type"=>190, "target_id"=>nil}, using: :btree

  create_table "o_embed_caches", force: :cascade do |t|
    t.string "url",  limit: 1024,  null: false
    t.text   "data", limit: 65535, null: false
  end

  add_index "o_embed_caches", ["url"], name: "index_o_embed_caches_on_url", length: {"url"=>191}, using: :btree

  create_table "open_graph_caches", force: :cascade do |t|
    t.string "title",       limit: 255
    t.string "ob_type",     limit: 255
    t.text   "image",       limit: 65535
    t.text   "url",         limit: 65535
    t.text   "description", limit: 65535
  end

  create_table "participations", force: :cascade do |t|
    t.string   "guid",                    limit: 255
    t.integer  "target_id",               limit: 4
    t.string   "target_type",             limit: 60,                null: false
    t.integer  "author_id",               limit: 4
    t.text     "author_signature",        limit: 65535
    t.text     "parent_author_signature", limit: 65535
    t.datetime "created_at",                                        null: false
    t.datetime "updated_at",                                        null: false
    t.integer  "count",                   limit: 4,     default: 1, null: false
  end

  add_index "participations", ["guid"], name: "index_participations_on_guid", length: {"guid"=>191}, using: :btree
  add_index "participations", ["target_id", "target_type", "author_id"], name: "index_participations_on_target_id_and_target_type_and_author_id", using: :btree

  create_table "people", force: :cascade do |t|
    t.string   "guid",                  limit: 255,                   null: false
    t.text     "url",                   limit: 65535,                 null: false
    t.string   "diaspora_handle",       limit: 255,                   null: false
    t.text     "serialized_public_key", limit: 65535,                 null: false
    t.integer  "owner_id",              limit: 4
    t.datetime "created_at",                                          null: false
    t.datetime "updated_at",                                          null: false
    t.boolean  "closed_account",                      default: false
    t.integer  "fetch_status",          limit: 4,     default: 0
  end

  add_index "people", ["diaspora_handle"], name: "index_people_on_diaspora_handle", unique: true, length: {"diaspora_handle"=>191}, using: :btree
  add_index "people", ["guid"], name: "index_people_on_guid", unique: true, length: {"guid"=>191}, using: :btree
  add_index "people", ["owner_id"], name: "index_people_on_owner_id", unique: true, using: :btree

  create_table "photos", force: :cascade do |t|
    t.integer  "tmp_old_id",          limit: 4
    t.integer  "author_id",           limit: 4,                     null: false
    t.boolean  "public",                            default: false, null: false
    t.string   "diaspora_handle",     limit: 255
    t.string   "guid",                limit: 255,                   null: false
    t.boolean  "pending",                           default: false, null: false
    t.text     "text",                limit: 65535
    t.text     "remote_photo_path",   limit: 65535
    t.string   "remote_photo_name",   limit: 255
    t.string   "random_string",       limit: 255
    t.string   "processed_image",     limit: 255
    t.datetime "created_at"
    t.datetime "updated_at"
    t.string   "unprocessed_image",   limit: 255
    t.string   "status_message_guid", limit: 255
    t.integer  "comments_count",      limit: 4
    t.integer  "height",              limit: 4
    t.integer  "width",               limit: 4
  end

  add_index "photos", ["status_message_guid"], name: "index_photos_on_status_message_guid", length: {"status_message_guid"=>191}, using: :btree

  create_table "pods", force: :cascade do |t|
    t.string   "host",       limit: 255
    t.boolean  "ssl"
    t.datetime "created_at",             null: false
    t.datetime "updated_at",             null: false
  end

  create_table "poll_answers", force: :cascade do |t|
    t.string  "answer",     limit: 255,             null: false
    t.integer "poll_id",    limit: 4,               null: false
    t.string  "guid",       limit: 255
    t.integer "vote_count", limit: 4,   default: 0
  end

  add_index "poll_answers", ["poll_id"], name: "index_poll_answers_on_poll_id", using: :btree

  create_table "poll_participations", force: :cascade do |t|
    t.integer  "poll_answer_id",          limit: 4,     null: false
    t.integer  "author_id",               limit: 4,     null: false
    t.integer  "poll_id",                 limit: 4,     null: false
    t.string   "guid",                    limit: 255
    t.text     "author_signature",        limit: 65535
    t.text     "parent_author_signature", limit: 65535
    t.datetime "created_at"
    t.datetime "updated_at"
  end

  add_index "poll_participations", ["poll_id"], name: "index_poll_participations_on_poll_id", using: :btree

  create_table "polls", force: :cascade do |t|
    t.string   "question",          limit: 255, null: false
    t.integer  "status_message_id", limit: 4,   null: false
    t.boolean  "status"
    t.string   "guid",              limit: 255
    t.datetime "created_at"
    t.datetime "updated_at"
  end

  add_index "polls", ["status_message_id"], name: "index_polls_on_status_message_id", using: :btree

  create_table "posts", force: :cascade do |t|
    t.integer  "author_id",             limit: 4,                     null: false
    t.boolean  "public",                              default: false, null: false
    t.string   "diaspora_handle",       limit: 255
    t.string   "guid",                  limit: 255,                   null: false
    t.boolean  "pending",                             default: false, null: false
    t.string   "type",                  limit: 40,                    null: false
    t.text     "text",                  limit: 65535
    t.text     "remote_photo_path",     limit: 65535
    t.string   "remote_photo_name",     limit: 255
    t.string   "random_string",         limit: 255
    t.string   "processed_image",       limit: 255
    t.datetime "created_at",                                          null: false
    t.datetime "updated_at",                                          null: false
    t.string   "unprocessed_image",     limit: 255
    t.string   "object_url",            limit: 255
    t.string   "image_url",             limit: 255
    t.integer  "image_height",          limit: 4
    t.integer  "image_width",           limit: 4
    t.string   "provider_display_name", limit: 255
    t.string   "actor_url",             limit: 255
    t.string   "objectId",              limit: 255
    t.string   "root_guid",             limit: 255
    t.string   "status_message_guid",   limit: 255
    t.integer  "likes_count",           limit: 4,     default: 0
    t.integer  "comments_count",        limit: 4,     default: 0
    t.integer  "o_embed_cache_id",      limit: 4
    t.integer  "reshares_count",        limit: 4,     default: 0
    t.datetime "interacted_at"
    t.string   "frame_name",            limit: 255
    t.boolean  "favorite",                            default: false
    t.string   "facebook_id",           limit: 255
    t.string   "tweet_id",              limit: 255
    t.integer  "open_graph_cache_id",   limit: 4
    t.text     "tumblr_ids",            limit: 65535
  end

  add_index "posts", ["author_id", "root_guid"], name: "index_posts_on_author_id_and_root_guid", unique: true, length: {"author_id"=>nil, "root_guid"=>190}, using: :btree
  add_index "posts", ["author_id"], name: "index_posts_on_person_id", using: :btree
  add_index "posts", ["guid"], name: "index_posts_on_guid", unique: true, length: {"guid"=>191}, using: :btree
  add_index "posts", ["id", "type", "created_at"], name: "index_posts_on_id_and_type_and_created_at", using: :btree
  add_index "posts", ["root_guid"], name: "index_posts_on_root_guid", length: {"root_guid"=>191}, using: :btree
  add_index "posts", ["status_message_guid", "pending"], name: "index_posts_on_status_message_guid_and_pending", length: {"status_message_guid"=>190, "pending"=>nil}, using: :btree
  add_index "posts", ["status_message_guid"], name: "index_posts_on_status_message_guid", length: {"status_message_guid"=>191}, using: :btree
  add_index "posts", ["tweet_id"], name: "index_posts_on_tweet_id", length: {"tweet_id"=>191}, using: :btree
  add_index "posts", ["type", "pending", "id"], name: "index_posts_on_type_and_pending_and_id", using: :btree

  create_table "profiles", force: :cascade do |t|
    t.string   "diaspora_handle",  limit: 255
    t.string   "first_name",       limit: 127
    t.string   "last_name",        limit: 127
    t.string   "image_url",        limit: 255
    t.string   "image_url_small",  limit: 255
    t.string   "image_url_medium", limit: 255
    t.date     "birthday"
    t.string   "gender",           limit: 255
    t.text     "bio",              limit: 65535
    t.boolean  "searchable",                     default: true,  null: false
    t.integer  "person_id",        limit: 4,                     null: false
    t.datetime "created_at",                                     null: false
    t.datetime "updated_at",                                     null: false
    t.string   "location",         limit: 255
    t.string   "full_name",        limit: 70
    t.boolean  "nsfw",                           default: false
  end

  add_index "profiles", ["full_name", "searchable"], name: "index_profiles_on_full_name_and_searchable", using: :btree
  add_index "profiles", ["full_name"], name: "index_profiles_on_full_name", using: :btree
  add_index "profiles", ["person_id"], name: "index_profiles_on_person_id", using: :btree

  create_table "rails_admin_histories", force: :cascade do |t|
    t.text     "message",    limit: 65535
    t.string   "username",   limit: 255
    t.integer  "item",       limit: 4
    t.string   "table",      limit: 255
    t.integer  "month",      limit: 2
    t.integer  "year",       limit: 8
    t.datetime "created_at",               null: false
    t.datetime "updated_at",               null: false
  end

  add_index "rails_admin_histories", ["item", "table", "month", "year"], name: "index_rails_admin_histories", length: {"item"=>nil, "table"=>188, "month"=>nil, "year"=>nil}, using: :btree

  create_table "reports", force: :cascade do |t|
    t.integer  "item_id",    limit: 4,                     null: false
    t.string   "item_type",  limit: 255,                   null: false
    t.boolean  "reviewed",                 default: false
    t.text     "text",       limit: 65535
    t.datetime "created_at"
    t.datetime "updated_at"
    t.integer  "user_id",    limit: 4,                     null: false
  end

  add_index "reports", ["item_id"], name: "index_reports_on_item_id", using: :btree

  create_table "roles", force: :cascade do |t|
    t.integer  "person_id",  limit: 4
    t.string   "name",       limit: 255
    t.datetime "created_at",             null: false
    t.datetime "updated_at",             null: false
  end

  create_table "services", force: :cascade do |t|
    t.string   "type",          limit: 127, null: false
    t.integer  "user_id",       limit: 4,   null: false
    t.string   "uid",           limit: 127
    t.string   "access_token",  limit: 255
    t.string   "access_secret", limit: 255
    t.string   "nickname",      limit: 255
    t.datetime "created_at",                null: false
    t.datetime "updated_at",                null: false
  end

  add_index "services", ["type", "uid"], name: "index_services_on_type_and_uid", length: {"type"=>64, "uid"=>nil}, using: :btree
  add_index "services", ["user_id"], name: "index_services_on_user_id", using: :btree

  create_table "share_visibilities", force: :cascade do |t|
    t.integer  "shareable_id",   limit: 4,                   null: false
    t.datetime "created_at",                                 null: false
    t.datetime "updated_at",                                 null: false
    t.boolean  "hidden",                    default: false,  null: false
    t.integer  "contact_id",     limit: 4,                   null: false
    t.string   "shareable_type", limit: 60, default: "Post", null: false
  end

  add_index "share_visibilities", ["contact_id"], name: "index_post_visibilities_on_contact_id", using: :btree
  add_index "share_visibilities", ["shareable_id", "shareable_type", "contact_id"], name: "shareable_and_contact_id", using: :btree
  add_index "share_visibilities", ["shareable_id", "shareable_type", "hidden", "contact_id"], name: "shareable_and_hidden_and_contact_id", using: :btree
  add_index "share_visibilities", ["shareable_id"], name: "index_post_visibilities_on_post_id", using: :btree

  create_table "simple_captcha_data", force: :cascade do |t|
    t.string   "key",        limit: 40
    t.string   "value",      limit: 12
    t.datetime "created_at"
    t.datetime "updated_at"
  end

  add_index "simple_captcha_data", ["key"], name: "idx_key", using: :btree

  create_table "tag_followings", force: :cascade do |t|
    t.integer  "tag_id",     limit: 4, null: false
    t.integer  "user_id",    limit: 4, null: false
    t.datetime "created_at",           null: false
    t.datetime "updated_at",           null: false
  end

  add_index "tag_followings", ["tag_id", "user_id"], name: "index_tag_followings_on_tag_id_and_user_id", unique: true, using: :btree
  add_index "tag_followings", ["tag_id"], name: "index_tag_followings_on_tag_id", using: :btree
  add_index "tag_followings", ["user_id"], name: "index_tag_followings_on_user_id", using: :btree

  create_table "taggings", force: :cascade do |t|
    t.integer  "tag_id",        limit: 4
    t.integer  "taggable_id",   limit: 4
    t.string   "taggable_type", limit: 127
    t.integer  "tagger_id",     limit: 4
    t.string   "tagger_type",   limit: 127
    t.string   "context",       limit: 127
    t.datetime "created_at"
  end

  add_index "taggings", ["created_at"], name: "index_taggings_on_created_at", using: :btree
  add_index "taggings", ["tag_id"], name: "index_taggings_on_tag_id", using: :btree
  add_index "taggings", ["taggable_id", "taggable_type", "context"], name: "index_taggings_on_taggable_id_and_taggable_type_and_context", length: {"taggable_id"=>nil, "taggable_type"=>95, "context"=>95}, using: :btree
  add_index "taggings", ["taggable_id", "taggable_type", "tag_id"], name: "index_taggings_uniquely", unique: true, using: :btree

  create_table "tags", force: :cascade do |t|
    t.string  "name",           limit: 255
    t.integer "taggings_count", limit: 4,   default: 0
  end

  add_index "tags", ["name"], name: "index_tags_on_name", unique: true, length: {"name"=>191}, using: :btree

  create_table "user_preferences", force: :cascade do |t|
    t.string   "email_type", limit: 255
    t.integer  "user_id",    limit: 4
    t.datetime "created_at",             null: false
    t.datetime "updated_at",             null: false
  end

  create_table "users", force: :cascade do |t|
    t.string   "username",                           limit: 255
    t.text     "serialized_private_key",             limit: 65535
    t.boolean  "getting_started",                                  default: true,  null: false
    t.boolean  "disable_mail",                                     default: false, null: false
    t.string   "language",                           limit: 255
    t.string   "email",                              limit: 255,   default: "",    null: false
    t.string   "encrypted_password",                 limit: 255,   default: "",    null: false
    t.string   "invitation_token",                   limit: 60
    t.datetime "invitation_sent_at"
    t.string   "reset_password_token",               limit: 255
    t.datetime "remember_created_at"
    t.integer  "sign_in_count",                      limit: 4,     default: 0
    t.datetime "current_sign_in_at"
    t.datetime "last_sign_in_at"
    t.string   "current_sign_in_ip",                 limit: 255
    t.string   "last_sign_in_ip",                    limit: 255
    t.datetime "created_at",                                                       null: false
    t.datetime "updated_at",                                                       null: false
    t.string   "invitation_service",                 limit: 127
    t.string   "invitation_identifier",              limit: 127
    t.integer  "invitation_limit",                   limit: 4
    t.integer  "invited_by_id",                      limit: 4
    t.string   "invited_by_type",                    limit: 255
    t.string   "authentication_token",               limit: 30
    t.string   "unconfirmed_email",                  limit: 255
    t.string   "confirm_email_token",                limit: 30
    t.datetime "locked_at"
    t.boolean  "show_community_spotlight_in_stream",               default: true,  null: false
    t.boolean  "auto_follow_back",                                 default: false
    t.integer  "auto_follow_back_aspect_id",         limit: 4
    t.text     "hidden_shareables",                  limit: 65535
    t.datetime "reset_password_sent_at"
    t.datetime "last_seen"
    t.datetime "remove_after"
    t.string   "export",                             limit: 255
    t.datetime "exported_at"
    t.boolean  "exporting",                                        default: false
    t.boolean  "strip_exif",                                       default: true
    t.string   "exported_photos_file",               limit: 255
    t.datetime "exported_photos_at"
    t.boolean  "exporting_photos",                                 default: false
  end

  add_index "users", ["authentication_token"], name: "index_users_on_authentication_token", unique: true, using: :btree
  add_index "users", ["email"], name: "index_users_on_email", length: {"email"=>191}, using: :btree
  add_index "users", ["invitation_service", "invitation_identifier"], name: "index_users_on_invitation_service_and_invitation_identifier", unique: true, length: {"invitation_service"=>64, "invitation_identifier"=>nil}, using: :btree
  add_index "users", ["invitation_token"], name: "index_users_on_invitation_token", using: :btree
  add_index "users", ["username"], name: "index_users_on_username", unique: true, length: {"username"=>191}, using: :btree

  add_foreign_key "aspect_memberships", "aspects", name: "aspect_memberships_aspect_id_fk", on_delete: :cascade
  add_foreign_key "aspect_memberships", "contacts", name: "aspect_memberships_contact_id_fk", on_delete: :cascade
  add_foreign_key "aspect_visibilities", "aspects", name: "aspect_visibilities_aspect_id_fk", on_delete: :cascade
  add_foreign_key "comments", "people", column: "author_id", name: "comments_author_id_fk", on_delete: :cascade
  add_foreign_key "contacts", "people", name: "contacts_person_id_fk", on_delete: :cascade
  add_foreign_key "conversation_visibilities", "conversations", name: "conversation_visibilities_conversation_id_fk", on_delete: :cascade
  add_foreign_key "conversation_visibilities", "people", name: "conversation_visibilities_person_id_fk", on_delete: :cascade
  add_foreign_key "conversations", "people", column: "author_id", name: "conversations_author_id_fk", on_delete: :cascade
  add_foreign_key "invitations", "users", column: "recipient_id", name: "invitations_recipient_id_fk", on_delete: :cascade
  add_foreign_key "invitations", "users", column: "sender_id", name: "invitations_sender_id_fk", on_delete: :cascade
  add_foreign_key "likes", "people", column: "author_id", name: "likes_author_id_fk", on_delete: :cascade
  add_foreign_key "messages", "conversations", name: "messages_conversation_id_fk", on_delete: :cascade
  add_foreign_key "messages", "people", column: "author_id", name: "messages_author_id_fk", on_delete: :cascade
  add_foreign_key "notification_actors", "notifications", name: "notification_actors_notification_id_fk", on_delete: :cascade
  add_foreign_key "posts", "people", column: "author_id", name: "posts_author_id_fk", on_delete: :cascade
  add_foreign_key "profiles", "people", name: "profiles_person_id_fk", on_delete: :cascade
  add_foreign_key "services", "users", name: "services_user_id_fk", on_delete: :cascade
  add_foreign_key "share_visibilities", "contacts", name: "post_visibilities_contact_id_fk", on_delete: :cascade
end<|MERGE_RESOLUTION|>--- conflicted
+++ resolved
@@ -11,11 +11,7 @@
 #
 # It's strongly recommended that you check this file into your version control system.
 
-<<<<<<< HEAD
-ActiveRecord::Schema.define(version: 20150404193023) do
-=======
 ActiveRecord::Schema.define(version: 20150531005120) do
->>>>>>> b8a6af27
 
   create_table "account_deletions", force: :cascade do |t|
     t.string   "diaspora_handle", limit: 255
