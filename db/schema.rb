# This file is auto-generated from the current state of the database. Instead
# of editing this file, please use the migrations feature of Active Record to
# incrementally modify your database, and then regenerate this schema definition.
#
# Note that this schema.rb definition is the authoritative source for your
# database schema. If you need to create the application database on another
# system, you should be using db:schema:load, not running all the migrations
# from scratch. The latter is a flawed and unsustainable approach (the more migrations
# you'll amass, the slower it'll run and the greater likelihood for issues).
#
# It's strongly recommended to check this file into your version control system.

<<<<<<< HEAD
ActiveRecord::Schema.define(:version => 20111217042006) do

  create_table "account_deletions", :force => true do |t|
    t.string  "diaspora_handle"
    t.integer "person_id"
  end
=======
ActiveRecord::Schema.define(:version => 20111111025358) do
>>>>>>> 5110b4c0

  create_table "aspect_memberships", :force => true do |t|
    t.integer  "aspect_id",  :null => false
    t.integer  "contact_id", :null => false
    t.datetime "created_at"
    t.datetime "updated_at"
  end

  add_index "aspect_memberships", ["aspect_id", "contact_id"], :name => "index_aspect_memberships_on_aspect_id_and_contact_id", :unique => true
  add_index "aspect_memberships", ["aspect_id"], :name => "index_aspect_memberships_on_aspect_id"
  add_index "aspect_memberships", ["contact_id"], :name => "index_aspect_memberships_on_contact_id"

  create_table "aspect_visibilities", :force => true do |t|
    t.integer  "shareable_id",                       :null => false
    t.integer  "aspect_id",                          :null => false
    t.datetime "created_at"
    t.datetime "updated_at"
    t.string   "shareable_type", :default => "Post", :null => false
  end

  add_index "aspect_visibilities", ["aspect_id"], :name => "index_aspect_visibilities_on_aspect_id"
  add_index "aspect_visibilities", ["shareable_id", "shareable_type", "aspect_id"], :name => "shareable_and_aspect_id"
  add_index "aspect_visibilities", ["shareable_id", "shareable_type"], :name => "index_aspect_visibilities_on_shareable_id_and_shareable_type"

  create_table "aspects", :force => true do |t|
    t.string   "name",                               :null => false
    t.integer  "user_id",                            :null => false
    t.datetime "created_at"
    t.datetime "updated_at"
    t.boolean  "contacts_visible", :default => true, :null => false
    t.integer  "order_id"
  end

  add_index "aspects", ["user_id", "contacts_visible"], :name => "index_aspects_on_user_id_and_contacts_visible"
  add_index "aspects", ["user_id"], :name => "index_aspects_on_user_id"

  create_table "blocks", :force => true do |t|
    t.integer "user_id"
    t.integer "person_id"
  end

  create_table "comments", :force => true do |t|
    t.text     "text",                                                      :null => false
    t.integer  "commentable_id",                                            :null => false
    t.integer  "author_id",                                                 :null => false
    t.string   "guid",                                                      :null => false
    t.text     "author_signature"
    t.text     "parent_author_signature"
    t.text     "youtube_titles"
    t.datetime "created_at"
    t.datetime "updated_at"
    t.integer  "likes_count",                           :default => 0,      :null => false
    t.string   "commentable_type",        :limit => 60, :default => "Post", :null => false
  end

  add_index "comments", ["author_id"], :name => "index_comments_on_person_id"
  add_index "comments", ["commentable_id", "commentable_type"], :name => "index_comments_on_commentable_id_and_commentable_type"
  add_index "comments", ["guid"], :name => "index_comments_on_guid", :unique => true

  create_table "contacts", :force => true do |t|
    t.integer  "user_id",                       :null => false
    t.integer  "person_id",                     :null => false
    t.datetime "created_at"
    t.datetime "updated_at"
    t.boolean  "sharing",    :default => false, :null => false
    t.boolean  "receiving",  :default => false, :null => false
  end

  add_index "contacts", ["person_id"], :name => "index_contacts_on_person_id"
  add_index "contacts", ["user_id", "person_id"], :name => "index_contacts_on_user_id_and_person_id", :unique => true

  create_table "conversation_visibilities", :force => true do |t|
    t.integer  "conversation_id",                :null => false
    t.integer  "person_id",                      :null => false
    t.integer  "unread",          :default => 0, :null => false
    t.datetime "created_at"
    t.datetime "updated_at"
  end

  add_index "conversation_visibilities", ["conversation_id", "person_id"], :name => "index_conversation_visibilities_usefully", :unique => true
  add_index "conversation_visibilities", ["conversation_id"], :name => "index_conversation_visibilities_on_conversation_id"
  add_index "conversation_visibilities", ["person_id"], :name => "index_conversation_visibilities_on_person_id"

  create_table "conversations", :force => true do |t|
    t.string   "subject"
    t.string   "guid",       :null => false
    t.integer  "author_id",  :null => false
    t.datetime "created_at"
    t.datetime "updated_at"
  end

  add_index "conversations", ["author_id"], :name => "conversations_author_id_fk"

  create_table "invitations", :force => true do |t|
    t.text     "message"
    t.integer  "sender_id"
    t.integer  "recipient_id"
    t.integer  "aspect_id"
    t.datetime "created_at"
    t.datetime "updated_at"
    t.string   "service"
    t.string   "identifier"
    t.boolean  "admin",        :default => false
    t.string   "language",     :default => "en"
  end

  add_index "invitations", ["aspect_id"], :name => "index_invitations_on_aspect_id"
  add_index "invitations", ["recipient_id"], :name => "index_invitations_on_recipient_id"
  add_index "invitations", ["sender_id"], :name => "index_invitations_on_sender_id"

  create_table "likes", :force => true do |t|
    t.boolean  "positive",                              :default => true
    t.integer  "target_id"
    t.integer  "author_id"
    t.string   "guid"
    t.text     "author_signature"
    t.text     "parent_author_signature"
    t.datetime "created_at"
    t.datetime "updated_at"
    t.string   "target_type",             :limit => 60,                   :null => false
  end

  add_index "likes", ["author_id"], :name => "likes_author_id_fk"
  add_index "likes", ["guid"], :name => "index_likes_on_guid", :unique => true
  add_index "likes", ["target_id", "author_id", "target_type"], :name => "index_likes_on_target_id_and_author_id_and_target_type", :unique => true
  add_index "likes", ["target_id"], :name => "index_likes_on_post_id"

  create_table "mentions", :force => true do |t|
    t.integer "post_id",   :null => false
    t.integer "person_id", :null => false
  end

  add_index "mentions", ["person_id", "post_id"], :name => "index_mentions_on_person_id_and_post_id", :unique => true
  add_index "mentions", ["person_id"], :name => "index_mentions_on_person_id"
  add_index "mentions", ["post_id"], :name => "index_mentions_on_post_id"

  create_table "messages", :force => true do |t|
    t.integer  "conversation_id",         :null => false
    t.integer  "author_id",               :null => false
    t.string   "guid",                    :null => false
    t.text     "text",                    :null => false
    t.datetime "created_at"
    t.datetime "updated_at"
    t.text     "author_signature"
    t.text     "parent_author_signature"
  end

  add_index "messages", ["author_id"], :name => "index_messages_on_author_id"
  add_index "messages", ["conversation_id"], :name => "messages_conversation_id_fk"

  create_table "notification_actors", :force => true do |t|
    t.integer  "notification_id"
    t.integer  "person_id"
    t.datetime "created_at"
    t.datetime "updated_at"
  end

  add_index "notification_actors", ["notification_id", "person_id"], :name => "index_notification_actors_on_notification_id_and_person_id", :unique => true
  add_index "notification_actors", ["notification_id"], :name => "index_notification_actors_on_notification_id"
  add_index "notification_actors", ["person_id"], :name => "index_notification_actors_on_person_id"

  create_table "notifications", :force => true do |t|
    t.string   "target_type"
    t.integer  "target_id"
    t.integer  "recipient_id",                   :null => false
    t.boolean  "unread",       :default => true, :null => false
    t.datetime "created_at"
    t.datetime "updated_at"
    t.string   "type"
  end

  add_index "notifications", ["recipient_id"], :name => "index_notifications_on_recipient_id"
  add_index "notifications", ["target_id"], :name => "index_notifications_on_target_id"
  add_index "notifications", ["target_type", "target_id"], :name => "index_notifications_on_target_type_and_target_id"

  create_table "o_embed_caches", :force => true do |t|
    t.string "url",  :limit => 1024, :null => false
    t.text   "data",                 :null => false
  end

  add_index "o_embed_caches", ["url"], :name => "index_o_embed_caches_on_url", :length => {"url"=>255}

  create_table "oauth_access_tokens", :force => true do |t|
    t.integer  "authorization_id",                :null => false
    t.string   "access_token",     :limit => 127, :null => false
    t.string   "refresh_token",    :limit => 127
    t.datetime "expires_at"
    t.datetime "created_at"
    t.datetime "updated_at"
  end

  create_table "oauth_authorization_codes", :force => true do |t|
    t.integer  "authorization_id",                :null => false
    t.string   "code",             :limit => 127, :null => false
    t.datetime "expires_at"
    t.datetime "created_at"
    t.datetime "updated_at"
    t.string   "redirect_uri"
  end

  create_table "oauth_authorizations", :force => true do |t|
    t.integer  "client_id",                         :null => false
    t.integer  "resource_owner_id"
    t.string   "resource_owner_type", :limit => 32
    t.string   "scope"
    t.datetime "expires_at"
  end

  add_index "oauth_authorizations", ["resource_owner_id", "resource_owner_type", "client_id"], :name => "index_oauth_authorizations_on_resource_owner_and_client_id", :unique => true

  create_table "oauth_clients", :force => true do |t|
    t.string "name",                 :limit => 127, :null => false
    t.text   "description",                         :null => false
    t.string "application_base_url", :limit => 127, :null => false
    t.string "icon_url",             :limit => 127, :null => false
    t.string "oauth_identifier",     :limit => 127, :null => false
    t.string "oauth_secret",         :limit => 127, :null => false
    t.string "nonce",                :limit => 127
    t.text   "public_key",                          :null => false
    t.text   "permissions_overview",                :null => false
    t.string "oauth_redirect_uri"
  end

  add_index "oauth_clients", ["application_base_url"], :name => "index_oauth_clients_on_application_base_url", :unique => true
  add_index "oauth_clients", ["name"], :name => "index_oauth_clients_on_name", :unique => true
  add_index "oauth_clients", ["nonce"], :name => "index_oauth_clients_on_nonce", :unique => true

  create_table "people", :force => true do |t|
    t.string   "guid",                                     :null => false
    t.text     "url",                                      :null => false
    t.string   "diaspora_handle",                          :null => false
    t.text     "serialized_public_key",                    :null => false
    t.integer  "owner_id"
    t.datetime "created_at"
    t.datetime "updated_at"
    t.boolean  "closed_account",        :default => false
  end

  add_index "people", ["diaspora_handle"], :name => "index_people_on_diaspora_handle", :unique => true
  add_index "people", ["guid"], :name => "index_people_on_guid", :unique => true
  add_index "people", ["owner_id"], :name => "index_people_on_owner_id", :unique => true

  create_table "photos", :force => true do |t|
    t.integer  "tmp_old_id"
    t.integer  "author_id",                              :null => false
    t.boolean  "public",              :default => false, :null => false
    t.string   "diaspora_handle"
    t.string   "guid",                                   :null => false
    t.boolean  "pending",             :default => false, :null => false
    t.text     "text"
    t.text     "remote_photo_path"
    t.string   "remote_photo_name"
    t.string   "random_string"
    t.string   "processed_image"
    t.datetime "created_at"
    t.datetime "updated_at"
    t.string   "unprocessed_image"
    t.string   "status_message_guid"
    t.integer  "comments_count"
  end

  add_index "photos", ["status_message_guid"], :name => "index_photos_on_status_message_guid"

  create_table "pods", :force => true do |t|
    t.string   "host"
    t.boolean  "ssl"
    t.datetime "created_at"
    t.datetime "updated_at"
  end

  create_table "posts", :force => true do |t|
    t.integer  "author_id",                                              :null => false
    t.boolean  "public",                              :default => false, :null => false
    t.string   "diaspora_handle"
    t.string   "guid",                                                   :null => false
    t.boolean  "pending",                             :default => false, :null => false
    t.string   "type",                  :limit => 40,                    :null => false
    t.text     "text"
    t.text     "remote_photo_path"
    t.string   "remote_photo_name"
    t.string   "random_string"
    t.string   "processed_image"
    t.text     "youtube_titles"
    t.datetime "created_at"
    t.datetime "updated_at"
    t.string   "unprocessed_image"
    t.string   "object_url"
    t.string   "image_url"
    t.integer  "image_height"
    t.integer  "image_width"
    t.string   "provider_display_name"
    t.string   "actor_url"
    t.string   "objectId"
    t.string   "root_guid",             :limit => 30
    t.string   "status_message_guid"
    t.integer  "likes_count",                         :default => 0
    t.integer  "comments_count",                      :default => 0
    t.integer  "o_embed_cache_id"
<<<<<<< HEAD
    t.integer  "photos_count",                        :default => 0
=======
    t.integer  "reshares_count",                      :default => 0
>>>>>>> 5110b4c0
  end

  add_index "posts", ["author_id", "root_guid"], :name => "index_posts_on_author_id_and_root_guid", :unique => true
  add_index "posts", ["author_id"], :name => "index_posts_on_person_id"
  add_index "posts", ["guid"], :name => "index_posts_on_guid", :unique => true
  add_index "posts", ["root_guid"], :name => "index_posts_on_root_guid"
  add_index "posts", ["status_message_guid", "pending"], :name => "index_posts_on_status_message_guid_and_pending"
  add_index "posts", ["status_message_guid"], :name => "index_posts_on_status_message_guid"
  add_index "posts", ["type", "pending", "id"], :name => "index_posts_on_type_and_pending_and_id"

  create_table "profiles", :force => true do |t|
    t.string   "diaspora_handle"
    t.string   "first_name",       :limit => 127
    t.string   "last_name",        :limit => 127
    t.string   "image_url"
    t.string   "image_url_small"
    t.string   "image_url_medium"
    t.date     "birthday"
    t.string   "gender"
    t.text     "bio"
    t.boolean  "searchable",                      :default => true, :null => false
    t.integer  "person_id",                                         :null => false
    t.datetime "created_at"
    t.datetime "updated_at"
    t.string   "location"
    t.string   "full_name",        :limit => 70
  end

  add_index "profiles", ["full_name", "searchable"], :name => "index_profiles_on_full_name_and_searchable"
  add_index "profiles", ["full_name"], :name => "index_profiles_on_full_name"
  add_index "profiles", ["person_id"], :name => "index_profiles_on_person_id"

  create_table "service_users", :force => true do |t|
    t.string   "uid",                          :null => false
    t.string   "name",                         :null => false
    t.string   "photo_url",                    :null => false
    t.integer  "service_id",                   :null => false
    t.integer  "person_id"
    t.integer  "contact_id"
    t.integer  "request_id"
    t.integer  "invitation_id"
    t.datetime "created_at"
    t.datetime "updated_at"
    t.string   "username",      :limit => 127
  end

  add_index "service_users", ["service_id"], :name => "index_service_users_on_service_id"
  add_index "service_users", ["uid", "service_id"], :name => "index_service_users_on_uid_and_service_id", :unique => true

  create_table "services", :force => true do |t|
    t.string   "type",          :limit => 127, :null => false
    t.integer  "user_id",                      :null => false
    t.string   "uid",           :limit => 127
    t.string   "access_token"
    t.string   "access_secret"
    t.string   "nickname"
    t.datetime "created_at"
    t.datetime "updated_at"
  end

  add_index "services", ["type", "uid"], :name => "index_services_on_type_and_uid"
  add_index "services", ["user_id"], :name => "index_services_on_user_id"

  create_table "share_visibilities", :force => true do |t|
    t.integer  "shareable_id",                                     :null => false
    t.datetime "created_at"
    t.datetime "updated_at"
    t.boolean  "hidden",                       :default => false,  :null => false
    t.integer  "contact_id",                                       :null => false
    t.string   "shareable_type", :limit => 60, :default => "Post", :null => false
  end

  add_index "share_visibilities", ["contact_id"], :name => "index_post_visibilities_on_contact_id"
  add_index "share_visibilities", ["shareable_id", "shareable_type", "contact_id"], :name => "shareable_and_contact_id"
  add_index "share_visibilities", ["shareable_id", "shareable_type", "hidden", "contact_id"], :name => "shareable_and_hidden_and_contact_id"
  add_index "share_visibilities", ["shareable_id"], :name => "index_post_visibilities_on_post_id"

  create_table "tag_followings", :force => true do |t|
    t.integer  "tag_id",     :null => false
    t.integer  "user_id",    :null => false
    t.datetime "created_at"
    t.datetime "updated_at"
  end

  add_index "tag_followings", ["tag_id", "user_id"], :name => "index_tag_followings_on_tag_id_and_user_id", :unique => true
  add_index "tag_followings", ["tag_id"], :name => "index_tag_followings_on_tag_id"
  add_index "tag_followings", ["user_id"], :name => "index_tag_followings_on_user_id"

  create_table "taggings", :force => true do |t|
    t.integer  "tag_id"
    t.integer  "taggable_id"
    t.string   "taggable_type", :limit => 127
    t.integer  "tagger_id"
    t.string   "tagger_type",   :limit => 127
    t.string   "context",       :limit => 127
    t.datetime "created_at"
  end

  add_index "taggings", ["created_at"], :name => "index_taggings_on_created_at"
  add_index "taggings", ["tag_id"], :name => "index_taggings_on_tag_id"
  add_index "taggings", ["taggable_id", "taggable_type", "context"], :name => "index_taggings_on_taggable_id_and_taggable_type_and_context"
  add_index "taggings", ["taggable_id", "taggable_type", "tag_id"], :name => "index_taggings_uniquely", :unique => true

  create_table "tags", :force => true do |t|
    t.string "name"
  end

  add_index "tags", ["name"], :name => "index_tags_on_name", :unique => true

  create_table "user_preferences", :force => true do |t|
    t.string   "email_type"
    t.integer  "user_id"
    t.datetime "created_at"
    t.datetime "updated_at"
  end

  create_table "users", :force => true do |t|
    t.string   "username"
    t.text     "serialized_private_key"
    t.boolean  "getting_started",                                   :default => true,  :null => false
    t.boolean  "disable_mail",                                      :default => false, :null => false
    t.string   "language"
    t.string   "email",                                             :default => "",    :null => false
    t.string   "encrypted_password",                 :limit => 128, :default => "",    :null => false
    t.string   "invitation_token",                   :limit => 60
    t.datetime "invitation_sent_at"
    t.string   "reset_password_token"
    t.string   "remember_token"
    t.datetime "remember_created_at"
    t.integer  "sign_in_count",                                     :default => 0
    t.datetime "current_sign_in_at"
    t.datetime "last_sign_in_at"
    t.string   "current_sign_in_ip"
    t.string   "last_sign_in_ip"
    t.datetime "created_at"
    t.datetime "updated_at"
    t.string   "invitation_service",                 :limit => 127
    t.string   "invitation_identifier",              :limit => 127
    t.integer  "invitation_limit"
    t.integer  "invited_by_id"
    t.string   "invited_by_type"
    t.string   "authentication_token",               :limit => 30
    t.string   "unconfirmed_email"
    t.string   "confirm_email_token",                :limit => 30
    t.datetime "locked_at"
    t.boolean  "show_community_spotlight_in_stream",                :default => true,  :null => false
  end

  add_index "users", ["authentication_token"], :name => "index_users_on_authentication_token", :unique => true
  add_index "users", ["email"], :name => "index_users_on_email"
  add_index "users", ["invitation_service", "invitation_identifier"], :name => "index_users_on_invitation_service_and_invitation_identifier", :unique => true
  add_index "users", ["invitation_token"], :name => "index_users_on_invitation_token"
  add_index "users", ["remember_token"], :name => "index_users_on_remember_token", :unique => true
  add_index "users", ["username"], :name => "index_users_on_username", :unique => true

  add_foreign_key "aspect_memberships", "aspects", :name => "aspect_memberships_aspect_id_fk", :dependent => :delete
  add_foreign_key "aspect_memberships", "contacts", :name => "aspect_memberships_contact_id_fk", :dependent => :delete

  add_foreign_key "aspect_visibilities", "aspects", :name => "aspect_visibilities_aspect_id_fk", :dependent => :delete

  add_foreign_key "comments", "people", :name => "comments_author_id_fk", :column => "author_id", :dependent => :delete

  add_foreign_key "contacts", "people", :name => "contacts_person_id_fk", :dependent => :delete

  add_foreign_key "conversation_visibilities", "conversations", :name => "conversation_visibilities_conversation_id_fk", :dependent => :delete
  add_foreign_key "conversation_visibilities", "people", :name => "conversation_visibilities_person_id_fk", :dependent => :delete

  add_foreign_key "conversations", "people", :name => "conversations_author_id_fk", :column => "author_id", :dependent => :delete

  add_foreign_key "invitations", "users", :name => "invitations_recipient_id_fk", :column => "recipient_id", :dependent => :delete
  add_foreign_key "invitations", "users", :name => "invitations_sender_id_fk", :column => "sender_id", :dependent => :delete

  add_foreign_key "likes", "people", :name => "likes_author_id_fk", :column => "author_id", :dependent => :delete

  add_foreign_key "messages", "conversations", :name => "messages_conversation_id_fk", :dependent => :delete
  add_foreign_key "messages", "people", :name => "messages_author_id_fk", :column => "author_id", :dependent => :delete

  add_foreign_key "notification_actors", "notifications", :name => "notification_actors_notification_id_fk", :dependent => :delete

  add_foreign_key "posts", "people", :name => "posts_author_id_fk", :column => "author_id", :dependent => :delete

  add_foreign_key "profiles", "people", :name => "profiles_person_id_fk", :dependent => :delete

  add_foreign_key "services", "users", :name => "services_user_id_fk", :dependent => :delete

  add_foreign_key "share_visibilities", "contacts", :name => "post_visibilities_contact_id_fk", :dependent => :delete

end<|MERGE_RESOLUTION|>--- conflicted
+++ resolved
@@ -10,16 +10,12 @@
 #
 # It's strongly recommended to check this file into your version control system.
 
-<<<<<<< HEAD
 ActiveRecord::Schema.define(:version => 20111217042006) do
 
   create_table "account_deletions", :force => true do |t|
     t.string  "diaspora_handle"
     t.integer "person_id"
   end
-=======
-ActiveRecord::Schema.define(:version => 20111111025358) do
->>>>>>> 5110b4c0
 
   create_table "aspect_memberships", :force => true do |t|
     t.integer  "aspect_id",  :null => false
@@ -318,11 +314,8 @@
     t.integer  "likes_count",                         :default => 0
     t.integer  "comments_count",                      :default => 0
     t.integer  "o_embed_cache_id"
-<<<<<<< HEAD
+    t.integer  "reshares_count",                      :default => 0
     t.integer  "photos_count",                        :default => 0
-=======
-    t.integer  "reshares_count",                      :default => 0
->>>>>>> 5110b4c0
   end
 
   add_index "posts", ["author_id", "root_guid"], :name => "index_posts_on_author_id_and_root_guid", :unique => true
