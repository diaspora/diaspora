--- conflicted
+++ resolved
@@ -11,11 +11,7 @@
 #
 # It's strongly recommended that you check this file into your version control system.
 
-<<<<<<< HEAD
-ActiveRecord::Schema.define(version: 20150630221004) do
-=======
 ActiveRecord::Schema.define(version: 20150724152052) do
->>>>>>> 2a3dde1a
 
   create_table "account_deletions", force: :cascade do |t|
     t.string   "diaspora_handle", limit: 255
