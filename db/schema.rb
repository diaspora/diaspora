--- conflicted
+++ resolved
@@ -10,11 +10,7 @@
 #
 # It's strongly recommended to check this file into your version control system.
 
-<<<<<<< HEAD
-ActiveRecord::Schema.define(:version => 20110803032457) do
-=======
 ActiveRecord::Schema.define(:version => 20110818212541) do
->>>>>>> f1cf8177
 
   create_table "aspect_memberships", :force => true do |t|
     t.integer  "aspect_id",  :null => false
@@ -292,9 +288,9 @@
     t.string   "provider_display_name"
     t.string   "actor_url"
     t.integer  "objectId"
+    t.string   "root_guid",             :limit => 30
     t.string   "status_message_guid"
     t.integer  "likes_count",                         :default => 0
-    t.string   "root_guid",             :limit => 30
   end
 
   add_index "posts", ["author_id"], :name => "index_posts_on_person_id"
@@ -382,12 +378,6 @@
   end
 
   add_index "tags", ["name"], :name => "index_tags_on_name", :unique => true
-
-  create_table "trending_tags", :force => true do |t|
-    t.integer  "tag_id"
-    t.datetime "created_at"
-    t.datetime "updated_at"
-  end
 
   create_table "user_preferences", :force => true do |t|
     t.string   "email_type"
@@ -422,9 +412,9 @@
     t.integer  "invited_by_id"
     t.string   "invited_by_type"
     t.string   "authentication_token",   :limit => 30
-    t.datetime "locked_at"
     t.string   "unconfirmed_email"
     t.string   "confirm_email_token",    :limit => 30
+    t.datetime "locked_at"
   end
 
   add_index "users", ["authentication_token"], :name => "index_users_on_authentication_token", :unique => true
