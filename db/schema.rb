--- conflicted
+++ resolved
@@ -10,11 +10,7 @@
 #
 # It's strongly recommended to check this file into your version control system.
 
-<<<<<<< HEAD
 ActiveRecord::Schema.define(:version => 20110623210918) do
-=======
-ActiveRecord::Schema.define(:version => 20110606192307) do
->>>>>>> 7ba80ce7
 
   create_table "aspect_memberships", :force => true do |t|
     t.integer  "aspect_id",  :null => false
