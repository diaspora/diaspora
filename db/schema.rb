--- conflicted
+++ resolved
@@ -11,11 +11,7 @@
 #
 # It's strongly recommended that you check this file into your version control system.
 
-<<<<<<< HEAD
 ActiveRecord::Schema.define(version: 20161119221250) do
-=======
-ActiveRecord::Schema.define(version: 20161118235506) do
->>>>>>> c5ab719a
 
   create_table "account_deletions", force: :cascade do |t|
     t.string   "diaspora_handle", limit: 255
@@ -58,10 +54,7 @@
   end
 
   add_index "aspects", ["user_id", "contacts_visible"], name: "index_aspects_on_user_id_and_contacts_visible", using: :btree
-<<<<<<< HEAD
   add_index "aspects", ["user_id", "name"], name: "index_aspects_on_user_id_and_name", unique: true, length: {"user_id"=>nil, "name"=>190}, using: :btree
-=======
->>>>>>> c5ab719a
   add_index "aspects", ["user_id", "order_id"], name: "index_aspects_on_user_id_and_order_id", using: :btree
   add_index "aspects", ["user_id"], name: "index_aspects_on_user_id", using: :btree
 
@@ -79,11 +72,7 @@
   end
 
   add_index "authorizations", ["o_auth_application_id"], name: "index_authorizations_on_o_auth_application_id", using: :btree
-<<<<<<< HEAD
   add_index "authorizations", ["user_id", "o_auth_application_id"], name: "index_authorizations_on_user_id_and_o_auth_application_id", unique: true, using: :btree
-=======
-  add_index "authorizations", ["user_id", "o_auth_application_id"], name: "index_authorizations_on_user_id_and_o_auth_application_id", using: :btree
->>>>>>> c5ab719a
   add_index "authorizations", ["user_id"], name: "index_authorizations_on_user_id", using: :btree
 
   create_table "blocks", force: :cascade do |t|
@@ -91,11 +80,7 @@
     t.integer "person_id", limit: 4
   end
 
-<<<<<<< HEAD
   add_index "blocks", ["person_id", "user_id"], name: "index_blocks_on_person_id_and_user_id", unique: true, using: :btree
-=======
-  add_index "blocks", ["person_id", "user_id"], name: "index_blocks_on_person_id_and_user_id", using: :btree
->>>>>>> c5ab719a
   add_index "blocks", ["person_id"], name: "index_blocks_on_person_id", using: :btree
   add_index "blocks", ["user_id"], name: "index_blocks_on_user_id", using: :btree
 
@@ -228,8 +213,6 @@
     t.datetime "created_at",                    null: false
     t.datetime "updated_at",                    null: false
   end
-
-  add_index "locations", ["status_message_id"], name: "index_locations_on_status_message_id", using: :btree
 
   create_table "mentions", force: :cascade do |t|
     t.integer "post_id",   limit: 4, null: false
@@ -495,12 +478,8 @@
     t.string  "identifier",            limit: 255
   end
 
-<<<<<<< HEAD
   add_index "ppid", ["guid"], name: "uniq_index_ppid_on_guid", unique: true, using: :btree
   add_index "ppid", ["identifier", "user_id"], name: "index_ppid_on_identifier_and_user_id", unique: true, length: {"identifier"=>190, "user_id"=>nil}, using: :btree
-=======
-  add_index "ppid", ["guid"], name: "index_ppid_on_guid", unique: true, using: :btree
->>>>>>> c5ab719a
   add_index "ppid", ["o_auth_application_id"], name: "index_ppid_on_o_auth_application_id", using: :btree
   add_index "ppid", ["user_id"], name: "index_ppid_on_user_id", using: :btree
 
@@ -562,10 +541,7 @@
     t.datetime "updated_at",             null: false
   end
 
-<<<<<<< HEAD
   add_index "roles", ["person_id", "name"], name: "index_roles_on_person_id_and_name", unique: true, length: {"person_id"=>nil, "name"=>190}, using: :btree
-=======
->>>>>>> c5ab719a
   add_index "roles", ["person_id"], name: "index_roles_on_person_id", using: :btree
 
   create_table "services", force: :cascade do |t|
