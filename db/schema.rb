--- conflicted
+++ resolved
@@ -11,11 +11,7 @@
 #
 # It's strongly recommended that you check this file into your version control system.
 
-<<<<<<< HEAD
-ActiveRecord::Schema.define(version: 20150403192408) do
-=======
 ActiveRecord::Schema.define(version: 20150403212139) do
->>>>>>> c7c20f9b
 
   create_table "account_deletions", force: :cascade do |t|
     t.string   "diaspora_handle", limit: 255
