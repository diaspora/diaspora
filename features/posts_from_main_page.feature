@javascript
Feature: posting from the main page
    In order to enlighten humanity for the good of society
    As a rock star
    I want to tell the world I am eating a yogurt

    Background:
      Given a user with username "bob"
      And a user with username "alice"
      And I sign in as "bob@bob.bob"
      And a user with username "bob" is connected with "alice"
      And I have an aspect called "PostingTo"
      And I have an aspect called "NotPostingThingsHere"
      And I have user with username "alice" in an aspect called "PostingTo"
      And I have user with username "alice" in an aspect called "NotPostingThingsHere"
      And I am on the home page

    Scenario: post a text-only message to all aspects
      Given I expand the publisher
      When I fill in "status_message_fake_text" with "I am eating a yogurt"
      And I press "Share"
      And I go to the aspects page
      Then I should see "I am eating a yogurt" within ".stream_element"

    Scenario: post a text-only message to just one aspect
      When I select only "PostingTo" aspect
      And I expand the publisher
      And I fill in "status_message_fake_text" with "I am eating a yogurt"

      And I press "Share"
      And I wait for the ajax to finish

      When I am on the aspects page
      And I select only "PostingTo" aspect
      Then I should see "I am eating a yogurt"

      When I am on the aspects page
      And I select only "NotPostingThingsHere" aspect
      Then I should not see "I am eating a yogurt"

    Scenario: post a photo with text
      Given I expand the publisher
      When I attach the file "spec/fixtures/button.png" to hidden element "file" within "#file-upload"
      And I fill in "status_message_fake_text" with "Look at this dog"
      And I press "Share"
      And I wait for the ajax to finish
      And I go to the aspects page
      Then I should see a "img" within ".stream_element div.photo_attachments"
      And I should see "Look at this dog" within ".stream_element"
      When I log out
      And I sign in as "alice@alice.alice"
      And I go to "bob@bob.bob"'s page
      Then I should see a "img" within ".stream_element div.photo_attachments"
      And I should see "Look at this dog" within ".stream_element"

    Scenario: post a photo without text 
      Given I expand the publisher
      When I attach the file "spec/fixtures/button.png" to hidden element "file" within "#file-upload"
      And I wait for the ajax to finish
      Then I should see an uploaded image within the photo drop zone
      When I press "Share"
      And I wait for the ajax to finish
      And I go to the aspects page
      Then I should see a "img" within ".stream_element div.photo_attachments"
      When I log out
      And I sign in as "alice@alice.alice"
      And I go to "bob@bob.bob"'s page
      Then I should see a "img" within ".stream_element div.photo_attachments"

    Scenario: back out of posting a photo-only post
      Given I expand the publisher
      And I have turned off jQuery effects
      When I attach the file "spec/fixtures/button.png" to hidden element "file" within "#file-upload"
      And I wait for the ajax to finish
      And I click to delete the first uploaded photo
      And I wait for the ajax to finish
      Then I should not see an uploaded image within the photo drop zone
      And the publisher should be collapsed

    Scenario: back out of uploading a picture to a post with text
      Given I expand the publisher
      And I have turned off jQuery effects
      When I fill in "status_message_fake_text" with "I am eating a yogurt"
      And I attach the file "spec/fixtures/button.png" to hidden element "file" within "#file-upload"
      And I wait for the ajax to finish
      And I click to delete the first uploaded photo
      And I wait for the ajax to finish
      Then I should not see an uploaded image within the photo drop zone
      And the publisher should be expanded

    Scenario: back out of uploading a picture when another has been attached
      Given I expand the publisher
      And I have turned off jQuery effects
      When I fill in "status_message_fake_text" with "I am eating a yogurt"
      And I attach the file "spec/fixtures/button.png" to hidden element "file" within "#file-upload"
      And I attach the file "spec/fixtures/button.png" to hidden element "file" within "#file-upload"
      And I wait for the ajax to finish
      And I click to delete the first uploaded photo
      And I wait for the ajax to finish
      Then I should see an uploaded image within the photo drop zone
      And the publisher should be expanded

    Scenario: hide a contact's post
      Given I expand the publisher
      When I fill in "status_message_fake_text" with "Here is a post for you to hide"
      And I press "Share"
      And I wait for the ajax to finish

      And I log out
      And I sign in as "alice@alice.alice"
      And I am on "bob@bob.bob"'s page

      And I hover over the ".stream_element"
      And I preemptively confirm the alert
      And I click to delete the first post
      And I wait for the ajax to finish
      And I go to "bob@bob.bob"'s page
      Then I should not see "Here is a post for you to hide"
      When I am on the aspects page
      Then I should not see "Here is a post for you to hide"

    Scenario: delete one of my posts
      Given I expand the publisher
      When I fill in "status_message_fake_text" with "I am eating a yogurt"
      And I press "Share"
      And I wait for the ajax to finish
      And I go to the aspects page
      And I hover over the ".stream_element"
      And I preemptively confirm the alert
      And I click to delete the first post
      And I wait for the ajax to finish
<<<<<<< HEAD
      And I go to the aspects page
      Then I should not see "I am eating a yogurt"

    Scenario: change aspects in the middle of the post writing
      When I select only "NotPostingThingsHere" aspect
      And I expand the publisher
      And I fill in "status_message_fake_text" with "I am eating a yogurt"
      And I follow "PostingTo" within "#aspect_nav"
      And I follow "NotPostingThingsHere" within "#aspect_nav"
      And I wait for the ajax to finish
      Then the publisher should be expanded
      When I append " and also cornflakes" to the publisher
      And I press "Share"
      And I wait for the ajax to finish
      And I am on the aspects page
      And I select only "PostingTo" aspect
      Then I should see "I am eating a yogurt and also cornflakes"
      When I am on the aspects page
      And I select only "NotPostingThingsHere" aspect
      Then I should not see "I am eating a yogurt and also cornflakes"

    Scenario: change post target aspects with the aspect-dropdown before posting
      When I expand the publisher
      And I press the aspect dropdown
      And I toggle the aspect "PostingTo"
      And I append "I am eating a yogurt" to the publisher
      And I press "Share"
      And I wait for the ajax to finish

      And I am on the aspects page
      And I select only "PostingTo" aspect
      Then I should see "I am eating a yogurt"
      When I am on the aspects page
      And I select only "NotPostingThingsHere" aspect
      Then I should not see "I am eating a yogurt"

    Scenario: post 2 in a row using the aspects-dropdown
      When I expand the publisher
      And I press the aspect dropdown
      And I toggle the aspect "PostingTo"
      And I append "I am eating a yogurt" to the publisher
      And I press "Share"
      And I wait for the ajax to finish

      And I expand the publisher
      And I press the aspect dropdown
      And I toggle the aspect "Besties"
      And I append "And cornflakes also" to the publisher
      And I press "Share"
      And I wait for the ajax to finish

      And I am on the aspects page
      And I select only "PostingTo" aspect
      Then I should see "I am eating a yogurt"
      Then I should see "And cornflakes also"
      When I am on the aspects page
      And I select only "Besties" aspect
      Then I should not see "I am eating a yogurt"
      Then I should see "And cornflakes also"
      When I am on the aspects page
      And I select only "NotPostingThingsHere" aspect
      Then I should not see "I am eating a yogurt"
      Then I should not see "And cornflakes also"
=======
      And I follow "Your Aspects"
      Then I should not see "I am eating a yogurt"

    Scenario: reject deletion one of my posts
      When I expand the publisher
      And I fill in "status_message_fake_text" with "I am eating a yogurt"
      And I press "Share"
      And I wait for the ajax to finish

      When I follow "Your Aspects"
      And I hover over the ".stream_element"
      And I preemptively reject the alert
      And I click to delete the first post
      Then I should see "I am eating a yogurt"
      And I should see first post deletion link
      And I should not see ajax loader on deletion link place
>>>>>>> 6672436b
<|MERGE_RESOLUTION|>--- conflicted
+++ resolved
@@ -129,7 +129,6 @@
       And I preemptively confirm the alert
       And I click to delete the first post
       And I wait for the ajax to finish
-<<<<<<< HEAD
       And I go to the aspects page
       Then I should not see "I am eating a yogurt"
 
@@ -193,9 +192,6 @@
       And I select only "NotPostingThingsHere" aspect
       Then I should not see "I am eating a yogurt"
       Then I should not see "And cornflakes also"
-=======
-      And I follow "Your Aspects"
-      Then I should not see "I am eating a yogurt"
 
     Scenario: reject deletion one of my posts
       When I expand the publisher
@@ -209,5 +205,4 @@
       And I click to delete the first post
       Then I should see "I am eating a yogurt"
       And I should see first post deletion link
-      And I should not see ajax loader on deletion link place
->>>>>>> 6672436b
+      And I should not see ajax loader on deletion link place