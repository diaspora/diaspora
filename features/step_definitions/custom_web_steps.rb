--- conflicted
+++ resolved
@@ -76,53 +76,6 @@
   find("#{element}", match: :first).hover
 end
 
-<<<<<<< HEAD
-When /^I prepare the deletion of the first post$/ do
-  find(".stream .stream-element", match: :first).hover
-  within(find(".stream .stream-element", match: :first)) do
-    ctrl = find(".control-icons")
-    ctrl.hover
-    ctrl.find(".remove_post").click
-  end
-end
-
-When /^I prepare hiding the first post$/ do
-  find(".stream .stream-element", match: :first).hover
-  within(find(".stream .stream-element", match: :first)) do
-    ctrl = find(".control-icons")
-    ctrl.hover
-    ctrl.find(".hide_post").click
-  end
-end
-
-When /^I click to delete the first post$/ do
-  accept_alert do
-    step "I prepare the deletion of the first post"
-  end
-  expect(find(".stream")).to have_no_css(".stream-element.loaded.deleting")
-end
-
-When /^I click to hide the first post$/ do
-  accept_alert do
-    step "I prepare hiding the first post"
-  end
-end
-
-When /^I click to delete the first comment$/ do
-  within("div.comment", match: :first) do
-    find(".comment_delete", visible: false).click
-  end
-end
-
-When /^I click to delete the first uploaded photo$/ do
-  page.execute_script("$('#photodropzone .x').css('display', 'block');")
-  image_count = all(".publisher_photo img", wait: false).count
-  find("#photodropzone .x", match: :first).trigger "click"
-  page.assert_selector(".publisher_photo img", count: image_count - 1)
-end
-
-=======
->>>>>>> 83a9877d
 And /^I click on selector "([^"]*)"$/ do |selector|
   find(selector).click
 end
