When /^(.*) in the header$/ do |action|
  within('header') do
    When action
  end
end

When /^(.*) in the modal window$/ do |action|
  within('#facebox') do
    When action
  end
end

When /^(.*) in the aspect list$/ do |action|
  within('#aspect_list') do
    When action
  end
end

When /^I press the first "([^"]*)"(?: within "([^"]*)")?$/ do |link_selector, within_selector|
  with_scope(within_selector) do
   find(:css, link_selector).click
  end
end
Then /^(?:|I )should see a "([^"]*)"(?: within "([^"]*)")?$/ do |selector, scope_selector|
  with_scope(scope_selector) do
    page.has_css?(selector).should be_true
  end
end
Then /^I should see "([^\"]*)" in the main content area$/ do |stuff|
  within("#main_stream") do
    Then "I should see #{stuff}"
  end
end

When /^I wait for the aspects page to load$/ do
  wait_until { current_path == aspects_path }
end

When /^I wait for the request's profile page to load$/ do
  wait_until { current_path == person_path(Request.to(@me).first.from) }
end

When /^I wait for the ajax to finish$/ do
<<<<<<< HEAD
  wait_until(10) { evaluate_script("$.active") == 0 }
end

When /^I have turned off jQuery effects$/ do
  evaluate_script("$.fx.off = true")
=======
  wait_until { evaluate_script("$.active") == 0 }
end

When /^I click ok in the confirm dialog to appear next$/ do
  evaluate_script <<-JS
    window.confirm = function() { return true; };    
  JS
>>>>>>> 4bc06111
end<|MERGE_RESOLUTION|>--- conflicted
+++ resolved
@@ -41,19 +41,15 @@
 end
 
 When /^I wait for the ajax to finish$/ do
-<<<<<<< HEAD
   wait_until(10) { evaluate_script("$.active") == 0 }
 end
 
 When /^I have turned off jQuery effects$/ do
   evaluate_script("$.fx.off = true")
-=======
-  wait_until { evaluate_script("$.active") == 0 }
 end
 
 When /^I click ok in the confirm dialog to appear next$/ do
   evaluate_script <<-JS
     window.confirm = function() { return true; };    
   JS
->>>>>>> 4bc06111
 end