Given /^a user with username "([^\"]*)" and password "([^\"]*)"$/ do |username, password|
<<<<<<< HEAD
  user = Factory(:user, :username       => username, :password => password,
=======
  @me ||= Factory(:user, :username       => username, :password => password,
>>>>>>> 4bc06111
          :password_confirmation => password, :getting_started => false)
  user.aspects.create(:name => "Besties")
end

Given /^a user with email "([^\"]*)"$/ do |email|
  user = Factory(:user, :email => email, :password => 'password',
          :password_confirmation => 'password', :getting_started => false)
  user.aspects.create(:name => "Besties")
end

Given /^I have been invited by an admin$/ do
  @me = Invitation.create_invitee(:email => "new_invitee@example.com")
end

Given /^I have been invited by a user$/ do
  @inviter = Factory(:user)
  aspect = @inviter.aspects.create(:name => "Rocket Scientists")
  @me = @inviter.invite_user("new_invitee@example.com", aspect.id, "Hey, tell me about your rockets!")
end

When /^I click on my name$/ do
  click_link("#{@me.first_name} #{@me.last_name}")
end

Given /^I have an aspect called "([^"]*)"$/ do |aspect_name|
  @me.aspects.create!(:name => aspect_name)
  @me.reload
end

Given /^I have one contact request$/ do
  other_user   = make_user
  other_aspect = other_user.aspects.create!(:name => "meh")
  other_user.send_contact_request_to(@me.person, other_aspect)

  other_user.reload
  other_aspect.reload
  @me.reload
end

Then /^I should see (\d+) contact request(?:s)?$/ do |request_count|
  wait_until do
    number_of_requests = evaluate_script("$('.person.request.ui-draggable').length")
    number_of_requests == request_count.to_i
  end
end

Then /^I should see (\d+) contact(?:s)? in "([^"]*)"$/ do |contact_count, aspect_name|
  aspect = @me.reload.aspects.find_by_name(aspect_name)
  number_of_contacts = evaluate_script("$('li.person.ui-draggable[data-aspect_id=\"#{aspect.id}\"]').length")
  number_of_contacts.should == contact_count.to_i
end

When /^I drag the contact request to the "([^"]*)" aspect$/ do |aspect_name|
  Given "I have turned off jQuery effects"
  aspect = @me.reload.aspects.find_by_name(aspect_name)
  aspect_div = find("ul.dropzone[data-aspect_id='#{aspect.id}']")
  request_li = find(".person.request.ui-draggable")
  request_li.drag_to(aspect_div)
end

When /^I click "X" on the contact request$/ do
  evaluate_script <<-JS
    window.confirm = function() { return true; };
    $(".person.request.ui-draggable .delete").hover().click();
  JS
end

When /^I click on the contact request$/ do
  find(".person.request.ui-draggable a").click
end<|MERGE_RESOLUTION|>--- conflicted
+++ resolved
@@ -1,11 +1,7 @@
 Given /^a user with username "([^\"]*)" and password "([^\"]*)"$/ do |username, password|
-<<<<<<< HEAD
-  user = Factory(:user, :username       => username, :password => password,
-=======
   @me ||= Factory(:user, :username       => username, :password => password,
->>>>>>> 4bc06111
           :password_confirmation => password, :getting_started => false)
-  user.aspects.create(:name => "Besties")
+  @me.aspects.create(:name => "Besties")
 end
 
 Given /^a user with email "([^\"]*)"$/ do |email|
