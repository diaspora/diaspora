Given /^a user with username "([^\"]*)" and password "([^\"]*)"$/ do |username, password|
  @me ||= Factory(:user, :username => username, :password => password,
                  :password_confirmation => password, :getting_started => false)
  @me.aspects.create(:name => "Besties")
  @me.aspects.create(:name => "Unicorns")
end

Given /^that I am a rock star$/ do
  Given('a user with username "awesome" and password "totallyawesome"')
end

Given /^a user with email "([^\"]*)"$/ do |email|
  user = Factory(:user, :email => email, :password => 'password',
                 :password_confirmation => 'password', :getting_started => false)
  user.aspects.create(:name => "Besties")
  user.aspects.create(:name => "Unicorns")
end

Given /^a user with username "([^\"]*)"$/ do |username|
  user = Factory(:user, :email => username + "@" + username + '.' + username, :username => username,
                 :password => 'password', :password_confirmation => 'password', :getting_started => false)
  user.aspects.create(:name => "Besties")
  user.aspects.create(:name => "Unicorns")
end

Given /^a user named "([^\"]*)" with email "([^\"]*)"$/ do |name, email|
  first, last = name.split
  username = "#{first}_#{last}" if first
  user = Factory(:user, :email => email, :password => 'password', :username => "#{first}_#{last}",
                 :password_confirmation => 'password', :getting_started => false)
  user.profile.update_attributes(:first_name => first, :last_name => last) if first
  user.aspects.create(:name => "Besties")
  user.aspects.create(:name => "Unicorns")
end

Given /^I have been invited by an admin$/ do
  @me = Invitation.create_invitee(:service => 'email', :identifier => "new_invitee@example.com")
end

Given /^I have been invited by a user$/ do
  @inviter = Factory(:user)
  aspect = @inviter.aspects.create(:name => "Rocket Scientists")
  @me = @inviter.invite_user(aspect.id, 'email', "new_invitee@example.com", "Hey, tell me about your rockets!")
end

When /^I click on my name$/ do
  click_link("#{@me.first_name} #{@me.last_name}")
end

Given /^I have an aspect called "([^\"]*)"$/ do |aspect_name|
  @me.aspects.create!(:name => aspect_name)
  @me.reload
end

When /^I have user with username "([^"]*)" in an aspect called "([^"]*)"$/ do |username, aspect|
  user = User.find_by_username(username)
  contact = @me.reload.contact_for(user.person)
  contact.aspects << @me.aspects.find_by_name(aspect)
end


Given /^I have one follower$/ do
  other_user = Factory(:user)
  other_aspect = other_user.aspects.create!(:name => "meh")
  other_user.share_with(@me.person, other_aspect)

  other_user.reload
  other_aspect.reload
  @me.reload
end

Then /^I should see (\d+) contact request(?:s)?$/ do |request_count|
  wait_until do
    number_of_requests = evaluate_script("$('.person.request.ui-draggable').length")
    number_of_requests == request_count.to_i
  end
end

Then /^I should see (\d+) contact(?:s)? in "([^\"]*)"$/ do |contact_count, aspect_name|
  aspect = @me.reload.aspects.find_by_name(aspect_name)
  number_of_contacts = evaluate_script(
    "$('ul.dropzone.ui-droppable[data-aspect_id=\"#{aspect.id}\"]').children('li.person').length")
  number_of_contacts.should == contact_count.to_i
end

Then /^I should see no contact(?:s)? in "([^\"]*)"$/ do |aspect_name|
  aspect = @me.reload.aspects.find_by_name(aspect_name)
  number_of_contacts = evaluate_script(
    "$('ul.dropzone.ui-droppable[data-aspect_id=\"#{aspect.id}\"]').children('li.person').length")
  number_of_contacts.should == 0
end

When /^I drag the contact request to the "([^\"]*)" aspect$/ do |aspect_name|
  Given "I have turned off jQuery effects"
  aspect = @me.reload.aspects.find_by_name(aspect_name)
  aspect_div = find("ul.dropzone[data-aspect_id='#{aspect.id}']")
  request_li = find(".person.request.ui-draggable")
  request_li.drag_to(aspect_div)
end

When /^I click "X" on the contact request$/ do
  evaluate_script <<-JS
    window.confirm = function() { return true; };
    $(".person.request.ui-draggable .delete").hover().click();
  JS
end

When /^I click on the contact request$/ do
  find(".person.request.ui-draggable a").click
end

Given /^I have no open aspects saved$/ do
  @me.aspects.update_all(:open => false)
end

Then /^aspect "([^"]*)" should (not )?be selected$/ do |aspect_name, not_selected|
  link_is_selected = evaluate_script("$('a:contains(\"#{aspect_name}\")').parent('li').hasClass('selected');")
  expected_value = !not_selected
  link_is_selected.should == expected_value
end

Given /^a user with email "([^"]*)" is connected with "([^"]*)"$/ do |arg1, arg2|
  user1 = User.where(:email => arg1).first
  user2 = User.where(:email => arg2).first
  connect_users(user1, user1.aspects.first, user2, user2.aspects.first)
end

Given /^a user with username "([^"]*)" is connected with "([^"]*)"$/ do |arg1, arg2|
  user1 = User.where(:username => arg1).first
  user2 = User.where(:username => arg2).first
  connect_users(user1, user1.aspects.first, user2, user2.aspects.first)
end

Given /^there is a user "([^\"]*)" who's tagged "([^\"]*)"$/ do |full_name, tag|
  username = full_name.gsub(/\W/, "").underscore
  Given "a user named \"#{full_name}\" with email \"#{username}@example.com\""
  user = User.find_by_username(username)
  user.profile.tag_string = tag
  user.profile.build_tags
  user.profile.save!
end

Given /^many posts from alice for bob$/ do
  alice = Factory(:user_with_aspect, :username => 'alice', :email => 'alice@alice.alice', :password => 'password', :getting_started => false)
  bob = Factory(:user_with_aspect, :username => 'bob', :email => 'bob@bob.bob', :password => 'password', :getting_started => false)
  connect_users_with_aspects(alice, bob)
  time_fulcrum = Time.now - 40000
  time_interval = 1000
  (1..40).each do |n|
    post = alice.post :status_message, :text => "#{alice.username} - #{n} - #seeded", :to => alice.aspects.first.id
    post.created_at = time_fulcrum - time_interval
    post.updated_at = time_fulcrum + time_interval
    post.save
    time_interval += 1000
  end
end

<<<<<<< HEAD
Then /^I should have (\d) contacts? in "([^"]*)"$/ do |n_contacts, aspect_name|
  @me.aspects.where(:name => aspect_name).first.contacts.count.should == n_contacts.to_i
end

Given /^I have (\d) contacts?$/ do |count|
  count.to_i.times do
    u = Factory(:user_with_aspect)
    u.share_with(@me.person, u.aspects.first)
  end
end

When /^I (add|remove|toggle) the person (to|from) my ([\d])(nd|rd|st|th) aspect$/ do |word1, word2, aspect_number, nd|
  steps %Q{
    And I press the first ".toggle.button"
    And I press the #{aspect_number}#{nd} "li" within ".dropdown.active .dropdown_list"
    And I wait for the ajax to finish
    And I press the first ".toggle.button"
  }
end

When /^I add the person to a new aspect called "([^\"]*)"$/ do |aspect_name|
  steps %Q{
    And I press the first ".toggle.button"

    And I press click ".new_aspect" within ".dropdown.active"
    And I fill in "#aspect_name" with "#{aspect_name}"
    And I submit the form

    And I wait for the ajax to finish
    And I press the first ".toggle.button"
  }
=======
And /^I follow the "([^\"]*)" link from the Devise.mailer$/ do |link_text|
  doc = Nokogiri(Devise.mailer.deliveries.first.body.to_s)
  links = doc.css('a')
  link = links.detect{ |link| link.text == link_text }
  path = link.attributes["href"].value
  visit URI::parse(path).request_uri
>>>>>>> 524e4ba1
end<|MERGE_RESOLUTION|>--- conflicted
+++ resolved
@@ -155,7 +155,6 @@
   end
 end
 
-<<<<<<< HEAD
 Then /^I should have (\d) contacts? in "([^"]*)"$/ do |n_contacts, aspect_name|
   @me.aspects.where(:name => aspect_name).first.contacts.count.should == n_contacts.to_i
 end
@@ -187,12 +186,12 @@
     And I wait for the ajax to finish
     And I press the first ".toggle.button"
   }
-=======
+end
+
 And /^I follow the "([^\"]*)" link from the Devise.mailer$/ do |link_text|
   doc = Nokogiri(Devise.mailer.deliveries.first.body.to_s)
   links = doc.css('a')
   link = links.detect{ |link| link.text == link_text }
   path = link.attributes["href"].value
   visit URI::parse(path).request_uri
->>>>>>> 524e4ba1
 end