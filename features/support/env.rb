--- conflicted
+++ resolved
@@ -83,10 +83,7 @@
 
 Before do
   Devise.mailer.deliveries = []
-<<<<<<< HEAD
   page.driver.browser.manage.window.resize_to(1024, 500)
-=======
   # Delete all files in "tmp/downloads"
   DownloadHelpers.clear_downloads
->>>>>>> 2af9ccdd
 end