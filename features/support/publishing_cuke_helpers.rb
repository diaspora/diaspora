module PublishingCukeHelpers
  def write_in_publisher(txt)
    fill_in 'status_message_fake_text', with: txt
  end

  def append_to_publisher(txt, input_selector='#status_message_fake_text')
<<<<<<< HEAD
    elem = find(input_selector)
    elem.native.send_key(" #{txt}")
=======
    status_message_text = find("#status_message_text", visible: false).value
    find(input_selector).native.send_key(" #{txt}")
>>>>>>> 18110288

    # make sure the other text field got the new contents
    if input_selector == "#status_message_fake_text"
      expect(page).to have_selector("#status_message_text[value='#{status_message_text} #{txt}']", visible: false)
    end
  end

  def upload_file_with_publisher(path)
    page.execute_script(%q{$("input[name='file']").css("opacity", '1');})
    with_scope("#publisher_textarea_wrapper") do
      attach_file("file", Rails.root.join(path).to_s)
      # wait for the image to be ready
      page.assert_selector(".publisher_photo.loading", count: 0)
    end
  end

  def make_post(text)
    write_in_publisher(text)
    submit_publisher
  end

  def submit_publisher
    txt = find("#publisher #status_message_fake_text").value
    find("#publisher .btn-primary").click
    # wait for the content to appear
    expect(find("#main_stream")).to have_content(txt)
  end

  def click_and_post(text)
    click_publisher
    make_post(text)
  end

  def click_publisher
    page.execute_script('
     $("#publisher").removeClass("closed");
     $("#publisher").find("#status_message_fake_text").focus();
    ')
  end

  def publisher_submittable?
    submit_btn = find("#publisher button#submit")
    !submit_btn[:disabled]
  end

  def expand_first_post
    within(".stream_element", match: :first) do
      find(".expander").click
      expect(page).to have_no_css(".expander")
    end
  end

  def first_post_collapsed?
    expect(find(".stream_element .collapsible", match: :first)).to have_css(".expander")
    expect(page).to have_css(".stream_element .collapsible.collapsed", match: :first)
  end

  def first_post_expanded?
    expect(page).to have_no_css(".stream_element .expander", match: :first)
    expect(page).to have_no_css(".stream_element .collapsible.collapsed", match: :first)
    expect(page).to have_css(".stream_element .collapsible.opened", match: :first)
  end

  def first_post_text
    find(".stream_element .post-content", match: :first).text
  end

  def frame_numbers_content(position)
    find(".stream-frame:nth-child(#{position}) .content")
  end

  def find_frame_by_text(text)
    find(".stream-frame:contains('#{text}')")
  end

  def stream_element_numbers_content(position)
    find(".stream_element:nth-child(#{position}) .post-content")
  end

  def find_post_by_text(text)
    expect(page).to have_text(text)
    find(".stream_element", text: text)
  end

  def within_post(post_text)
    within find_post_by_text(post_text) do
      yield
    end
  end

  def like_stream_post(post_text)
    within_post(post_text) do
      find(:css, 'a.like').click
    end
  end

  def like_show_page_post
    within("#single-post-actions") do
      find(:css, 'a.like').click
    end
  end

  def stream_posts
    all('.stream_element')
  end

  def comment_on_show_page(comment_text)
    within("#single-post-interactions") do
      make_comment(comment_text)
    end
  end

  def make_comment(text, elem="text")
    fill_in elem, :with => text
    click_button "Comment"
  end

  def focus_comment_box(elem="a.focus_comment_textarea")
    find(elem).click
  end

  def assert_nsfw(text)
    post = find_post_by_text(text)
    expect(post.find(".nsfw-shield")).to be_present
  end
end

World(PublishingCukeHelpers)<|MERGE_RESOLUTION|>--- conflicted
+++ resolved
@@ -4,13 +4,8 @@
   end
 
   def append_to_publisher(txt, input_selector='#status_message_fake_text')
-<<<<<<< HEAD
-    elem = find(input_selector)
-    elem.native.send_key(" #{txt}")
-=======
     status_message_text = find("#status_message_text", visible: false).value
     find(input_selector).native.send_key(" #{txt}")
->>>>>>> 18110288
 
     # make sure the other text field got the new contents
     if input_selector == "#status_message_fake_text"
