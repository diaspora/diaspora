--- conflicted
+++ resolved
@@ -27,11 +27,7 @@
   end
 
   def upload_file_with_publisher(path)
-<<<<<<< HEAD
-    page.execute_script(%q{$("input[name='qqfile']").css("opacity", '1');})
     image_count = all(".publisher_photo img", wait: false).count
-=======
->>>>>>> 6fadfb30
     with_scope("#publisher-textarea-wrapper") do
       find('input[name="qqfile"]', visible: false)
         .attach_file(Rails.root.join(path).to_s, make_visible: true)
