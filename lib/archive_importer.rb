--- conflicted
+++ resolved
@@ -35,15 +35,9 @@
         profile_attributes: profile_attributes
       }
     )
-<<<<<<< HEAD
-    @user = User.find_or_build(data)
-    @user.getting_started = false
-    @user.save!
-=======
     self.user = User.find_or_build(data)
     user.getting_started = false
     user.save!
->>>>>>> 865c36bc
   end
 
   private
@@ -66,19 +60,14 @@
     name = archive_hash["user"]["auto_follow_back_aspect"]
     return if name.nil?
 
-<<<<<<< HEAD
-    aspect = @user.aspects.find_by(name: name)
-    @user.update(auto_follow_back_aspect: aspect) if aspect
-=======
     aspect = user.aspects.find_by(name: name)
     user.update(auto_follow_back: true, auto_follow_back_aspect: aspect) if aspect
->>>>>>> 865c36bc
   end
 
   def import_aspects
     contact_groups.each do |group|
       begin
-        @user.aspects.create!(group.slice("name"))
+        user.aspects.create!(group.slice("name"))
       rescue ActiveRecord::RecordInvalid => e
         logger.warn "#{self}: #{e}"
       end
@@ -103,7 +92,7 @@
 
   def import_collection(collection, importer_class)
     collection.each do |object|
-      importer_class.new(object, @user).import
+      importer_class.new(object, user).import
     end
   end
 
@@ -111,7 +100,7 @@
     archive_hash.fetch("user").fetch("followed_tags", []).each do |tag_name|
       begin
         tag = ActsAsTaggableOn::Tag.find_or_create_by(name: tag_name)
-        @user.tag_followings.create!(tag: tag)
+        user.tag_followings.create!(tag: tag)
       rescue ActiveRecord::RecordInvalid => e
         logger.warn "#{self}: #{e}"
       end
@@ -126,7 +115,7 @@
         next
       end
       begin
-        @user.participations.create!(target: post)
+        user.participations.create!(target: post)
       rescue ActiveRecord::RecordInvalid => e
         logger.warn "#{self}: #{e}"
       end
