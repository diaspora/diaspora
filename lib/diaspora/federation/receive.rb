# frozen_string_literal: true

module Diaspora
  module Federation
    module Receive
      extend Diaspora::Logging

      def self.perform(entity, opts={})
        public_send(Mappings.receiver_for(entity), entity, opts)
      end

      def self.handle_closed_recipient(sender, recipient)
        return unless recipient.closed_account?

        entity = recipient.person.account_migration || recipient.person.account_deletion
        Diaspora::Federation::Dispatcher.build(recipient, entity, subscribers: [sender]).dispatch if entity.present?

        raise Diaspora::Federation::RecipientClosed
      end

      def self.account_deletion(entity)
        person = author_of(entity)
        AccountDeletion.create!(person: person) unless AccountDeletion.where(person: person).exists?
      rescue => e # rubocop:disable Lint/RescueWithoutErrorClass
        raise e unless AccountDeletion.where(person: person).exists?
        logger.warn "ignoring error on receive AccountDeletion:#{entity.author}: #{e.class}: #{e.message}"
      end

      def self.account_migration(entity, opts)
        old_person = author_of(entity)
<<<<<<< HEAD
        profile = profile(entity.profile, opts)
        return if AccountMigration.where(old_person: old_person, new_person: profile.person).exists?
        AccountMigration.create!(old_person: old_person, new_person: profile.person)
      rescue => e # rubocop:disable Lint/RescueWithoutErrorClass
        raise e unless AccountMigration.where(old_person: old_person, new_person: profile.person).exists?
=======
        profile = profile(entity.profile)
        return if AccountMigration.exists?(old_person: old_person, new_person: profile.person)

        AccountMigration.create!(old_person: old_person, new_person: profile.person).tap do |migration|
          migration.signature = entity.signature if old_person.local?
          migration.save!
        end
      rescue StandardError => e
        raise e unless AccountMigration.exists?(old_person: old_person, new_person: profile.person)

>>>>>>> 5714e83a
        logger.warn "ignoring error on receive #{entity}: #{e.class}: #{e.message}"
        nil
      end

      def self.comment(entity, opts)
        receive_relayable(Comment, entity, opts) do
          Comment.new(
            author:      author_of(entity),
            guid:        entity.guid,
            created_at:  entity.created_at,
            text:        entity.text,
            commentable: Post.find_by(guid: entity.parent_guid)
          )
        end
      end

      def self.contact(entity, _opts)
        recipient = Person.find_by(diaspora_handle: entity.recipient).owner
        if entity.sharing
          Contact.create_or_update_sharing_contact(recipient, author_of(entity))
        else
          recipient.disconnected_by(author_of(entity))
          nil
        end
      end

      def self.conversation(entity, _opts)
        author = author_of(entity)
        ignore_existing_guid(Conversation, entity.guid, author) do
          Conversation.create!(
            author:              author,
            guid:                entity.guid,
            subject:             entity.subject,
            created_at:          entity.created_at,
            participant_handles: entity.participants,
            messages:            entity.messages.map {|message| build_message(message) }
          )
        end
      end

      def self.like(entity, opts)
        receive_relayable(Like, entity, opts) do
          Like.new(
            author:   author_of(entity),
            guid:     entity.guid,
            positive: entity.positive,
            target:   Mappings.model_class_for(entity.parent_type).find_by(guid: entity.parent_guid)
          )
        end
      end

      def self.message(entity, _opts)
        ignore_existing_guid(Message, entity.guid, author_of(entity)) do
          build_message(entity).tap(&:save!)
        end
      end

      def self.participation(entity, _opts)
        author = author_of(entity)
        ignore_existing_guid(Participation, entity.guid, author) do
          Participation.create!(
            author: author,
            guid:   entity.guid,
            target: Mappings.model_class_for(entity.parent_type).find_by(guid: entity.parent_guid)
          )
        end
      end

      def self.photo(entity, _opts)
        author = author_of(entity)
        persisted_photo = load_from_database(Photo, entity.guid, author)

        if persisted_photo
          persisted_photo.tap do |photo|
            photo.update_attributes(
              text:                entity.text,
              public:              entity.public,
              created_at:          entity.created_at,
              remote_photo_path:   entity.remote_photo_path,
              remote_photo_name:   entity.remote_photo_name,
              status_message_guid: entity.status_message_guid,
              height:              entity.height,
              width:               entity.width
            )
          end
        else
          save_photo(entity)
        end
      end

      def self.poll_participation(entity, opts)
        receive_relayable(PollParticipation, entity, opts) do
          PollParticipation.new(
            author:           author_of(entity),
            guid:             entity.guid,
            poll:             Poll.find_by(guid: entity.parent_guid),
            poll_answer_guid: entity.poll_answer_guid
          )
        end
      end

      def self.profile(entity, _opts)
        author_of(entity).profile.tap do |profile|
          profile.update_attributes(
            first_name:       entity.first_name,
            last_name:        entity.last_name,
            image_url:        entity.image_url,
            image_url_medium: entity.image_url_medium,
            image_url_small:  entity.image_url_small,
            birthday:         entity.birthday,
            gender:           entity.gender,
            bio:              entity.bio,
            location:         entity.location,
            searchable:       entity.searchable,
            nsfw:             entity.nsfw,
            tag_string:       entity.tag_string,
            public_details:   entity.public
          )
        end
      end

      def self.reshare(entity, _opts)
        author = author_of(entity)
        ignore_existing_guid(Reshare, entity.guid, author) do
          Reshare.create!(
            author:     author,
            guid:       entity.guid,
            created_at: entity.created_at,
            root_guid:  entity.root_guid
          ).tap {|reshare| send_participation_for(reshare) }
        end
      end

      def self.retraction(entity, recipient_id)
        model_class = Diaspora::Federation::Mappings.model_class_for(entity.target_type)
        object = model_class.where(guid: entity.target_guid).take!

        case object
        when Person
          User.find(recipient_id).disconnected_by(object)
        when Diaspora::Relayable
          if object.root.author.local?
            root_author = object.root.author.owner
            retraction = Retraction.for(object)
            retraction.defer_dispatch(root_author, false)
            retraction.perform
          else
            object.destroy!
          end
        else
          object.destroy!
        end
      end

      def self.status_message(entity, _opts) # rubocop:disable Metrics/AbcSize
        try_load_existing_guid(StatusMessage, entity.guid, author_of(entity)) do
          StatusMessage.new(
            author:                author_of(entity),
            guid:                  entity.guid,
            text:                  entity.text,
            public:                entity.public,
            created_at:            entity.created_at,
            provider_display_name: entity.provider_display_name
          ).tap do |status_message|
            status_message.location = build_location(entity.location) if entity.location
            status_message.poll = build_poll(entity.poll) if entity.poll
            status_message.photos = save_or_load_photos(entity.photos)

            status_message.save!

            send_participation_for(status_message)
          end
        end
      end

      private_class_method def self.author_of(entity)
        Person.by_account_identifier(entity.author)
      end

      private_class_method def self.build_location(entity)
        Location.new(
          address: entity.address,
          lat:     entity.lat,
          lng:     entity.lng
        )
      end

      private_class_method def self.build_message(entity)
        Message.new(
          author:            author_of(entity),
          guid:              entity.guid,
          text:              entity.text,
          created_at:        entity.created_at,
          conversation_guid: entity.conversation_guid
        )
      end

      private_class_method def self.build_poll(entity)
        Poll.new(
          guid:     entity.guid,
          question: entity.question
        ).tap do |poll|
          poll.poll_answers = entity.poll_answers.map do |answer|
            PollAnswer.new(
              guid:   answer.guid,
              answer: answer.answer,
              poll:   poll
            )
          end
        end
      end

      private_class_method def self.save_photo(entity)
        Photo.create!(
          author:              author_of(entity),
          guid:                entity.guid,
          text:                entity.text,
          public:              entity.public,
          created_at:          entity.created_at,
          remote_photo_path:   entity.remote_photo_path,
          remote_photo_name:   entity.remote_photo_name,
          status_message_guid: entity.status_message_guid,
          height:              entity.height,
          width:               entity.width
        )
      end

      private_class_method def self.save_or_load_photos(photos)
        photos.map do |photo|
          try_load_existing_guid(Photo, photo.guid, author_of(photo)) { save_photo(photo) }
        end
      end

      private_class_method def self.receive_relayable(klass, entity, opts)
        save_relayable(klass, entity) { yield }
          .tap {|relayable| relay_relayable(relayable) if relayable && !opts[:skip_relaying] }
      end

      private_class_method def self.save_relayable(klass, entity)
        ignore_existing_guid(klass, entity.guid, author_of(entity)) do
          yield.tap do |relayable|
            retract_if_author_ignored(relayable)

            relayable.signature = build_signature(klass, entity) if relayable.root.author.local?
            relayable.save!
          end
        end
      end

      # This are property names that are known by the +diaspora_federation+ library as properties but not
      # specially stored in our database and therefore need to be stored in the +additional_data+ field.
      UNKNOWN_PROPERTIES_NAMES = %i[edited_at].freeze
      private_constant :UNKNOWN_PROPERTIES_NAMES

      private_class_method def self.build_signature(klass, entity)
        special_additional_data = UNKNOWN_PROPERTIES_NAMES.map {|name|
          [name.to_s, entity.public_send(name)] if entity.respond_to?(name) && entity.signature_order.include?(name)
        }.compact.to_h

        klass.reflect_on_association(:signature).klass.new(
          author_signature: entity.author_signature,
          additional_data:  entity.additional_data.merge(special_additional_data),
          signature_order:  SignatureOrder.find_or_create_by!(order: entity.signature_order.join(" "))
        )
      end

      private_class_method def self.retract_if_author_ignored(relayable)
        root_author = relayable.root.author.owner
        return unless root_author && root_author.ignored_people.include?(relayable.author)

        retraction = Retraction.for(relayable)
        Diaspora::Federation::Dispatcher.build(root_author, retraction, subscribers: [relayable.author]).dispatch

        raise Diaspora::Federation::AuthorIgnored
      end

      private_class_method def self.relay_relayable(relayable)
        root_author = relayable.root.author.owner
        Diaspora::Federation::Dispatcher.defer_dispatch(root_author, relayable) if root_author
      end

      # check if the object already exists, otherwise save it.
      # if save fails (probably because of a second object received parallel),
      # check again if an object with the same guid already exists, but maybe has a different author.
      # @raise [InvalidAuthor] if the author of the existing object doesn't match
      private_class_method def self.ignore_existing_guid(klass, guid, author)
        yield unless klass.where(guid: guid, author_id: author.id).exists?
      rescue => e
        raise e unless load_from_database(klass, guid, author)
        logger.warn "ignoring error on receive #{klass}:#{guid}: #{e.class}: #{e.message}"
        nil
      end

      # try to load the object first from the DB and if not available, save it.
      # if save fails (probably because of a second object received parallel),
      # try again to load it, because it is possibly there now.
      # @raise [InvalidAuthor] if the author of the existing object doesn't match
      private_class_method def self.try_load_existing_guid(klass, guid, author)
        load_from_database(klass, guid, author) || yield
      rescue Diaspora::Federation::InvalidAuthor => e
        raise e # don't try loading from db twice
      rescue => e
        logger.warn "failed to save #{klass}:#{guid} (#{e.class}: #{e.message}) - try loading it from DB"
        load_from_database(klass, guid, author).tap do |object|
          raise e unless object
        end
      end

      # @raise [InvalidAuthor] if the author of the loaded object doesn't match
      private_class_method def self.load_from_database(klass, guid, author)
        klass.find_by(guid: guid).tap do |object|
          if object && object.author_id != author.id
            raise Diaspora::Federation::InvalidAuthor, "#{klass}:#{guid}: #{author.diaspora_handle}"
          end
        end
      end

      private_class_method def self.send_participation_for(post)
        return unless post.public?
        user = user_for_participation
        participation = Participation.new(target: post, author: user.person)
        Diaspora::Federation::Dispatcher.build(user, participation, subscribers: [post.author]).dispatch
      rescue => e # rubocop:disable Lint/RescueWithoutErrorClass
        logger.warn "failed to send participation for post #{post.guid}: #{e.class}: #{e.message}"
      end

      # Use configured admin account if available,
      # or use first user with admin role if available,
      # or use first user who isn't closed
      private_class_method def self.user_for_participation
        User.find_by(username: AppConfig.admins.account.to_s) ||
          Role.admins.first&.person&.owner ||
          User.where(locked_at: nil).first
      end
    end
  end
end<|MERGE_RESOLUTION|>--- conflicted
+++ resolved
@@ -28,14 +28,7 @@
 
       def self.account_migration(entity, opts)
         old_person = author_of(entity)
-<<<<<<< HEAD
         profile = profile(entity.profile, opts)
-        return if AccountMigration.where(old_person: old_person, new_person: profile.person).exists?
-        AccountMigration.create!(old_person: old_person, new_person: profile.person)
-      rescue => e # rubocop:disable Lint/RescueWithoutErrorClass
-        raise e unless AccountMigration.where(old_person: old_person, new_person: profile.person).exists?
-=======
-        profile = profile(entity.profile)
         return if AccountMigration.exists?(old_person: old_person, new_person: profile.person)
 
         AccountMigration.create!(old_person: old_person, new_person: profile.person).tap do |migration|
@@ -45,7 +38,6 @@
       rescue StandardError => e
         raise e unless AccountMigration.exists?(old_person: old_person, new_person: profile.person)
 
->>>>>>> 5714e83a
         logger.warn "ignoring error on receive #{entity}: #{e.class}: #{e.message}"
         nil
       end
