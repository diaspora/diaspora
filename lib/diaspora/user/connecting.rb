--- conflicted
+++ resolved
@@ -20,15 +20,12 @@
       end
 
       def accept_contact_request(request, aspect)
-<<<<<<< HEAD
         activate_contact(request.sender, aspect)
-=======
-        if notification = Notification.first(:target_id=>request.id)
+
+        if notification = Notification.where(:target_id=>request.id).first
           notification.update_attributes(:unread=>false)
         end
 
-        activate_contact(request.from, aspect)
->>>>>>> dbccb6d0
         request.destroy
         request.reverse_for(self)
       end
