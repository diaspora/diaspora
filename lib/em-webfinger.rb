--- conflicted
+++ resolved
@@ -17,26 +17,15 @@
   end 
   def fetch
     if @callbacks.empty?
-<<<<<<< HEAD
-      Rails.logger.info("event=EMWebfinger status=abort target=#{account} callbacks=empty")
-=======
       Rails.logger.info("event=EMWebfinger status=abort target=#{@account} callbacks=empty")
->>>>>>> 1a9041a3
       raise 'you need to set a callback before calling fetch' 
     end
     person = Person.by_account_identifier(@account)
     if person
-<<<<<<< HEAD
-      Rails.logger.info("event=EMWebfinger status=local target=#{account}")
-      process_callbacks person
-    else
-      Rails.logger.info("event=EMWebfinger status=remote target=#{account}")
-=======
       Rails.logger.info("event=EMWebfinger status=local target=#{@account}")
       process_callbacks person
     else
       Rails.logger.info("event=EMWebfinger status=remote target=#{@account}")
->>>>>>> 1a9041a3
       get_xrd
     end
   end
@@ -103,11 +92,7 @@
 
 
   def process_callbacks(person)
-<<<<<<< HEAD
-    Rails.logger.info("event=EMWebfinger status=callbacks_started response=#{person.inspect}")
-=======
     Rails.logger.info("event=EMWebfinger status=callbacks_started target=#{@account} response=#{person.inspect}")
->>>>>>> 1a9041a3
     @callbacks.each { |c|
       begin
         c.call(person)
