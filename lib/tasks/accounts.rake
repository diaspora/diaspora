--- conflicted
+++ resolved
@@ -2,16 +2,6 @@
 
 namespace :accounts do
   desc "Perform migration"
-<<<<<<< HEAD
-  task :migration, %i[archive_path photos_path new_user_name] => :environment do |_t, args|
-    puts "Account migration is requested. You can import a profile or a photos archive or booth."
-    args = %i[archive_path photos_path new_user_name].map {|name| [name, args[name]] }.to_h
-    process_arguments(args)
-    start_time = Time.now.getlocal
-    if args[:new_user_name].present?
-      import_profile = ImportProfileService.new
-      import_profile.import_by_files(args[:archive_path], args[:photos_path], args[:new_user_name])
-=======
   task :migration,
        %i[archive_path photos_path new_user_name import_settings import_profile] => :environment do |_t, args|
     puts "Account migration is requested. You can import a profile or a photos archive or both."
@@ -23,26 +13,18 @@
       ImportService.new.import_by_files(args[:archive_path], args[:photos_path], args[:new_user_name],
                                         args.slice(:import_settings, :import_profile))
       puts "\n Migration completed in #{Time.now.getlocal - start_time} seconds. (Photos might still be processed in)"
->>>>>>> 865c36bc
     else
       puts "Must set a user name and a archive file path or photos file path"
     end
-    puts "\n Migration finished took #{Time.now.getlocal - start_time} seconds. (Photos might still be processed)"
   end
 
   def process_arguments(args)
-<<<<<<< HEAD
-    request_archive_parameter(args)
-    request_photos_parameter(args)
-    request_username(args)
-=======
     args[:archive_path] = request_parameter(args[:archive_path], "Enter the archive (.json, .gz, .zip) path: ")
     args[:photos_path] = request_parameter(args[:photos_path], "Enter the photos (.zip) path: ")
     args[:new_user_name] = request_parameter(args[:new_user_name], "Enter the new user name: ")
     args[:import_settings] = request_boolean_parameter(args[:import_settings], "Import and overwrite settings [Y/n]: ")
     args[:import_profile] = request_boolean_parameter(args[:import_profile], "Import and overwrite profile [Y/n]: ")
 
->>>>>>> 865c36bc
     puts "Archive path: #{args[:archive_path]}"
     puts "Photos path: #{args[:photos_path]}"
     puts "New username: #{args[:new_user_name]}"
@@ -67,25 +49,4 @@
 
     response[0] == "y"
   end
-end
-
-def request_archive_parameter(args)
-  return unless args[:archive_path].nil?
-
-  print "Enter the archive (.json, .gz, .zip) path: "
-  args[:archive_path] = $stdin.gets.strip
-end
-
-def request_photos_parameter(args)
-  return unless args[:photos_path].nil?
-
-  print "Enter the photos (.zip) path: "
-  args[:photos_path] = $stdin.gets.strip
-end
-
-def request_username(args)
-  return unless args[:new_user_name].nil?
-
-  print "Enter the new user name: "
-  args[:new_user_name] = $stdin.gets.strip
 end