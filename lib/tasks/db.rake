#   Copyright (c) 2010, Diaspora Inc.  This file is
#   licensed under the Affero General Public License version 3.  See
#   the COPYRIGHT file.



namespace :db do
  desc 'Seed the current RAILS_ENV database from db/seeds.rb'
  namespace :seed do
    task :tom do
      puts "Seeding the database for #{Rails.env}..."
      require './db/seeds/tom'
    end

    task :dev do
      puts "Seeding the database for #{Rails.env}..."
      require './db/seeds/dev'
    end

    task :backer do
      puts "Seeding the database for #{Rails.env}..."
      require './db/seeds/backer'
      create
    end
    
  end

  desc 'Delete the collections in the current RAILS_ENV database'
  task :purge do
    require './config/environment'

    puts "Purging the database for #{Rails.env}..."

    # Specifiy what models to remove
    # No!  Drop the fucking database.
   MongoMapper::connection.drop_database(MongoMapper::database.name) 

   puts 'Deleting tmp folder...'
   `rm -rf #{File.dirname(__FILE__)}/../../public/uploads/*`
  end

  desc 'Purge and seed the current RAILS_ENV database using information from db/seeds.rb'
  task :reset do
    
    puts "Resetting the database for #{Rails.env}".upcase
    Rake::Task['db:purge'].invoke
    Rake::Task['db:seed:tom'].invoke
    puts "Success!"
  end

  task :reset_dev do
    puts "making a new base user"
    Rake::Task['db:purge'].invoke
    Rake::Task['db:seed:dev'].invoke
    puts "you did it!"
  end
  
  task :fix_diaspora_handle do
    puts "fixing the people in this seed"
    require 'config/environment'
    
<<<<<<< HEAD
    people = Person.all
    
    people.each do |person|
      if person.diaspora_handle[-1, 1]=='@' && person.owner.nil? == false
=======
    people = Person.all( '$where' => "function(){ 
                        return this.diaspora_handle.charAt(this.diaspora_handle.length-1) == '@'
                        }")
    
    puts "Found #{people.count} people with broken diaspora_handle fields"
    people.each do |person|
      if person.owner
        puts "Resetting diaspora handle for #{person.owner.username}"
>>>>>>> 7c02200a
        person.diaspora_handle = person.owner.diaspora_handle
        person.save
      end
    end
    puts "everything should be peachy"
  end
end<|MERGE_RESOLUTION|>--- conflicted
+++ resolved
@@ -59,12 +59,6 @@
     puts "fixing the people in this seed"
     require 'config/environment'
     
-<<<<<<< HEAD
-    people = Person.all
-    
-    people.each do |person|
-      if person.diaspora_handle[-1, 1]=='@' && person.owner.nil? == false
-=======
     people = Person.all( '$where' => "function(){ 
                         return this.diaspora_handle.charAt(this.diaspora_handle.length-1) == '@'
                         }")
@@ -73,7 +67,6 @@
     people.each do |person|
       if person.owner
         puts "Resetting diaspora handle for #{person.owner.username}"
->>>>>>> 7c02200a
         person.diaspora_handle = person.owner.diaspora_handle
         person.save
       end
