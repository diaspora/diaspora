namespace :whitespace do
  desc 'Removes trailing whitespace'
  task :cleanup do
    sh %{for f in `find . -type f | grep -v -e '.git/' -e 'public/' -e '.png'`;
          do cat $f | sed 's/[ \t]*$//' > tmp; cp tmp $f; rm tmp; echo -n .;
        done}
  end
  desc 'Converts hard-tabs into two-space soft-tabs'
  task :retab do
    sh %{for f in `find . -type f | grep -v -e '.git/' -e 'public/' -e '.png'`;
          do cat $f | sed 's/\t/  /g' > tmp; cp tmp $f; rm tmp; echo -n .;
        done}
  end
<<<<<<< HEAD
end
=======
  desc 'Remove consecutive blank lines'
  task :scrub_gratuitous_newlines do
    sh %{find . -name '*.rb' -exec sed -i '' '/./,/^$/!d' {} \\;}
  end
end
>>>>>>> 64e1912c
<|MERGE_RESOLUTION|>--- conflicted
+++ resolved
@@ -11,12 +11,8 @@
           do cat $f | sed 's/\t/  /g' > tmp; cp tmp $f; rm tmp; echo -n .;
         done}
   end
-<<<<<<< HEAD
-end
-=======
   desc 'Remove consecutive blank lines'
   task :scrub_gratuitous_newlines do
     sh %{find . -name '*.rb' -exec sed -i '' '/./,/^$/!d' {} \\;}
   end
-end
->>>>>>> 64e1912c
+end