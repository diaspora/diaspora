%define         git_release     HEAD

# Turn off java repack, this is in /usr/lib[64] anyway
%define         __jar_repack    %{nil}

# Turn off the brp-python-bytecompile script, *pyc/pyo causes problems
%global __os_install_post %(echo '%{__os_install_post}' |
       sed -e 's!/usr/lib[^[:space:]]*/brp-python-bytecompile[[:space:]].*$!!g')

Summary:        Rubygem bundle for diaspora
Name:           diaspora-bundle
Version:        0.0
Release:        1.%{git_release}%{?dist}
License:        Ruby
Group:          Applications/Communications
URL:            http://www.joindiaspora.com/
Vendor:         joindiaspora.com
Source:         %{name}-%{version}-%{git_release}.tar.gz
Prefix:         %{_prefix}
BuildRoot:      %{_tmpdir}/not-used-since-F13/

Requires(pre):  shadow-utils
Requires:       ruby(abi) = 1.8

%description
The ruby apps bundled with diaspora, as provided by
bundle install --package and patched for Fedora use.

%package devel
Summary:   Development files (i. e., sources) for diaspora-bundle
Group:     Development/Libraries
Requires:  %{name} = %{version}

%description devel
Source file usede to compile native libraries in diaspora-bundle.

%prep
%setup -q -n %{name}-%{version}-%{git_release}

<<<<<<< HEAD
find . -name .git* -print | xargs rm -rf

pushd bundle/ruby/1.8/
    find . -name \*.css -exec  chmod 644 {} \;
    find . -name \*.js -exec  chmod 644 {} \;
    find . -name \*.treetop -exec  chmod 644 {} \;
    find . -name \*.rdoc -exec  chmod 644 {} \;
    chmod 644 gems/term-ansicolor-1.0.5/CHANGES || :
    chmod 755 gems/cucumber-rails-0.3.2/templates/install/script/cucumber || :
    chmod 755 gems/ruby-debug-base-0.10.3/Rakefile || :
    chmod 644 gems/cucumber-rails-0.3.2/History.txt || :
    chmod 644 gems/cucumber-rails-0.3.2/templates/install/step_definitions/capybara_steps.rb.erb || :
    chmod 644 gems/rack-1.2.1/test/cgi/lighttpd.conf || :
    chmod 644 gems/term-ansicolor-1.0.5/VERSION || :
    chmod 644 gems/mini_magick-2.1/Rakefile || :
    chmod 755 gems/linecache-0.43/Rakefile || :
    chmod 644 gems/ffi-0.6.3/ext/ffi_c/libffi/ltmain.sh || :
    chmod 644 gems/term-ansicolor-1.0.5/README || :
    chmod 755 gems/mini_magick-2.1/test/not_an_image.php || :
    chmod 755 gems/rake-0.8.7/test/data/statusreturn/Rakefile || :
    chmod 755 gems/ruby-debug-0.10.3/Rakefile || :
    chmod 644 gems/gherkin-2.2.4/tasks/compile.rake || :
    chmod 755 gems/rake-0.8.7/test/data/file_creation_task/Rakefile  || :
    chmod 644 gems/term-ansicolor-1.0.5/Rakefile || :
    chmod 755 gems/mime-types-1.16/Rakefile || :
    for f in $(find . -name \*.rb); do
      sed -i -e '/^#!/d' $f
      chmod 0644 $f
    done > /dev/null 2>&1
    find .  -perm /u+x  -type f -print0 |
        xargs --null sed -i 's|^#!/usr/local/bin/ruby|#!/usr/bin/ruby|'

    chmod 755 gems/thin-1.2.7/example/async_chat.ru || :
    chmod 755 gems/thin-1.2.7/example/async_tailer.ru || :
    chmod 644 gems/i18n-0.4.1/MIT-LICENSE || :
    chmod 755 gems/abstract-1.0.0/abstract.gemspec || :
    chmod 644 gems/mini_magick-2.1/MIT-LICENSE || :
    chmod 755 gems/thin-1.2.7/lib/thin/controllers/service.sh.erb || :
    chmod 644 gems/treetop-1.4.8/spec/compiler/test_grammar.tt || :
popd

=======
>>>>>>> d5e8e516
%build
mkdir -p vendor/cache
mv *.gem vendor/cache
bundle install --local --deployment --without ri rdoc

pushd vendor/bundle/ruby/1.8/gems
    # In repo (2.2.4)
    test -d gherkin-*/ext && {
    pushd gherkin-*/ext
    # Recompile all shared libraries using -O2 flag
    for lexer_dir in */ ; do
        pushd $lexer_dir
            sed -i 's/ -O0 / -O2 /' extconf.rb
            # Remove #line lines from C sources
            sed -i '/^#line/d' *.c
            CONFIGURE_ARGS="--with-cflags='%{optflags}'" ruby extconf.rb
            make clean && make RPM_OPT_FLAGS="$RPM_OPT_FLAGS"
            make install RUBYARCHDIR="../../lib"
            mv ../../lib/${lexer_dir%/}.so .
            pushd  ../../lib
                ln -sf ../ext/${lexer_dir%/}/${lexer_dir%/}.so .
            popd
        popd
    done
    popd
    }

    test -d ffi-0.6.3/lib && {
    pushd  ffi-0.6.3/lib
        rm ffi_c.so
        ln -s ../ext/ffi_c/ffi_c.so .
    popd
    }

    # In repo as 1.2.5, rawhide 1.2.7
    pushd  thin-1.2.7/lib
        rm thin_parser.so
        ln -s ../ext/thin_parser/thin_parser.so .
    popd

    pushd bson_ext-1.1/ext/bson_ext
        rm cbson.so
        ln -s ../cbson/cbson.so .
    popd

    # In repo (0.10.4)
    pushd ruby-debug-base-0.10.3/lib
        rm ruby_debug.so
        ln -s ../ext/ruby_debug.so .
    popd

    #in repo
    pushd eventmachine-0.12.10/lib
       rm rubyeventmachine.so
       rm fastfilereaderext.so
       ln -s ../ext/rubyeventmachine.so .
       ln -s ../ext/fastfilereader/fastfilereaderext.so .
    popd

    # In repo
    pushd bcrypt-ruby-2.1.2/lib
        rm bcrypt_ext.so
        ln -s ../ext/mri/bcrypt_ext.so .
    popd

    # in repo
    pushd nokogiri-1.4.3.1/lib/nokogiri
        rm nokogiri.so
        ln -sf ../../ext/nokogiri/nokogiri.so .
    popd

    # in repo (rawhide)
    pushd json-1.4.6/ext/json/ext/json/ext
        rm generator.so
        ln -s ../../generator/generator.so
        rm parser.so
        ln -s ../../parser/parser.so .
    popd

    #in repo
    pushd linecache-0.43/lib/
        rm trace_nums.so
        ln -s ../ext/trace_nums.so .
    popd

    pushd ../bundler/gems/em-http-request*/lib
        rm em_buffer.so
        ln -s ../ext/buffer/em_buffer.so .
        rm http11_client.so
        ln -s ../ext/http11_client/http11_client.so .
    popd

    find . -name \*.css -print       | xargs chmod 644
    find . -name \*.js  -print       | xargs chmod 644
    find . -name \*.treetop -print   | xargs chmod 644
    find . -name \*.rdoc -print      | xargs chmod 644

    for f in $(find . -name \*.rb); do
      sed -i -e '/^#!/d' $f
      chmod 0644 $f
    done &> /dev/null
    find .  -perm /u+x  -type f -print0 |
        xargs --null sed -i 's|^#!/usr/local/bin/ruby|#!/usr/bin/ruby|'

    chmod 755 abstract-1.0.0/abstract.gemspec  || :
    chmod 755 cucumber-rails-0.3.2/templates/install/script/cucumber || :
    chmod 644 cucumber-rails-0.3.2/History.txt || :
    chmod 644 cucumber-rails-0.3.2/templates/install/step_definitions/capybara_steps.rb.erb || :
    chmod 644 ffi-0.6.3/ext/ffi_c/libffi/ltmain.sh || :
    chmod 644 gherkin-2.2.4/tasks/compile.rake || :
    chmod 644 i18n-0.4.1/MIT-LICENSE
    chmod 755 linecache-0.43/Rakefile || :
    chmod 755 mime-types-1.16/Rakefile || :
    chmod 755 mini_magick-2.1/test/not_an_image.php || :
    chmod 644 mini_magick-2.1/Rakefile || :
    chmod 644 mini_magick-2.1/MIT-LICENSE || :
    chmod 644 rack-1.2.1/test/cgi/lighttpd.conf || :
    chmod 755 rake-0.8.7/test/data/file_creation_task/Rakefile  || :
    chmod 755 rake-0.8.7/test/data/statusreturn/Rakefile || :
    chmod 755 ruby-debug-0.10.3/Rakefile || :
    chmod 755 ruby-debug-base-0.10.3/Rakefile || :
    for file in CHANGES VERSION README Rakefile; do
        chmod 644 term-ansicolor-1.0.5/$file || :
    done
    chmod 755 thin-1.2.7/lib/thin/controllers/service.sh.erb
    chmod 755 thin-1.2.7/example/async_chat.ru  || :
    chmod 755 thin-1.2.7/example/async_tailer.ru  || :
    chmod 644 treetop-1.4.8/spec/compiler/test_grammar.tt  || :
popd


%pre
getent group diaspora >/dev/null || groupadd -r diaspora
getent passwd diaspora >/dev/null ||        \
    useradd -r -g diaspora                  \
    -md  /var/lib/diaspora -s /bin/bash     \
    -c "Diaspora daemon" diaspora
exit 0


%install
[ "$RPM_BUILD_ROOT" != "/" ] && rm -fr $RPM_BUILD_ROOT

find . -name .git | xargs rm -rf
find . -name .gitignore -delete
find . -name \*.o -delete  || :

test -d vendor/bundle/ruby/1.8//gems/selenium-webdriver-0.0.* && {
pushd  vendor/bundle//ruby/1.8/gems/selenium-webdriver-0.0.*/lib/selenium/webdriver/
%ifarch  %ix86 x86_64
%ifarch %ix86
   rm -rf firefox/native/linux/amd64
%else
   rm -rf firefox/native/linux/i386
%endif
%else
    rm -rf firefox/native/linux/i386
    rm -rf firefox/native/linux/amd64
%endif
popd
}

mkdir -p $RPM_BUILD_ROOT/%{_libdir}/diaspora-bundle
cp -ar  vendor/bundle  $RPM_BUILD_ROOT/%{_libdir}/diaspora-bundle

find  %{buildroot}/%{_libdir}/diaspora-bundle  \
    -type d  -fprintf dirs '%%%dir "%%p"\n'
find  -L %{buildroot}/%{_libdir}/diaspora-bundle  -regextype posix-awk \
    -type f -not -regex '.*[.]c$|.*[.]h$|.*[.]cpp$|.*Makefile$'        \
    -fprintf files '"%%p"\n'
find  %{buildroot}/%{_libdir}/diaspora-bundle -regextype posix-awk     \
    -type f -regex '.*[.]c$|.*[.]h$|.*[.]cpp$|.*Makefile$'             \
    -fprintf dev-files '"%%p"\n'
sed -i  -e 's|%{buildroot}||' -e 's|//|/|' files dev-files dirs
cat files >> dirs && cp dirs files

%clean
[ "$RPM_BUILD_ROOT" != "/" ] && rm -fr $RPM_BUILD_ROOT

%files -f files
%defattr(-, diaspora, diaspora, 0755)
%doc  COPYRIGHT Gemfile Gemfile.lock AUTHORS GNU-AGPL-3.0

%files -f dev-files devel
%defattr(-, root, root, 0644)
%doc COPYRIGHT AUTHORS GNU-AGPL-3.0

%changelog
* Sat Oct 02 2010 Alec Leamas  <leamas.alec@gmail.com>  0.0-1.1009271539_08b9aa8
  - Initial attempt to create a spec file<|MERGE_RESOLUTION|>--- conflicted
+++ resolved
@@ -37,50 +37,6 @@
 %prep
 %setup -q -n %{name}-%{version}-%{git_release}
 
-<<<<<<< HEAD
-find . -name .git* -print | xargs rm -rf
-
-pushd bundle/ruby/1.8/
-    find . -name \*.css -exec  chmod 644 {} \;
-    find . -name \*.js -exec  chmod 644 {} \;
-    find . -name \*.treetop -exec  chmod 644 {} \;
-    find . -name \*.rdoc -exec  chmod 644 {} \;
-    chmod 644 gems/term-ansicolor-1.0.5/CHANGES || :
-    chmod 755 gems/cucumber-rails-0.3.2/templates/install/script/cucumber || :
-    chmod 755 gems/ruby-debug-base-0.10.3/Rakefile || :
-    chmod 644 gems/cucumber-rails-0.3.2/History.txt || :
-    chmod 644 gems/cucumber-rails-0.3.2/templates/install/step_definitions/capybara_steps.rb.erb || :
-    chmod 644 gems/rack-1.2.1/test/cgi/lighttpd.conf || :
-    chmod 644 gems/term-ansicolor-1.0.5/VERSION || :
-    chmod 644 gems/mini_magick-2.1/Rakefile || :
-    chmod 755 gems/linecache-0.43/Rakefile || :
-    chmod 644 gems/ffi-0.6.3/ext/ffi_c/libffi/ltmain.sh || :
-    chmod 644 gems/term-ansicolor-1.0.5/README || :
-    chmod 755 gems/mini_magick-2.1/test/not_an_image.php || :
-    chmod 755 gems/rake-0.8.7/test/data/statusreturn/Rakefile || :
-    chmod 755 gems/ruby-debug-0.10.3/Rakefile || :
-    chmod 644 gems/gherkin-2.2.4/tasks/compile.rake || :
-    chmod 755 gems/rake-0.8.7/test/data/file_creation_task/Rakefile  || :
-    chmod 644 gems/term-ansicolor-1.0.5/Rakefile || :
-    chmod 755 gems/mime-types-1.16/Rakefile || :
-    for f in $(find . -name \*.rb); do
-      sed -i -e '/^#!/d' $f
-      chmod 0644 $f
-    done > /dev/null 2>&1
-    find .  -perm /u+x  -type f -print0 |
-        xargs --null sed -i 's|^#!/usr/local/bin/ruby|#!/usr/bin/ruby|'
-
-    chmod 755 gems/thin-1.2.7/example/async_chat.ru || :
-    chmod 755 gems/thin-1.2.7/example/async_tailer.ru || :
-    chmod 644 gems/i18n-0.4.1/MIT-LICENSE || :
-    chmod 755 gems/abstract-1.0.0/abstract.gemspec || :
-    chmod 644 gems/mini_magick-2.1/MIT-LICENSE || :
-    chmod 755 gems/thin-1.2.7/lib/thin/controllers/service.sh.erb || :
-    chmod 644 gems/treetop-1.4.8/spec/compiler/test_grammar.tt || :
-popd
-
-=======
->>>>>>> d5e8e516
 %build
 mkdir -p vendor/cache
 mv *.gem vendor/cache
