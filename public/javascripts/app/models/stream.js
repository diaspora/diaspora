app.models.Stream = Backbone.Collection.extend({
  initialize : function(){
    this.posts = new app.collections.Posts();
  },

  url : function(){
    return _.any(this.posts.models) ? this.timeFilteredPath() : this.basePath()
  },

  _fetching : false,

  fetch: function() {
    var self = this

    // we're fetching the collection... there is probably a better way to do this
    self._fetching = true;

    this.posts
      .fetch({
        add : true,
        url : self.url()
      })
      .done(
<<<<<<< HEAD
        function(response){ 
          self.trigger("fetched", self, response);
=======
        function(resp){
          // we're done fetching... there is probably a better way to handle this
          self._fetching = false;

          self.trigger("fetched", self);

          // all loaded?
          if(resp.posts && (resp.posts.author || resp.posts.length == 0)) {
            self.trigger("allPostsLoaded", self);
          }
>>>>>>> c219cee9
        }
      )
    return this;
  },

  basePath : function(){
    return document.location.pathname;
  },

  timeFilteredPath : function(){
   return this.basePath() + "?max_time=" + _.last(this.posts.models).createdAt();
  },

  add : function(models){
    this.posts.add(models)
  }
})<|MERGE_RESOLUTION|>--- conflicted
+++ resolved
@@ -21,10 +21,6 @@
         url : self.url()
       })
       .done(
-<<<<<<< HEAD
-        function(response){ 
-          self.trigger("fetched", self, response);
-=======
         function(resp){
           // we're done fetching... there is probably a better way to handle this
           self._fetching = false;
@@ -35,7 +31,6 @@
           if(resp.posts && (resp.posts.author || resp.posts.length == 0)) {
             self.trigger("allPostsLoaded", self);
           }
->>>>>>> c219cee9
         }
       )
     return this;
