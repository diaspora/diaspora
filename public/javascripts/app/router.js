app.Router = Backbone.Router.extend({
  routes: {
    "activity": "stream",
    "stream": "stream",

    "participate": "stream",
    "explore": "stream",

    "aspects:query": "stream",
    "commented": "stream",
    "liked": "stream",
    "mentions": "stream",
    "people/:id": "stream",
    "people/:id/photos": "photos",
    "u/:name": "stream",
    "followed_tags": "stream",
    "tags/:name": "stream",
    "posts/:id": "singlePost",
    "p/:id": "singlePost"
  },

  stream : function() {
    app.stream = new app.models.Stream();
    app.page = new app.views.Stream({model : app.stream}).render();
    app.publisher = app.publisher || new app.views.Publisher({collection : app.stream.posts});

    var streamFacesView = new app.views.StreamFaces({collection : app.stream.posts}).render();

    $("#main_stream").html(app.page.el);
    $('#selected_aspect_contacts .content').html(streamFacesView.el);
  },

<<<<<<< HEAD
=======
  photos : function() {
    app.photos = new app.models.Photos();
    app.page = new app.views.Photos({model : app.photos}).render();

    $("#main_stream").html(app.page.el);
  },   

>>>>>>> 4d634cae
  singlePost : function(id) {
    new app.models.Post({id : id}).fetch({success : function(resp){
      var postAttrs = resp.get("posts");

      var view = new app.views.Post({
        model : new app.models.Post(postAttrs)
      }).render();

      $("#main_stream").html(view.el);
    }})
  }
});
<|MERGE_RESOLUTION|>--- conflicted
+++ resolved
@@ -30,8 +30,6 @@
     $('#selected_aspect_contacts .content').html(streamFacesView.el);
   },
 
-<<<<<<< HEAD
-=======
   photos : function() {
     app.photos = new app.models.Photos();
     app.page = new app.views.Photos({model : app.photos}).render();
@@ -39,7 +37,6 @@
     $("#main_stream").html(app.page.el);
   },   
 
->>>>>>> 4d634cae
   singlePost : function(id) {
     new app.models.Post({id : id}).fetch({success : function(resp){
       var postAttrs = resp.get("posts");
