/*   Copyright (c) 2010, Diaspora Inc.  This file is
 *   licensed under the Affero General Public License version 3 or later.  See
 *   the COPYRIGHT file.
 */

var AspectEdit = {

  initialize: function() {
    $("ul .person").draggable({
      revert: true,
      start: AspectEdit.startDrag,
      drag: AspectEdit.duringDrag,
      stop: AspectEdit.stopDrag
    });

    $(".aspect ul.dropzone").droppable({
      hoverClass: 'active',
      drop: AspectEdit.onDropMove
    });

    $("#manage_aspect_zones").find(".delete").click(AspectEdit.deletePerson);
    $(".aspect h3").focus(AspectEdit.changeName);

  },

  startDrag: function() {
    AspectEdit.animateImage($(this).find("img").first());
    $(".draggable_info").fadeIn(100);
  },

  animateImage: function(image) {
    image.animate({'height':80, 'width':80, 'opacity':0.8}, 200);
    image.tipsy("hide");
  },

  duringDrag: function(event, ui) {
    $(this).find("img").first().tipsy("hide"); //ensure this is hidden
  },

  stopDrag: function(event, ui) {
    $(this).find("img").first().animate({'height':50, 'width':50, 'opacity':1}, 200);
    $(".draggable_info").fadeOut(100);
  },

  onDropMove: function(event, ui) {
    var dropzone = $(this);
    var person = ui.draggable;

    if (person.attr('data-aspect_id') != undefined && // a request doesn't have a data-aspect_id, but an existing contact does
        dropzone.attr('data-aspect_id') != person.attr('data-aspect_id')) {
        var aspect_id = person.attr('data-aspect_id')
      $.ajax({
        type: "PUT",
        url: "/aspect_memberships/garbage",
        data: {
          "person_id": person.attr('data-guid'),
          "to": dropzone.attr('data-aspect_id'),
          "aspect_id": aspect_id
        },
        success: function(data) {
          AspectEdit.onMovePersonSuccess(person, dropzone);
          View.flashes.render($.parseJSON(data));
        }
      });
    }

    dropzone.closest("ul").append(person);
  },

  onDeleteRequestSuccess: function(person, dropzone) {
    person.removeClass('request');
    person.attr('data-aspect_id', dropzone.attr('data-aspect_id'));
    person.removeAttr('data-person_id');
  },

  onMovePersonSuccess: function(person, dropzone) {
    person.attr('data-aspect_id', dropzone.attr('data-aspect_id'));
  },

  deletePersonFromAspect: function(person) {
    var person_id = person.attr('data-guid');

    if( $(".person[data-guid='"+ person_id +"']").length == 1) {
      Diaspora.widgets.alert.alert("Error removing contact", "You cannot remove the person from the last aspect");
    } else {
<<<<<<< HEAD
=======
      if (!person.hasClass('request')) {
        var aspect_id = person.attr('data-aspect_id');
        $.ajax({
          type: "DELETE",
          url: "/aspect_memberships/garbage",
          data: {
            'person_id': person_id,
            'aspect_id': aspect_id
          }
        });
      }
>>>>>>> 080f0818
      person.fadeOut(400, function() {
        person.remove();
      });
    }
  },

  changeName:  function() {
    var $this = $(this),
        id = $this.closest(".aspect").attr("data-guid"),
      link = "/aspects/" + id;

    //cleanup
    $this.text($.trim($this.text()));

    $this.keypress(function(e) {
      if (e.which == 13) {
        e.preventDefault();
        $this.blur();
      }

      //length limit
      if ($this.text().length >= 20) {
        e.preventDefault();
      }
      //update all other aspect links
      $("#aspect_nav li[data-guid='" + id + "'] a").text($this.text());
    });

    $this.blur(function() {
      //save changes
      $.ajax({
        type: "PUT",
        url: link,
        data: {
          "aspect": {
            "name" : $this.text()
          }
        }
      });
    });
  },

  deletePerson: function() {
    var person = $(this).closest("li.person");

    if (person.hasClass('request')) {
      if (confirm("Ignore request?")) {
        var request_id = person.attr("data-guid");

        $.ajax({
          type: "DELETE",
          url: "/requests/" + request_id,
          success: function () {
            person.fadeOut(400, function() {
              person.remove();
            });
          }
        });
      }
    } else {
      if (confirm("Remove this person from aspect?")) {
        AspectEdit.deletePersonFromAspect(person);
      }
    }
  }
};

$(document).ready(AspectEdit.initialize);<|MERGE_RESOLUTION|>--- conflicted
+++ resolved
@@ -83,20 +83,6 @@
     if( $(".person[data-guid='"+ person_id +"']").length == 1) {
       Diaspora.widgets.alert.alert("Error removing contact", "You cannot remove the person from the last aspect");
     } else {
-<<<<<<< HEAD
-=======
-      if (!person.hasClass('request')) {
-        var aspect_id = person.attr('data-aspect_id');
-        $.ajax({
-          type: "DELETE",
-          url: "/aspect_memberships/garbage",
-          data: {
-            'person_id': person_id,
-            'aspect_id': aspect_id
-          }
-        });
-      }
->>>>>>> 080f0818
       person.fadeOut(400, function() {
         person.remove();
       });
