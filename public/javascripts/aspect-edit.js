/*   Copyright (c) 2010, Diaspora Inc.  This file is
 *   licensed under the Affero General Public License version 3 or later.  See
 *   the COPYRIGHT file.
 */

var AspectEdit = {

  initialize: function() {
    $("ul .person").draggable({
      revert: true,
      start: AspectEdit.startDrag,
      drag: AspectEdit.duringDrag,
      stop: AspectEdit.stopDrag
    });

    $(".aspect ul.dropzone").droppable({
      hoverClass: 'active',
      drop: AspectEdit.onDropMove
    });

    $("#manage_aspect_zones").find(".delete").click(AspectEdit.deletePerson);
    $(".aspect h3").focus(AspectEdit.changeName);

  },

  startDrag: function() {
    AspectEdit.animateImage($(this).find("img").first());
    $(".draggable_info").fadeIn(100);
  },

  animateImage: function(image) {
    image.animate({'height':80, 'width':80, 'opacity':0.8}, 200);
    image.tipsy("hide");
  },

  duringDrag: function(event, ui) {
    $(this).find("img").first().tipsy("hide"); //ensure this is hidden
  },

  stopDrag: function(event, ui) {
    $(this).find("img").first().animate({'height':50, 'width':50, 'opacity':1}, 200);
    $(".draggable_info").fadeOut(100);
  },

  onDropMove: function(event, ui) {
    var dropzone = $(this);
    var person = ui.draggable;

<<<<<<< HEAD
    if (person.attr('data-aspect_id') != undefined && // a request doesn't have a data-aspect_id, but an existing contact does
=======
    if (person.hasClass('request')) {
      $.ajax({
        type: "DELETE",
        url: "/requests/" + person.attr('data-guid'),
        data: {
          "accept": true,
          "aspect_id": dropzone.attr('data-aspect_id')
        },
        success: function() {
          AspectEdit.onDeleteRequestSuccess(person, dropzone);
        }
      });
    }

    if (person.attr('data-aspect_id') !== undefined && // a request doesn't have a data-aspect_id, but an existing contact does
>>>>>>> f6e4be35
        dropzone.attr('data-aspect_id') != person.attr('data-aspect_id')) {
        var aspect_id = person.attr('data-aspect_id');
      $.ajax({
        type: "PUT",
        url: "/aspect_memberships/garbage",
        data: {
          "person_id": person.attr('data-guid'),
          "to": dropzone.attr('data-aspect_id'),
          "aspect_id": aspect_id
        },
        success: function(data) {
          AspectEdit.onMovePersonSuccess(person, dropzone);
          View.flashes.render($.parseJSON(data));
        }
      });
    }

    dropzone.closest("ul").append(person);
  },

  onDeleteRequestSuccess: function(person, dropzone) {
    person.removeClass('request');
    person.attr('data-aspect_id', dropzone.attr('data-aspect_id'));
    person.removeAttr('data-person_id');
  },

  onMovePersonSuccess: function(person, dropzone) {
    person.attr('data-aspect_id', dropzone.attr('data-aspect_id'));
  },

  deletePersonFromAspect: function(person) {
    var person_id = person.attr('data-guid');

    if( $(".person[data-guid='"+ person_id +"']").length == 1) {
      Diaspora.widgets.alert.alert("Error removing contact", "You cannot remove the person from the last aspect");
    } else {
      person.fadeOut(400, function() {
        person.remove();
      });
    }
  },

  changeName:  function() {
    var $this = $(this),
        id = $this.closest(".aspect").attr("data-guid"),
      link = "/aspects/" + id;

    //cleanup
    $this.text($.trim($this.text()));

    $this.keypress(function(e) {
      if (e.which == 13) {
        e.preventDefault();
        $this.blur();
      }

      //length limit
      if ($this.text().length >= 20) {
        e.preventDefault();
      }
      //update all other aspect links
      $("#aspect_nav li[data-guid='" + id + "'] a").text($this.text());
    });

    $this.blur(function() {
      //save changes
      $.ajax({
        type: "PUT",
        url: link,
        data: {
          "aspect": {
            "name" : $this.text()
          }
        }
      });
    });
  },

  deletePerson: function() {
    var person = $(this).closest("li.person");

    if (person.hasClass('request')) {
      if (confirm("Ignore request?")) {
        var request_id = person.attr("data-guid");

        $.ajax({
          type: "DELETE",
          url: "/requests/" + request_id,
          success: function () {
            person.fadeOut(400, function() {
              person.remove();
            });
          }
        });
      }
    } else {
      if (confirm("Remove this person from aspect?")) {
        AspectEdit.deletePersonFromAspect(person);
      }
    }
  }
};

$(document).ready(AspectEdit.initialize);<|MERGE_RESOLUTION|>--- conflicted
+++ resolved
@@ -46,25 +46,7 @@
     var dropzone = $(this);
     var person = ui.draggable;
 
-<<<<<<< HEAD
-    if (person.attr('data-aspect_id') != undefined && // a request doesn't have a data-aspect_id, but an existing contact does
-=======
-    if (person.hasClass('request')) {
-      $.ajax({
-        type: "DELETE",
-        url: "/requests/" + person.attr('data-guid'),
-        data: {
-          "accept": true,
-          "aspect_id": dropzone.attr('data-aspect_id')
-        },
-        success: function() {
-          AspectEdit.onDeleteRequestSuccess(person, dropzone);
-        }
-      });
-    }
-
     if (person.attr('data-aspect_id') !== undefined && // a request doesn't have a data-aspect_id, but an existing contact does
->>>>>>> f6e4be35
         dropzone.attr('data-aspect_id') != person.attr('data-aspect_id')) {
         var aspect_id = person.attr('data-aspect_id');
       $.ajax({
