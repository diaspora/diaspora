//   Copyright (c) 2011, Diaspora Inc.  This file is
//   licensed under the Affero General Public License version 3 or later.  See
//   the COPYRIGHT file.

var ContactEdit = {
  init: function(){
    $.extend(ContactEdit, AspectsDropdown);
    $('.dropdown.aspect_membership .dropdown_list > li, .dropdown.inviter .dropdown_list >li').live('click', function(evt){
      ContactEdit.processClick($(this), evt);
    });
    // $('.button.resend').live('click', function(evt){
    //   evt.preventDefault();
    //   $.post($(this).href, {}, 
    //          function(data){ 
    //            console.log(data);
    //            ContactEdit.processSuccess($(this), evt, data)
    //          });
    // });
  },

<<<<<<< HEAD
  updateNumber: function(dropdown, personId, number){
    var button = dropdown.parents(".dropdown").children('.button.toggle'),
        replacement;

    if (number == 0) {
      button.removeClass("in_aspects");
      replacement = Diaspora.I18n.t("aspect_dropdown.toggle.zero");
    }else if (number == 1) { 
      button.addClass("in_aspects");
      replacement = dropdown.find(".selected").first().text();
    }else if (number < 3) {
      replacement = Diaspora.I18n.t('aspect_dropdown.toggle.few', { count: number.toString()})
    }else if (number > 3) {
      replacement = Diaspora.I18n.t('aspect_dropdown.toggle.many', { count: number.toString()})
    }else {
      //the above one are a tautology, but I want to have them here once for once we figure out a neat way i18n them
      replacement = Diaspora.I18n.t('aspect_dropdown.toggle.other', { count: number.toString()})
=======
  processClick: function(li, evt){
    var dropdown = li.closest('.dropdown');
    li.addClass('loading');
    if (dropdown.hasClass('inviter')) {
      ContactEdit.inviteFriend(li, evt);
      dropdown.html('sending, please wait...');
    }
    else {
      ContactEdit.toggleAspectMembership(li, evt);
>>>>>>> f1cf8177
    }
  },

  inviteFriend: function(li, evt) {
    $.post('/services/inviter/facebook.json', {
      "aspect_id" : li.data("aspect_id"),
      "uid" : li.parent().data("service_uid")
    }, function(data){
      ContactEdit.processSuccess(li, evt, data);
    });
  },

  processSuccess: function(element, evt, data) {
    element.removeClass('loading')
    element.parent().parent().html('sent!');
    if (data.url != undefined) {
      window.location = data.url;
    } else {
      element.toggleClass("selected");
      Diaspora.widgets.flashes.render({'success':true, 'notice':data.message});
    }
  },

  toggleAspectMembership: function(li, evt) {
    var button = li.find('.button');
    if(button.hasClass('disabled') || li.hasClass('newItem')){ return; }

    var selected = li.hasClass("selected"),
        routedId = selected ? "/42" : "";

    $.post("/aspect_memberships" + routedId + ".json", {
      "aspect_id": li.data("aspect_id"),
      "person_id": li.parent().data("person_id"),
      "_method": (selected) ? "DELETE" : "POST"
    }, function(aspectMembership) {
<<<<<<< HEAD
      ContactEdit.toggleCheckbox(checkbox);
      ContactEdit.updateNumber(li.closest(".dropdown_list"), li.parent().data("person_id"), aspectMembership.aspect_ids.length);

      Diaspora.Page.publish("aspectDropdown/updated", [li.parent().data("person_id"), li.parents(".dropdown").parent(".right").html()]);
=======
      li.removeClass('loading')
      ContactEdit.toggleCheckbox(li);
      ContactEdit.updateNumber(li.closest(".dropdown_list"), li.parent().data("person_id"), aspectMembership.aspect_ids.length, 'in_aspect');
      Diaspora.widgets.publish("aspectDropdown/updated", [li.parent().data("person_id"), li.parents(".dropdown").parent(".right").html()]);
>>>>>>> f1cf8177
    });
  },
};

$(document).ready(function(){
  ContactEdit.init();
});<|MERGE_RESOLUTION|>--- conflicted
+++ resolved
@@ -18,35 +18,26 @@
     // });
   },
 
-<<<<<<< HEAD
   updateNumber: function(dropdown, personId, number){
     var button = dropdown.parents(".dropdown").children('.button.toggle'),
         replacement;
 
     if (number == 0) {
       button.removeClass("in_aspects");
-      replacement = Diaspora.I18n.t("aspect_dropdown.toggle.zero");
+      replacement = Diaspora.widgets.i18n.t("aspect_dropdown.toggle.zero");
     }else if (number == 1) { 
       button.addClass("in_aspects");
       replacement = dropdown.find(".selected").first().text();
     }else if (number < 3) {
-      replacement = Diaspora.I18n.t('aspect_dropdown.toggle.few', { count: number.toString()})
+      replacement = Diaspora.widgets.i18n.t('aspect_dropdown.toggle.few', { count: number.toString()})
     }else if (number > 3) {
-      replacement = Diaspora.I18n.t('aspect_dropdown.toggle.many', { count: number.toString()})
+      replacement = Diaspora.widgets.i18n.t('aspect_dropdown.toggle.many', { count: number.toString()})
     }else {
       //the above one are a tautology, but I want to have them here once for once we figure out a neat way i18n them
-      replacement = Diaspora.I18n.t('aspect_dropdown.toggle.other', { count: number.toString()})
-=======
-  processClick: function(li, evt){
-    var dropdown = li.closest('.dropdown');
-    li.addClass('loading');
-    if (dropdown.hasClass('inviter')) {
-      ContactEdit.inviteFriend(li, evt);
-      dropdown.html('sending, please wait...');
+      replacement = Diaspora.widgets.i18n.t('aspect_dropdown.toggle.other', { count: number.toString()})
     }
     else {
       ContactEdit.toggleAspectMembership(li, evt);
->>>>>>> f1cf8177
     }
   },
 
@@ -82,19 +73,12 @@
       "person_id": li.parent().data("person_id"),
       "_method": (selected) ? "DELETE" : "POST"
     }, function(aspectMembership) {
-<<<<<<< HEAD
       ContactEdit.toggleCheckbox(checkbox);
       ContactEdit.updateNumber(li.closest(".dropdown_list"), li.parent().data("person_id"), aspectMembership.aspect_ids.length);
 
-      Diaspora.Page.publish("aspectDropdown/updated", [li.parent().data("person_id"), li.parents(".dropdown").parent(".right").html()]);
-=======
-      li.removeClass('loading')
-      ContactEdit.toggleCheckbox(li);
-      ContactEdit.updateNumber(li.closest(".dropdown_list"), li.parent().data("person_id"), aspectMembership.aspect_ids.length, 'in_aspect');
-      Diaspora.widgets.publish("aspectDropdown/updated", [li.parent().data("person_id"), li.parents(".dropdown").parent(".right").html()]);
->>>>>>> f1cf8177
+      Diaspora.page.publish("aspectDropdown/updated", [li.parent().data("person_id"), li.parents(".dropdown").parent(".right").html()]);
     });
-  },
+  }
 };
 
 $(document).ready(function(){
