--- conflicted
+++ resolved
@@ -11,7 +11,6 @@
   },
 
   processClick: function(li, evt){
-<<<<<<< HEAD
     var dropdown = li.closest('.dropdown');
     li.addClass('loading');
     if (dropdown.hasClass('inviter')) {
@@ -33,8 +32,6 @@
   },
 
   toggleAspectMembership: function(li, evt) {
-=======
->>>>>>> 14026836
     var button = li.find('.button');
     if(button.hasClass('disabled') || li.hasClass('newItem')){ return; }
 
@@ -47,39 +44,11 @@
       "person_id": li.parent().data("person_id"),
       "_method": (selected) ? "DELETE" : "POST"
     }, function(aspectMembership) {
-<<<<<<< HEAD
       li.removeClass('loading')
-      li.toggleClass("selected");
-      ContactEdit.updateNumber(li.closest(".dropdown_list"), li.parent().data("person_id"), aspectMembership.aspect_ids.length);
-=======
       ContactEdit.toggleCheckbox(checkbox);
       ContactEdit.updateNumber(li.closest(".dropdown_list"), li.parent().data("person_id"), aspectMembership.aspect_ids.length, 'in_aspect');
-
->>>>>>> 14026836
       Diaspora.widgets.publish("aspectDropdown/updated", [li.parent().data("person_id"), li.parents(".dropdown").parent(".right").html()]);
     });
-  },
-
-  updateNumber: function(dropdown, personId, number){
-    var button = dropdown.parents(".dropdown").children('.button.toggle'),
-        replacement;
-
-    if (number == 0) {
-      button.removeClass("in_aspects");
-      replacement = Diaspora.widgets.i18n.t("aspect_dropdown.toggle.zero");
-    }else if (number == 1) {
-      button.addClass("in_aspects");
-      replacement = dropdown.find(".selected").first().text();
-    }else if (number < 3) {
-      replacement = Diaspora.widgets.i18n.t('aspect_dropdown.toggle.few', { count: number.toString()})
-    }else if (number > 3) {
-      replacement = Diaspora.widgets.i18n.t('aspect_dropdown.toggle.many', { count: number.toString()})
-    }else {
-      //the above one are a tautology, but I want to have them here once for once we figure out a neat way i18n them
-      replacement = Diaspora.widgets.i18n.t('aspect_dropdown.toggle.other', { count: number.toString()})
-    }
-
-    button.html(replacement + ' ▼');
   },
 };
 
