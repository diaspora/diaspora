/*   Copyright (c) 2010, Diaspora Inc.  This file is
*   licensed under the Affero General Public License version 3 or later.  See
*   the COPYRIGHT file.
*/

var List = {
  initialize: function() {
    $(".contact_list_search").live("keyup", function(e) {
      var search = $(this);
      var list   = $(this).siblings("ul").first();
      var query  = new RegExp(search.val(),'i');

      $("> li", list).each( function() {
        var element = $(this);
        if( !element.text().match(query) ) {
          if( !element.hasClass('hidden') ) {
            element.addClass('hidden');
          }
        } else {
          element.removeClass('hidden');
        }
      });
    });
  },
  disconnectUser: function(contact_id){
        $.ajax({
            url: "/contacts/" + contact_id,
            type: "DELETE",
            success: function(){
                if( $('.contact_list').length == 1){
                  $('.contact_list li[data-contact_id='+contact_id+']').fadeOut(200);
                } else if($('#aspects_list').length == 1) {
                  $.facebox.close();
                };
              }
            });
  }
};

$(document).ready(function() {

  $('.added').live('ajax:loading', function() {
    $(this).fadeTo(200,0.4);
  });

<<<<<<< HEAD
  $('.add').live('ajax:loading', function() {
    $(this).fadeTo(200,0.4);
=======
  $('.added').live('ajax:success', function(data, jsonString, xhr) {
    var json = $.parseJSON(jsonString);
    var contactPictures = $(".contact_pictures");

    if( contactPictures.length > 0 ) {
      if( contactPictures[0].childElementCount === 0 ) {
        $("#no_contacts").fadeIn(200);
      }
    }

    $(".aspect_badge[guid='" + json.aspect_id + "']", ".aspects").remove();
    $(this).parent().html(json.button_html);
    $(this).fadeTo(200,1);
>>>>>>> f6e4be35
  });


  $('.added').live('ajax:failure', function(data, html, xhr) {
    if(confirm(Diaspora.widgets.i18n.t('shared.contact_list.cannot_remove'))){
      var contact_id;

      if( $('.contact_list').length == 1){
        contact_id = $(this).parents('li').attr("data-contact_id");
        $('.contact_list li[data-contact_id='+contact_id+']').fadeOut(200);
      } else if($('#aspects_list').length == 1) {
        contact_id = $(this).parents('#aspects_list').attr("data-contact_id");
      };

      List.disconnectUser(contact_id);
    };
    $(this).fadeTo(200,1);
  });


<<<<<<< HEAD
=======
  $('.add').live('ajax:loading', function() {
    $(this).fadeTo(200,0.4);
  });

  $('.add').live('ajax:success', function(data, jsonString, xhr) {
    var json = $.parseJSON(jsonString);
    if( $("#no_contacts").is(':visible') ) {
      $("#no_contacts").fadeOut(200);
    }

    $(".badges").prepend(json.badge_html);
    $(this).parent().html(json.button_html);

    if($('#aspects_list').length == 1) {
      $('.aspect_list').attr('data-contact_id', json.contact_id);
      $('.aspect_list ul').find('.add').each(function(a,b){
        $(b).attr('href', $(b).attr('href').replace('contacts','aspect_memberships'));
      });
    }

    $(this).fadeTo(200,1);
  });

>>>>>>> f6e4be35
  $('.added').live('mouseover', function() {
    $(this).addClass("remove");
    $(this).children("img").attr("src","/images/icons/monotone_close_exit_delete.png");
  }).live('mouseout', function() {
    $(this).removeClass("remove");
    $(this).children("img").attr("src","/images/icons/monotone_check_yes.png");
  });

<<<<<<< HEAD
=======
  $('.new_aspect').live('ajax:success', function(data, jsonString, xhr){
      var json = JSON.parse(jsonString);
      $('#aspects_list ul').append(json.html);
      $("#aspects_list ul li[data-guid='" + json.aspect_id + "'] .add.button").click();
      });

>>>>>>> f6e4be35
  List.initialize();
});<|MERGE_RESOLUTION|>--- conflicted
+++ resolved
@@ -43,26 +43,9 @@
     $(this).fadeTo(200,0.4);
   });
 
-<<<<<<< HEAD
   $('.add').live('ajax:loading', function() {
     $(this).fadeTo(200,0.4);
-=======
-  $('.added').live('ajax:success', function(data, jsonString, xhr) {
-    var json = $.parseJSON(jsonString);
-    var contactPictures = $(".contact_pictures");
-
-    if( contactPictures.length > 0 ) {
-      if( contactPictures[0].childElementCount === 0 ) {
-        $("#no_contacts").fadeIn(200);
-      }
-    }
-
-    $(".aspect_badge[guid='" + json.aspect_id + "']", ".aspects").remove();
-    $(this).parent().html(json.button_html);
-    $(this).fadeTo(200,1);
->>>>>>> f6e4be35
   });
-
 
   $('.added').live('ajax:failure', function(data, html, xhr) {
     if(confirm(Diaspora.widgets.i18n.t('shared.contact_list.cannot_remove'))){
@@ -80,33 +63,6 @@
     $(this).fadeTo(200,1);
   });
 
-
-<<<<<<< HEAD
-=======
-  $('.add').live('ajax:loading', function() {
-    $(this).fadeTo(200,0.4);
-  });
-
-  $('.add').live('ajax:success', function(data, jsonString, xhr) {
-    var json = $.parseJSON(jsonString);
-    if( $("#no_contacts").is(':visible') ) {
-      $("#no_contacts").fadeOut(200);
-    }
-
-    $(".badges").prepend(json.badge_html);
-    $(this).parent().html(json.button_html);
-
-    if($('#aspects_list').length == 1) {
-      $('.aspect_list').attr('data-contact_id', json.contact_id);
-      $('.aspect_list ul').find('.add').each(function(a,b){
-        $(b).attr('href', $(b).attr('href').replace('contacts','aspect_memberships'));
-      });
-    }
-
-    $(this).fadeTo(200,1);
-  });
-
->>>>>>> f6e4be35
   $('.added').live('mouseover', function() {
     $(this).addClass("remove");
     $(this).children("img").attr("src","/images/icons/monotone_close_exit_delete.png");
@@ -115,14 +71,5 @@
     $(this).children("img").attr("src","/images/icons/monotone_check_yes.png");
   });
 
-<<<<<<< HEAD
-=======
-  $('.new_aspect').live('ajax:success', function(data, jsonString, xhr){
-      var json = JSON.parse(jsonString);
-      $('#aspects_list ul').append(json.html);
-      $("#aspects_list ul li[data-guid='" + json.aspect_id + "'] .add.button").click();
-      });
-
->>>>>>> f6e4be35
   List.initialize();
 });