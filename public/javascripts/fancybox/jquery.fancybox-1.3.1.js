--- conflicted
+++ resolved
@@ -1,4 +1,3 @@
-<<<<<<< HEAD
 /*
  * FancyBox - jQuery Plugin
  * Simple and fancy lightbox alternative
@@ -263,6 +262,11 @@
 				close.show();
 			}
 
+      $("#fancybox-inner input[type='text'], #fancybox-inner textarea").focus(function() {
+          $(document).unbind('keydown.fb');
+      });
+      
+
 			fancybox_set_navigation();
 
 			$(window).bind("resize.fb", $.fancybox.center);
@@ -1075,1088 +1079,4 @@
 		fancybox_init();
 	});
 
-})(jQuery);
-=======
-/*
- * FancyBox - jQuery Plugin
- * Simple and fancy lightbox alternative
- *
- * Examples and documentation at: http://fancybox.net
- * 
- * Copyright (c) 2008 - 2010 Janis Skarnelis
- *
- * Version: 1.3.1 (05/03/2010)
- * Requires: jQuery v1.3+
- *
- * Dual licensed under the MIT and GPL licenses:
- *   http://www.opensource.org/licenses/mit-license.php
- *   http://www.gnu.org/licenses/gpl.html
- */
-
-(function($) {
-
-	var tmp, loading, overlay, wrap, outer, inner, close, nav_left, nav_right,
-
-		selectedIndex = 0, selectedOpts = {}, selectedArray = [], currentIndex = 0, currentOpts = {}, currentArray = [],
-
-		ajaxLoader = null, imgPreloader = new Image(), imgRegExp = /\.(jpg|gif|png|bmp|jpeg)(.*)?$/i, swfRegExp = /[^\.]\.(swf)\s*$/i,
-
-		loadingTimer, loadingFrame = 1,
-
-		start_pos, final_pos, busy = false, shadow = 20, fx = $.extend($('<div/>')[0], { prop: 0 }), titleh = 0, 
-
-		isIE6 = !$.support.opacity && !window.XMLHttpRequest,
-
-		/*
-		 * Private methods 
-		 */
-
-		fancybox_abort = function() {
-			loading.hide();
-
-			imgPreloader.onerror = imgPreloader.onload = null;
-
-			if (ajaxLoader) {
-				ajaxLoader.abort();
-			}
-
-			tmp.empty();
-		},
-
-		fancybox_error = function() {
-			$.fancybox('<p id="fancybox_error">The requested content cannot be loaded.<br />Please try again later.</p>', {
-				'scrolling'		: 'no',
-				'padding'		: 20,
-				'transitionIn'	: 'none',
-				'transitionOut'	: 'none'
-			});
-		},
-
-		fancybox_get_viewport = function() {
-			return [ $(window).width(), $(window).height(), $(document).scrollLeft(), $(document).scrollTop() ];
-		},
-
-		fancybox_get_zoom_to = function () {
-			var view	= fancybox_get_viewport(),
-				to		= {},
-
-				margin = currentOpts.margin,
-				resize = currentOpts.autoScale,
-
-				horizontal_space	= (shadow + margin) * 2,
-				vertical_space		= (shadow + margin) * 2,
-				double_padding		= (currentOpts.padding * 2),
-				
-				ratio;
-
-			if (currentOpts.width.toString().indexOf('%') > -1) {
-				to.width = ((view[0] * parseFloat(currentOpts.width)) / 100) - (shadow * 2) ;
-				resize = false;
-
-			} else {
-				to.width = currentOpts.width + double_padding;
-			}
-
-			if (currentOpts.height.toString().indexOf('%') > -1) {
-				to.height = ((view[1] * parseFloat(currentOpts.height)) / 100) - (shadow * 2);
-				resize = false;
-
-			} else {
-				to.height = currentOpts.height + double_padding;
-			}
-
-			if (resize && (to.width > (view[0] - horizontal_space) || to.height > (view[1] - vertical_space))) {
-				if (selectedOpts.type == 'image' || selectedOpts.type == 'swf') {
-					horizontal_space	+= double_padding;
-					vertical_space		+= double_padding;
-
-					ratio = Math.min(Math.min( view[0] - horizontal_space, currentOpts.width) / currentOpts.width, Math.min( view[1] - vertical_space, currentOpts.height) / currentOpts.height);
-
-					to.width	= Math.round(ratio * (to.width	- double_padding)) + double_padding;
-					to.height	= Math.round(ratio * (to.height	- double_padding)) + double_padding;
-
-				} else {
-					to.width	= Math.min(to.width,	(view[0] - horizontal_space));
-					to.height	= Math.min(to.height,	(view[1] - vertical_space));
-				}
-			}
-
-			to.top	= view[3] + ((view[1] - (to.height	+ (shadow * 2 ))) * 0.5);
-			to.left	= view[2] + ((view[0] - (to.width	+ (shadow * 2 ))) * 0.5);
-
-			if (currentOpts.autoScale === false) {
-				to.top	= Math.max(view[3] + margin, to.top);
-				to.left	= Math.max(view[2] + margin, to.left);
-			}
-
-			return to;
-		},
-
-		fancybox_format_title = function(title) {
-			if (title && title.length) {
-				switch (currentOpts.titlePosition) {
-					case 'inside':
-						return title;
-					case 'over':
-						return '<span id="fancybox-title-over">' + title + '</span>';
-					default:
-						return '<span id="fancybox-title-wrap"><span id="fancybox-title-left"></span><span id="fancybox-title-main">' + title + '</span><span id="fancybox-title-right"></span></span>';
-				}
-			}
-
-			return false;
-		},
-
-		fancybox_process_title = function() {
-			var title	= currentOpts.title,
-				width	= final_pos.width - (currentOpts.padding * 2),
-				titlec	= 'fancybox-title-' + currentOpts.titlePosition;
-				
-			$('#fancybox-title').remove();
-
-			titleh = 0;
-
-			if (currentOpts.titleShow === false) {
-				return;
-			}
-
-			title = $.isFunction(currentOpts.titleFormat) ? currentOpts.titleFormat(title, currentArray, currentIndex, currentOpts) : fancybox_format_title(title);
-
-			if (!title || title === '') {
-				return;
-			}
-
-			$('<div id="fancybox-title" class="' + titlec + '" />').css({
-				'width'			: width,
-				'paddingLeft'	: currentOpts.padding,
-				'paddingRight'	: currentOpts.padding
-			}).html(title).appendTo('body');
-
-			switch (currentOpts.titlePosition) {
-				case 'inside':
-					titleh = $("#fancybox-title").outerHeight(true) - currentOpts.padding;
-					final_pos.height += titleh;
-				break;
-
-				case 'over':
-					$('#fancybox-title').css('bottom', currentOpts.padding);
-				break;
-
-				default:
-					$('#fancybox-title').css('bottom', $("#fancybox-title").outerHeight(true) * -1);
-				break;
-			}
-
-			$('#fancybox-title').appendTo( outer ).hide();
-		},
-
-		fancybox_set_navigation = function() {
-			$(document).unbind('keydown.fb').bind('keydown.fb', function(e) {
-				if (e.keyCode == 27 && currentOpts.enableEscapeButton) {
-					e.preventDefault();
-					$.fancybox.close();
-
-				} else if (e.keyCode == 37) {
-					e.preventDefault();
-					$.fancybox.prev();
-
-				} else if (e.keyCode == 39) {
-					e.preventDefault();
-					$.fancybox.next();
-				}
-			});
-
-			if ($.fn.mousewheel) {
-				wrap.unbind('mousewheel.fb');
-
-				if (currentArray.length > 1) {
-					wrap.bind('mousewheel.fb', function(e, delta) {
-						e.preventDefault();
-
-						if (busy || delta === 0) {
-							return;
-						}
-
-						if (delta > 0) {
-							$.fancybox.prev();
-						} else {
-							$.fancybox.next();
-						}
-					});
-				}
-			}
-
-			if (!currentOpts.showNavArrows) { return; }
-
-			if ((currentOpts.cyclic && currentArray.length > 1) || currentIndex !== 0) {
-				nav_left.show();
-			}
-
-			if ((currentOpts.cyclic && currentArray.length > 1) || currentIndex != (currentArray.length -1)) {
-				nav_right.show();
-			}
-		},
-
-		fancybox_preload_images = function() {
-			var href, 
-				objNext;
-				
-			if ((currentArray.length -1) > currentIndex) {
-				href = currentArray[ currentIndex + 1 ].href;
-
-				if (typeof href !== 'undefined' && href.match(imgRegExp)) {
-					objNext = new Image();
-					objNext.src = href;
-				}
-			}
-
-			if (currentIndex > 0) {
-				href = currentArray[ currentIndex - 1 ].href;
-
-				if (typeof href !== 'undefined' && href.match(imgRegExp)) {
-					objNext = new Image();
-					objNext.src = href;
-				}
-			}
-		},
-
-		_finish = function () {
-			inner.css('overflow', (currentOpts.scrolling == 'auto' ? (currentOpts.type == 'image' || currentOpts.type == 'iframe' || currentOpts.type == 'swf' ? 'hidden' : 'auto') : (currentOpts.scrolling == 'yes' ? 'auto' : 'visible')));
-
-			if (!$.support.opacity) {
-				inner.get(0).style.removeAttribute('filter');
-				wrap.get(0).style.removeAttribute('filter');
-			}
-
-			$('#fancybox-title').show();
-
-			if (currentOpts.hideOnContentClick)	{
-				inner.one('click', $.fancybox.close);
-			}
-			if (currentOpts.hideOnOverlayClick)	{
-				overlay.one('click', $.fancybox.close);
-			}
-
-			if (currentOpts.showCloseButton) {
-				close.show();
-			}
-
-      $("#fancybox-inner input[type='text'], #fancybox-inner textarea").focus(function() {
-          $(document).unbind('keydown.fb');
-      });
-      
-
-			fancybox_set_navigation();
-
-			$(window).bind("resize.fb", $.fancybox.center);
-
-			if (currentOpts.centerOnScroll) {
-				$(window).bind("scroll.fb", $.fancybox.center);
-			} else {
-				$(window).unbind("scroll.fb");
-			}
-
-			if ($.isFunction(currentOpts.onComplete)) {
-				currentOpts.onComplete(currentArray, currentIndex, currentOpts);
-			}
-
-			busy = false;
-
-			fancybox_preload_images();
-		},
-
-		fancybox_draw = function(pos) {
-			var width	= Math.round(start_pos.width	+ (final_pos.width	- start_pos.width)	* pos),
-				height	= Math.round(start_pos.height	+ (final_pos.height	- start_pos.height)	* pos),
-
-				top		= Math.round(start_pos.top	+ (final_pos.top	- start_pos.top)	* pos),
-				left	= Math.round(start_pos.left	+ (final_pos.left	- start_pos.left)	* pos);
-
-			wrap.css({
-				'width'		: width		+ 'px',
-				'height'	: height	+ 'px',
-				'top'		: top		+ 'px',
-				'left'		: left		+ 'px'
-			});
-
-			width	= Math.max(width - currentOpts.padding * 2, 0);
-			height	= Math.max(height - (currentOpts.padding * 2 + (titleh * pos)), 0);
-
-			inner.css({
-				'width'		: width		+ 'px',
-				'height'	: height	+ 'px'
-			});
-
-			if (typeof final_pos.opacity !== 'undefined') {
-				wrap.css('opacity', (pos < 0.5 ? 0.5 : pos));
-			}
-		},
-
-		fancybox_get_obj_pos = function(obj) {
-			var pos		= obj.offset();
-
-			pos.top		+= parseFloat( obj.css('paddingTop') )	|| 0;
-			pos.left	+= parseFloat( obj.css('paddingLeft') )	|| 0;
-
-			pos.top		+= parseFloat( obj.css('border-top-width') )	|| 0;
-			pos.left	+= parseFloat( obj.css('border-left-width') )	|| 0;
-
-			pos.width	= obj.width();
-			pos.height	= obj.height();
-
-			return pos;
-		},
-
-		fancybox_get_zoom_from = function() {
-			var orig = selectedOpts.orig ? $(selectedOpts.orig) : false,
-				from = {},
-				pos,
-				view;
-
-			if (orig && orig.length) {
-				pos = fancybox_get_obj_pos(orig);
-
-				from = {
-					width	: (pos.width	+ (currentOpts.padding * 2)),
-					height	: (pos.height	+ (currentOpts.padding * 2)),
-					top		: (pos.top		- currentOpts.padding - shadow),
-					left	: (pos.left		- currentOpts.padding - shadow)
-				};
-				
-			} else {
-				view = fancybox_get_viewport();
-
-				from = {
-					width	: 1,
-					height	: 1,
-					top		: view[3] + view[1] * 0.5,
-					left	: view[2] + view[0] * 0.5
-				};
-			}
-
-			return from;
-		},
-
-		fancybox_show = function() {
-			loading.hide();
-
-			if (wrap.is(":visible") && $.isFunction(currentOpts.onCleanup)) {
-				if (currentOpts.onCleanup(currentArray, currentIndex, currentOpts) === false) {
-					$.event.trigger('fancybox-cancel');
-
-					busy = false;
-					return;
-				}
-			}
-
-			currentArray	= selectedArray;
-			currentIndex	= selectedIndex;
-			currentOpts		= selectedOpts;
-
-			inner.get(0).scrollTop	= 0;
-			inner.get(0).scrollLeft	= 0;
-
-			if (currentOpts.overlayShow) {
-				if (isIE6) {
-					$('select:not(#fancybox-tmp select)').filter(function() {
-						return this.style.visibility !== 'hidden';
-					}).css({'visibility':'hidden'}).one('fancybox-cleanup', function() {
-						this.style.visibility = 'inherit';
-					});
-				}
-
-				overlay.css({
-					'background-color'	: currentOpts.overlayColor,
-					'opacity'			: currentOpts.overlayOpacity
-				}).unbind().show();
-			}
-
-			final_pos = fancybox_get_zoom_to();
-
-			fancybox_process_title();
-
-			if (wrap.is(":visible")) {
-				$( close.add( nav_left ).add( nav_right ) ).hide();
-
-				var pos = wrap.position(),
-					equal;
-
-				start_pos = {
-					top		:	pos.top ,
-					left	:	pos.left,
-					width	:	wrap.width(),
-					height	:	wrap.height()
-				};
-
-				equal = (start_pos.width == final_pos.width && start_pos.height == final_pos.height);
-
-				inner.fadeOut(currentOpts.changeFade, function() {
-					var finish_resizing = function() {
-						inner.html( tmp.contents() ).fadeIn(currentOpts.changeFade, _finish);
-					};
-					
-					$.event.trigger('fancybox-change');
-
-					inner.empty().css('overflow', 'hidden');
-
-					if (equal) {
-						inner.css({
-							top			: currentOpts.padding,
-							left		: currentOpts.padding,
-							width		: Math.max(final_pos.width	- (currentOpts.padding * 2), 1),
-							height		: Math.max(final_pos.height	- (currentOpts.padding * 2) - titleh, 1)
-						});
-						
-						finish_resizing();
-
-					} else {
-						inner.css({
-							top			: currentOpts.padding,
-							left		: currentOpts.padding,
-							width		: Math.max(start_pos.width	- (currentOpts.padding * 2), 1),
-							height		: Math.max(start_pos.height	- (currentOpts.padding * 2), 1)
-						});
-						
-						fx.prop = 0;
-
-						$(fx).animate({ prop: 1 }, {
-							 duration	: currentOpts.changeSpeed,
-							 easing		: currentOpts.easingChange,
-							 step		: fancybox_draw,
-							 complete	: finish_resizing
-						});
-					}
-				});
-
-				return;
-			}
-
-			wrap.css('opacity', 1);
-
-			if (currentOpts.transitionIn == 'elastic') {
-				start_pos = fancybox_get_zoom_from();
-
-				inner.css({
-						top			: currentOpts.padding,
-						left		: currentOpts.padding,
-						width		: Math.max(start_pos.width	- (currentOpts.padding * 2), 1),
-						height		: Math.max(start_pos.height	- (currentOpts.padding * 2), 1)
-					})
-					.html( tmp.contents() );
-
-				wrap.css(start_pos).show();
-
-				if (currentOpts.opacity) {
-					final_pos.opacity = 0;
-				}
-
-				fx.prop = 0;
-
-				$(fx).animate({ prop: 1 }, {
-					 duration	: currentOpts.speedIn,
-					 easing		: currentOpts.easingIn,
-					 step		: fancybox_draw,
-					 complete	: _finish
-				});
-
-			} else {
-				inner.css({
-						top			: currentOpts.padding,
-						left		: currentOpts.padding,
-						width		: Math.max(final_pos.width	- (currentOpts.padding * 2), 1),
-						height		: Math.max(final_pos.height	- (currentOpts.padding * 2) - titleh, 1)
-					})
-					.html( tmp.contents() );
-
-				wrap.css( final_pos ).fadeIn( currentOpts.transitionIn == 'none' ? 0 : currentOpts.speedIn, _finish );
-			}
-		},
-
-		fancybox_process_inline = function() {
-			tmp.width(	selectedOpts.width );
-			tmp.height(	selectedOpts.height );
-
-			if (selectedOpts.width	== 'auto') {
-				selectedOpts.width = tmp.width();
-			}
-			if (selectedOpts.height	== 'auto') {
-				selectedOpts.height	= tmp.height();
-			}
-
-			fancybox_show();
-		},
-		
-		fancybox_process_image = function() {
-			busy = true;
-
-			selectedOpts.width	= imgPreloader.width;
-			selectedOpts.height	= imgPreloader.height;
-
-			$("<img />").attr({
-				'id'	: 'fancybox-img',
-				'src'	: imgPreloader.src,
-				'alt'	: selectedOpts.title
-			}).appendTo( tmp );
-
-			fancybox_show();
-		},
-
-		fancybox_start = function() {
-			fancybox_abort();
-
-			var obj	= selectedArray[ selectedIndex ],
-				href, 
-				type, 
-				title,
-				str,
-				emb,
-				selector,
-				data;
-
-			selectedOpts = $.extend({}, $.fn.fancybox.defaults, (typeof $(obj).data('fancybox') == 'undefined' ? selectedOpts : $(obj).data('fancybox')));
-			title = obj.title || $(obj).title || selectedOpts.title || '';
-			
-			if (obj.nodeName && !selectedOpts.orig) {
-				selectedOpts.orig = $(obj).children("img:first").length ? $(obj).children("img:first") : $(obj);
-			}
-
-			if (title === '' && selectedOpts.orig) {
-				title = selectedOpts.orig.attr('alt');
-			}
-
-			if (obj.nodeName && (/^(?:javascript|#)/i).test(obj.href)) {
-				href = selectedOpts.href || null;
-			} else {
-				href = selectedOpts.href || obj.href || null;
-			}
-
-			if (selectedOpts.type) {
-				type = selectedOpts.type;
-
-				if (!href) {
-					href = selectedOpts.content;
-				}
-				
-			} else if (selectedOpts.content) {
-				type	= 'html';
-
-			} else if (href) {
-				if (href.match(imgRegExp)) {
-					type = 'image';
-
-				} else if (href.match(swfRegExp)) {
-					type = 'swf';
-
-				} else if ($(obj).hasClass("iframe")) {
-					type = 'iframe';
-
-				} else if (href.match(/#/)) {
-					obj = href.substr(href.indexOf("#"));
-
-					type = $(obj).length > 0 ? 'inline' : 'ajax';
-				} else {
-					type = 'ajax';
-				}
-			} else {
-				type = 'inline';
-			}
-
-			selectedOpts.type	= type;
-			selectedOpts.href	= href;
-			selectedOpts.title	= title;
-
-			if (selectedOpts.autoDimensions && selectedOpts.type !== 'iframe' && selectedOpts.type !== 'swf') {
-				selectedOpts.width		= 'auto';
-				selectedOpts.height		= 'auto';
-			}
-
-			if (selectedOpts.modal) {
-				selectedOpts.overlayShow		= true;
-				selectedOpts.hideOnOverlayClick	= false;
-				selectedOpts.hideOnContentClick	= false;
-				selectedOpts.enableEscapeButton	= false;
-				selectedOpts.showCloseButton	= false;
-			}
-
-			if ($.isFunction(selectedOpts.onStart)) {
-				if (selectedOpts.onStart(selectedArray, selectedIndex, selectedOpts) === false) {
-					busy = false;
-					return;
-				}
-			}
-
-			tmp.css('padding', (shadow + selectedOpts.padding + selectedOpts.margin));
-
-			$('.fancybox-inline-tmp').unbind('fancybox-cancel').bind('fancybox-change', function() {
-				$(this).replaceWith(inner.children());
-			});
-
-			switch (type) {
-				case 'html' :
-					tmp.html( selectedOpts.content );
-					fancybox_process_inline();
-				break;
-
-				case 'inline' :
-					$('<div class="fancybox-inline-tmp" />').hide().insertBefore( $(obj) ).bind('fancybox-cleanup', function() {
-						$(this).replaceWith(inner.children());
-					}).bind('fancybox-cancel', function() {
-						$(this).replaceWith(tmp.children());
-					});
-
-					$(obj).appendTo(tmp);
-
-					fancybox_process_inline();
-				break;
-
-				case 'image':
-					busy = false;
-
-					$.fancybox.showActivity();
-
-					imgPreloader = new Image();
-
-					imgPreloader.onerror = function() {
-						fancybox_error();
-					};
-
-					imgPreloader.onload = function() {
-						imgPreloader.onerror = null;
-						imgPreloader.onload = null;
-						fancybox_process_image();
-					};
-
-					imgPreloader.src = href;
-		
-				break;
-
-				case 'swf':
-					str = '<object classid="clsid:D27CDB6E-AE6D-11cf-96B8-444553540000" width="' + selectedOpts.width + '" height="' + selectedOpts.height + '"><param name="movie" value="' + href + '"></param>';
-					emb = '';
-					
-					$.each(selectedOpts.swf, function(name, val) {
-						str += '<param name="' + name + '" value="' + val + '"></param>';
-						emb += ' ' + name + '="' + val + '"';
-					});
-
-					str += '<embed src="' + href + '" type="application/x-shockwave-flash" width="' + selectedOpts.width + '" height="' + selectedOpts.height + '"' + emb + '></embed></object>';
-
-					tmp.html(str);
-
-					fancybox_process_inline();
-				break;
-
-				case 'ajax':
-					selector	= href.split('#', 2);
-					data		= selectedOpts.ajax.data || {};
-
-					if (selector.length > 1) {
-						href = selector[0];
-
-						if (typeof data == "string") {
-							data += '&selector=' + selector[1];
-						} else {
-							data.selector = selector[1];
-						}
-					}
-
-					busy = false;
-					$.fancybox.showActivity();
-
-					ajaxLoader = $.ajax($.extend(selectedOpts.ajax, {
-						url		: href,
-						data	: data,
-						error	: fancybox_error,
-						success : function(data, textStatus, XMLHttpRequest) {
-							if (ajaxLoader.status == 200) {
-								tmp.html( data );
-								fancybox_process_inline();
-							}
-						}
-					}));
-
-				break;
-
-				case 'iframe' :
-					$('<iframe id="fancybox-frame" name="fancybox-frame' + new Date().getTime() + '" frameborder="0" hspace="0" scrolling="' + selectedOpts.scrolling + '" src="' + selectedOpts.href + '"></iframe>').appendTo(tmp);
-					fancybox_show();
-				break;
-			}
-		},
-
-		fancybox_animate_loading = function() {
-			if (!loading.is(':visible')){
-				clearInterval(loadingTimer);
-				return;
-			}
-
-			$('div', loading).css('top', (loadingFrame * -40) + 'px');
-
-			loadingFrame = (loadingFrame + 1) % 12;
-		},
-
-		fancybox_init = function() {
-			if ($("#fancybox-wrap").length) {
-				return;
-			}
-
-			$('body').append(
-				tmp			= $('<div id="fancybox-tmp"></div>'),
-				loading		= $('<div id="fancybox-loading"><div></div></div>'),
-				overlay		= $('<div id="fancybox-overlay"></div>'),
-				wrap		= $('<div id="fancybox-wrap"></div>')
-			);
-
-			if (!$.support.opacity) {
-				wrap.addClass('fancybox-ie');
-				loading.addClass('fancybox-ie');
-			}
-
-			outer = $('<div id="fancybox-outer"></div>')
-				.append('<div class="fancy-bg" id="fancy-bg-n"></div><div class="fancy-bg" id="fancy-bg-ne"></div><div class="fancy-bg" id="fancy-bg-e"></div><div class="fancy-bg" id="fancy-bg-se"></div><div class="fancy-bg" id="fancy-bg-s"></div><div class="fancy-bg" id="fancy-bg-sw"></div><div class="fancy-bg" id="fancy-bg-w"></div><div class="fancy-bg" id="fancy-bg-nw"></div>')
-				.appendTo( wrap );
-
-			outer.append(
-				inner		= $('<div id="fancybox-inner"></div>'),
-				close		= $('<a id="fancybox-close"></a>'),
-
-				nav_left	= $('<a href="javascript:;" id="fancybox-left"><span class="fancy-ico" id="fancybox-left-ico"></span></a>'),
-				nav_right	= $('<a href="javascript:;" id="fancybox-right"><span class="fancy-ico" id="fancybox-right-ico"></span></a>')
-			);
-
-			close.click($.fancybox.close);
-			loading.click($.fancybox.cancel);
-
-			nav_left.click(function(e) {
-				e.preventDefault();
-				$.fancybox.prev();
-			});
-
-			nav_right.click(function(e) {
-				e.preventDefault();
-				$.fancybox.next();
-			});
-
-			if (isIE6) {
-				overlay.get(0).style.setExpression('height',	"document.body.scrollHeight > document.body.offsetHeight ? document.body.scrollHeight : document.body.offsetHeight + 'px'");
-				loading.get(0).style.setExpression('top',		"(-20 + (document.documentElement.clientHeight ? document.documentElement.clientHeight/2 : document.body.clientHeight/2 ) + ( ignoreMe = document.documentElement.scrollTop ? document.documentElement.scrollTop : document.body.scrollTop )) + 'px'");
-
-				outer.prepend('<iframe id="fancybox-hide-sel-frame" src="javascript:\'\';" scrolling="no" frameborder="0" ></iframe>');
-			}
-		};
-
-	/*
-	 * Public methods 
-	 */
-
-	$.fn.fancybox = function(options) {
-		$(this)
-			.data('fancybox', $.extend({}, options, ($.metadata ? $(this).metadata() : {})))
-			.unbind('click.fb').bind('click.fb', function(e) {
-				e.preventDefault();
-
-				if (busy) {
-					return;
-				}
-
-				busy = true;
-
-				$(this).blur();
-
-				selectedArray	= [];
-				selectedIndex	= 0;
-
-				var rel = $(this).attr('rel') || '';
-
-				if (!rel || rel == '' || rel === 'nofollow') {
-					selectedArray.push(this);
-
-				} else {
-					selectedArray	= $("a[rel=" + rel + "], area[rel=" + rel + "]");
-					selectedIndex	= selectedArray.index( this );
-				}
-
-				fancybox_start();
-
-				return false;
-			});
-
-		return this;
-	};
-
-	$.fancybox = function(obj) {
-		if (busy) {
-			return;
-		}
-
-		busy = true;
-
-		var opts = typeof arguments[1] !== 'undefined' ? arguments[1] : {};
-
-		selectedArray	= [];
-		selectedIndex	= opts.index || 0;
-
-		if ($.isArray(obj)) {
-			for (var i = 0, j = obj.length; i < j; i++) {
-				if (typeof obj[i] == 'object') {
-					$(obj[i]).data('fancybox', $.extend({}, opts, obj[i]));
-				} else {
-					obj[i] = $({}).data('fancybox', $.extend({content : obj[i]}, opts));
-				}
-			}
-
-			selectedArray = jQuery.merge(selectedArray, obj);
-
-		} else {
-			if (typeof obj == 'object') {
-				$(obj).data('fancybox', $.extend({}, opts, obj));
-			} else {
-				obj = $({}).data('fancybox', $.extend({content : obj}, opts));
-			}
-
-			selectedArray.push(obj);
-		}
-
-		if (selectedIndex > selectedArray.length || selectedIndex < 0) {
-			selectedIndex = 0;
-		}
-
-		fancybox_start();
-	};
-
-	$.fancybox.showActivity = function() {
-		clearInterval(loadingTimer);
-
-		loading.show();
-		loadingTimer = setInterval(fancybox_animate_loading, 66);
-	};
-
-	$.fancybox.hideActivity = function() {
-		loading.hide();
-	};
-
-	$.fancybox.next = function() {
-		return $.fancybox.pos( currentIndex + 1);
-	};
-	
-	$.fancybox.prev = function() {
-		return $.fancybox.pos( currentIndex - 1);
-	};
-
-	$.fancybox.pos = function(pos) {
-		if (busy) {
-			return;
-		}
-
-		pos = parseInt(pos, 10);
-
-		if (pos > -1 && currentArray.length > pos) {
-			selectedIndex = pos;
-			fancybox_start();
-		}
-
-		if (currentOpts.cyclic && currentArray.length > 1 && pos < 0) {
-			selectedIndex = currentArray.length - 1;
-			fancybox_start();
-		}
-
-		if (currentOpts.cyclic && currentArray.length > 1 && pos >= currentArray.length) {
-			selectedIndex = 0;
-			fancybox_start();
-		}
-
-		return;
-	};
-
-	$.fancybox.cancel = function() {
-		if (busy) {
-			return;
-		}
-
-		busy = true;
-
-		$.event.trigger('fancybox-cancel');
-
-		fancybox_abort();
-
-		if (selectedOpts && $.isFunction(selectedOpts.onCancel)) {
-			selectedOpts.onCancel(selectedArray, selectedIndex, selectedOpts);
-		}
-
-		busy = false;
-	};
-
-	// Note: within an iframe use - parent.$.fancybox.close();
-	$.fancybox.close = function() {
-		if (busy || wrap.is(':hidden')) {
-			return;
-		}
-
-		busy = true;
-
-		if (currentOpts && $.isFunction(currentOpts.onCleanup)) {
-			if (currentOpts.onCleanup(currentArray, currentIndex, currentOpts) === false) {
-				busy = false;
-				return;
-			}
-		}
-
-		fancybox_abort();
-
-		$(close.add( nav_left ).add( nav_right )).hide();
-
-		$('#fancybox-title').remove();
-
-		wrap.add(inner).add(overlay).unbind();
-
-		$(window).unbind("resize.fb scroll.fb");
-		$(document).unbind('keydown.fb');
-
-		function _cleanup() {
-			overlay.fadeOut('fast');
-
-			wrap.hide();
-
-			$.event.trigger('fancybox-cleanup');
-
-			inner.empty();
-
-			if ($.isFunction(currentOpts.onClosed)) {
-				currentOpts.onClosed(currentArray, currentIndex, currentOpts);
-			}
-
-			currentArray	= selectedOpts	= [];
-			currentIndex	= selectedIndex	= 0;
-			currentOpts		= selectedOpts	= {};
-
-			busy = false;
-		}
-
-		inner.css('overflow', 'hidden');
-
-		if (currentOpts.transitionOut == 'elastic') {
-			start_pos = fancybox_get_zoom_from();
-
-			var pos = wrap.position();
-
-			final_pos = {
-				top		:	pos.top ,
-				left	:	pos.left,
-				width	:	wrap.width(),
-				height	:	wrap.height()
-			};
-
-			if (currentOpts.opacity) {
-				final_pos.opacity = 1;
-			}
-
-			fx.prop = 1;
-
-			$(fx).animate({ prop: 0 }, {
-				 duration	: currentOpts.speedOut,
-				 easing		: currentOpts.easingOut,
-				 step		: fancybox_draw,
-				 complete	: _cleanup
-			});
-
-		} else {
-			wrap.fadeOut( currentOpts.transitionOut == 'none' ? 0 : currentOpts.speedOut, _cleanup);
-		}
-	};
-
-	$.fancybox.resize = function() {
-		var c, h;
-		
-		if (busy || wrap.is(':hidden')) {
-			return;
-		}
-
-		busy = true;
-
-		c = inner.wrapInner("<div style='overflow:auto'></div>").children();
-		h = c.height();
-
-		wrap.css({height:	h + (currentOpts.padding * 2) + titleh});
-		inner.css({height:	h});
-
-		c.replaceWith(c.children());
-
-		$.fancybox.center();
-	};
-
-	$.fancybox.center = function() {
-		busy = true;
-
-		var view	= fancybox_get_viewport(),
-			margin	= currentOpts.margin,
-			to		= {};
-
-		to.top	= view[3] + ((view[1] - ((wrap.height() - titleh) + (shadow * 2 ))) * 0.5);
-		to.left	= view[2] + ((view[0] - (wrap.width() + (shadow * 2 ))) * 0.5);
-
-		to.top	= Math.max(view[3] + margin, to.top);
-		to.left	= Math.max(view[2] + margin, to.left);
-
-		wrap.css(to);
-
-		busy = false;
-	};
-
-	$.fn.fancybox.defaults = {
-		padding				:	10,
-		margin				:	20,
-		opacity				:	false,
-		modal				:	false,
-		cyclic				:	false,
-		scrolling			:	'auto',	// 'auto', 'yes' or 'no'
-
-		width				:	560,
-		height				:	340,
-
-		autoScale			:	true,
-		autoDimensions		:	true,
-		centerOnScroll		:	false,
-
-		ajax				:	{},
-		swf					:	{ wmode: 'transparent' },
-
-		hideOnOverlayClick	:	true,
-		hideOnContentClick	:	false,
-
-		overlayShow			:	true,
-		overlayOpacity		:	0.3,
-		overlayColor		:	'#666',
-
-		titleShow			:	true,
-		titlePosition		:	'outside',	// 'outside', 'inside' or 'over'
-		titleFormat			:	null,
-
-		transitionIn		:	'fade',	// 'elastic', 'fade' or 'none'
-		transitionOut		:	'fade',	// 'elastic', 'fade' or 'none'
-
-		speedIn				:	300,
-		speedOut			:	300,
-
-		changeSpeed			:	300,
-		changeFade			:	'fast',
-
-		easingIn			:	'swing',
-		easingOut			:	'swing',
-
-		showCloseButton		:	true,
-		showNavArrows		:	true,
-		enableEscapeButton	:	true,
-
-		onStart				:	null,
-		onCancel			:	null,
-		onComplete			:	null,
-		onCleanup			:	null,
-		onClosed			:	null
-	};
-
-	$(document).ready(function() {
-		fancybox_init();
-	});
-
-})(jQuery);
->>>>>>> 5fad23c6
+})(jQuery);