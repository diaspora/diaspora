/*   Copyright (c) 2010, Diaspora Inc.  This file is
 *   licensed under the Affero General Public License version 3 or later.  See
 *   the COPYRIGHT file.
 */

//TODO: make this a widget
var Publisher = {
  close: function(){
    Publisher.form().addClass('closed');
    Publisher.form().find("#publisher_textarea_wrapper").removeClass('active');
    Publisher.form().find("textarea.ac_input").css('min-height', '');
  },
  open: function(){
    Publisher.form().removeClass('closed');
    Publisher.form().find("#publisher_textarea_wrapper").addClass('active');
    Publisher.form().find("textarea.ac_input").css('min-height', '42px');
    Publisher.determineSubmitAvailability();
  },
  cachedForm : false,
  form: function(){
    if(!Publisher.cachedForm){
      Publisher.cachedForm = $('#publisher');
    }
    return Publisher.cachedForm;
  },
  cachedInput : false,
  input: function(){
    if(!Publisher.cachedInput){
      Publisher.cachedInput = Publisher.form().find('#status_message_fake_text');
    }
    return Publisher.cachedInput;
  },

  cachedHiddenInput : false,
  hiddenInput: function(){
    if(!Publisher.cachedHiddenInput){
      Publisher.cachedHiddenInput = Publisher.form().find('#status_message_text');
    }
    return Publisher.cachedHiddenInput;
  },

  cachedSubmit : false,
  submit: function(){
    if(!Publisher.cachedSubmit){
      Publisher.cachedSubmit = Publisher.form().find('#status_message_submit');
    }
    return Publisher.cachedSubmit;
  },

  autocompletion: {
    options : function(){return {
      minChars : 1,
      max : 5,
      onSelect : Publisher.autocompletion.onSelect,
      searchTermFromValue: Publisher.autocompletion.searchTermFromValue,
      scroll : false,
      formatItem: function(row, i, max) {
          return "<img src='"+ row.avatar +"' class='avatar'/>" + row.name;
      },
      formatMatch: function(row, i, max) {
          return row.name;
      },
      formatResult: function(row) {
          return row.name;
      },
      disableRightAndLeft : true
    };},
    hiddenMentionFromPerson : function(personData){
      return "@{" + personData.name + "; " + personData.handle + "}";
    },

    onSelect :  function(visibleInput, data, formatted) {
      var visibleCursorIndex = visibleInput[0].selectionStart;
      var visibleLoc = Publisher.autocompletion.addMentionToInput(visibleInput, visibleCursorIndex, formatted);
      $.Autocompleter.Selection(visibleInput[0], visibleLoc[1], visibleLoc[1]);

      var mentionString = Publisher.autocompletion.hiddenMentionFromPerson(data);
      var mention = { visibleStart: visibleLoc[0],
                      visibleEnd  : visibleLoc[1],
                      mentionString : mentionString
                    };
      Publisher.autocompletion.mentionList.push(mention);
      Publisher.oldInputContent = visibleInput.val();
      Publisher.hiddenInput().val(Publisher.autocompletion.mentionList.generateHiddenInput(visibleInput.val()));
    },

    mentionList : {
      mentions : [],
      sortedMentions : function(){
        return this.mentions.sort(function(m1, m2){
          if(m1.visibleStart > m2.visibleStart){
            return -1;
          } else if(m1.visibleStart < m2.visibleStart){
            return 1;
          } else {
            return 0;
          }
        });
      },
      push : function(mention){
        this.mentions.push(mention);
      },
      generateHiddenInput : function(visibleString){
        var resultString = visibleString;
        for(var i in this.sortedMentions()){
          var mention = this.mentions[i];
          var start = resultString.slice(0, mention.visibleStart);
          var insertion = mention.mentionString;
          var end = resultString.slice(mention.visibleEnd);

          resultString = start + insertion + end;
        }
        return resultString;
      },

      insertionAt : function(insertionStartIndex, selectionEnd, keyCode){
        if(insertionStartIndex != selectionEnd){
          this.selectionDeleted(insertionStartIndex, selectionEnd);
        }
        this.updateMentionLocations(insertionStartIndex, 1);
        this.destroyMentionAt(insertionStartIndex);
      },
      deletionAt : function(selectionStart, selectionEnd, keyCode){
        if(selectionStart != selectionEnd){
          this.selectionDeleted(selectionStart, selectionEnd);
          return;
        }

        var effectiveCursorIndex;
        if(keyCode == KEYCODES.DEL){
          effectiveCursorIndex = selectionStart;
        }else{
          effectiveCursorIndex = selectionStart - 1;
        }
        this.updateMentionLocations(effectiveCursorIndex, -1);
        this.destroyMentionAt(effectiveCursorIndex);
      },
      selectionDeleted : function(selectionStart, selectionEnd){
        Publisher.autocompletion.mentionList.destroyMentionsWithin(selectionStart, selectionEnd);
        Publisher.autocompletion.mentionList.updateMentionLocations(selectionStart, selectionStart - selectionEnd);
      },
      destroyMentionsWithin : function(start, end){
        for (var i = this.mentions.length - 1; i >= 0; i--){
          var mention = this.mentions[i];
          if(start < mention.visibleEnd && end >= mention.visibleStart){
            this.mentions.splice(i, 1);
          }
        }
      },
      clear: function(){
        this.mentions = [];
      },
      destroyMentionAt : function(effectiveCursorIndex){

        var mentionIndex = this.mentionAt(effectiveCursorIndex);
        var mention = this.mentions[mentionIndex];
        if(mention){
          this.mentions.splice(mentionIndex, 1);
        }
      },
      updateMentionLocations : function(effectiveCursorIndex, offset){
        var changedMentions = this.mentionsAfter(effectiveCursorIndex);
        for(var i in changedMentions){
          var mention = changedMentions[i];
          mention.visibleStart += offset;
          mention.visibleEnd += offset;
        }
      },
      mentionAt : function(visibleCursorIndex){
        for(var i in this.mentions){
          var mention = this.mentions[i];
          if(visibleCursorIndex > mention.visibleStart && visibleCursorIndex < mention.visibleEnd){
            return i;
          }
        }
        return false;
      },
      mentionsAfter : function(visibleCursorIndex){
        var resultMentions = [];
        for(var i in this.mentions){
          var mention = this.mentions[i];
          if(visibleCursorIndex <= mention.visibleStart){
            resultMentions.push(mention);
          }
        }
        return resultMentions;
      }
    },
    repopulateHiddenInput: function(){
      var newHiddenVal = Publisher.autocompletion.mentionList.generateHiddenInput(Publisher.input().val());
      if(newHiddenVal != Publisher.hiddenInput().val()){
        Publisher.hiddenInput().val(newHiddenVal);
      }
    },

    keyUpHandler : function(event){
      Publisher.autocompletion.repopulateHiddenInput();
      Publisher.determineSubmitAvailability();
    },

    keyDownHandler : function(event){
      var input = Publisher.input();
      var selectionStart = input[0].selectionStart;
      var selectionEnd = input[0].selectionEnd;
      var isDeletion = (event.keyCode == KEYCODES.DEL && selectionStart < input.val().length) || (event.keyCode == KEYCODES.BACKSPACE && (selectionStart > 0 || selectionStart != selectionEnd));
      var isInsertion = (KEYCODES.isInsertion(event.keyCode) && event.keyCode != KEYCODES.RETURN );

      if(isDeletion){
        Publisher.autocompletion.mentionList.deletionAt(selectionStart, selectionEnd, event.keyCode);
      }else if(isInsertion){
        Publisher.autocompletion.mentionList.insertionAt(selectionStart, selectionEnd, event.keyCode);
      }
    },

    addMentionToInput: function(input, cursorIndex, formatted){
      var inputContent = input.val();

      var stringLoc = Publisher.autocompletion.findStringToReplace(inputContent, cursorIndex);

      var stringStart = inputContent.slice(0, stringLoc[0]);
      var stringEnd = inputContent.slice(stringLoc[1]);

      input.val(stringStart + formatted + stringEnd);
      var offset = formatted.length - (stringLoc[1] - stringLoc[0]);
      Publisher.autocompletion.mentionList.updateMentionLocations(stringStart.length, offset);
      return [stringStart.length, stringStart.length + formatted.length];
    },

    findStringToReplace: function(value, cursorIndex){
      var atLocation = value.lastIndexOf('@', cursorIndex);
      if(atLocation == -1){return [0,0];}
      var nextAt = cursorIndex;

      if(nextAt == -1){nextAt = value.length;}
      return [atLocation, nextAt];

    },

    searchTermFromValue: function(value, cursorIndex)
    {
      var stringLoc = Publisher.autocompletion.findStringToReplace(value, cursorIndex);
      if(stringLoc[0] <= 2){
        stringLoc[0] = 0;
      }else{
        stringLoc[0] -= 2;
      }

      var relevantString = value.slice(stringLoc[0], stringLoc[1]).replace(/\s+$/,"");

      var matches = relevantString.match(/(^|\s)@(.+)/);
      if(matches){
        return matches[2];
      }else{
        return '';
      }
    },
    initialize: function(){
      $.getJSON($("#publisher .selected_contacts_link").attr("href"), undefined ,
        function(data){
          Publisher.input().autocomplete(data,
            Publisher.autocompletion.options());
          Publisher.input().result(Publisher.autocompletion.selectItemCallback);
          Publisher.oldInputContent = Publisher.input().val();
        }
      );
    }
  },
  determineSubmitAvailability: function(){
    var onlyWhitespaces = (Publisher.input().val().trim() === '');
    var isSubmitDisabled = Publisher.submit().attr('disabled');
    var isPhotoAttached = ($("#photodropzone").children().length > 0);
    if ((onlyWhitespaces &&  !isPhotoAttached) && !isSubmitDisabled) {
      Publisher.submit().attr('disabled', true);
    } else if ((!onlyWhitespaces || isPhotoAttached) && isSubmitDisabled) {
      Publisher.submit().removeAttr('disabled');
    }
  },
  clear: function(){
    this.autocompletion.mentionList.clear();
    $("#photodropzone").find('li').remove();
    $("#publisher textarea").removeClass("with_attachments").css('paddingBottom', '');
  },
  bindServiceIcons: function(){
    $(".service_icon").bind("click", function(evt){
      $(this).toggleClass("dim");
      Publisher.toggleServiceField($(this));
    });
  },
  bindPublicIcon: function(){
    $(".public_icon").bind("click", function(evt){
      $(this).toggleClass("dim");
      var public_field = $("#publisher #status_message_public");

      if (public_field.val() == 'false') {
        public_field.val('true');
        $(this).attr('title', Diaspora.I18n.t('publisher.public'));
      } else {
        public_field.val('false');
        $(this).attr('title', Diaspora.I18n.t('publisher.limited'));
      }

      $(this).tipsy(true).fixTitle();
      $(this).tipsy(true).show();
    });
  },
  toggleServiceField: function(service){
    Publisher.createCounter(service);

    var provider = service.attr('id');
    var hidden_field = $('#publisher [name="services[]"][value="'+provider+'"]');
    if(hidden_field.length > 0){
      hidden_field.remove();
    } else {
      $("#publisher .content_creation form").append(
      '<input id="services_" name="services[]" type="hidden" value="'+provider+'">');
    }
  },
  selectedAspectIds: function() {
    var aspects = $('#publisher [name="aspect_ids[]"]');
    var aspectIds = [];
    aspects.each(function() { aspectIds.push( parseInt($(this).attr('value'))); });
    return aspectIds;
  },
  toggleAspectIds: function(aspectId) {
    var hidden_field = $('#publisher [name="aspect_ids[]"][value="'+aspectId+'"]');
    if(hidden_field.length > 0){
      hidden_field.remove();
    } else {
      $("#publisher .content_creation form").append(
      '<input id="aspect_ids_" name="aspect_ids[]" type="hidden" value="'+aspectId+'">');
    }
  },
  createCounter: function(service){
    var counter = $("#publisher .counter");
    counter.remove();

    var min = 40000;
    var a = $('.service_icon:not(.dim)');
    if(a.length > 0){
      $.each(a, function(index, value){
        var num = parseInt($(value).attr('maxchar'));
        if (min > num) { min = num; }
      });
      $('#status_message_fake_text').charCount({allowed: min, warning: min/10 });
    }
  },
  bindAspectToggles: function() {
<<<<<<< HEAD
    $('#publisher .aspect_badge').bind("click", function(){
      var unremovedAspects = $(this).parent().children('.aspect_badge').length - $(this).parent().children(".aspect_badge.removed").length;
      if(!$(this).hasClass('removed') && ( unremovedAspects == 1 )){
        alert(Diaspora.I18n.t('publisher.at_least_one_aspect'));
      }else{
        Publisher.toggleAspectIds($(this).children('a').attr('data-guid'));
        $(this).toggleClass("removed");
      }
=======
    $('#publisher .dropdown .dropdown_list li').bind("click", function(evt){
      var li = $(this),
          button = li.parent('.dropdown').find('.button');

      AspectsDropdown.toggleCheckbox(li);
      AspectsDropdown.updateNumber(li.closest(".dropdown_list"), null, li.parent().find('li.selected').length, '');

      Publisher.toggleAspectIds(li.attr('data-aspect_id'));
>>>>>>> f1cf8177
    });
  },
  beforeSubmit: function(){
    if($("#publisher .content_creation form #aspect_ids_").length == 0){
      alert(Diaspora.widgets.i18n.t('publisher.at_least_one_aspect'));
      return false;
    }
  },
  onSubmit: function(data, json, xhr){
    $("#photodropzone").find('li').remove();
    $("#publisher textarea").removeClass("with_attachments").css('paddingBottom', '');
  },
  onFailure: function(data, json, xhr){
    json = $.parseJSON(json.responseText);
    if(json.errors.length !== 0){
      Diaspora.Alert.show(json.errors);
    }else{
      Diaspora.Alert.show(Diaspora.I18n.t('failed_to_post_message'));
    }
  },
  onSuccess: function(data, json, xhr){
    var isPostVisible = AspectFilters.selectedGUIDS.length == 0;
    var postedTo = Publisher.selectedAspectIds();
    $.each(AspectFilters.selectedGUIDS, function(index, value){
      if(postedTo.indexOf(parseInt(value))>-1)
        isPostVisible = true;
    });

    if(isPostVisible)
      ContentUpdater.addPostToStream(json.html);
    else
      Diaspora.widgets.flashes.render({
        success: true,
        message: Diaspora.widgets.i18n.t('successfully_posted_message_to_an_aspects_that_is_not_visible')
      });

    //collapse publisher
    Publisher.close();
    Publisher.clear();
    //Stream.setUpImageLinks();
    Stream.setUpAudioLinks();
  },
  bindAjax: function(){
    Publisher.form().bind('submit', Publisher.beforeSubmit);
    Publisher.form().bind('ajax:loading', Publisher.onSubmit);
    Publisher.form().bind('ajax:failure', Publisher.onFailure);
    Publisher.form().bind('ajax:success', Publisher.onSuccess);
  },
  initialize: function() {
    Publisher.cachedForm = Publisher.cachedSubmit =
      Publisher.cachedInput = Publisher.cachedHiddenInput = false;

    Publisher.bindServiceIcons();
    Publisher.bindPublicIcon();
    Publisher.bindAspectToggles();

    /* close text area */
    Publisher.form().delegate("#hide_publisher", "click", function(){
      $.each(Publisher.form().find("textarea"), function(idx, element){
        $(element).val("");
      });
      Publisher.close();
    });

    Publisher.autocompletion.initialize();
    Publisher.hiddenInput().val(Publisher.input().val());
    Publisher.input().keydown(Publisher.autocompletion.keyDownHandler);
    Publisher.input().keyup(Publisher.autocompletion.keyUpHandler);
    Publisher.bindAjax();
    Publisher.form().find("textarea").bind("focus", function(evt) {
      Publisher.open();
    });
  }
};

$(document).ready(function() {
  Publisher.initialize();
//  Diaspora.Page.subscribe("stream/reloaded", Publisher.initialize);
});<|MERGE_RESOLUTION|>--- conflicted
+++ resolved
@@ -345,16 +345,6 @@
     }
   },
   bindAspectToggles: function() {
-<<<<<<< HEAD
-    $('#publisher .aspect_badge').bind("click", function(){
-      var unremovedAspects = $(this).parent().children('.aspect_badge').length - $(this).parent().children(".aspect_badge.removed").length;
-      if(!$(this).hasClass('removed') && ( unremovedAspects == 1 )){
-        alert(Diaspora.I18n.t('publisher.at_least_one_aspect'));
-      }else{
-        Publisher.toggleAspectIds($(this).children('a').attr('data-guid'));
-        $(this).toggleClass("removed");
-      }
-=======
     $('#publisher .dropdown .dropdown_list li').bind("click", function(evt){
       var li = $(this),
           button = li.parent('.dropdown').find('.button');
@@ -363,12 +353,11 @@
       AspectsDropdown.updateNumber(li.closest(".dropdown_list"), null, li.parent().find('li.selected').length, '');
 
       Publisher.toggleAspectIds(li.attr('data-aspect_id'));
->>>>>>> f1cf8177
     });
   },
   beforeSubmit: function(){
     if($("#publisher .content_creation form #aspect_ids_").length == 0){
-      alert(Diaspora.widgets.i18n.t('publisher.at_least_one_aspect'));
+      alert(Diaspora.I18n.t('publisher.at_least_one_aspect'));
       return false;
     }
   },
@@ -395,9 +384,9 @@
     if(isPostVisible)
       ContentUpdater.addPostToStream(json.html);
     else
-      Diaspora.widgets.flashes.render({
+      Diaspora.widgets.flashMessages.render({
         success: true,
-        message: Diaspora.widgets.i18n.t('successfully_posted_message_to_an_aspects_that_is_not_visible')
+        message: Diaspora.I18n.t('successfully_posted_message_to_an_aspects_that_is_not_visible')
       });
 
     //collapse publisher
@@ -441,5 +430,5 @@
 
 $(document).ready(function() {
   Publisher.initialize();
-//  Diaspora.Page.subscribe("stream/reloaded", Publisher.initialize);
+  Diaspora.page.subscribe("stream/reloaded", Publisher.initialize);
 });