--- conflicted
+++ resolved
@@ -455,7 +455,6 @@
     Publisher.form().bind('ajax:failure', Publisher.onFailure);
     Publisher.form().bind('ajax:success', Publisher.onSuccess);
   },
-<<<<<<< HEAD
   hidePreview: function() {
     $('#preview-edit').hide();
     $('#preview-result').hide();
@@ -463,7 +462,6 @@
     $('#publisher_textarea_wrapper').show();
     $('#file-upload').show();
   },
-=======
 
   triggerGettingStarted: function(){
     Publisher.setUpPopovers("#publisher .dropdown", {trigger: 'manual', offset: 10, placement:'below'}, 1000);
@@ -486,7 +484,6 @@
     }, timeout);
   },
 
->>>>>>> b8790707
   initialize: function() {
     Publisher.cachedForm = Publisher.cachedSubmit =
       Publisher.cachedInput = Publisher.cachedHiddenInput = false;
