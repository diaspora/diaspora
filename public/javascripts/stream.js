--- conflicted
+++ resolved
@@ -11,11 +11,7 @@
     $stream.not(".show").delegate("a.show_post_comments", "click", Stream.toggleComments);
 
     // publisher textarea reset
-<<<<<<< HEAD
-    $publisher.find("textarea").bind("blur", function(){
-=======
-    $publisher.find("textarea").bind("blur", function() { 
->>>>>>> 0393ac5a
+    $publisher.find("textarea").bind("blur", function() {
       $(this).css('height','42px');
     });
 
@@ -24,18 +20,12 @@
       Stream.focusNewComment($(this), e);
     });
 
-<<<<<<< HEAD
     // comment submit action
     $stream.delegate("textarea.comment_box", "keydown", function(e){
       if (e.keyCode === 13) {
         if(!e.shiftKey) {
           $(this).closest("form").submit();
         }
-=======
-    $stream.delegate("textarea.comment_box", "keydown", function(e) {
-      if (e.shiftKey && e.keyCode === 13) {
-        $(this).closest("form").submit();
->>>>>>> 0393ac5a
       }
     });
 
@@ -122,15 +112,11 @@
 
     $(".new_status_message").bind('ajax:success', function(data, json, xhr) {
       json = $.parseJSON(json);
-<<<<<<< HEAD
-      WebSocketReceiver.addPostToStream(json['post_id'], json['html']);
+      WebSocketReceiver.addPostToStream(json.post_id, json.html);
       //collapse publisher
       $("#publisher").addClass("closed");
       $("#photodropzone").find('li').remove();
       $("#publisher textarea").removeClass("with_attachments");
-=======
-      WebSocketReceiver.addPostToStream(json.post_id, json.html);
->>>>>>> 0393ac5a
     });
     $(".new_status_message").bind('ajax:failure', function(data, html, xhr) {
       alert('failed to post message!');
