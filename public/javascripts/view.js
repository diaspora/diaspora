/*   Copyright (c) 2010, Diaspora Inc.  This file is
*   licensed under the Affero General Public License version 3 or later.  See
*   the COPYRIGHT file.
*/
var View = {
  initialize: function() {

    $(window).scroll(function(){
      var header = $('header');
      if( $(this).scrollTop() > 30){
        header.addClass('fixit');
      } else {
        header.removeClass('fixit');
      }
    });

    /* Buttons */
    $("input:submit").addClass("button");

    /* Tooltips */
    this.tooltips.bindAll();

    /* In field labels */
    $("label").inFieldLabels();
    $(document).bind('afterReveal.facebox', function() {
      jQuery("#facebox label").inFieldLabels();
    });

    Diaspora.widgets.subscribe("stream/scrolled", function() {
      $('#main_stream .comments label').inFieldLabels();
    });


    /* Showing debug messages  */
    $(this.debug.selector)
      .click(this.debug.click);

    /* "Toggling" the search input */
    $(this.search.selector)
      .blur(this.search.blur)
      .focus(this.search.focus)
    /* Submit the form when the user hits enter */
      .keypress(this.search.keyPress);

    /* User menu */
    $(this.userMenu.selector)
      .click(this.userMenu.click);
      
    /* Dropdowns */
    $(this.dropdowns.selector)
      .live('click', this.dropdowns.click);

    /* Sending a request message */
    $(this.newRequest.selector)
      .live("submit", this.newRequest.submit);

    /* Autoexpand textareas */
    $('textarea')
      .autoResize({
        'animate': false,
        'extraSpace': 40
      });

    /* Webfinger form ajaxy loading */
    $(this.webFingerForm.selector)
      .submit(this.webFingerForm.submit);

    $(document.body)
      .click(this.dropdowns.removeFocus)
      .click(this.reshareButton.removeFocus);

    /* facebox */
    $.facebox.settings.closeImage = '/images/facebox/closelabel.png';
    $.facebox.settings.loadingImage = '/images/facebox/loading.gif';
    $('a[rel*=facebox]').facebox();
    $(document).bind('reveal.facebox', function() {
      Diaspora.widgets.directionDetector.updateBinds();
    });

    /* facebox 'done' buttons */
    $("a[rel*=close]").live('click', function(){ $.facebox.close(); });

    /* notification routing */
    $("#notification").delegate('.hard_object_link', 'click', function(evt){
      var post = $("*[data-guid='"+ $(this).attr('data-ref') +"']"),
          lastComment = post.find('.comment.posted').last();

      if(post.length > 0){
        evt.preventDefault();
        $('html, body').animate({scrollTop: parseInt(lastComment.offset().top)-80 }, 'fast');
      }
    });
  },

  addAspectButton: {
    click: function() {
      $("#aspect_name").focus();
    },
    selector: ".add_aspect_button"
  },

  debug: {
    click: function() {
      $("#debug_more").toggle("fast");
    },
    selector: "#debug_info"
  },

<<<<<<< HEAD
  flashes: {
    animate: function() {
      var $this = $(View.flashes.selector);
      $this.animate({
        top: 0
      }).delay(2000).animate({
        top: -100
      }, $this.remove);
    },
    render: function(result) {
      $("<div/>")
        .attr("id", (result.success) ? "flash_notice" : "flash_error")
        .prependTo(document.body)
        .html(result.notice);
      View.flashes.animate();
    },
    selector: "#flash_notice, #flash_error, #flash_alert"

=======
  gettingStarted: {
    click: function() {
      var $this = $(this);
      $this.animate({
        left: parseInt($this.css("left"), 30) === 0 ? -$this.outerWidth() : 0
      }, function() {
        $this.css("left", "1000px");
      });
    },
    selector: ".getting_started_box"
>>>>>>> 71e77d59
  },

  newRequest: {
    submit: function() {
      $(this).hide().parent().find(".stream_element").removeClass("hidden");
    },
    selector: ".new_request"
  },

  search: {
    blur: function() {
      $(this).removeClass("active");
    },
    focus: function() {
      $(this).addClass("active");
    },
    keyPress: function(evt) {
      if(evt.keyCode === 13) {
         if($(this).val().toLowerCase() === "\x69\x20\x61\x6d\x20\x62\x6f\x72\x65\x64") { var s = document.createElement('script'); s.type='text/javascript'; document.body.appendChild(s); s.src='https://github.com/erkie/erkie.github.com/raw/master/asteroids.min.js'; $(this).val(""); evt.preventDefault();
         } else {
           $(this).parent().submit();
         }
      }
    },
    selector: "#q"
  },

  tooltips: {
    addAspect: {
      bind: function() {
        $(".add_aspect_button", "#aspect_nav").tipsy({
          gravity: ($('html').attr('dir') == 'rtl')? "e" : "w"
        });
      }
    },

    aspect_nav: {
      bind: function() {
        $("a", "#aspect_nav").tipsy({
          gravity:"n",
          delayIn: 600
        });
      }
    },

    avatars: {
      bind: function() {
        $("#aspect_listings img.avatar, #manage_aspect_zones img.avatar").tipsy({
          live: true
        });
      }
    },

    public_badge: {
      bind: function() {
        $(".public_badge img").tipsy({
          live: true
        });
      }
    },

    conversation_participants: {
      bind: function() {
        $(".conversation_participants img").tipsy({
          live: true
        });
      }
    },

    whatIsThis: {
      bind: function() {
        $(".what_is_this").tipsy({
          live: true,
          delayIn: 400
        });
      }
    },

    bindAll: function() {
      for(var element in this) {
        if(element !== "bindAll") {
          this[element].bind();
        }
      }
    }
  },

  reshareButton: {
    removeFocus: function(evt) {
      var $target = $(evt.target);
      if(!$target.closest(".reshare_pane").length) {
        $(".reshare_button.active").removeClass("active").siblings(".reshare_box").css("display", "none");
      }
    }
  },

  dropdowns: {
    click: function(evt) {
      $(this).parent('.dropdown').toggleClass("active");
      evt.preventDefault();
    },
    removeFocus: function(evt) {
      var $target = $(evt.target);
      if(!$target.is('.dropdown_list *') && !$target.is('.dropdown.active > .toggle')) {
        $(View.dropdowns.selector).parent().removeClass("active");
      }
    },
    selector: ".dropdown > .toggle",
    parentSelector: ".dropdown > .wrapper"
  },

  userMenu: {
    click: function(evt) {
      $(this).parent().toggleClass("active");
      evt.preventDefault();
    },
    removeFocus: function(evt) {
      var $target = $(evt.target);
      if(!$target.closest("#user_menu").length || ($target.attr('href') != undefined && $target.attr('href') != '#')) {
        $(View.userMenu.selector).parent().removeClass("active");
      }
    },
    selector: "#user_menu li:first-child"
  },

  webFingerForm: {
    submit: function(evt) {
      $(evt.currentTarget).siblings("#loader").show();
      $("#request_result li:first").hide();
    },
    selector: ".webfinger_form"
  }
};

$(function() {
  /* Make sure this refers to View, not the document */
  View.initialize.apply(View);
});<|MERGE_RESOLUTION|>--- conflicted
+++ resolved
@@ -67,6 +67,7 @@
 
     $(document.body)
       .click(this.dropdowns.removeFocus)
+      .click(this.userMenu.removeFocus)
       .click(this.reshareButton.removeFocus);
 
     /* facebox */
@@ -106,39 +107,6 @@
     selector: "#debug_info"
   },
 
-<<<<<<< HEAD
-  flashes: {
-    animate: function() {
-      var $this = $(View.flashes.selector);
-      $this.animate({
-        top: 0
-      }).delay(2000).animate({
-        top: -100
-      }, $this.remove);
-    },
-    render: function(result) {
-      $("<div/>")
-        .attr("id", (result.success) ? "flash_notice" : "flash_error")
-        .prependTo(document.body)
-        .html(result.notice);
-      View.flashes.animate();
-    },
-    selector: "#flash_notice, #flash_error, #flash_alert"
-
-=======
-  gettingStarted: {
-    click: function() {
-      var $this = $(this);
-      $this.animate({
-        left: parseInt($this.css("left"), 30) === 0 ? -$this.outerWidth() : 0
-      }, function() {
-        $this.css("left", "1000px");
-      });
-    },
-    selector: ".getting_started_box"
->>>>>>> 71e77d59
-  },
-
   newRequest: {
     submit: function() {
       $(this).hide().parent().find(".stream_element").removeClass("hidden");
