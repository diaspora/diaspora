--- conflicted
+++ resolved
@@ -13,11 +13,12 @@
 a {
   color: #556270;
   color: #107fc9;
-  color: #069;
+  color: #019dbe;
   text-decoration: none; }
   a:hover {
-    color: #2276CC;
-    }
+    color: white;
+    background-color: #556270;
+    background-color: #019dbe; }
 
 h1 {
   font-size: 21px;
@@ -169,15 +170,9 @@
     li.message .content span.from {
       color: black;
       font-weight: normal;
-      font-size: 120%; }
-    li.message .content span.from a{
-      font-weight:bold;
-    }
+      font-size: 110%; }
     li.message .content div.info {
       color: #bababa;
-<<<<<<< HEAD
-      font-size: 90%; }
-=======
       font-size: 70%; }
       li.message .content div.info .time a {
         color: #666666; }
@@ -216,7 +211,6 @@
         height: 100%; }
         .reshare_pane ul.reshare_box > li a:hover {
           background-color: #eeeeee; }
->>>>>>> 9cbdf78a
 
 form {
   position: relative;
@@ -279,7 +273,7 @@
       font-size: 1em; }
     ul.comment_set li.comment div.time {
       color: #666666;
-      font-size: 90%; }
+      font-size: 70%; }
     ul.comment_set li.comment form {
       margin-top: -5px;
       margin-bottom: 0;
@@ -354,13 +348,8 @@
     color: #cccccc; }
 
 input[type='text'], textarea {
-<<<<<<< HEAD
-  font-family: "Arial";
-  font-size: 15px;
-=======
   font-family: "lucida grande", "lucida sans", "sans-serif";
   font-size: 14px;
->>>>>>> 9cbdf78a
   padding: 0.3em;
   display: block;
   width: 66%;
@@ -451,14 +440,10 @@
     bottom: 20px;
     font-size: 18px;
     text-shadow: 0 2px 0 black; }
-    .album .name a {color:#AAA;
-      font-weight:normal !important;}
     .album .name .time {
-      color:#069;
       font-size: 12px; }
       .album .name .time a {
-        color:#AAA;
-        font-weight: normal !important; }
+        font-weight: normal; }
   .album div.image_cycle img {
     display: none; }
 
@@ -701,30 +686,6 @@
 
 #fancybox-close:hover {
   background-color: transparent; }
-<<<<<<< HEAD
-.edit_photo{
-  display:none;}
-#photo_caption{
-  width:100%;
-  margin:auto;}
-.caption .description{
-  text-align:left;
-  margin-left:3em;
-  display:block
-  width:90%;}
-.caption a{
-  float:left;
-}
-#add-description{
-  width:100%;}
-.caption, .edit_photo{
-  margin:auto;
-  width:70%;}
-#photo_submit{
-  float:right;}
-.clear{
-  clear:both;}
-=======
 
 .aspect_tag,
 .public_aspect_tag {
@@ -775,5 +736,4 @@
     margin-right: -1px; }
 
 #thumbnails {
-  line-height: 14px; }
->>>>>>> 9cbdf78a
+  line-height: 14px; }