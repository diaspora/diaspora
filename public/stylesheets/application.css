@font-face {
  font-family: "BrandonGrotesqueLightRegular";
  src: url("brandongrotesque_light/Brandon_light-webfont.eot");
  src: local("â˜º"), url("brandongrotesque_light/Brandon_light-webfont.woff") format("woff"), url("brandongrotesque_light/Brandon_light-webfont.ttf") format("truetype"), url("brandongrotesque_light/Brandon_light-webfont.svg#webfont") format("svg");
  font {
    weight: normal;
    style: normal; } }

body {
  padding: 2em;
  margin: 0; }

a {
  color: #018790;
  text-decoration: none;
  font-weight: bold; }
  a:hover {
    color: #018790; }

#flash_notice,
#flash_error,
#flash_alert {
  z-index: 60;
  position: absolute;
  padding: 5px 8px;
  margin: 0;
  width: 400px;
  top: 0px;
  margin-left: 230px;
  color: #666666; }

#flash_notice {
  background-color: #ccffcc;
  border: solid 1px #66cc66; }

#flash_error,
#flash_alert {
  background-color: #ffcccc;
  border: solid 1px #cc6666; }

.fieldWithErrors {
  display: inline; }

.error_messages {
  width: 400px;
  border: 2px solid #cf0000;
  padding: 0;
  padding-bottom: 12px;
  margin-bottom: 20px;
  background-color: #f0f0f0;
  font-size: 12px; }
  .error_messages h2 {
    text-align: left;
    padding: 5px 5px 5px 15px;
    margin: 0;
    font-weight: bold;
    font-size: 12px;
    background-color: #cc0000; }
  .error_messages p {
    margin: 8px 10px; }
  .error_messages ul {
    margin: 0; }

header {
  position: relative;
  margin: -2em;
    margin-bottom: 30px;
  color: #555555;
  background-color: #2b2726;
  background-color: black;
  border-bottom: 3px solid #333333;
  padding: 6px 0;
    padding-top: 0; }
  header #diaspora_text {
    margin-bottom: 1em;
    font-family: "BrandonGrotesqueLightRegular";
    font-size: 16px;
    border: none;
    color: white;
    text-shadow: 0 2px 0 black; }
    header #diaspora_text a {
      color: #666666; }
    header #diaspora_text span.sub_text {
      text-shadow: none; }
  header #session_action {
    float: right;
    text-shadow: 0 1px 0 black;
    padding-right: 10px; }
    header #session_action a {
      color: #777777;
      border: none; }
      header #session_action a.new_requests {
        color: #df0101; }

#show_filters {
  z-index: 100;
  position: absolute;
  right: 0;
  text-align: right; }

#show_filters > a {
  border: 1px solid #666666;
  padding: 5px; }

#main {
  width: 100%; }

ul#stream, ul#friend_stream {
  margin: 0;
  padding: 0;
  color: #666666; }
  ul#stream > li, ul#friend_stream > li {
    list-style: none;
    padding: 15px 0;
    border-bottom: 1px solid #f1f1f1;
    margin-bottom: 5px; }

ul#friend_stream > li {
  padding: 0.2em 0; }
ul#friend_stream img {
  width: 25px;
  max-width: 25px;
  position: relative;
  float: none;
  display: inline; }

li.message {
  position: relative;
  line-height: 140%;
  font-family: "Lucida Grande", sans-serif;
  color: #999999; }
  li.message span.from {
    color: black;
    font-weight: normal;
    margin-right: 0.2em;
    font-size: 110%; }
  li.message div.time {
    color: #bababa;
    font-size: 70%; }

h1 {
  position: relative;
  font-size: 21px;
  font-weight: bold;
  line-height: 36px; }
  h1 p.description, h1 span.description {
    font-weight: 200;
    color: #999999;
    padding: 0.1em; }

h3 {
  position: relativex;
  font-size: 18px;
  font-weight: bold; }

form {
  position: relative;
  font-size: 120%;
  margin: 1em;
    margin-left: 0em; }

#user_name {
  margin-bottom: 20px; }
  #user_name img {
    margin-right: 10px;
    display: inline-block;
    float: left;
    height: 40px; }
  #user_name h1 {
    margin-bottom: 7px;
    line-height: 18px; }
    #user_name h1 a {
      color: black; }
  #user_name span {
    size: small;
    font-style: italic;
    font-weight: normal;
    color: #999999; }
  #user_name ul {
    display: inline;
    margin: 0;
    padding: 0;
    list-style: none; }
    #user_name ul > li {
      display: inline;
      margin-right: 1em; }

#stream div.comments {
  display: none; }

#stream ul.comment_set {
  padding: 0;
    padding-left: 1em; }

ul.comment_set {
  margin: 0;
    margin-top: 1em;
  padding: 0;
  list-style: none;
  width: 90%; }
  ul.comment_set li.comment {
    margin-bottom: 0.5em;
    background-color: #f2f8fc;
    background-color: rgba(10, 81, 109, 0.1);
    padding: 0.6em;
    border-bottom: 1px solid #cccccc; }
    ul.comment_set li.comment .from {
      color: #666666;
      font-weight: normal; }
      ul.comment_set li.comment .from a {
        color: #333333;
        font-weight: bold; }
    ul.comment_set li.comment form {
      margin-top: -5px; }

.profile_photo {
  float: left;
  margin-right: 10px; }

#profile ul {
  list-style-type: none; }

#stream img.person_picture, #profile img.person_picture,
.comments img.person_picture {
  border-radius: 3px;
  -webkit-border-radius: 3px;
  -moz-border-radius: 3px;
  display: inline block;
  height: 30px;
  display: absolute;
  float: left;
  margin-right: 10px; }

.pagination a {
  padding: 3px; }

.destroy_link, .request_button {
  position: absolute;
  right: 0;
  bottom: 15px; }
  .destroy_link a, .request_button a {
    color: #999999;
    font-weight: normal; }

.destroy_link {
  display: none;
  font-size: smaller; }

.request_buttons {
  position: absolute;
  right: 0;
  display: inline;
  list-style: none;
  margin: 0;
  padding: 0; }
  .request_buttons > li {
    display: inline; }
    .request_buttons > li:first-child {
      margin-right: 1em; }

#show_photo {
  text-align: center;
  min-height: 200px; }
  #show_photo img {
    max-width: 100%; }

#debug_info {
  margin-top: 20px; }

input[type='text'], textarea {
  font-family: "lucida grande", "sans-serif";
  font-size: 14px;
  padding: 0.3em;
  display: block;
  width: 100%;
  box-shadow: 0 2px 0px white;
  -webkit-box-shadow: 0 2px 0px white;
  -moz-box-shadow: 0 2px 0px white;
  border-top: 1px solid #999999;
  height: auto;
  border-radius: 3px;
  -moz-border-radius: 3px; }

#submit_block {
  text-align: right;
  font-size: 12px; }

form p {
  position: relative;
  padding: 0;
  margin: 0; }

label {
  color: #999999;
  position: absolute;
  top: 3px;
  left: 0.48em; }

#publisher {
  background-color: rgba(10, 81, 109, 0.05);
  border-bottom: 2px #999999 solid;
  color: #999999;
  padding: 15px 1em;
<<<<<<< HEAD
    padding-bottom: 30px; }
=======
  position: relative; }
>>>>>>> 8432db34

#new_blog,
#new_bookmark {
  display: none; }

ul#publisher_content_pickers {
  display: inline;
  margin: 0 -10px;
  padding: 0;
  margin-left: 10px; }

ul#publisher_content_pickers li {
  display: inline;
  padding: 5px 10px;
  margin-right: 5px; }

#publisher .selected {
  border-bottom: 3px solid #999999;
  background-color: rgba(10, 81, 109, 0.1); }

#image_picker .small_photo {
  height: 100px;
  position: relative;
  display: inline-block;
  margin-right: 1em;
  margin-bottom: 1em; }
  #image_picker .small_photo img {
    border-radius: 3px; }
  #image_picker .small_photo input[type='checkbox'] {
    position: absolute; }
#image_picker .selected {
  -webkit-box-shadow: 0 3px 6px black;
  -moz-box-shadow: 0 3px 6px black;
  border: 1px solid white; }

/* cycle it! */
.album {
  position: relative;
  height: 200px;
  width: 300px;
  display: inline-block; }
  .album .name {
    position: absolute;
    z-index: 600;
    padding: 1em;
    background: rgba(0, 0, 0, 0.8);
    bottom: 20px;
    font-size: 18px;
    text-shadow: 0 2px 0 black; }
    .album .name .time {
      font-size: 12px; }
      .album .name .time a {
        font-weight: normal; }
  .album div.image_cycle img {
    display: none; }

.field_with_submit input[type='text'] {
  width: 82%;
  display: inline; }

h1.big_text {
  position: relative;
  line-height: auto;
  border-top: 2px solid #666666;
  border-bottom: 1px solid #666666;
  text-align: center; }

.right {
  float: right;
  margin-top: 6px; }

.back {
  position: absolute;
  font-size: 12px; }

#content_bottom {
  position: relative;
  line-height: 36px;
  margin-top: 25px;
  margin-bottom: 25px;
  min-height: 36px;
  border-top: 1px solid #999999;
  border-bottom: 2px solid #eeeeee; }

.show_post_comments ul.comment_set {
  width: 100%; }

.sub_header {
  text-align: center;
  font-style: italic;
  margin-top: -5px;
  margin-bottom: 20px;
  color: #999999; }

#next_prev_links {
  text-align: center; }

.image_thumb {
  display: inline-block;
  width: 100px;
  min-width: 100px;
  height: 100px;
  min-height: 100px; }
  .image_thumb img {
    display: none; }
    .image_thumb img:hover {
      border-bottom: 2px solid #666666; }

.image_cycle img {
  display: none; }

#group {
  color: #333333; }
  #group ul {
    margin: 0;
    padding: 0;
    font-size: 14px; }
    #group ul > li {
      display: inline;
      margin-right: 10px; }
      #group ul > li.selected, #group ul > li.selected a {
        color: white;
        font-weight: bold;
        font-size: 18px; }
  #group a {
    color: #333333;
    font-weight: normal; }
  #group #friend_pictures .add_new {
    display: inline;
    font-size: 40px; }
  #group #friend_pictures img {
    display: inline-block;
    height: 40px; }<|MERGE_RESOLUTION|>--- conflicted
+++ resolved
@@ -301,11 +301,8 @@
   border-bottom: 2px #999999 solid;
   color: #999999;
   padding: 15px 1em;
-<<<<<<< HEAD
-    padding-bottom: 30px; }
-=======
+    padding-bottom: 30px;
   position: relative; }
->>>>>>> 8432db34
 
 #new_blog,
 #new_bookmark {
