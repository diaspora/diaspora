@font-face {
  font-family: "BrandonGrotesqueLightRegular";
  src: url("brandongrotesque_light/Brandon_light-webfont.eot");
  src: local("â˜º"), url("brandongrotesque_light/Brandon_light-webfont.woff") format("woff"), url("brandongrotesque_light/Brandon_light-webfont.ttf") format("truetype"), url("brandongrotesque_light/Brandon_light-webfont.svg#webfont") format("svg");
  font {
    weight: normal;
    style: normal; } }

body {
  padding: 2em;
  margin: 0; }

a {
  color: #018790;
  text-decoration: none;
  font-weight: bold; }
  a:hover {
    color: #018790; }

#flash_notice,
#flash_error,
#flash_alert {
  z-index: 60;
  position: absolute;
  padding: 5px 8px;
  margin: 0;
  width: 400px;
  top: 0px;
  margin-left: 230px;
  color: #666666; }

#flash_notice {
  background-color: #ccffcc;
  border: solid 1px #66cc66; }

#flash_error,
#flash_alert {
  background-color: #ffcccc;
  border: solid 1px #cc6666; }

.fieldWithErrors {
  display: inline; }

.error_messages {
  width: 400px;
  border: 2px solid #cf0000;
  padding: 0;
  padding-bottom: 12px;
  margin-bottom: 20px;
  background-color: #f0f0f0;
  font-size: 12px; }
  .error_messages h2 {
    text-align: left;
    padding: 5px 5px 5px 15px;
    margin: 0;
    font-weight: bold;
    font-size: 12px;
    background-color: #cc0000; }
  .error_messages p {
    margin: 8px 10px; }
  .error_messages ul {
    margin: 0; }

header {
  position: relative;
  margin: -2em;
    margin-bottom: 1em;
  color: #555555;
  background-color: #2b2726;
  border-bottom: 3px solid #333333;
  padding: 6px 0;
    padding-top: 0; }
  header #diaspora_text {
    font-family: "BrandonGrotesqueLightRegular";
    font-size: 24px;
    position: absolute;
    border: none;
    color: white;
    text-shadow: 0 2px 0 black; }
    header #diaspora_text a {
      color: #666666; }
    header #diaspora_text span.sub_text {
      color: black;
      text-shadow: none; }
  header #session_action {
    float: right;
    margin-top: 9px;
    text-shadow: 0 1px 0 black;
    padding-right: 10px; }
    header #session_action a {
      color: #777777;
      border: none; }
      header #session_action a.new_requests {
        color: #df0101; }

#show_filters {
  z-index: 100;
  position: absolute;
  right: 0;
  text-align: right; }

#show_filters > a {
  border: 1px solid #666666;
  padding: 5px; }

#main {
  width: 100%; }

ul#stream, ul#friend_stream {
  margin: 0;
  padding: 0;
  color: #666666; }
  ul#stream > li, ul#friend_stream > li {
    list-style: none;
    padding: 15px 0;
    border-bottom: 1px solid #f1f1f1;
    margin-bottom: 5px; }

ul#friend_stream > li {
  padding: 0.2em 0; }
ul#friend_stream img {
  width: 25px;
  max-width: 25px;
  position: relative;
  float: none;
  display: inline; }

li.message {
  position: relative;
  line-height: 140%;
  font-family: "Lucida Grande", sans-serif;
  color: #999999; }
  li.message span.from {
    color: black;
    font-weight: normal;
    margin-right: 0.2em;
    font-size: 110%; }
  li.message div.time {
    color: #bababa;
    font-size: 70%; }

h1 {
  position: relative;
  font-size: 21px;
  font-weight: bold;
  line-height: 36px; }
  h1 p.description, h1 span.description {
    font-weight: 200;
    color: #999999;
    padding: 0.1em; }

h3 {
  position: relative;
  font-size: 18px;
  font-weight: bold; }

form {
  font-size: 120%;
  margin: 1em;
  margin-left: 0em; }

#user_name {
  display: inline;
  margin-bottom: 1em;
  font-size: 70px;
  line-height: 100px; }
  #user_name a {
    color: black; }
  #user_name span {
    line-height: 140px;
    font-size: 30%;
    color: #dddddd;
    float: right; }

#latest_message {
  font-weight: normal; }

#stream div.comments {
  display: none; }

#stream ul.comment_set {
  padding: 0;
    padding-left: 1em; }

ul.comment_set {
  margin: 0;
    margin-top: 1em;
  padding: 0;
  list-style: none;
  width: 90%; }
  ul.comment_set li.comment {
    margin-bottom: 0.5em;
    background-color: #f2f8fc;
    background-color: rgba(10, 81, 109, 0.1);
    padding: 0.6em;
    border-bottom: 1px solid #cccccc; }
    ul.comment_set li.comment .from {
      color: #666666;
      font-weight: normal; }
      ul.comment_set li.comment .from a {
        color: #333333;
        font-weight: bold; }
    ul.comment_set li.comment form {
      margin-top: -5px;
      padding-bottom: 8px; }

<<<<<<< HEAD
.profile_photo {
  float: left;
  margin-right: 10px; }

#profile ul {
  list-style-type: none; }

#stream img.person_picture {
=======
#stream img.person_picture, #profile img.person_picture,
.comments img.person_picture {
>>>>>>> ef0a2c46
  border-radius: 3px;
  -webkit-border-radius: 3px;
  -moz-border-radius: 3px;
  display: inline block;
  height: 30px;
  display: absolute;
  float: left;
  margin-right: 10px; }

.pagination a {
  padding: 3px; }

.destroy_link, .request_button {
  position: absolute;
  right: 0;
  bottom: 15px; }
  .destroy_link a, .request_button a {
    color: #999999;
    font-weight: normal; }

.destroy_link {
  display: none;
  font-size: smaller; }

.request_buttons {
  position: absolute;
  right: 0;
  display: inline;
  list-style: none;
  margin: 0;
  padding: 0; }
  .request_buttons > li {
    display: inline; }
    .request_buttons > li:first-child {
      margin-right: 1em; }

#show_photo {
  text-align: center;
  min-height: 200px; }
  #show_photo img {
    max-width: 100%; }

#debug_info {
  margin-top: 20px; }

input[type='text'], textarea {
  font-family: "lucida grande", "sans-serif";
  font-size: 14px;
  padding: 0.3em;
  display: block;
  width: 100%;
  box-shadow: 0 2px 0px white;
  -webkit-box-shadow: 0 2px 0px white;
  -moz-box-shadow: 0 2px 0px white;
  border-top: 1px solid #999999;
  height: auto;
  border-radius: 3px;
  -moz-border-radius: 3px; }

input[type='submit'] {
  display: block;
  float: right; }

form p {
  position: relative;
  padding: 0;
  margin: 0; }

label {
  color: #999999;
  position: absolute;
  top: 3px;
  left: 0.48em; }

#publisher {
  background-color: rgba(10, 81, 109, 0.05);
  border-bottom: 2px #999999 solid;
  color: #999999;
  padding: 20px 1em;
    padding-top: 10px; }

#new_blog,
#new_bookmark {
  display: none; }

ul#publisher_content_pickers {
  display: inline;
  margin: 0 -10px;
  padding: 0;
  margin-left: 10px; }

ul#publisher_content_pickers li {
  display: inline;
  padding: 5px 10px;
  margin-right: 5px; }

#publisher .selected {
  border-bottom: 3px solid #999999;
  background-color: rgba(10, 81, 109, 0.1); }

#image_picker .small_photo {
  height: 100px;
  position: relative;
  display: inline-block;
  margin-right: 1em;
  margin-bottom: 1em; }
  #image_picker .small_photo img {
    border-radius: 3px; }
  #image_picker .small_photo input[type='checkbox'] {
    position: absolute; }
#image_picker .selected {
  -webkit-box-shadow: 0 3px 6px black;
  -moz-box-shadow: 0 3px 6px black;
  border: 1px solid white; }

/* cycle it! */
.album {
  position: relative;
  height: 200px;
  width: 300px;
  display: inline-block;
  margin-right: 2em;
  margin-bottom: 2em; }
  .album .name {
    position: absolute;
    z-index: 600;
    padding: 1em;
    background: rgba(0, 0, 0, 0.8);
    bottom: 20px;
    font-size: 18px;
    text-shadow: 0 2px 0 black; }
    .album .name .time {
      font-size: 12px; }
      .album .name .time a {
        font-weight: normal; }
  .album div.image_cycle img {
    border-radius: 3px;
    -webkit-border-radius: 3px;
    -moz-border-radius: 3px; }

.field_with_submit input[type='text'] {
  width: 82%;
  display: inline; }

h1.big_text {
  position: relative;
  line-height: auto;
  border-top: 2px solid #666666;
  border-bottom: 1px solid #666666;
  text-align: center; }

.right {
  float: right;
  margin-top: 6px; }

.back {
  position: absolute;
  font-size: 12px; }

#content_bottom {
  position: relative;
  line-height: 36px;
  margin-top: 25px;
  margin-bottom: 25px;
  min-height: 36px;
  border-top: 1px solid #999999;
  border-bottom: 2px solid #eeeeee; }

.show_post_comments ul.comment_set {
  width: 100%; }

.sub_header {
  text-align: center;
  font-style: italic;
  margin-top: -5px;
  margin-bottom: 20px;
  color: #999999; }<|MERGE_RESOLUTION|>--- conflicted
+++ resolved
@@ -204,7 +204,6 @@
       margin-top: -5px;
       padding-bottom: 8px; }
 
-<<<<<<< HEAD
 .profile_photo {
   float: left;
   margin-right: 10px; }
@@ -212,11 +211,8 @@
 #profile ul {
   list-style-type: none; }
 
-#stream img.person_picture {
-=======
 #stream img.person_picture, #profile img.person_picture,
 .comments img.person_picture {
->>>>>>> ef0a2c46
   border-radius: 3px;
   -webkit-border-radius: 3px;
   -moz-border-radius: 3px;
