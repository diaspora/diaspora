--- conflicted
+++ resolved
@@ -42,15 +42,14 @@
   opacity: $val;
 }
 
-<<<<<<< HEAD
 @mixin user-select($val){
   -webkit-user-select: $val;
   -moz-user-select: $val;
-=======
+}
+
 @mixin transition($type, $speed:$speed, $easing:$easing){
   -webkit-transition: $type $speed $easing;
   -moz-transition: $type $speed $easing;
   -o-transition: $type $speed $easing;
   transition: $type $speed $easing;
->>>>>>> 8c1e64a0
 }