--- conflicted
+++ resolved
@@ -599,12 +599,8 @@
   img
     :display none
 
-<<<<<<< HEAD
 #aspect_nav
-=======
-#group_nav
   :z-index 4
->>>>>>> 92ccd3c2
   :position relative
   :color #000
   :margin
