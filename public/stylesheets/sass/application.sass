//   Copyright (c) 2010, Diaspora Inc.  This file is
//   licensed under the Affero General Public License version 3 or later.  See
//   the COPYRIGHT file.


body
  :padding 2em
  :margin 0
    :top 60px
  :background-color rgb(252,252,252)
a
  :color #107FC9
  :text
    :decoration none
  &:hover
    :color #4CCAE0
  &:active
    :color #005D9C

p
  :word-wrap break-word

h1, h2, h3, h4, h5
  :color #444
  :position relative
  :font
    :weight bold

h4
  :margin
    :bottom 5px

ol, ul, li
  :list-style none

form
  :position relative
  input,
  textarea,
  label
    :font
      :size auto

.hidden
  :display none

.avatar
  :width 50px
  :height 50px

#flash_notice,
#flash_error,
#flash_alert
  :z-index 100
  :position fixed
  :color #fff

  :top -100px
  :left 0

  :width 100%

  :padding 1em

  :-moz-box-shadow 0 1px 2px #333
  :-webkit-box-shadow 0 1px 2px #333
  :box-shadow 0 1px 2px #333

  :font
    :weight bold

#flash_notice
  :background
    :color rgb(126,240,77)
    :color rgba(126,240,77,0.98)
  :text
    :shadow 0 1px #6C6

#flash_error,
#flash_alert
  :background
    :color rgb(208,49,43)
    :color rgba(208,49,43,0.98)
  :border
    :bottom solid 1px #C66
  :text
    :shadow 0 1px #C66

.fieldWithErrors
  :display inline

.error_messages
  :width 400px
  :border 2px solid #CF0000
  :padding 0
  :padding-bottom 12px
  :margin-bottom 20px
  :background-color #f0f0f0
  :font
    :size 12px
  h2
    :text-align left
    :padding 5px 5px 5px 15px
    :margin 0
    :font
      :weight bold
      :size 12px
    :background-color #c00
  p
    :margin 8px 10px
  ul
    :margin 0

header
  :z-index 50
  :position relative

  :background
    :color #111
    :color rgba(15,15,15,0.90)

  :background -webkit-gradient(linear, 0% 0%, 0% 100%, from(rgba(35,35,35,0.85)), to(rgba(20,20,20,1)))
  :background -moz-linear-gradient(top, rgba(35,35,35,0.85), rgba(20,20,20,0.98))

  :-webkit-box-shadow 0 1px 3px #111
  :-moz-box-shadow 0 1px 2px #111
  :box-shadow 0 1px 3px #222

  :border
    :bottom 1px solid #777

  :padding 0
    :top 2px
  :color #CCC

  :position fixed
  :width 100%
  :top 0
  :left 0

  a
    :color #CCC

    &:hover
      :background none
      :color #eee

  &.landing
    .right
      :top 10px
    :height 40px

  ul#user_menu
    :overflow hidden
    :white-space nowrap
    :text-overflow ellipsis
    :text-shadow 0 1px 0 #000

    :width auto

    :cursor pointer

    :z-index 10
    :padding 5px 0
      :left 30px
      :right 5px
    :margin 0
      :top -2px
      :right -5px

    :background
      :color #000

    :-webkit-border-radius 5px
    :-moz-border-radius 5px
    :border-radius 5px

    :position absolute
    :display inline

    :top 5px
    :right 0

    a
      :padding
        :right 15px
      :color #CCC
    .right
      :right 5px

    &:hover
      :background
        :color #222

    li
      :display none

      a
        :display block
        :padding 4px
        :height 100%
      &:hover
        :background
          :color #107FC9
        :color #fff

    &.active
      :margin
        :top -3px
        :right -6px
      :background
        :color #000
      :border 1px solid #999

      :box-shadow 0 1px 2px #333
      :-webkit-box-shadow 0 1px 2px #333
      :-moz-box-shadow 0 1px 2px #333

      li
        :display block

    .avatar
      :height 20px
      :width 20px
      :position absolute
      :left 2px
      :top 2px
      :display block

.unread
  :background-color #eee

.diaspora_header_logo
  :position relative
  :top 4px
  :margin
    :right 1em

.stream
  .stream_element
    :padding 0.7em 1.2em
    :min-height 50px
    :border
      :bottom 1px solid #eee
      :top 1px solid #fff

    &:hover
      :background
        :color #fff
      :border
        :bottom 1px solid #ddd
      .right
        :display inline

    .youtube-player, .vimeo-player
      :border none
      :height 370px
      :width 500px

.from
  :text
    :shadow 0 1px #fff
  a
    :font
      :weight bold

.arrow
  :color #ccc
  :font
    :weight lighter

#author_info
  :position relative

  img
    :position relative
    :top 0px
    :display inline-block
    :height 30px
    :width 30px

  .avatar
    :-webkit-box-shadow none
    :box-shadow none

  .from
    :display inline-block
    :padding 10px
      :top 0

  &.profile
    .from
      :padding 0

  h3
    :display inline-block

.stream_element
  :position relative
  :word-wrap break-word
  :color #777

  .from
    h5
      :display inline
      a
        :color #444

  .content
    :margin
      :top 0
    :padding
      :left 63px

    :color #444
    :font
      :weight normal

    p
      :margin
        :bottom 6px
      :padding
        :right 1em
      :font
        :family 'arial', 'helvetica', 'sans-serif'

    .photo_attachments
      :margin
        :top 7px

      img
        :margin
          :right 0.5em

    .stream_photo
      :float left
      :margin
        :top 6px

    .photo_description
      :margin
        :top 6px
      :padding
        :left 220px
      :min-height 185px
      :color #888
      :font
        :style italic

    .small_text
      :font
        :size smaller

    div.info
      :color #999
      :font-size smaller
      a
        :color #ccc



  .delete
    :opacity 0.6
    :padding 5px

    &:hover
      :opacity 1

  &:hover
    div.info, .time, .from h5
      a
        :color #107FC9
        &:hover
          :color #22AAE0
        &:active
          :color #005D9C
.time
  a
    :color #bbb
  :font
    :weight bold
  :margin
    :right 5px
  :font-size small

.right .reshare_pane .reshare_button a.inactive
  :color #ccc
  &:hover
    :text
      :decoration none
  :cursor default

.right .reshare_pane .reshare_button
  :padding 2px
  &.active
    :background
      :color #333

    :-webkit-border-radius 5px 5px 0 0
    :-moz-border-radius 5px 5px 0 0
    :border-radius 5px 5px 0 0

    a
      :color #fff
      :text-shadow none

.right .reshare_pane
  :margin
    :left 5px
    :right 5px
  :display inline
  :position relative


  ul.reshare_box
    :width 150px
    :display none
    :z-index 10
    :position absolute
    :margin
      :top 0
    :padding 0

    :background
      :color #fafafa

    :border 5px solid #333

    :text-shadow 0 2px #fff
    :color #000

    > li
      :font
        :weight bold
      :color #ccc
      :border
        :top 1px solid #fff
        :bottom 1px solid #ccc

      &:first-child
        :border
          :top none
      &:last-child
        :border
          :bottom none
      a
        :display block
        :height 100%
        :padding 2px 5px
        :cursor default

        &:hover
          :background
            :color #eee
          :text
            :decoration none
        &:active
          :background
            :color #ccc


#user_name
  :margin
    :bottom 20px

  img
    :margin
      :right 10px
    :display inline-block
    :float left
    :height 40px

  h1
    :margin
      :bottom 7px
    :line-height 18px
    a
      :color #000

  span
    :size small
    :font
      :weight normal
    :color #999
  #latest_message_time
    :font-style italic
  ul
    :display inline
    :margin 0
    :padding 0

    > li
      :display inline
      :margin
        :right 1em

.stream.show
  ul.comments
    :display block
    :margin
      :top 0
  > li
    :border none
    :padding 0
  &:hover
    > li
      :background none
      :border none

  ul.comments
    textarea
      :width 275px

.stream ul.comments
  .avatar
    :width 30px
    :height 30px

input.comment_submit
  :display none

ul.comments,
ul.show_comments
  :margin 0
    :top 0.5em
  :padding 0
  :background
    :color #F0F4F5

  textarea
    :width 100%
    :height 1.4em

  .force_open
    :min-height 2.4em

  li
    :list
      :style none
    :padding 0.5em
    :border
      :bottom 1px solid #ddd
      :top 1px solid #fff

    .from
      :font
        :size 1em
      :margin
        :bottom 0px

    .youtube-player, .vimeo-player
      :border none
      :height 250px
      :width 400px

    .content
      :color #666
      :margin
        :top 0px
        :bottom -2px
      :padding
        :left 38px
        :right 20px
      .from
        a
          :color #444

      div.time
        :color #bbb

    form
      :margin
        :top -5px
        :bottom 0.2em
      :font
        :size 1em
      textarea
        :font
          :size 1em
        :width 478px

    .submit_instructions
      :text-align center
      :font
        :size smaller
      :color #999
      :margin
        :bottom -0.8em
        :top -0.7em
      :padding 0

.profile_photo
  img
    :height 300px
    :width 300px

    :-webkit-box-shadow 0 2px 2px #333
    :-moz-box-shadow 0 2px 2px #333
    :box-shadow 0 2px 2px #333
#profile
  h3
    :margin
      :bottom 0
  ul
    :margin 0
    :padding 0

  ul#profile_information
    :margin 1em 0
    > li
      :margin
        :bottom 2em

.pagination
  a
    :padding 3px

.stream_element
  .right
    :position absolute
    :right 12px

    &.controls
      :font
        :size 12px
      :color #999
      a
        :color #999
        :font
          :weight normal
        &:hover
          :text
            :decoration underline

.stream_element:hover
  .right
    :display inline

.request_buttons
  :position absolute
  :right 0
  :display inline
  :margin 0
  :padding 0

  > li
    :display inline
    &:first-child
      :margin-right 1em

#photo_container
  :text
    :align center

#show_photo
  :z-index 11
  :position relative
  :display inline-block
  :max-width 100%

  img
    :max-width 100%
    :-webkit-box-shadow 0 2px 5px #666

  #photo_spinner
    :z-index 1
    :position absolute
    :height 100px
    :width 100px

  #caption
    :min-height 20px
    :padding 0 10px
    :font
      :size 16px
    :font
      :family 'MARKER FELT', 'Helvetica Neue', 'Helvetica', 'Arial', sans-serif
    :color #333

#debug_info
  :margin-top 50px
  :color #ccc

  h5
    :color #ccc

input:not([type='submit']),
textarea
  :font
    :family 'Arial', 'Helvetica', sans-serif
    :size 14px
  :padding 0.3em
  :display block
  :width 66%
  :border 1px solid #ccc
  :height auto

  :-webkit-border-radius 3px
  :-moz-border-radius 3px
  :border-radius 3px

input[type='checkbox']
  :width auto

input[type='hidden']
  :display none

.submit_block
  :text
    :align right

form p
  :position relative
  :padding 0
  :margin 0

form p.checkbox_select
  :width 75%
  label
    :left 20px
    :top 3px
  img
    :position relative
    :top 6px

label
  :font
    :weight normal
  :color #999
  :position absolute
  :top 3px
  :left 0.48em
  :text
    :shadow 0 1px 1px #eee

#file-upload
  input
    :height 100%
    :width 100%
    :cursor pointer

#publisher
  :z-index 0
  :color #999
  :position relative
  :margin
    :bottom 10px
    :top 0
  :padding 12px
    :top 1px
  :top 0

  :background
    :color rgb(248,248,248)

  :border
    :bottom 2px #777 solid
    :top 1px #777 solid

  &.closed
    .content_creation
      :display none

  form
    :position relative
    :top 0

    ul
      :padding 0
      >li
        :display inline
        :margin-right 2px
        img
          :-webkit-border-radius 5px
          :-moz-border-radius 5px
          :border-radius 5px

  input[type='text'],
  textarea
    :width 435px
    :margin 0
  textarea
    :height 42px
  label
    :font
      :size 14px

  .options_and_submit
    :min-height 21px
    :position relative
    :padding
      :top 8px
    :margin
      :bottom -2px
    input[type='submit']
      :width 75px

    input
      :display inline

    .public_toggle
      :font
        :size smaller
        :style italic
      :display inline

    #fileInfo
      :display inline

  .content_creation
    :margin
      :top 1em

  #click_to_share
    :position relative
    :padding 1em
    :margin
      :bottom -1em

    a
      :margin
        :left 1em
      :font
        :weight bold
      :text-shadow 0 1px 0 #fff

    img
      :display inline
      :position absolute
      :top 1em
      :left 0px

  #file-upload
    :z-index 10
    :float right
    :height 42px
    :width 103px
    :margin 0

    :-webkit-border-radius 3px
    :-moz-border-radius 3px
    :border-radius 3px

    :border 2px solid #ccc
    :background
      :color #fafafa

    :padding 0.3em
    :cursor pointer

    :font
      :weight bold
      :size smaller

    :text
      :align center
      :shadow 0 1px 0 #eee

    img
      :display inline-block
      :margin 0
      :padding 0
      :margin
        :bottom -3px

      :opacity 0.4

    &:hover
      :background
        :color #eee
      :cursor pointer

      :color #666
      img
        :opacity 0.6

    &:active
      :text-shadow 0 1px 0 #fafafa
      :color #ccc
      img
        :opacity 0.1

    &.loading
      :opacity 0.5

#publisher_textarea_wrapper
  :position relative
  textarea
    :z-index 2

    &.with_attachments
      :padding
        :bottom 70px

  #photodropzone
    :z-index 3
    :position absolute
    :bottom 0
    :left 5px

.field_with_submit
  input[type='text']
    :width 82%
    :display inline

.dim
  :opacity 0.3


#thumbnails
  a
    :display inline-block
    :width 100px
    :min-width 100px
    :height 100px
    :min-height 100px
    :margin
      :bottom 15px
      :right 15px

    img
      :height 100px
      :width 100px

ul#aspect_nav
  :margin
    :top 3px
    :bottom 2px
  :bottom 0
  :color #000

  :position relative
  :padding 0
    :bottom 3px
  :margin
    :bottom 0

  > li
    :display inline
    :padding 1px 8px
    :margin 0
      :right 2px

    :-webkit-border-radius 2px
    :-moz-border-radius 2px
    :border-radius 2px

    :text-shadow 0 1px 0 #444

    :color #999
    :max-width 120px
    :overflow hidden
    :text-overflow ellipsis

    .aspect_selector_edit
      :position absolute
      :margin
        :left -3px
      :display none
      :color #555

      &:hover
        :color #eee

    &:hover
      :background
        :color #000
      :color #eee

      .aspect_selector_edit
        :display inline

    &.selected
      :text-shadow 0 1px 0 #fff
      :font
        :weight bold
      :background
        :color rgb(235,235,235)

      :border
        :bottom 1px solid #fff

      :color #444

      .aspect_selector_edit
        :margin
          :left -4px
        :color #777
        &:hover
          :color #999

      &:hover
        :color #888
      a
        :color #000
  .new_requests
    :color red


#global_search
  :display inline
  :position relative

  form
    :display inline

    input
      :display inline
      :background-color #888
      :border
        :top 1px solid #111

      :font
        :size 12px

      :-webkit-box-shadow 0 1px #666
      :-moz-box-shadow 0 1px #666
      :box-shadow 0 1px #666

      :border 1px solid #000

      &:hover
        :background-color #ccc

      &.active
        :background-color #eee


    input[type='search']
      :width 200px
      :padding 4px


.aspect
  h3
    :display inline-block

  .tip
    :display none
    :color #999
    :margin
      :left 0.5em

  .edit_name_field:hover
    .tip
      :display inline


  .aspect_name
    :position relative

    ul.tools
      :position absolute
      :top 3px
      :right 0
      :display inline
      :padding 0
      :margin 0
      li
        :display inline
        :margin
          :right 1em

        &:last-child
          :margin
            :right 0
.requests
  ul.dropzone
    :max-width 124px
.aspect,
.requests
  :color #999
  :cursor default
  :text-shadow 0 1px #fff
  ul.dropzone
    :position relative
    :min-height 65px
    :margin 0
      :bottom 25px

    :-webkit-border-radius 10px
    :-moz-border-radius 10px
    :border-radius 10px

    :padding 15px
    :border 2px dashed #ccc

    &.active
      :background
        :color rgba(255,252,127,0.2)

    .draggable_info
      :position absolute
      :display none
      :right 15px
      :bottom 10px
      :font
        :style italic
        :size 14px
      :color #aaa

  .person
    :display inline-block
    :cursor move
    :z-index 3
    :position relative
    :padding 0
    :margin 5px

    :color #eee

    img
      :height 50px
      :width 50px

      :-webkit-box-shadow 0 1px 2px #999
      :-moz-box-shadow 0 1px 2px #999
      :box-shadow 0 1px 2px #999

      :-webkit-border-radius 5px
      :-moz-border-radius 5px
      :border-radius 5px

    a:hover
      :cursor move

    &:hover
      .delete
        :display inline

    &:active
      :z-index 20
      img
        :-webkit-box-shadow 0 1px 3px #000
        :-moz-box-shadow 0 2px 4px #000
        :box-shadow 0 2px 4px #000

      .delete
        :display none

    .delete
      :display none

      :position absolute
      :top -8px
      :left -8px

      .circle
        :z-index 1
        :position absolute
        :background
          :color #333

        :width 20px
        :max-width 20px
        :height 20px
        :max-height 20px

        :border 1px solid #fff

        :-webkit-border-radius 20px
        :-moz-border-radius 20px
        :border-radius 20px

        :-webkit-box-shadow 0 1px 3px #000
        :-moz-box-shadow 0 1px 3px #000
        :box-shadow 0 1px 3px #000

      .x
        :z-index 2
        :position absolute
        :top 2px
        :left 7px

      &:hover
        :cursor default
        .circle
          :background
            :color rgba(208,49,43,1)

.requests
  :position fixed
  :background-color rgb(252,252,252)

.aspect
  :margin
    :right 20px


.requests
  ul.dropzone
    :border 2px solid #ccc

ul#settings_nav
  :display inline
  :padding 0
  :font
    :size large
  :margin
    :left 5.68em

  > li
    :display inline
    :margin
      :right 1em
    a
      :padding 2px

.settings_pane
  :display none

.contact_pictures,
#aspect_listings li
  img
    :margin
      :right 2px
      :bottom 0px
    :width 29px
    :height 29px

  h5
    :margin
      :bottom 6px

.contact_pictures.horizontal
  img
    :margin-right -5px

#thumbnails
  :line-height 14px

#aspect_list
  :margin 0
  :padding 0

.dull
  :color #aaa
  :font
    :style italic

  a
    :color #69AEDD

    &:hover
      :color #82DAE9

    &:active
      :color #005D9C

.section
  :margin
    :bottom 24px

#aspect_listings
  .contacts
    :margin
      :top 6px

  ul
    :padding 0
    :margin 0
    > li
      :position relative
      :padding 8px 0
      :border
        :bottom 1px solid #ddd

.floating.empty_message
  :margin
    :bottom 24px
  :text
    :align center

  :padding 2em
    :bottom 0.7em

  .null_arrow
    :margin
      :top -14px
    :font
      :size 80px
    :display inline-block

h1,h2,h3,h4
  .description
    :font
      :size 70%
      :weight 100
    :color #ccc
    :margin
      :top 0.5em

h2,h3,h4
  .description
    :font
      :size 80%
      :weight 200

input[type="search"]
  :-webkit-appearance textfield
  :-moz-appearance textfield

.facebox_content
  :display none

#photo_edit_options
  :display none

#photodropzone
  :padding 0px
  :margin 0px

#section_header
  :width 100%
  :border
    :bottom 2px solid #777
  :position relative

  :margin
    :bottom 2em
  :padding
    :bottom 1em

  h2
    :display inline

  .right
    :margin
      :top 10px

.modal_title_bar
  :width 100%
  :background
    :color #333
  :margin
    :bottom 2em
  h4
    :color #fff
    :padding 10px 20px
    :font
      :size small

#show_text
  :font
    :size 24px
    :family "Warnock Pro", "Goudy Old Style","Palatino","Book Antiqua", Georgia, serif

  .time
    :color #888
    :font
      :size 18px
      :weight bold

  img
    :-webkit-box-shadow 0 1px 2px #666
    :-moz-box-shadow 0 1px 2px #666
    :box-shadow 0 1px 2px #666

    :-webkit-border-radius 5px
    :-moz-border-radius 5px
    :border-radius 5px

.photo_options
  :color #ddd
  :text
    :align center

ul.aspects
  :margin 0
  :padding 0
  :font
    :size 24px

  > li
    :padding 12px 0
    :border
      :bottom 1px solid #eee

    &:hover
      :background
        :color #fafafa

  .right
    :top 12px
    :right 12px

  .delete
    :background
      :color #eee
    :width 20px
    :height 20px

    :-webkit-border-radius 10px
    :-moz-border-radius 10px
    :border-radius 10px

    :line-height 16px
    :text-indent 6px
    :font-size 16px

.inline
  :display inline

.floating
  :position relative
  :padding 12px
  :margin
    :bottom 2em
  :background
    :color rgb(255,255,255)

  :-webkit-box-shadow 0 1px 3px #333
  :-moz-box-shadow 0 1px 3px #333
  :box-shadow 0 1px 3px #333

  :-webkit-border-radius 2px
  :-moz-border-radius 2px
  :border-radius 2px

  :border
    :bottom 1px solid #ccc
    :top 1px solid #fff

  .submit_block
    :position absolute
    :bottom 13px
    :right 12px

  form
    :display relative

.inline_aspect_listing
  :margin 0
  :padding 0
  :display inline
  > li
    :display inline
    :font
      :weight normal

    &:after
      :content ", "

    &:last-child
      &:before
        :content "and "
      &:after
        :content "."

#previous_step
  :position absolute
  :left 12px
  :bottom 12px

#user_photo_uploader
  .avatar
    :-webkit-border-radius 5px
    :-moz-border-radius 5px
    :border-radius 5px

    :height 100px
    :width 100px

#publisher_photo_upload
  :position absolute
  :display inline
  :left 600px
  :top 0
  :z-index 10


#profile_photo_upload
  :margin
    :top 5px
  :min-height 100px
  img
    :position absolute
    :left 0
    :height 100px
    :width 100px

    :-webkit-border-radius 5px
    :-moz-border-radius 5px
    :border-radius 5px

    :-webkit-box-shadow 0 1px 2px #666
    :-moz-box-shadow 0 1px 2px #666
    :box-shadow 0 1px 2px #666

  :padding
    :left 120px

h3 span.current_gs_step
  :color #22C910

#notification
  :z-index 10
  :display none
  :position fixed
  :bottom 21px
  :right 12px

  :background
    :color rgb(30,30,30)
    :color rgba(30,30,30,0.9)

  :-webkit-box-shadow 0 2px 3px #333
  :-moz-box-shadow 0 2px 3px #333
  :box-shadow 0 2px 3px #333

  :-webkit-border-radius 5px
  :border-radius 5px
  :-moz-border-radius 5px

  :min-width 200px
  :padding 12px
  :color #fff

.bottom_notification
  :position fixed
  :bottom 0
  :left 0
  :width 100%
  :background
    :color rgba(16,127,201,0.8)

  :text
    :align center
  :font
    :size 14px
    :weight bold
  :color #fff
  :padding 12px
    :bottom 10px

  a
    :color #fafafa
    :background
      :color rgb(16,127,201)
    :padding 8px

    :-webkit-border-radius 10px
    :-moz-border-radius 10px
    :border-radius 10px

    &:hover
      :background
        :color #22AAE0

#notification_badge
  :position relative
  :top 5px
  :display inline
  :margin 0 1em
  :font
    :weight bold
    :size smaller
  :width 30px

  a
    :z-index 5
    :position absolute
    :top -9px
    :width 20px
    :height 20px

#notification_badge_number
  :z-index 3
  :position absolute
  :top -10px
  :left 11px
  :padding 0 2px
    :bottom 1px
  :background
    :color #A40802
  :border-radius 2px
  :line
    :height 12px

  :color #fff

#profile
  ul#aspects_for_person
    > li
      :display inline-block
      :padding 4px 6px 0 0

      a
        :padding 2px 4px
        :margin
          :left -3px
        :background
          :color #eee
        :font
          :size smaller
        :border 1px solid #ccc
          :top 1px solid #ddd
          :bottom 1px solid #aaa

        :color #777
        :text-shadow 0 1px #fff

        &:hover
          :background
            :color #ccc
          :border 1px solid #999
            :top 1px solid #bbb
            :bottom 1px solid #777

          :color #444

        &:active
          :background
            :color #666

          :border 1px solid #555
            :top 1px solid #777
            :bottom 1px solid #222

          :color #eee
          :text-shadow none

      a:first-child
        :-webkit-border-radius 6px 0 0 6px
        :-moz-border-radius 6px 0 0 6px
        :border-radius 6px 0 0 6px

      a:last-child
        :-webkit-border-radius 0 6px 6px 0
        :-moz-border-radius 0 6px 6px 0
        :border-radius 0 6px 6px 0


ul#request_result
  :padding 0
  :margin 0
  li
    :margin
      :bottom 25px
    input.add
      :color green

.contact_list,
.aspect_list
  :height 450px
  :max-height 450px

  :overflow-y auto
  :overflow-x hidden

  :border 2px solid #eee

  :background
    :color rgb(252,252,252)

  .name
    :position absolute
    :left 70px
    :top 10px

  .avatar
    :position absolute
    :left 6px
    :height 50px
    :width 50px

  :-webkit-box-shadow 0 1px #fff
  :-moz-box-shadow 0 1px #fff
  :box-shadow 0 1px #fff

  :-webkit-border-radius 0 0 5px 5px
  :-moz-border-radius 0 0 5px 5px
  :border-radius 0 0 5px 5px

  input.contact_list_search
    :width 100%
    :margin
      :top 0

  ul
    :margin 0
    :padding 0

    > li
      :position relative
      :height 50px
      :padding 4px
      :border
        :bottom 1px solid #eee

      &:last-child
        :border
          :bottom none

      &:hover
        :background
          :color rgb(245,245,245)

      .right
        :right 8px
        :top 12px

      a.button
        :padding
          :right 4px
          :left 4px
        &.added
          :background -webkit-gradient( linear, left bottom, left top, color-stop(0, rgb(92,199,86)), color-stop(1, rgb(158,255,153)))
          :background -moz-linear-gradient(top, rgb(158,255,153), rgb(92,199,86))

        &.added.remove
          :background -webkit-gradient( linear, left bottom, left top, color-stop(0, rgb(199,86,86)), color-stop(1, rgb(255,153,153)))
          :background -moz-linear-gradient(top, rgb(255,153,153), rgb(199,86,86))

          &:active
            :background -webkit-gradient( linear, left bottom, left top, color-stop(0, rgb(130,55,55)), color-stop(1, rgb(199,119,119)))
            :background -moz-linear-gradient(top, rgb(199,119,119), rgb(130,55,55))

.aspect_list
  :height 300px
  :max-height 300px

  .name
    :left 1em

  ul
    > li
      :padding 1em
      :height 1em

      .right
        :top 2px
        :right 1em

footer
  :margin
    :top 40px
  :text
    :align center
  :width 100%
  :left 0
  :bottom 0
  :color #999

  .container
    :padding 0
      :top 2em
    :border
      :top 1px solid #ddd

  ul#footer_nav
    :margin 0
    :padding 0

    > li
      :display inline
      :margin
        :right 1em
    a
      :color #777
      :font
        :weight bold

      &:hover
        :color #ccc

ul#landing_nav
  :margin 0
  :padding 0

  :font
    :size 14px

  > li
    :display inline
    :margin
      :right 0.5em
    a
      :color #107FC9

      &.login
        :padding 5px 8px

        :-webkit-border-radius 5px
        :-moz-border-radius 5px
        :border-radius 5px

        :background
          :color #000

        :border
          :top 1px solid #000

        :-webkit-box-shadow 0 1px 1px #666
        :-moz-box-shadow 0 1px 1px #666
        :box-shadow 0 1px 1px #666

        &:hover
          :background
            :color #222

    :text-shadow 0 1px 0 #000


#signup_field
  :margin
    :top -200px
  :height 46px
  :padding 0
  :width 400px
  :display inline

  div
    :display inline

  #mce-responses
    :margin
      :top 12px
    :font
      :size 12px
    :display block
    :color #888
    :text-shadow 0 1px 0 #fff

    #mce-error-response
      :color red

    #mce-success-response
      :color green

  input[type='text']
    :top -1px
    :margin 0
      :right -3px
    :width 300px


    :border-radius 5px 0 0 5px
    :-webkit-border-radius 5px 0 0 5px
    :-moz-border-radius 5px 0 0 5px

    :position relative
    :display inline
    :padding 12px
    :font
      :size 18px

  #big_action_button, input[type='submit']
    :height 47px
    :margin 0
    :background
      :color #107FC9

    :-webkit-border-radius 0 5px 5px 0
    :-moz-border-radius 0 5px 5px 0
    :border-radius 0 5px 5px 0
    :border 1px solid #CCC

    :background -webkit-gradient( linear, left bottom, left top, color-stop(0, rgb(0,123,194)), color-stop(1, rgb(65,182,250)))
    :background -moz-linear-gradient( center bottom, rgb(0,123,194) 0%, rgb(65,182,250) 100%)

    :padding 12px
    :font
      :size 18px
      :weight bold
    :color #eee
    :text-shadow 0 1px 0 #333

    :text
      :align center

    &:hover
      :background -webkit-gradient( linear, left bottom, left top, color-stop(0, rgb(0,136,209)), color-stop(1, rgb(113,204,255)))
      :background -moz-linear-gradient( center bottom, rgb(0,136,209) 0%, rgb(113,204,255) 100%)

    &:active

#diaspora_description
  :background
    :image url('../images/ball.png')
    :repeat no-repeat
    :position top center

  :padding
    :top 250px
  :margin
    :top -200px


  :font
    :size 3.3em
    :weight bold
  :text-shadow 0 1px 3px #999

  p
    :padding 12px
    :background
      :color #fff
    :-webkit-box-shadow 0 1px 3px #ccc
    :-moz-box-shadow 0 1px 3px #ccc
    :box-shadow 0 1px 3px #ccc


#login_field
  :text
    :align left
  :font
    :style italic
  :margin
    :top 14px
    :left 540px
  :color #888


ul#press_logos
  :margin 0
    :top 100px
  :padding 0
  > li
    :display inline
    :margin
      :right 30px

    img
      :height 40px

    &:last-child
      :margin
        :right 0

#landing_content
  :margin
    :top 100px
  :text
    :align center

#why
  :margin
    :bottom 48px

  h2
    :text-shadow 0 1px #fff
    :border
      :bottom 3px solid #eee

#signup
  :margin
    :bottom 48px


h3,h4
  :padding
    :bottom 5px

#edit_aspect_pane
  :-webkit-box-shadow 0 4px 8px #333
  :-moz-box-shadow 0 4px 8px #333
  :box-shadow 0 4px 8px #333

  :display none

.big_buttons
  input
    :width 100%
    :padding
      :top 10px
      :bottom 10px
    :color #666

#original_post_info
  p
    :color #999

.what_is_this
  :position relative
  :top 3px

  &:hover
    :opacity 0.5

#edit_aspect_trigger
  :font
    :size 12px

#already_invited_pane
  h4
    :color #666
  :color #666

#search_title
  :font
    :weight 200

  .term
    :font
      :weight bold

.aspect_badge
  :color #fff
  :line-height auto
  :padding 0 4px
  :margin
    :right 4px
    :bottom 4px

  :-webkit-border-radius 3px
  :-moz-border-radius 3px
  :border-radius 3px

  :display inline-block

  :font
    :size smaller
    :weight normal
  :text
    :shadow none

  :cursor default

  a
    :color #fff
    :font
      :weight normal

.aspects
  :position relative
  :margin
    :top 1em

  .right
    :right 12px

  .contact_list
    :height auto
    :max-height auto
    :width 298px

.aspects .aspect_badge
  :font
    :size 1em

.aspect_badge.public
  :background
    :color #C0E76C

.aspect_badge.single
  :background
    :color #999
  &:hover
    :background
      :color #bbb
  &:active
    :top 0px

.stream
  .avatar
    :float left
  .arrow,

  .stream_element
    .aspect_badges
      :opacity 0.5
    &:hover
      .aspect_badges
        :opacity 1

  .aspect_badge
    :position relative
    :margin
      :bottom 0
  .arrow
    :top -0.1em
  .aspect_badge
    :top -0.2em

#share_with
  :min-width 400px
  :max-width 400px

  .avatar
    :width 50px
    :height 50px
    :float left

  h4,p
    :padding
      :left 64px

  p
    :color #eee

#aspects_list
  :height auto

#new_request_list
  :margin 0
    :bottom 2em
  :padding 0 1em

  li
    :padding 0.5em 0
    :border
      :bottom 1px solid #eee

  .avatar
    :height 30px
    :width 30px

  .content
    :padding
      :left 40px

  .right
    :top 6px
    :right 0

.notifications_for_day
  .stream_element
    :margin
      :bottom 0.3em
    :padding 0.2em 0.5em
    :width 500px

.stream.notifications
  > li:hover
    :background none
    :border
      :bottom 1px solid #eee

#photo_controls
  :color #ddd
  :position relative
  :margin
    :bottom 1em

ul.show_comments
  :margin
    :bottom -0.5em
  > li
    :font
      :size smaller
    img
      :position relative
      :top 3px
      :height 12px
      :width 12px
      :margin
        :left 0.5em
        :right 0.5em
<<<<<<< HEAD
.mark_all_read
  :position relative 
  :top 10px
=======

#aspect_edit_pane
  :width 400px
  .person_tiles
    .tile
      :padding 6px
        :left 65px
      :margin 3px
        :left 0
      :display inline-block
      :width 126px
      :height 50px

      :border 1px solid #eee
      :border-radius 2px

      :position relative

      img
        :position absolute
        :left 6px

#facebox_header
  :padding 1em
  :background
    :color #222
  :border
    :bottom 1px solid #777

  :-webkit-border-radius 5px 5px 0 0
  :-moz-border-radius 5px 5px 0 0
  :border-radius 5px 5px 0 0

  h4
    :color #eee
    :margin
      :bottom 0

#aspect_edit_controls
  :margin
    :top 8px

#home_user_badge
  :position relative

  img
    :position absolute
    :left 0

  h3
    :position relative
    :top 4px

  :margin
    :bottom 1em

  :border
    :bottom 1px solid #ccc

  :padding
    :left 60px

#aspect_listings
  :margin
    :top 24px

#new_notifications,
#new_requests
  :position relative
  
  :margin
    :bottom 10px
    :top -8px

  h4
    :display inline
  img
    :position relative
    :display inline
    :margin
      :right 4px
    :top 5px
>>>>>>> 3f7b89ac
<|MERGE_RESOLUTION|>--- conflicted
+++ resolved
@@ -2147,11 +2147,9 @@
       :margin
         :left 0.5em
         :right 0.5em
-<<<<<<< HEAD
 .mark_all_read
-  :position relative 
+  :position relative
   :top 10px
-=======
 
 #aspect_edit_pane
   :width 400px
@@ -2221,7 +2219,7 @@
 #new_notifications,
 #new_requests
   :position relative
-  
+
   :margin
     :bottom 10px
     :top -8px
@@ -2233,5 +2231,4 @@
     :display inline
     :margin
       :right 4px
-    :top 5px
->>>>>>> 3f7b89ac
+    :top 5px