@font-face
  :font-family 'BrandonGrotesqueLightRegular'
  :src url('brandongrotesque_light/Brandon_light-webfont.eot')
  :src local('â˜º'), url('brandongrotesque_light/Brandon_light-webfont.woff') format('woff'), url('brandongrotesque_light/Brandon_light-webfont.ttf') format('truetype'), url('brandongrotesque_light/Brandon_light-webfont.svg#webfont') format('svg')
  font
    :weight normal
    :style normal

body
  :padding 2em
  :margin 0
a
  :color #018790
  :text
    :decoration none
  :font-weight bold
  &:hover
    :color #018790


#flash_notice,
#flash_error,
#flash_alert
  :z-index 60
  :position absolute
  :padding 5px 8px
  :margin 0
  :width 400px
  :top 0px
  :margin
    :left 230px
  :color #666

#flash_notice
  :background-color #CFC
  :border solid 1px #6C6

#flash_error,
#flash_alert
  :background-color #FCC
  :border solid 1px #C66

.fieldWithErrors
  :display inline

.error_messages
  :width 400px
  :border 2px solid #CF0000
  :padding 0
  :padding-bottom 12px
  :margin-bottom 20px
  :background-color #f0f0f0
  :font
    :size 12px
  h2
    :text-align left
    :padding 5px 5px 5px 15px
    :margin 0
    :font
      :weight bold
      :size 12px
    :background-color #c00
  p
    :margin 8px 10px
  ul
    :margin 0

header
  :position relative
  :margin -2em
    :bottom 1em
  :color #555
  :background
    :color #2B2726
  :border
    :bottom 3px solid #333
  :padding 6px 0
    :top 0

  #diaspora_text
    :font
      :family 'BrandonGrotesqueLightRegular'
      :size 24px
    :position absolute
    :border none
    :color #fff
    :text
      :shadow 0 2px 0 #000
    a
      :color #666

    span.sub_text
      :color #000
      :text
        :shadow none
      
  #session_action
    :float right
    :margin
      :top 9px
    :text-shadow 0 1px 0 #000
    a
      :color #777
      :border none
      &.new_requests
        :color #DF0101
    :padding-right 10px

#show_filters
  :z-index 100
  :position absolute
  :right 0
  :text-align right

#show_filters > a
  :border 1px solid #666
  :padding 5px
#main
  :width 100%

ul#stream, ul#friend_stream
  :margin 0
  :padding 0
  :color #666
  > li
    :list-style none
    :padding 15px 0
    :border
      :bottom 1px solid #f1f1f1
    :margin-bottom 5px

ul#friend_stream
  > li
    :padding 0.2em 0

  img
    :width 25px
    :max-width 25px
    :position relative
    :float none
    :display inline


li.message
  :position relative
  :line-height 140%
  :font
    :family 'Lucida Grande', sans-serif
  :color #999

  span.from
    :color #000
    :font
      :weight normal
    :margin
      :right 0.2em
    :font
      :size 110%

  div.time
    :color #bababa
    :font-size 70%

h1
  :position relative
  :font
    :size 21px
    :weight bold
  :line-height 36px

  p.description, span.description
    :font
      :weight 200
    :color #999
    :padding 0.1em

h3
  :position relative
  :font
    :size 18px 
    :weight bold

form
  :font
    :size 120%
  :margin 1em
  :margin-left 0em

  
#user_name
  :display inline
  :margin
    :bottom 1em
  :font
    :size 70px
  :line-height 100px
  a
    :color #000
  span
    :line-height 140px
    :font
      :size 30%
    :color #dddddd
    :float right

#latest_message
  :font
    :weight normal
    

#stream div.comments
  :display none

#stream ul.comment_set
  :padding 0
    :left 1em

ul.comment_set
  :margin 0
    :top 1em
  :padding 0
  :list-style none
  :width 90%

  li.comment
    :margin
      :bottom 0.5em
    :background-color #F2F8FC
    :background
      :color rgba(10,81,109,0.1)
    :padding 0.6em
    :border
      :bottom 1px solid #ccc

    .from
      :color #666
      :font
        :weight normal
      a
        :color #333
        :font
          :weight bold

    form
      :margin
        :top -5px
      :padding
        :bottom 8px
        
<<<<<<< HEAD
.profile_photo
  :float left
  :margin-right 10px
#profile
  ul
    :list-style-type none
        
#stream
=======
#stream, #profile,
.comments
>>>>>>> ef0a2c46
  img.person_picture
    :border-radius 3px
    :-webkit-border-radius 3px
    :-moz-border-radius 3px
    :display inline block
    :height 30px
    :display absolute
    :float left
    :margin
      :right 10px
    

.pagination
  a
    :padding 3px
  
.destroy_link, .request_button
  :position absolute
  :right 0
  :bottom 15px
  a
    :color #999
    :font
      :weight normal

.destroy_link
  :display none
  :font-size smaller

.request_buttons
  :position absolute
  :right 0
  :display inline
  :list-style none
  :margin 0
  :padding 0

  > li
    :display inline
    &:first-child
      :margin-right 1em

#show_photo
  :text-align center
  :min-height 200px
  img
    :max-width 100%



#debug_info
  :margin-top 20px


input[type='text'], textarea
  :font
    :family 'lucida grande', 'sans-serif'
    :size 14px
  :padding 0.3em
  :display block
  :width 100%
  :box-shadow 0 2px 0px #fff
  :-webkit-box-shadow 0 2px 0px #fff
  :-moz-box-shadow 0 2px 0px #fff
  :border-top 1px solid #999
  :height auto
  :border-radius 3px
  :-moz-border-radius 3px


input[type='submit']
  :display block
  :float right

form p
  :position relative
  :padding 0
  :margin 0

label
  :color #999
  :position absolute
  :top 3px
  :left 0.48em

#publisher
  :background
    :color rgba(10,81,109,0.05)
  :border
    :bottom 2px #999 solid
  :color #999
  :padding 20px 1em
    :top 10px

#new_blog, 
#new_bookmark
  :display none

ul#publisher_content_pickers
  :display inline
  :margin 0 -10px
  :padding 0
  :margin
    :left 10px

ul#publisher_content_pickers li
  :display inline
  :padding 5px 10px
  :margin
    :right 5px

#publisher .selected
  :border
    :bottom 3px solid #999
  :background
    :color rgba(10,81,109,0.1)

#image_picker
  .small_photo
    :height 100px
    :position relative
    :display inline-block
    :margin
      :right 1em
      :bottom 1em

    img
      :border-radius 3px

    input[type='checkbox']
      :position absolute

  .selected
    :-webkit-box-shadow 0 3px 6px #000
    :-moz-box-shadow 0 3px 6px #000
    :border 1px solid #fff



/* cycle it! */

.album
  :position relative
  :height 200px
  :width 300px
  :display inline-block
  :margin
    :right 2em
    :bottom 2em

  .name
    :position absolute
    :z-index 600
    :padding 1em
    :background rgba(0,0,0,0.8)
    :bottom 20px
    :font
      :size 18px
    
    :text-shadow 0 2px 0 #000

    .time
      :font
        :size 12px
      a
        :font
          :weight normal

  div.image_cycle
    img
      :border-radius 3px
      :-webkit-border-radius 3px
      :-moz-border-radius 3px

.field_with_submit
  input[type='text']
    :width 82%
    :display inline 

h1.big_text
  :position relative
  :line-height auto
  :border
    :top 2px solid #666
    :bottom 1px solid #666
  :text
    :align center

.right
  :float right
  :margin
    :top 6px

.back
  :position absolute
  :font
    :size 12px

#content_bottom
  :position relative
  :line-height 36px

  :margin
    :top 25px
    :bottom 25px 

  :min-height 36px

  :border
    :top 1px solid #999
    :bottom 2px solid #eee

.show_post_comments ul.comment_set
  :width 100%

.sub_header
  :text
    :align center
  :font
    :style italic
  :margin
    :top -5px
    :bottom 20px
  :color #999

<|MERGE_RESOLUTION|>--- conflicted
+++ resolved
@@ -247,7 +247,7 @@
       :padding
         :bottom 8px
         
-<<<<<<< HEAD
+
 .profile_photo
   :float left
   :margin-right 10px
@@ -255,11 +255,9 @@
   ul
     :list-style-type none
         
-#stream
-=======
+
 #stream, #profile,
 .comments
->>>>>>> ef0a2c46
   img.person_picture
     :border-radius 3px
     :-webkit-border-radius 3px
