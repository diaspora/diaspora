#!/bin/bash
#
# Start diaspora websocket and main services
#

realpath=$( ruby -e "puts File.expand_path(\"$0\")")
cd $( dirname $realpath)/..
OS=`uname -s`


[ -e config/server.sh ] && source config/server.sh


function init_public
# Create all dynamically generated files in public/ folder
{
    bundle exec thin \
         -d --pid log/thin.pid --address localhost --port $THIN_PORT \
         start
    for ((i = 0; i < 30; i += 1)) do
        sleep 2
        wget -q -O tmp/server.html http://localhost:$THIN_PORT && \
            rm tmp/server.html && break
    done
    if [ -e 'log/thin.pid' ]; then
        bundle exec thin --pid log/thin.pid stop
    else
        echo "Warning: Something is wrong in your installation, thin didn't come up for the first time initialization!" >&2
        echo "Try starting it manually with bundle exec thin start and look at the output." >&2
    fi
    if [ -e tmp/server.html ]; then
        echo "Cannot get index.html from web server (aborted)" >&2
        return 2
    fi
    bundle exec jammit
}


function chk_service
{
    port=${1:?Missing port}
    case $OS in
    *[Bb][Ss][Dd]*|Darwin)
        ## checks ipv[46]
        netstat -anL | awk '{print $2}' | grep "\.$1$"
    ;;
    *)
        # Is someone listening on the ports already? (ipv4 only test ?)
        netstat -nl | grep '[^:]:'$port'[ \t]'
    ;;
    esac
}


function redis_config
# Create/update the local redis.conf file from /etc master
{
    if [ ! -w config ]; then
        # read-only installation, should be OK
        return
    fi

    if [ -r "/etc/redis.conf" ]; then
        redis_conf="/etc/redis.conf"
    elif [ -r "/etc/redis/redis.conf" ]; then
        redis_conf="/etc/redis/redis.conf"
<<<<<<< HEAD
    elif [ -r "/opt/local/etc/redis.conf" ]; then
        # MacPorts location
        redis_conf="/opt/local/etc/redis.conf"
=======
    elif [ -r "/usr/local/etc/redis.conf" ]; then
        redis_conf="/usr/local/etc/redis.conf"
    elif [ -r "/usr/local/etc/redis/redis.conf" ]; then
        redis_conf="/usr/local/etc/redis/redis.conf"
>>>>>>> 39764899
    else
        echo "Don't know how to configure redis for this platform. Copy the configuration file redis.conf to the config directory and patch it manually. In particular, don't daemonize." >&2
        return
    fi

    if [ config/redis.conf -nt $redis_conf ]
    then
        return
    fi

    cp $redis_conf config/redis.conf
    sed -i -e '/^[^#]*daemonize/s/yes/no/'                               \
           -e '/^[^#]*logfile/s|.*|logfile /var/log/diaspora/redis.log|' \
        config/redis.conf
}


# Scan for -p, find out what port thin is about to use.
args="$DEFAULT_THIN_ARGS $@"
prev_arg=''
for arg in $( echo $args | awk '{ for (i = 1; i <= NF; i++) print $i}')
do
    [ "$prev_arg" = '-p' ] && THIN_PORT="$arg"
    prev_arg="$arg"
done


# Is someone listening on the ports already? (ipv4 only test ?)
services=$( chk_service $THIN_PORT )
if [ -n "$services" ]; then
    echo "Error: thin port $THIN_PORT is already in use. Exiting" >&2
    echo "     $services"
    exit 64
fi

services=$( chk_service $SOCKET_PORT )
if [ -n "$services" ]; then
    echo "Error: websocket port $SOCKET_PORT is already in use. Exiting" >&2
    echo "     $services"
    exit 64
fi

# See http://bugs.joindiaspora.com/issues/722
services=$( chk_service 5379 )
if [ -n "$services" ]; then
    echo "Error:  Someone (another redis server?) is using redis port 5379" >&2
    echo "     $services"
    exit 64
fi


redis_config


# Force AGPL
if [ -w public -a ! -e  public/source.tar.gz ]; then
    branch=$( git branch | awk '/^[*]/ {print $2}')
    tar czf public/source.tar.gz  `git ls-tree -r $branch | awk '{print $4}'`
fi
if [ ! -e public/source.tar.gz ]; then
    echo "Error: Can't find, or even create, public/source.tar.gz. Exiting" >&2
    exit 65
fi


# Check if config files exists
if [ ! -e 'config/app_config.yml' ]; then
    echo "config/app_config.yml is missing! Copy over config/app_config.yml.example to config/app_config.yml and edit it properly!" >&2
    exit 67
fi

if [ ! -e 'config/database.yml' ]; then
    echo 'config/database.yml is missing! Copy over config/database.yml.example to config/database.yml and edit it properly!' >&2
    exit 68
fi


# Precache jammit assets
if [[ -w public  && ! -e 'public/stylesheets/application.css' ]]; then
    if [ "$INIT_PUBLIC" != 'no' ]; then
        echo "Making first-time server initialization."
        init_public
    fi
fi

if [ ! -e 'public/stylesheets/application.css' ]; then
    echo 'Jammit precache error (now or at install)' >&2
fi


mkdir -p -v log/thin/
bundle exec ruby ./script/websocket_server.rb&
redis-server config/redis.conf &>log/redis-console.log &
QUEUE=* bundle exec rake resque:work&
bundle exec thin start $args<|MERGE_RESOLUTION|>--- conflicted
+++ resolved
@@ -64,16 +64,13 @@
         redis_conf="/etc/redis.conf"
     elif [ -r "/etc/redis/redis.conf" ]; then
         redis_conf="/etc/redis/redis.conf"
-<<<<<<< HEAD
     elif [ -r "/opt/local/etc/redis.conf" ]; then
         # MacPorts location
         redis_conf="/opt/local/etc/redis.conf"
-=======
     elif [ -r "/usr/local/etc/redis.conf" ]; then
         redis_conf="/usr/local/etc/redis.conf"
     elif [ -r "/usr/local/etc/redis/redis.conf" ]; then
         redis_conf="/usr/local/etc/redis/redis.conf"
->>>>>>> 39764899
     else
         echo "Don't know how to configure redis for this platform. Copy the configuration file redis.conf to the config directory and patch it manually. In particular, don't daemonize." >&2
         return
