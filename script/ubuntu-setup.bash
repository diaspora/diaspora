#!/bin/bash
# Author : hemanth.hm@gmail.com
# Site : www.h3manth.com
# Contributions from: Mackenzie Morgan (maco) and Daniel Thomas (drt24)
# This script helps to setup diaspora.
#
#   Copyright (c) 2010, Diaspora Inc.  This file is
#   licensed under the Affero General Public License version 3.  See
#   the COPYRIGHT file.

# USAGE: ./script/ubuntu-setup.bash
# Do NOT run this script as root.

# Set extented globbing
shopt -s extglob

# fail on error
set -e

[ "$(whoami)" == "root" ] && echo "Please do not run this script as root/sudo
We need to do some actions as an ordinary user. We use sudo where necessary." && exit 1

# Check if the user has sudo privileges.
sudo -v >/dev/null 2>&1 || { echo $(whoami) has no sudo privileges ; exit 1; }

<<<<<<< HEAD
# Check if universal repository is enabled
grep -i universe /etc/apt/sources.list > /dev/null || \
=======
# Check if universal repository is enabled 
grep -ie '^deb .*universe' /etc/apt/sources.list > /dev/null || \
>>>>>>> 2aaf16f7
    { echo "Please enable universe repository" ; exit 1 ; }


# Make sure that we only install the latest version of packages
sudo apt-get update

# Check if wget is installed
test wget || { echo "Installing wget.." && sudo apt-get install wget \
    && echo "Installed wget.." ; }

# Install build tools
echo "Installing build tools.."
sudo apt-get -y --no-install-recommends install \
    build-essential libxslt1.1 libxslt1-dev libxml2
echo "..Done installing build tools"

# Install Ruby 1.8.7
echo "Installing ruby-full Ruby 1.8.7.."
sudo apt-get -y --no-install-recommends install ruby-full
echo "..Done installing Ruby"

# Install Rake
echo "Installing rake.."
sudo apt-get -y  --no-install-recommends install rake
echo "..Done installing rake"

#Store the release name so we can use it here and later
RELEASE=$(lsb_release -c | cut -f2)

# Get the current release and install mongodb
if [ $RELEASE == "maverick" ]
then
    #mongodb does not supply a repository for maverick yet so install
    # an older version from the ubuntu repositories
    if [ ! -f /usr/lib/libmozjs.so ]
    then
        echo "Lanchpad bug https://bugs.launchpad.net/ubuntu/+source/mongodb/+bug/557024
has not been fixed using workaround:"
        echo "sudo ln -s /usr/lib/xulrunner-1.9.2.10/libmozjs.so /usr/lib/libmozjs.so"
        sudo ln -s /usr/lib/xulrunner-1.9.2.10/libmozjs.so /usr/lib/libmozjs.so
    fi

    sudo apt-get -y  --no-install-recommends install mongodb
else
    lsb=$(lsb_release -rs)
    ver=${lsb//.+(0)/.}
    repo="deb http://downloads.mongodb.org/distros/ubuntu ${ver} 10gen"
    echo "Setting up MongoDB.."
    echo "."
    echo ${repo} | sudo tee -a /etc/apt/sources.list
    echo "."
    echo "Fetching keys.."
    sudo apt-key adv --keyserver keyserver.ubuntu.com --recv 7F0CEB10
    echo "."
    sudo apt-get  update
    echo "."
    sudo apt-get -y  --no-install-recommends install mongodb-stable
    echo "Done installing monngodb-stable.."
fi

# Install imagemagick
echo "Installing imagemagick.."
sudo apt-get -y --no-install-recommends install imagemagick libmagick9-dev
echo "Installed imagemagick.."

# Install git-core
echo "Installing git-core.."
sudo apt-get -y --no-install-recommends install git-core
echo "Installed git-core.."

# Setting up ruby gems
echo "Fetching and installing ruby gems.."
(
    if [ $RELEASE == "maverick" ]
    then
        sudo apt-get install --no-install-recommends -y rubygems
        sudo ln -s /var/lib/gems/1.8/bin/bundle /usr/local/bin/bundle #for PATH
    elif [ $RELEASE == "lucid" ]
    then
        sudo add-apt-repository ppa:maco.m/ruby
        sudo apt-get update
        sudo apt-get install --no-install-recommends -y rubygems
        sudo ln -s /var/lib/gems/1.8/bin/bundle /usr/local/bin/bundle #for PATH
    else
        # Old version
        echo "."
        cd /tmp
        wget http://production.cf.rubygems.org/rubygems/rubygems-1.3.7.tgz
        echo "."
        tar -xf rubygems-1.3.7.tgz
        echo "."
        cd rubygems-1.3.7
        echo "."
        sudo ruby setup.rb
        echo "."
        sudo ln -s /usr/bin/gem1.8 /usr/bin/gem
        echo "."
    fi
)
echo "Done installing the gems.."

# Install bundler
echo "Installing bundler.."
sudo gem install bundler
echo "Installed bundler.."

# Take a clone of Diaspora
(
    # Check if the user is already in a cloned source if not clone the source
    [[ $( basename $PWD ) == "diaspora" ]]  && \
        echo "Already in diaspora directory" ||  \
        { git clone http://github.com/diaspora/diaspora.git && cd diaspora
              echo "Cloned the source.."
        }

    # Install extra gems
    echo "Installing more gems.."
    bundle install
    echo "Installed."

    #Configure diaspora
    cp config/app_config.yml.example config/app_config.yml
    echo "You need to configure diaspora to tell it which URL it has.
Opening editor in 5 seconds and then continuing with install."
    sleep 5
    #ensure EDITOR is set
    if [ -z "${EDITOR}"]
    then
        EDITOR=vi
    fi
    $EDITOR config/app_config.yml

    # Create the shared directory which is used by rake db:seed:tom
    mkdir shared

    # Install DB setup
    echo "Seting up DB.."
    rake db:seed:tom
    echo "DB ready. Login -> tom and password -> evankorth.
More details ./diaspora/db/seeds/tom.rb."

    # Run appserver
    echo "Starting server"
    bundle exec thin start
)<|MERGE_RESOLUTION|>--- conflicted
+++ resolved
@@ -23,13 +23,8 @@
 # Check if the user has sudo privileges.
 sudo -v >/dev/null 2>&1 || { echo $(whoami) has no sudo privileges ; exit 1; }
 
-<<<<<<< HEAD
-# Check if universal repository is enabled
-grep -i universe /etc/apt/sources.list > /dev/null || \
-=======
 # Check if universal repository is enabled 
 grep -ie '^deb .*universe' /etc/apt/sources.list > /dev/null || \
->>>>>>> 2aaf16f7
     { echo "Please enable universe repository" ; exit 1 ; }
 
 
