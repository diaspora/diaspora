--- conflicted
+++ resolved
@@ -7,17 +7,6 @@
 
 describe AspectsController do
   before do
-<<<<<<< HEAD
-    @bob = bob
-    @alice = alice
-    @alice.getting_started = false
-    @alice.save
-    sign_in :user, @alice
-    @alices_aspect_1 = @alice.aspects.first
-    @alices_aspect_2 = @alice.aspects.create(:name => "another aspect")
-
-    @controller.stub(:current_user).and_return(@alice)
-=======
     alice.getting_started = false
     alice.save
     sign_in :user, alice
@@ -25,7 +14,6 @@
     @alices_aspect_2  = alice.aspects.create(:name => "another aspect")
 
     @controller.stub(:current_user).and_return(alice)
->>>>>>> 71e77d59
     request.env["HTTP_REFERER"] = 'http://' + request.host
   end
 
@@ -254,22 +242,12 @@
     end
 
     it "performs reasonably", :performance => true do
-<<<<<<< HEAD
-        require 'benchmark'
-        8.times do |n|
-          aspect = @alice.aspects.create(:name => "aspect#{n}")
-          8.times do |o|
-            person = Factory(:person)
-            @alice.contacts.create(:person => person, :aspects => [aspect])
-          end
-=======
       require 'benchmark'
       8.times do |n|
         aspect = alice.aspects.create(:name => "aspect#{n}")
         8.times do |o|
           person = Factory(:person)
-          alice.activate_contact(person, aspect)
->>>>>>> 71e77d59
+          alice.contacts.create(:person => person, :aspects => [aspect])
         end
       end
       Benchmark.realtime{
@@ -281,80 +259,30 @@
       get :manage
       assigns(:aspect).should == :manage
     end
-<<<<<<< HEAD
-=======
-
-    it "assigns remote_requests" do
-      get :manage
-      assigns(:remote_requests).should be_empty
-    end
-
-    it "assigns contacts to only non-pending" do
-      contact = alice.contact_for(bob.person)
-      Contact.unscoped.where(:user_id => alice.id).count.should == 1
-      alice.send_contact_request_to(Factory(:user).person, @alices_aspect_1)
-      Contact.unscoped.where(:user_id => alice.id).count.should == 2
->>>>>>> 71e77d59
 
     it "assigns contacts" do
       get :manage
       contacts = assigns(:contacts)
-<<<<<<< HEAD
       contacts.to_set.should == alice.contacts.to_set
-=======
-      contacts.count.should == 1
-      contacts.first.should == contact
-    end
-
-    context "when the user has pending requests" do
-      before do
-        requestor        = Factory.create(:user)
-        requestor_aspect = requestor.aspects.create(:name => "Meh")
-        requestor.send_contact_request_to(alice.person, requestor_aspect)
-
-        requestor.reload
-        requestor_aspect.reload
-        alice.reload
-      end
-
-      it "succeeds" do
-        get :manage
-        response.should be_success
-      end
-
-      it "assigns aspect to manage" do
-        get :manage
-        assigns(:aspect).should == :manage
-      end
-
-      it "assigns remote_requests" do
-        get :manage
-        assigns(:remote_requests).count.should == 1
-      end
-
-      it "generates a jasmine fixture", :fixture => 'jasmine' do
-        get :manage
-        save_fixture(html_for("body"), "aspects_manage")
-      end
->>>>>>> 71e77d59
+    end
+
+    it "succeeds" do
+      get :manage
+      response.should be_success
+    end
+
+    it "assigns aspect to manage" do
+      get :manage
+      assigns(:aspect).should == :manage
+    end
+
+    it "generates a jasmine fixture", :fixture => 'jasmine' do
+      get :manage
+      save_fixture(html_for("body"), "aspects_manage")
     end
   end
 
   describe "#update" do
-<<<<<<< HEAD
-    it "doesn't overwrite name" do
-
-      @alices_aspect_1 = @alice.aspects.create(:name => "Bruisers")
-
-      new_user =  Factory.create :user
-      params = {"name" => "Bruisers"}
-
-      params[:user_id] = new_user.id
-
-      put(:update, :id => @alices_aspect_1.id, :aspect => params)
-
-      Aspect.find(@alices_aspect_1.id).user_id.should == @alice.id
-=======
     before do
       @alices_aspect_1 = alice.aspects.create(:name => "Bruisers")
     end
@@ -365,7 +293,6 @@
       params[:user_id] = new_user.id
       put('update', :id => @alices_aspect_1.id, "aspect" => params)
       Aspect.find(@alices_aspect_1.id).user_id.should == alice.id
->>>>>>> 71e77d59
     end
   end
 
@@ -375,11 +302,11 @@
       eve.profile.save
       eve.save
 
-      @zed   = Factory(:user_with_aspect, :username => "zed")
+      @zed = Factory(:user_with_aspect, :username => "zed")
       @zed.profile.first_name = "zed"
       @zed.profile.save
       @zed.save
-      @katz   = Factory(:user_with_aspect, :username => "katz")
+      @katz = Factory(:user_with_aspect, :username => "katz")
       @katz.profile.first_name = "katz"
       @katz.profile.save
       @katz.save
