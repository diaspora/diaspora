--- conflicted
+++ resolved
@@ -10,26 +10,6 @@
     allow(@controller).to receive(:current_user).and_return(bob)
   end
 
-<<<<<<< HEAD
-=======
-  describe '#sharing' do
-    it "succeeds" do
-      get :sharing
-      expect(response).to be_success
-    end
-
-    it 'eager loads the aspects' do
-      get :sharing
-      expect(assigns[:contacts].first.aspect_memberships.loaded?).to be true
-    end
-
-    it "assigns only the people sharing with you with 'share_with' flag" do
-      get :sharing, :id => 'share_with'
-      expect(assigns[:contacts].to_set).to eq(bob.contacts.sharing.to_set)
-    end
-  end
-
->>>>>>> 856386bf
   describe '#index' do
     context 'format mobile' do
       it "succeeds" do
