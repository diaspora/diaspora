#   Copyright (c) 2010, Diaspora Inc.  This file is
#   licensed under the Affero General Public License version 3 or later.  See
#   the COPYRIGHT file.

require 'spec_helper'

describe ContactsController do
  before do
    @aspect = alice.aspects.first
    @contact = alice.contact_for(bob.person)

    sign_in :user, alice
    @controller.stub(:current_user).and_return(alice)
  end

  describe '#new' do
    it 'assigns a person' do
      get :new, :person_id => bob.person.id
      assigns[:person].should == bob.person
    end

    it 'assigns aspects without person' do
<<<<<<< HEAD
      get :new, :person_id => bob.person.id
      assigns[:aspects_without_person].should =~ alice.aspects
=======
      get :new, :person_id => @user2.person.id
      assigns[:aspects_without_person].should =~ @user.aspects
    end
  end

  describe '#create' do
    context 'with an incoming request' do
      before do
        @user3 = Factory.create(:user)
        @user3.send_contact_request_to(@user.person, @user3.aspects.create(:name => "Walruses"))
      end

      it 'deletes the request' do
        post :create,
          :format => 'js',
          :person_id => @user3.person.id,
          :aspect_id => @aspect1.id
        Request.where(:sender_id => @user3.person.id, :recipient_id => @user.person.id).first.should be_nil
      end

      it 'does not leave the contact pending' do
        post :create,
          :format => 'js',
          :person_id => @user3.person.id,
          :aspect_id => @aspect1.id
        @user.contact_for(@user3.person).should_not be_pending
      end
    end

    context 'with a non-contact' do
      before do
        @person = Factory(:person)
      end

      it 'calls send_contact_request_to' do
        @user.should_receive(:send_contact_request_to).with(@person, @aspect1)
        post :create,
          :format => 'js',
          :person_id => @person.id,
          :aspect_id => @aspect1.id
      end

      it 'does not call add_contact_to_aspect' do
        @user.should_not_receive(:add_contact_to_aspect)
        post :create,
          :format => 'js',
          :person_id => @person.id,
          :aspect_id => @aspect1.id
      end

      it 'failure flashes error' do
        @controller.should_receive(:request_to_aspect).and_return(nil)
        post :create,
          :format => 'js',
          :person_id => @person.id,
          :aspect_id => @aspect1.id
        flash[:error].should_not be_empty
      end
>>>>>>> 71e77d59
    end
  end

  describe '#edit' do
    it 'assigns a contact' do
      get :edit, :id => @contact.id
      assigns[:contact].should == @contact
    end
    
    it 'assigns a person' do
      get :edit, :id => @contact.id
      assigns[:person].should == @contact.person
    end
  end

  describe '#destroy' do
    it 'disconnects from the person' do
      alice.should_receive(:disconnect).with(@contact)
      delete :destroy, :id => @contact.id
    end
    
    it 'flases success if the contact is not destroyed' do
      alice.stub!(:disconnect).and_return(true)
      delete :destroy, :id => @contact.id
      flash[:notice].should_not be_empty
    end

    it 'flases failure if the contact is not destroyed' do
      alice.stub!(:disconnect).and_return(false)
      delete :destroy, :id => @contact.id
      flash[:error].should_not be_empty
    end

    it 'redirects back to the person page' do
      delete :destroy, :id => @contact.id
      response.should redirect_to(@contact.person)
    end
  end

  describe '#sharing' do
    it "succeeds" do
      get :sharing
      response.should be_success
    end

    it "assigns only the people sharing with you with 'share_with' flag" do
      get :sharing, :id => 'share_with'
      assigns[:contacts].to_set.should == alice.contacts.sharing.to_set
    end
  end
end<|MERGE_RESOLUTION|>--- conflicted
+++ resolved
@@ -20,69 +20,8 @@
     end
 
     it 'assigns aspects without person' do
-<<<<<<< HEAD
       get :new, :person_id => bob.person.id
       assigns[:aspects_without_person].should =~ alice.aspects
-=======
-      get :new, :person_id => @user2.person.id
-      assigns[:aspects_without_person].should =~ @user.aspects
-    end
-  end
-
-  describe '#create' do
-    context 'with an incoming request' do
-      before do
-        @user3 = Factory.create(:user)
-        @user3.send_contact_request_to(@user.person, @user3.aspects.create(:name => "Walruses"))
-      end
-
-      it 'deletes the request' do
-        post :create,
-          :format => 'js',
-          :person_id => @user3.person.id,
-          :aspect_id => @aspect1.id
-        Request.where(:sender_id => @user3.person.id, :recipient_id => @user.person.id).first.should be_nil
-      end
-
-      it 'does not leave the contact pending' do
-        post :create,
-          :format => 'js',
-          :person_id => @user3.person.id,
-          :aspect_id => @aspect1.id
-        @user.contact_for(@user3.person).should_not be_pending
-      end
-    end
-
-    context 'with a non-contact' do
-      before do
-        @person = Factory(:person)
-      end
-
-      it 'calls send_contact_request_to' do
-        @user.should_receive(:send_contact_request_to).with(@person, @aspect1)
-        post :create,
-          :format => 'js',
-          :person_id => @person.id,
-          :aspect_id => @aspect1.id
-      end
-
-      it 'does not call add_contact_to_aspect' do
-        @user.should_not_receive(:add_contact_to_aspect)
-        post :create,
-          :format => 'js',
-          :person_id => @person.id,
-          :aspect_id => @aspect1.id
-      end
-
-      it 'failure flashes error' do
-        @controller.should_receive(:request_to_aspect).and_return(nil)
-        post :create,
-          :format => 'js',
-          :person_id => @person.id,
-          :aspect_id => @aspect1.id
-        flash[:error].should_not be_empty
-      end
->>>>>>> 71e77d59
     end
   end
 
