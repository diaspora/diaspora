--- conflicted
+++ resolved
@@ -11,21 +11,13 @@
 
   describe '#new' do
     it 'succeeds' do
-<<<<<<< HEAD
-      expect(response).to be_success
-    end
-
-    it "assigns a json list of contacts that are sharing with the person" do
-      expect(assigns(:contacts_json)).to include(alice.contacts.where(:sharing => true).first.person.name)
-=======
       get :new
-      response.should be_success
+      expect(response).to be_success
     end
 
     it "assigns a json list of contacts that are sharing with the person" do
       get :new
-      assigns(:contacts_json).should include(alice.contacts.where(:sharing => true).first.person.name)
->>>>>>> 5d549f55
+      expect(assigns(:contacts_json)).to include(alice.contacts.where(:sharing => true).first.person.name)
       alice.contacts << Contact.new(:person_id => eve.person.id, :user_id => alice.id, :sharing => false, :receiving => true)
       expect(assigns(:contacts_json)).not_to include(alice.contacts.where(:sharing => false).first.person.name)
     end
