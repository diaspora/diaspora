require File.dirname(__FILE__) + '/../spec_helper'
 
describe DashboardsController do
 render_views
  
  before do
<<<<<<< HEAD
    request.env['warden'] = mock_model(Warden, :authenticate? => @user, :authenticate! => @user)
    @user = Factory.create(:user, :profile => Profile.new( :first_name => "bob", :last_name => "smith"))
=======
    @user = Factory.create(:user, :profile => Profile.create( :first_name => "bob", :last_name => "smith"))
    request.env['warden'] = mock_model(Warden, :authenticate? => @user, :authenticate! => @user, :authenticate => @user)
>>>>>>> b780ff06
  end

  it "on index sets a variable containing all a user's friends when a user is signed in" do
    sign_in :user, @user   
    Factory.create :person
    get :index
    assigns[:friends].should == Person.friends.all
  end

  describe 'PubSubHubBuB intergration' do 

    describe 'incoming subscriptions' do
      it 'should register a friend' do
        Subscriber.all.count.should == 0 
       
        post :hub,  {:callback => "http://example.com/", 
                            :mode => 'subscribe', 
                            :topic => '/status_messages',
                            :verify => 'async'}
        response.status.should == 202
        
        Subscriber.all.count.should == 1
      end

      it 'should keep track of what topic a subscriber wants' do 
        post :hub,  {:callback => "http://example.com/", 
                            :mode => 'subscribe', 
                            :topic => '/status_messages',
                            :verify => 'async'}
        Subscriber.first.topic.should == '/status_messages' 
      end
    end
    
    it 'should return a 204 for a sync request' do
        post :hub,  {:callback => "http://example.com/", 
                            :mode => 'subscribe', 
                            :topic => '/status_messages',
                            :verify => 'sync'}
        response.status.should == 204
    end
    
    it 'should confirm subscription of a sync request' do
      post :hub,  {:callback => "http://example.com/", 
                   :mode => 'subscribe', 
                   :topic => '/status_messages',
                   :verify => 'sync'}
     
    end

  end
end<|MERGE_RESOLUTION|>--- conflicted
+++ resolved
@@ -4,13 +4,8 @@
  render_views
   
   before do
-<<<<<<< HEAD
-    request.env['warden'] = mock_model(Warden, :authenticate? => @user, :authenticate! => @user)
     @user = Factory.create(:user, :profile => Profile.new( :first_name => "bob", :last_name => "smith"))
-=======
-    @user = Factory.create(:user, :profile => Profile.create( :first_name => "bob", :last_name => "smith"))
     request.env['warden'] = mock_model(Warden, :authenticate? => @user, :authenticate! => @user, :authenticate => @user)
->>>>>>> b780ff06
   end
 
   it "on index sets a variable containing all a user's friends when a user is signed in" do
