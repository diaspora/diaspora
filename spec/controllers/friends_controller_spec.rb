require File.dirname(__FILE__) + '/../spec_helper'
 
describe FriendsController do
  render_views
  before do
    #TODO(dan) Mocking Warden; this is a temp fix
<<<<<<< HEAD
    request.env['warden'] = mock_model(Warden, :authenticate => @user, :authenticate! => @user)
    @friend = Factory.build(:friend)
=======
    request.env['warden'] = mock_model(Warden, :authenticate? => @user, :authenticate! => @user)
    Friend.create(:username => "max", :url => "http://max.com/")
>>>>>>> f69a2bd8
  end
  
  it "index action should render index template" do
    get :index
    response.should render_template(:index)
  end
  
  it "show action should render show template" do
<<<<<<< HEAD
    @friend.save
    request.env['warden'].should_receive(:authenticate?).at_least(:once)
    get :show, :id => @friend.id
=======
    get :show, :id => Friend.first.id
>>>>>>> f69a2bd8
    response.should render_template(:show)
  end
  
  it "destroy action should destroy model and redirect to index action" do
    @friend.save
    delete :destroy, :id => @friend.id
    response.should redirect_to(friends_url)
    Friend.first(:conditions => {:id => @friend.id}).should be_nil
  end
   
  it "new action should render new template" do
    get :new
    response.should render_template(:new)
  end
  
  it "create action should render new template when model is invalid" do
    Friend.any_instance.stubs(:valid?).returns(false)
    post :create
    response.should render_template(:new)
  end
  
  it "create action should redirect when model is valid" do
    Friend.any_instance.stubs(:valid?).returns(true)
    post :create
    response.should redirect_to(friend_url(assigns[:friend]))
  end
  
  it 'should test that a real creation adds to the database' do 
  end
  
  it 'should have test that a delete removes a friend from the database' do
  end
  
end<|MERGE_RESOLUTION|>--- conflicted
+++ resolved
@@ -4,13 +4,8 @@
   render_views
   before do
     #TODO(dan) Mocking Warden; this is a temp fix
-<<<<<<< HEAD
     request.env['warden'] = mock_model(Warden, :authenticate => @user, :authenticate! => @user)
     @friend = Factory.build(:friend)
-=======
-    request.env['warden'] = mock_model(Warden, :authenticate? => @user, :authenticate! => @user)
-    Friend.create(:username => "max", :url => "http://max.com/")
->>>>>>> f69a2bd8
   end
   
   it "index action should render index template" do
@@ -19,13 +14,9 @@
   end
   
   it "show action should render show template" do
-<<<<<<< HEAD
     @friend.save
     request.env['warden'].should_receive(:authenticate?).at_least(:once)
     get :show, :id => @friend.id
-=======
-    get :show, :id => Friend.first.id
->>>>>>> f69a2bd8
     response.should render_template(:show)
   end
   
