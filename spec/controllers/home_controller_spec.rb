--- conflicted
+++ resolved
@@ -22,10 +22,6 @@
 
     it 'redirects to aspects index if user is logged in' do
       sign_in @user
-<<<<<<< HEAD
-      get :show
-      response.should redirect_to aspects_path
-=======
       get :show, :home => true
       response.should redirect_to( :controller => 'aspects', :action => 'index')
     end
@@ -39,7 +35,6 @@
       @user.save
       get :show
       response.should redirect_to( :controller => 'aspects', :action => 'index', :a_ids => @index_params[:a_ids] )
->>>>>>> 59f1bff0
     end
   end
 
