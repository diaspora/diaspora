--- conflicted
+++ resolved
@@ -6,16 +6,6 @@
 require File.join(Rails.root, "spec", "shared_behaviors", "log_override")
 
 describe HomeController do
-<<<<<<< HEAD
-  render_views
-=======
-  before do
-    @user = alice
-    sign_in @user
-    sign_out @user
-  end
->>>>>>> 71e77d59
-
   describe '#show' do
     it 'does not redirect' do
       get :show
