--- conflicted
+++ resolved
@@ -31,18 +31,13 @@
       @user2 = Factory.create(:user)
       @user2.person.save
 
-<<<<<<< HEAD
-      req = Request.instantiate(:from => @user2.person, :to => @user.person.url)
-      @xml = req.build_xml_for
-=======
       @user3 = Factory.create(:user)
       @user3.person.save
 
       
       req = @user2.send_friend_request_to(@user.person.url)
       #req = Request.instantiate(:from => @user2.person, :to => @user.person.url)
-      @xml = Request.build_xml_for [req]
->>>>>>> 29b1217f
+      @xml = req.build_xml_for
   
       req.delete
       @user2.reload
