#   Copyright (c) 2010, Diaspora Inc.  This file is
#   licensed under the Affero General Public License version 3 or later.  See
#   the COPYRIGHT file.

require 'spec_helper'

describe RequestsController do
  render_views
  before do
<<<<<<< HEAD
    @user = Factory.create(:user)

=======
    @user = make_user
    @controller.stub!(:current_user).and_return(@user)
>>>>>>> dbccb6d0
    sign_in :user, @user
    request.env["HTTP_REFERER"] = "http://test.host"

    @user.aspects.create!(:name => "lame-os")
    @user.reload

    @other_user = Factory.create(:user)
    @other_user.aspects.create!(:name => "meh")
    @other_user.reload
  end

  describe '#destroy' do
    before do
      @other_user.send_contact_request_to(@user.person, @other_user.aspects.first)
      @friend_request = Request.where(:recipient_id => @user.person.id).first
    end
    describe 'when accepting a contact request' do
      it "succeeds" do
        xhr :delete, :destroy,
          :accept    => "true",
          :aspect_id => @user.aspects.first.id.to_s,
          :id        => @friend_request.id.to_s
        response.should redirect_to(aspect_path(@user.aspects.first))
      end
    end
    describe 'when ignoring a contact request' do
      it "succeeds" do
        xhr :delete, :destroy,
          :id => @friend_request.id.to_s
        response.should be_success
      end
      it "removes the request object" do
        lambda {
          xhr :delete, :destroy,
            :id => @friend_request.id.to_s
        }.should change(Request, :count).by(-1)
      end
    end
  end

  describe '#create' do
    context 'valid new request' do
      before do
        @params = {:request => {
          :to => @other_user.diaspora_handle,
          :into => @user.aspects[0].id
        }}
      end
      it 'creates a contact' do
        @user.contact_for(@other_user).should be_nil
        lambda {
          post :create, @params
        }.should change(Contact,:count).by(1)
        new_contact = @user.reload.contact_for(@other_user.person)
        new_contact.should_not be_nil
        new_contact.should be_pending
      end
      it 'does not persist a Request' do
        lambda {
          post :create, @params
        }.should_not change(Request, :count)
      end
    end
    it 'autoaccepts and when sending a request to someone who sent me a request' do
      @other_user.send_contact_request_to(@user.person, @other_user.aspects[0])

      post(:create, :request => {
        :to => @other_user.diaspora_handle,
        :into => @user.aspects[0].id}
      )
      Request.where(:recipient_id => @user.person.id).first.should be_nil
      @user.contact_for(@other_user.person).should be_true
      @user.aspects[0].contacts.where(:person_id => @other_user.person.id).first.should be_true
    end

    it "redirects when requesting to be contacts with yourself" do
      post(:create, :request => {
        :to => @user.diaspora_handle,
        :into => @user.aspects[0].id
        }
      )
      flash[:error].should_not be_blank
      response.should redirect_to :back
    end

    it "flashes and redirects when requesting an invalid identity" do
      post(:create, :request => {
        :to => "not_a_@valid_email",
        :into => @user.aspects[0].id
        }
      )
      flash[:error].should_not be_blank
      response.should redirect_to :back
    end

    it "accepts no port numbers" do
      post(:create, :request => {
        :to => "johndoe@email.com:3000",
        :into => @user.aspects[0].id
        }
      )
      flash[:error].should_not be_blank
      response.should redirect_to :back
    end

    it "redirects when requesting an identity from an invalid server" do
      post(:create, :request => {
        :to => "johndoe@notadiasporaserver.com",
        :into => @user.aspects[0].id
        }
      )
      flash[:error].should_not be_blank
      response.should redirect_to :back
    end
  end
end<|MERGE_RESOLUTION|>--- conflicted
+++ resolved
@@ -7,13 +7,8 @@
 describe RequestsController do
   render_views
   before do
-<<<<<<< HEAD
     @user = Factory.create(:user)
-
-=======
-    @user = make_user
     @controller.stub!(:current_user).and_return(@user)
->>>>>>> dbccb6d0
     sign_in :user, @user
     request.env["HTTP_REFERER"] = "http://test.host"
 
