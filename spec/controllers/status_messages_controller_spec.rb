require File.dirname(__FILE__) + '/../spec_helper'
 
describe StatusMessagesController do
  before do
    #TODO(dan) Mocking Warden; this is a temp fix
<<<<<<< HEAD
    request.env['warden'] = mock_model(Warden, :authenticate => @user, :authenticate! => @user)
    @bob = Factory.build(:user,:email => "bob@aol.com", :password => "secret")
    @status_message = Factory.build(:status_message, :message => "yodels.")
    @bob.save
    @status_message.save #TODO for some reason it complains about validations even though they are valid fields
=======
    request.env['warden'] = mock_model(Warden, :authenticate? => @user, :authenticate! => @user)
    User.create(:email => "bob@aol.com", :password => "secret")
    StatusMessage.create(:message => "yodels.")
>>>>>>> f69a2bd8
  end

  render_views
  
  it "index action should render index template" do
    get :index
    response.should render_template(:index)
  end
  
  it "create action should render new template when model is invalid" do
    
    StatusMessage.any_instance.stubs(:valid?).returns(false)
    post :create
    response.should render_template(:new)
  end
  
  it "create action should redirect when model is valid" do    
    StatusMessage.any_instance.stubs(:valid?).returns(true)
    post :create
    response.should redirect_to(status_messages_url)
  end
  
  it "new action should render new template" do
    
    get :new
    response.should render_template(:new)
  end
  
  it "destroy action should destroy model and redirect to index action" do
    delete :destroy, :id => @status_message.id
    response.should redirect_to(status_messages_url)
    StatusMessage.first(:conditions => {:id => @status_message.id }).nil?.should be true
  end
  
  it "show action should render show template" do
<<<<<<< HEAD
    request.env['warden'].should_receive(:authenticate?).at_least(:once)
    get :show, :id => @status_message.id
=======
    get :show, :id => StatusMessage.first.id
>>>>>>> f69a2bd8
    response.should render_template(:show)
  end
  
  it "should return xml on the show type if the meme type exsits" do
    request.env["HTTP_ACCEPT"] = "application/xml"
    message = StatusMessage.first
    get :show, :id => message.id
    response.body.include?(message.to_xml.to_s).should be true
  end
end<|MERGE_RESOLUTION|>--- conflicted
+++ resolved
@@ -3,17 +3,11 @@
 describe StatusMessagesController do
   before do
     #TODO(dan) Mocking Warden; this is a temp fix
-<<<<<<< HEAD
     request.env['warden'] = mock_model(Warden, :authenticate => @user, :authenticate! => @user)
     @bob = Factory.build(:user,:email => "bob@aol.com", :password => "secret")
     @status_message = Factory.build(:status_message, :message => "yodels.")
     @bob.save
     @status_message.save #TODO for some reason it complains about validations even though they are valid fields
-=======
-    request.env['warden'] = mock_model(Warden, :authenticate? => @user, :authenticate! => @user)
-    User.create(:email => "bob@aol.com", :password => "secret")
-    StatusMessage.create(:message => "yodels.")
->>>>>>> f69a2bd8
   end
 
   render_views
@@ -49,12 +43,8 @@
   end
   
   it "show action should render show template" do
-<<<<<<< HEAD
     request.env['warden'].should_receive(:authenticate?).at_least(:once)
     get :show, :id => @status_message.id
-=======
-    get :show, :id => StatusMessage.first.id
->>>>>>> f69a2bd8
     response.should render_template(:show)
   end
   
