#   Copyright (c) 2010, Diaspora Inc.  This file is
#   licensed under the Affero General Public License version 3 or later.  See
#   the COPYRIGHT file.

require 'spec_helper'

describe UsersController do
  before do
    @user = alice
    @aspect = @user.aspects.first
    @aspect1 = @user.aspects.create(:name => "super!!")
    sign_in :user, @user
  end

  describe '#export' do
    it 'returns an xml file'  do
      get :export
      response.header["Content-Type"].should include "application/xml"
    end
  end

  describe '#export_photos' do
    it 'returns a tar file'  do
      get :export_photos
      response.header["Content-Type"].should include "application/octet-stream"
    end
  end

  describe '#public' do
    it 'renders xml if atom is requested' do
      sm = Factory(:status_message, :public => true, :author => @user.person)
      get :public, :username => @user.username, :format => :atom
      response.body.should include(sm.text)
    end

    it 'redirects to a profile page if html is requested' do
      Diaspora::OstatusBuilder.should_not_receive(:new)
      get :public, :username => @user.username
      response.should be_redirect
    end
  end

  describe '#update' do
    before do
      @params  = { :id => @user.id,
                  :user => { :diaspora_handle => "notreal@stuff.com" } }
    end

    it "doesn't overwrite random attributes" do
      lambda {
        put :update, @params
      }.should_not change(@user, :diaspora_handle)
    end

    it 'redirects to the user edit page' do
      put :update, @params
      response.should redirect_to edit_user_path
    end

    it 'responds with a 204 on a js request' do
      put :update, @params.merge(:format => :js)
      response.status.should == 204
    end

    context 'password updates' do
      before do
        @password_params = {:current_password => 'bluepin7',
                            :password => "foobaz",
                            :password_confirmation => "foobaz"}
      end

      it "uses devise's update with password" do
        @user.should_receive(:update_with_password).with(hash_including(@password_params))
        @controller.stub!(:current_user).and_return(@user)
        put :update, :id => @user.id, :user => @password_params
      end
    end

    describe 'language' do
      it 'allow the user to change his language' do
        old_language = 'en'
        @user.language = old_language
        @user.save
        put(:update, :id => @user.id, :user =>
            { :language => "fr"}
           )
        @user.reload
        @user.language.should_not == old_language
      end
    end

    describe 'email' do
      before do
        Resque.stub!(:enqueue)
      end
      
      it 'allow the user to change his (unconfirmed) email' do
        put(:update, :id => @user.id, :user => { :email => "my@newemail.com"})
        @user.reload
        @user.unconfirmed_email.should eql("my@newemail.com")
      end
      
      it 'informs the user about success' do
        put(:update, :id => @user.id, :user => { :email => "my@newemail.com"})
        request.flash[:notice].should eql(I18n.t('users.update.unconfirmed_email_changed'))
        request.flash[:error].should be_blank
      end
      
      it 'informs the user about failure' do
        put(:update, :id => @user.id, :user => { :email => "my@newemailcom"})
        request.flash[:error].should eql(I18n.t('users.update.unconfirmed_email_not_changed'))
        request.flash[:notice].should be_blank
      end

      it 'allow the user to change his (unconfirmed) email to blank (= abort confirmation)' do
        put(:update, :id => @user.id, :user => { :email => ""})
        @user.reload
        @user.unconfirmed_email.should eql(nil)
      end
      
      it 'sends out activation email on success' do
        Resque.should_receive(:enqueue).with(Job::MailConfirmEmail, @user.id).once
        put(:update, :id => @user.id, :user => { :email => "my@newemail.com"})
      end
    end

    describe 'email settings' do
      it 'lets the user turn off mail' do
        par = {:id => @user.id, :user => {:email_preferences => {'mentioned' => 'true'}}}
        proc{
          put :update, par
        }.should change(@user.user_preferences, :count).by(1)
      end

      it 'lets the user get mail again' do
        @user.user_preferences.create(:email_type => 'mentioned')
        par = {:id => @user.id, :user => {:email_preferences => {'mentioned' => 'false'}}}
        proc{
          put :update, par
        }.should change(@user.user_preferences, :count).by(-1)
      end
    end
  end

  describe '#edit' do
    it "returns a 200" do
      get 'edit', :id => @user.id
      response.status.should == 200
    end

    it 'set @email_pref to false when there is a user pref' do
      @user.user_preferences.create(:email_type => 'mentioned')
      get 'edit', :id => @user.id
      assigns[:email_prefs]['mentioned'].should be_false
    end

    it 'does not allow token auth' do
      sign_out :user
      bob.reset_authentication_token!
      get :edit, :auth_token => bob.authentication_token
      response.should redirect_to new_user_session_path
    end
  end

<<<<<<< HEAD
  describe '#destroy' do
    it 'enqueues a delete job' do
      Resque.should_receive(:enqueue).with(Job::DeleteAccount, alice.id)
      delete :destroy
    end

    it 'locks the user out' do
      delete :destroy
      alice.reload.access_locked?.should be_true
=======
  describe '#confirm_email' do
    before do
      @user.update_attribute(:unconfirmed_email, 'my@newemail.com')
    end

    it 'redirects to to the user edit page' do
      get 'confirm_email', :token => @user.confirm_email_token
      response.should redirect_to edit_user_path
    end

    it 'confirms email' do
      get 'confirm_email', :token => @user.confirm_email_token
      @user.reload
      @user.email.should eql('my@newemail.com')
      request.flash[:notice].should eql(I18n.t('users.confirm_email.email_confirmed', :email => 'my@newemail.com'))
      request.flash[:error].should be_blank
    end
    
    it 'does NOT confirm email with wrong token' do
      get 'confirm_email', :token => @user.confirm_email_token.reverse
      @user.reload
      @user.email.should_not eql('my@newemail.com')
      request.flash[:error].should eql(I18n.t('users.confirm_email.email_not_confirmed'))
      request.flash[:notice].should be_blank
>>>>>>> 0af9aa77
    end
  end
end<|MERGE_RESOLUTION|>--- conflicted
+++ resolved
@@ -93,19 +93,19 @@
       before do
         Resque.stub!(:enqueue)
       end
-      
+
       it 'allow the user to change his (unconfirmed) email' do
         put(:update, :id => @user.id, :user => { :email => "my@newemail.com"})
         @user.reload
         @user.unconfirmed_email.should eql("my@newemail.com")
       end
-      
+
       it 'informs the user about success' do
         put(:update, :id => @user.id, :user => { :email => "my@newemail.com"})
         request.flash[:notice].should eql(I18n.t('users.update.unconfirmed_email_changed'))
         request.flash[:error].should be_blank
       end
-      
+
       it 'informs the user about failure' do
         put(:update, :id => @user.id, :user => { :email => "my@newemailcom"})
         request.flash[:error].should eql(I18n.t('users.update.unconfirmed_email_not_changed'))
@@ -117,7 +117,7 @@
         @user.reload
         @user.unconfirmed_email.should eql(nil)
       end
-      
+
       it 'sends out activation email on success' do
         Resque.should_receive(:enqueue).with(Job::MailConfirmEmail, @user.id).once
         put(:update, :id => @user.id, :user => { :email => "my@newemail.com"})
@@ -162,7 +162,6 @@
     end
   end
 
-<<<<<<< HEAD
   describe '#destroy' do
     it 'enqueues a delete job' do
       Resque.should_receive(:enqueue).with(Job::DeleteAccount, alice.id)
@@ -172,7 +171,9 @@
     it 'locks the user out' do
       delete :destroy
       alice.reload.access_locked?.should be_true
-=======
+    end
+  end
+
   describe '#confirm_email' do
     before do
       @user.update_attribute(:unconfirmed_email, 'my@newemail.com')
@@ -190,14 +191,13 @@
       request.flash[:notice].should eql(I18n.t('users.confirm_email.email_confirmed', :email => 'my@newemail.com'))
       request.flash[:error].should be_blank
     end
-    
+
     it 'does NOT confirm email with wrong token' do
       get 'confirm_email', :token => @user.confirm_email_token.reverse
       @user.reload
       @user.email.should_not eql('my@newemail.com')
       request.flash[:error].should eql(I18n.t('users.confirm_email.email_not_confirmed'))
       request.flash[:notice].should be_blank
->>>>>>> 0af9aa77
     end
   end
 end