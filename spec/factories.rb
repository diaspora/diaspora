--- conflicted
+++ resolved
@@ -44,12 +44,8 @@
 end
 
 Factory.define :user do |u|
-<<<<<<< HEAD
   u.sequence(:username) {|n| "bob#{n}"}
-  u.sequence(:email) {|n| "bob#{n}@aol.com"}
-=======
   u.sequence(:email) {|n| "bob#{n}@pivotallabs.com"}
->>>>>>> 61ba4bfd
   u.password "bluepin7"
   u.password_confirmation "bluepin7"
   u.person { |a| Factory.create(:person_with_user, :owner_id => a._id)} 
