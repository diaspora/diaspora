#   Copyright (c) 2010-2011, Diaspora Inc.  This file is
#   licensed under the Affero General Public License version 3 or later.  See
#   the COPYRIGHT file.

require 'spec_helper'

describe LayoutHelper do
<<<<<<< HEAD
=======
  include ApplicationHelper
  before do
    @user = alice
  end

  describe "#set_current_user_in_javascript" do
    it "doesn't allow xss" do
      user = FactoryGirl.create :user
      profile = user.profile
      profile.update_attribute(:first_name, "</script><script>alert(0);</script>");
      stub!(:user_signed_in?).and_return true
      stub!(:current_user).and_return user
      set_current_user_in_javascript.should_not be_empty
      set_current_user_in_javascript.should_not include(profile.first_name)
    end
  end

>>>>>>> 7134513b
  describe "#page_title" do
    context "passed blank text" do
      it "returns Diaspora*" do
        page_title.should == pod_name
      end
    end

    context "passed text" do
      it "returns the text" do
        text = "This is the title"
        page_title(text).should == text
      end
    end
  end
end<|MERGE_RESOLUTION|>--- conflicted
+++ resolved
@@ -5,13 +5,6 @@
 require 'spec_helper'
 
 describe LayoutHelper do
-<<<<<<< HEAD
-=======
-  include ApplicationHelper
-  before do
-    @user = alice
-  end
-
   describe "#set_current_user_in_javascript" do
     it "doesn't allow xss" do
       user = FactoryGirl.create :user
@@ -24,7 +17,6 @@
     end
   end
 
->>>>>>> 7134513b
   describe "#page_title" do
     context "passed blank text" do
       it "returns Diaspora*" do
