# frozen_string_literal: true

require "integration/federation/federation_helper"

def create_remote_contact(user, pod_host)
  FactoryBot.create(
    :contact,
    user:   user,
    person: FactoryBot.create(
      :person,
      pod:             Pod.find_or_create_by(url: "http://#{pod_host}"),
      diaspora_handle: "#{r_str}@#{pod_host}"
    )
  )
end

shared_examples_for "every migration scenario" do
  it "updates person references" do
    contact = FactoryBot.create(:contact, person: old_person)
    post = FactoryBot.create(:status_message, author: old_person)
    reshare = FactoryBot.create(:reshare, author: old_person)
    photo = FactoryBot.create(:photo, author: old_person)
    comment = FactoryBot.create(:comment, author: old_person)
    like = FactoryBot.create(:like, author: old_person)
    participation = FactoryBot.create(:participation, author: old_person)
    poll_participation = FactoryBot.create(:poll_participation, author: old_person)
    mention = FactoryBot.create(:mention, person: old_person)
    message = FactoryBot.create(:message, author: old_person)
    conversation = FactoryBot.create(:conversation, author: old_person)
    block = FactoryBot.create(:user).blocks.create(person: old_person)
    role = FactoryBot.create(:role, person: old_person)

    # Create ConversationVisibility by creating a conversation with participants
    conversation2 = FactoryBot.build(:conversation)
    FactoryBot.create(:contact, user: old_user, person: conversation2.author) if old_person.local?
    conversation2.participants << old_person
    conversation2.save!
    visibility = ConversationVisibility.find_by(person_id: old_person.id)

    # In order to create a notification actor we need to create a notification first
    notification = FactoryBot.build(:notification)
    notification.actors << old_person
    notification.save!
    actor = notification.notification_actors.find_by(person_id: old_person.id)

    run_migration

    expect(contact.reload.person).to eq(new_person)
    expect(post.reload.author).to eq(new_person)
    expect(reshare.reload.author).to eq(new_person)
    expect(photo.reload.author).to eq(new_person)
    expect(comment.reload.author).to eq(new_person)
    expect(like.reload.author).to eq(new_person)
    expect(participation.reload.author).to eq(new_person)
    expect(poll_participation.reload.author).to eq(new_person)
    expect(mention.reload.person).to eq(new_person)
    expect(message.reload.author).to eq(new_person)
    expect(conversation.reload.author).to eq(new_person)
    expect(block.reload.person).to eq(new_person)
    expect(role.reload.person).to eq(new_person)

    expect(visibility.reload.person).to eq(new_person)
    expect(actor.reload.person).to eq(new_person)
  end

  describe "old person account is closed and profile is cleared" do
    subject { old_person }

    before do
      run_migration
      subject.reload
    end

    include_examples "it makes account closed and clears profile"
  end

  describe "old person doesn't have any reference left" do
    let(:person) { old_person }

    before do
      DataGenerator.create(person, :generic_person_data)
    end

    def account_removal_method
      run_migration
      person.reload
    end

    include_examples "it removes the person associations"

    it "removes the person conversations" do
      expect {
        account_removal_method
      }.to change(nil, "conversations empty?") { Conversation.where(author: person).empty? }
        .to(be_truthy)
        .and(change(nil, "conversation visibilities of other participants empty?") {
          ConversationVisibility.where(conversation: Conversation.where(author: person)).empty?
        }.to(be_truthy))
    end
  end
end

shared_examples_for "migration scenarios with local old user" do
  it "locks the old user account" do
    run_migration
    expect(old_user.reload).to be_a_locked_account
  end
end

shared_examples_for "migration scenarios initiated remotely" do
  it "resends known contacts to the new user" do
    2.times do
      contact = FactoryBot.create(:contact, person: old_user.person, sharing: true)
      expect(DiasporaFederation::Federation::Sender).to receive(:private)
        .with(
          contact.user_id,
          "Contact:#{contact.user.diaspora_handle}:#{new_user.diaspora_handle}",
          kind_of(Hash)
        ).and_return([])
    end

    inlined_jobs { run_migration }
  end
end

shared_examples_for "migration scenarios initiated locally" do
  it "dispatches account migration message to the federation" do
    expect(DiasporaFederation::Federation::Sender).to receive(:public) do |sender_id, obj_str, urls, xml|
      if old_user.person.remote?
        expect(sender_id).to eq(old_user.diaspora_handle)
      else
        expect(sender_id).to eq(old_user.id)
      end
      expect(obj_str).to eq("AccountMigration:#{old_user.diaspora_handle}:#{new_user.diaspora_handle}")
      subscribers = [remote_contact.person]
      subscribers.push(old_user) if old_user.person.remote?
      expect(urls).to match_array(subscribers.map(&:url).map {|url| "#{url}receive/public" })

      entity = nil
      expect {
        magic_env = Nokogiri::XML(xml).root
        entity = DiasporaFederation::Salmon::MagicEnvelope
                 .unenvelop(magic_env, old_user.diaspora_handle).payload
      }.not_to raise_error

      expect(entity).to be_a(DiasporaFederation::Entities::AccountMigration)
      expect(entity.author).to eq(old_user.diaspora_handle)
      expect(entity.profile.author).to eq(new_user.diaspora_handle)
      []
    end

    inlined_jobs { run_migration }
  end

  it "does not change the remote paths" do
    photo = FactoryGirl.create(:photo, author: old_person)
    remote_photo_path = photo.remote_photo_path

    run_migration

    expect(photo.reload.remote_photo_path).to eq(remote_photo_path)
  end
end

shared_examples_for "remote photo migration" do
  it "changes the remote paths of photos of the old person" do
    old_photo = FactoryGirl.create(:photo, author: old_person)
    new_photo = FactoryGirl.create(:photo, author: new_person)
    new_remote_photo_path = old_photo.remote_photo_path

    run_migration

    expect(old_photo.reload.remote_photo_path).to eq("https://diaspora.example.tld/uploads/images/")
    expect(new_photo.reload.remote_photo_path).to eq(new_remote_photo_path)
  end
end

shared_examples_for "migration scenarios with local user rename" do
  it "updates user references" do
    invited_user = FactoryBot.create(:user, invited_by: old_user)
    aspect = FactoryBot.create(:aspect, user: old_user, name: r_str)
    contact = FactoryBot.create(:contact, user: old_user)
    service = FactoryBot.create(:service, user: old_user)
    pref = UserPreference.create!(user: old_user, email_type: "also_commented")
    tag_following = FactoryBot.create(:tag_following, user: old_user)
    block = FactoryBot.create(:block, user: old_user)
    notification = FactoryBot.create(:notification, recipient: old_user)
    report = FactoryBot.create(:report, user: old_user)
    authorization = FactoryBot.create(:auth_with_read_scopes, user: old_user)
    share_visibility = FactoryBot.create(:share_visibility, user: old_user)

    run_migration

    expect(invited_user.reload.invited_by).to eq(new_user)
    expect(aspect.reload.user).to eq(new_user)
    expect(contact.reload.user).to eq(new_user)
    expect(service.reload.user).to eq(new_user)
    expect(pref.reload.user).to eq(new_user)
    expect(tag_following.reload.user).to eq(new_user)
    expect(block.reload.user).to eq(new_user)
    expect(notification.reload.recipient).to eq(new_user)
    expect(report.reload.user).to eq(new_user)
    expect(authorization.reload.user).to eq(new_user)
    expect(share_visibility.reload.user).to eq(new_user)
  end
end

describe "account migration" do
  # this is the case when we receive account migration message from the federation
  context "remotely initiated" do
    let(:entity) { create_account_migration_entity(old_user.diaspora_handle, new_user) }

    def run_migration
      allow_callbacks(%i[queue_public_receive fetch_public_key receive_entity])
      post_message(generate_payload(entity, old_user))
    end

    context "both new and old profiles are remote" do
      let(:old_user) { remote_user_on_pod_c }
      let(:old_person) { old_user.person }
      let(:new_user) { remote_user_on_pod_b }
      let(:new_person) { new_user.person }

      it "creates AccountMigration db object" do
        run_migration
        expect(AccountMigration.where(old_person: old_user.person, new_person: new_user.person)).to exist
      end

      include_examples "every migration scenario"

      include_examples "migration scenarios initiated remotely"

<<<<<<< HEAD
      context "when new person has been migrated before" do
        let(:intermidiate_person) { create_remote_user("remote-d.net").person }

        before do
          AccountMigration.create!(old_person: intermidiate_person, new_person: new_person).perform!
        end

        def run_migration
          AccountMigration.create!(old_person: old_person, new_person: intermidiate_person).perform!
        end

        include_examples "every migration scenario"

        include_examples "migration scenarios initiated remotely"
      end
=======
      include_examples "remote photo migration"
>>>>>>> eb977dc2
    end

    # this is the case when we're a pod, which was left by a person in favor of remote one
    context "old user is local, new user is remote" do
      let(:old_user) { FactoryBot.create(:user) }
      let(:old_person) { old_user.person }
      let(:new_user) { remote_user_on_pod_b }
      let(:new_person) { new_user.person }

      include_examples "every migration scenario"

      include_examples "migration scenarios initiated remotely"

      include_examples "remote photo migration"

      it_behaves_like "migration scenarios with local old user"

      it_behaves_like "deletes all of the user data" do
        let(:user) { old_user }

        before do
          DataGenerator.create(user, :generic_user_data)
        end

        def account_removal_method
          run_migration
          user.reload
        end
      end

      context "when new person has been migrated before" do
        let(:intermidiate_person) { create_remote_user("remote-d.net").person }

        before do
          AccountMigration.create!(old_person: intermidiate_person, new_person: new_person).perform!
        end

        def run_migration
          AccountMigration.create!(old_person: old_user.person, new_person: intermidiate_person).perform!
        end

        include_examples "every migration scenario"

        include_examples "migration scenarios initiated remotely"

        it_behaves_like "migration scenarios with local old user"
      end
    end
  end

  context "locally initiated" do
    before do
      allow(DiasporaFederation.callbacks).to receive(:trigger).and_call_original
    end

    # this is the case when user migrates to our pod from a remote one
    context "old user is remote and new user is local" do
      let(:old_user) { remote_user_on_pod_c }
      let(:old_person) { old_user.person }
      let(:new_user) { FactoryBot.create(:user) }
      let(:new_person) { new_user.person }

      def run_migration
        AccountMigration.create!(
          old_person:        old_user.person,
          new_person:        new_user.person,
          old_private_key:   old_user.serialized_private_key,
          remote_photo_path: "https://diaspora.example.tld/uploads/images/"
        ).perform!
      end

      include_examples "every migration scenario"

      it_behaves_like "migration scenarios initiated locally" do
        let!(:remote_contact) { create_remote_contact(new_user, "remote-friend.org") }
      end

      context "when new person has been migrated before" do
        let(:intermidiate_person) { FactoryBot.create(:user).person }

        before do
          AccountMigration.create!(old_person: intermidiate_person, new_person: new_person).perform!
        end

        def run_migration
          AccountMigration.create!(
            old_person:      old_person,
            new_person:      intermidiate_person,
            old_private_key: old_user.serialized_private_key
          ).perform!
        end

        include_examples "every migration scenario"
      end
    end

    # this is the case when a user changes diaspora id but stays on the same pod
    context "old user is local and new user is local" do
      let(:old_user) { FactoryBot.create(:user) }
      let(:old_person) { old_user.person }
      let(:new_user) { FactoryBot.create(:user) }
      let(:new_person) { new_user.person }

      def run_migration
<<<<<<< HEAD
        AccountMigration.create!(old_person: old_person, new_person: new_person).perform!
=======
        AccountMigration.create!(old_person:        old_user.person,
                                 new_person:        new_user.person,
                                 remote_photo_path: "https://diaspora.example.tld/uploads/images/").perform!
>>>>>>> eb977dc2
      end

      include_examples "every migration scenario"

      it_behaves_like "migration scenarios initiated locally" do
        let!(:remote_contact) { create_remote_contact(old_user, "remote-friend.org") }
      end

      it_behaves_like "migration scenarios with local old user"

      it "clears the old user account" do
        run_migration
        expect(old_user.reload).to be_a_clear_account
      end

      include_examples "migration scenarios with local user rename"

      context "when new user has been migrated before" do
        let(:intermidiate_person) { FactoryBot.create(:user).person }

        before do
          AccountMigration.create!(old_person: intermidiate_person, new_person: new_person).perform!
        end

        def run_migration
          AccountMigration.create!(
            old_person: old_person,
            new_person: intermidiate_person
          ).perform!
        end

        include_examples "every migration scenario"

        it_behaves_like "migration scenarios with local old user"

        it "clears the old user account" do
          run_migration
          expect(old_user.reload).to be_a_clear_account
        end

        include_examples "migration scenarios with local user rename"
      end
    end
  end
end<|MERGE_RESOLUTION|>--- conflicted
+++ resolved
@@ -153,7 +153,7 @@
   end
 
   it "does not change the remote paths" do
-    photo = FactoryGirl.create(:photo, author: old_person)
+    photo = FactoryBot.create(:photo, author: old_person)
     remote_photo_path = photo.remote_photo_path
 
     run_migration
@@ -164,8 +164,8 @@
 
 shared_examples_for "remote photo migration" do
   it "changes the remote paths of photos of the old person" do
-    old_photo = FactoryGirl.create(:photo, author: old_person)
-    new_photo = FactoryGirl.create(:photo, author: new_person)
+    old_photo = FactoryBot.create(:photo, author: old_person)
+    new_photo = FactoryBot.create(:photo, author: new_person)
     new_remote_photo_path = old_photo.remote_photo_path
 
     run_migration
@@ -230,7 +230,8 @@
 
       include_examples "migration scenarios initiated remotely"
 
-<<<<<<< HEAD
+      include_examples "remote photo migration"
+
       context "when new person has been migrated before" do
         let(:intermidiate_person) { create_remote_user("remote-d.net").person }
 
@@ -246,9 +247,6 @@
 
         include_examples "migration scenarios initiated remotely"
       end
-=======
-      include_examples "remote photo migration"
->>>>>>> eb977dc2
     end
 
     # this is the case when we're a pod, which was left by a person in favor of remote one
@@ -353,13 +351,9 @@
       let(:new_person) { new_user.person }
 
       def run_migration
-<<<<<<< HEAD
-        AccountMigration.create!(old_person: old_person, new_person: new_person).perform!
-=======
-        AccountMigration.create!(old_person:        old_user.person,
-                                 new_person:        new_user.person,
+        AccountMigration.create!(old_person:        old_person,
+                                 new_person:        new_person,
                                  remote_photo_path: "https://diaspora.example.tld/uploads/images/").perform!
->>>>>>> eb977dc2
       end
 
       include_examples "every migration scenario"
