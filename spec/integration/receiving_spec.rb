--- conflicted
+++ resolved
@@ -153,25 +153,14 @@
     end
 
     it "adds a received post to the the contact" do
-<<<<<<< HEAD
-      alice.raw_visible_posts.should include(@status_message)
+      alice.visible_posts.should include(@status_message)
       @contact.posts.should include(@status_message)
     end
 
     it 'removes posts upon forceful removal' do
       alice.remove_contact(@contact, :force => true)
       alice.reload
-      alice.raw_visible_posts.should_not include @status_message
-=======
-      @user1.visible_posts.include?(@status_message).should be_true
-      @contact.posts.include?(@status_message).should be_true
-    end
-
-    it 'removes posts upon disconnecting' do
-      @user1.disconnect(@contact)
-      @user1.reload
-      @user1.visible_posts.should_not include @status_message
->>>>>>> f6e4be35
+      alice.visible_posts.should_not include @status_message
     end
 
     context 'dependant delete' do
@@ -251,11 +240,7 @@
       end
 
       it 'should correctly attach the user already on the pod' do
-<<<<<<< HEAD
-        bob.reload.raw_visible_posts.size.should == 1
-=======
-        @user2.reload.visible_posts.size.should == 1
->>>>>>> f6e4be35
+        bob.reload.visible_posts.size.should == 1
         post_in_db = StatusMessage.find(@post.id)
         post_in_db.comments.should == []
         receive_with_zord(bob, alice.person, @xml)
@@ -282,11 +267,7 @@
           end
         }
 
-<<<<<<< HEAD
-        bob.reload.raw_visible_posts.size.should == 1
-=======
-        @user2.reload.visible_posts.size.should == 1
->>>>>>> f6e4be35
+        bob.reload.visible_posts.size.should == 1
         post_in_db = StatusMessage.find(@post.id)
         post_in_db.comments.should == []
 
@@ -358,11 +339,7 @@
       zord = Postzord::Receiver.new(bob, :salmon_xml => salmon_xml)
       zord.perform
 
-<<<<<<< HEAD
-      bob.raw_visible_posts.include?(post).should be_true
-=======
-      @user2.visible_posts.include?(post).should be_true
->>>>>>> f6e4be35
+      bob.visible_posts.include?(post).should be_true
     end
   end
 
