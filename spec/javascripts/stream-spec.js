/*   Copyright (c) 2010, Diaspora Inc.  This file is
 *   licensed under the Affero General Public License version 3 or later.  See
 *   the COPYRIGHT file.
 */

describe("Stream", function() {
  beforeEach(function() {
    jasmine.Clock.useMock();
    spec.loadFixture('aspects_index_with_posts');
    Diaspora.I18n.locale = { };
  });

  describe("collapseText", function() {
    it("adds a 'show more' links to long posts", function() {
      Diaspora.I18n.loadLocale({show_more: 'Placeholder'}, 'en');

      var stream_element = $('#main_stream .stream_element:first');
      Stream.collapseText('eventID', stream_element[0]);

      expect(stream_element.find("p .details").css('display')).toEqual('none');
      expect(stream_element.find(".read-more a").css('display')).toEqual('inline');

      stream_element.find(".read-more a").click();
      jasmine.Clock.tick(200);

      expect(stream_element.find(".read-more").css('display')).toEqual('none');
      expect(stream_element.find(".details").css('display')).toEqual('inline');
    });
  });

  describe("streamElement", function() {
    it("makes sure that ajax spinner appears when hiding a post", function() {
      Stream.bindHideIcon();
      link = $("a.stream_element_delete.vis_hide");
      spinner = link.next("img.hide_loader");
      expect(link).not.toHaveClass("hidden");
      expect(spinner).toHaveClass("hidden");
      spyOn($, "ajax");
      link.click();
      expect($.ajax).toHaveBeenCalled();
      expect(link).toHaveClass("hidden");
      expect(spinner).not.toHaveClass("hidden");
    });
  });

  describe("initialize", function() {
    it("calls collapseText",function(){
      spyOn(Stream, "collapseText");
      Stream.initialize();
      expect(Stream.collapseText).toHaveBeenCalled();
    })
  });

<<<<<<< HEAD
=======
  describe("toggleComments", function() {
    it("toggles class hidden on the comments ul", function () {
      link = $("a.toggle_post_comments").first();
      expect(jQuery('ul.comments')).not.toHaveClass("hidden");
      Stream.toggleComments.call(
        link, {preventDefault: function(){} }
      );
      jasmine.Clock.tick(200);
      expect(jQuery('ul.comments')).toHaveClass("hidden");
    });

    it("changes the text on the show comments link", function() {
      link = $("a.toggle_post_comments").first();
      Diaspora.widgets.i18n.loadLocale(
        {'comments' : {'show': 'comments.show pl'}}, 'en');
      expect(link.text()).toEqual("Hide all comments");
      Stream.toggleComments.call(
        link, {preventDefault: function(){} }
      );
      jasmine.Clock.tick(200);
      expect(link.text()).toEqual("comments.show pl");
    });
  });

>>>>>>> cad14bcd
});<|MERGE_RESOLUTION|>--- conflicted
+++ resolved
@@ -51,31 +51,4 @@
     })
   });
 
-<<<<<<< HEAD
-=======
-  describe("toggleComments", function() {
-    it("toggles class hidden on the comments ul", function () {
-      link = $("a.toggle_post_comments").first();
-      expect(jQuery('ul.comments')).not.toHaveClass("hidden");
-      Stream.toggleComments.call(
-        link, {preventDefault: function(){} }
-      );
-      jasmine.Clock.tick(200);
-      expect(jQuery('ul.comments')).toHaveClass("hidden");
-    });
-
-    it("changes the text on the show comments link", function() {
-      link = $("a.toggle_post_comments").first();
-      Diaspora.widgets.i18n.loadLocale(
-        {'comments' : {'show': 'comments.show pl'}}, 'en');
-      expect(link.text()).toEqual("Hide all comments");
-      Stream.toggleComments.call(
-        link, {preventDefault: function(){} }
-      );
-      jasmine.Clock.tick(200);
-      expect(link.text()).toEqual("comments.show pl");
-    });
-  });
-
->>>>>>> cad14bcd
 });