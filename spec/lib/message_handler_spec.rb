--- conflicted
+++ resolved
@@ -5,20 +5,12 @@
 require 'spec_helper'
 
 describe MessageHandler do
-<<<<<<< HEAD
+
   let(:handler) {MessageHandler.new()}  
   let(:message_body) {"I want to pump you up"} 
   let(:message_urls) {["http://www.google.com/", "http://yahoo.com/", "http://foo.com/"]}
   let(:success) {FakeHttpRequest.new(:success)}
   let(:failure) {FakeHttpRequest.new(:failure)} 
-=======
-    before do
-       unstub_mocha_stubs
-    end
-    after  do
-      MessageHandler.any_instance.stubs(:add_post_request)
-    end
->>>>>>> 58198599
 
   before do
     handler.clear_queue
@@ -167,4 +159,4 @@
 
     end
   end
-end
+end