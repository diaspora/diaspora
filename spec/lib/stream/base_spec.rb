--- conflicted
+++ resolved
@@ -30,46 +30,8 @@
     end
   end
 
-<<<<<<< HEAD
-  describe ".can_comment?" do
-    before do
-      @person = FactoryBot.create(:person)
-      allow(@stream).to receive(:people).and_return([bob.person, eve.person, @person])
-    end
-
-    it "allows me to comment on my local contacts post" do
-      post = FactoryBot.create(:status_message, author: bob.person)
-      expect(@stream.can_comment?(post)).to be true
-    end
-
-    it "allows me to comment on my own post" do
-      post = FactoryBot.create(:status_message, author: alice.person)
-      expect(@stream.can_comment?(post)).to be true
-    end
-
-    it "allows me to comment on any local public post" do
-      post = FactoryBot.create(:status_message, author: eve.person)
-      expect(@stream.can_comment?(post)).to be true
-    end
-
-    it "allows me to comment on a remote contacts post" do
-      Contact.create!(user: @stream.user, person: @person)
-      post = FactoryBot.create(:status_message, author: @person)
-      expect(@stream.can_comment?(post)).to be true
-    end
-
-    it "returns false if person is remote and not a contact" do
-      post = FactoryBot.create(:status_message, author: @person)
-      expect(@stream.can_comment?(post)).to be false
-    end
-  end
-
   describe "#people" do
     it "excludes blocked people" do
-=======
-  describe '#people' do
-    it 'excludes blocked people' do
->>>>>>> 7b73002a
       expect(@stream).to receive(:stream_posts).and_return(double.as_null_object)
       @stream.people
     end
