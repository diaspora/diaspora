--- conflicted
+++ resolved
@@ -65,7 +65,6 @@
 
     describe '#get_xrd' do
       it 'follows redirects' do
-        puts "Now in spec."
         redirect_url = "http://whereami.whatisthis/host-meta"
         stub_request(:get, "https://tom.joindiaspora.com/.well-known/host-meta").
           to_return(:status => 302, :headers => { 'Location' => redirect_url })
@@ -86,32 +85,40 @@
       end
     end
     it 'should fetch a diaspora webfinger and make a person for them' do
-<<<<<<< HEAD
-      User.delete_all; Person.delete_all; Profile.delete_all;
-      diaspora_xrd.should_receive(:body).and_return(diaspora_xrd)
-      hcard_xml.should_receive(:body).and_return(hcard_xml)
-      diaspora_finger.should_receive(:body).and_return(diaspora_finger)
-      RestClient.should_receive(:get).exactly(3).times.and_return(diaspora_xrd, diaspora_finger, hcard_xml)
-=======
-      diaspora_xrd.stub!(:body).and_return(diaspora_xrd)
-      hcard_xml.stub!(:body).and_return(hcard_xml)
-      diaspora_finger.stub!(:body).and_return(diaspora_finger)
-      Faraday.stub!(:get).and_return(diaspora_xrd, diaspora_finger, hcard_xml)
->>>>>>> 7ba80ce7
-      #new_person = Factory.build(:person, :diaspora_handle => "tom@tom.joindiaspora.com")
-      # http://tom.joindiaspora.com/.well-known/host-meta
-      f = Webfinger.new("alice@#{host_with_port}").fetch
+      User.delete_all; Person.delete_all; Profile.delete_all
+      hcard_url = "http://google-1655890.com/hcard/users/29a9d5ae5169ab0b"
 
-      f.should be_valid
+      f = Webfinger.new("alice@#{host_with_port}")
+      stub_request(:get, f.send(:xrd_url)).
+        to_return(:status => 200, :body => diaspora_xrd, :headers => {})
+      stub_request(:get, f.send(:webfinger_profile_url, diaspora_xrd)).
+        to_return(:status => 200, :body => diaspora_finger, :headers => {})
+      f.should_receive(:hcard_url).and_return(hcard_url)
+
+      stub_request(:get, hcard_url).
+        to_return(:status => 200, :body => hcard_xml, :headers => {})
+
+      person = f.fetch
+
+      WebMock.should have_requested(:get, f.send(:xrd_url))
+      WebMock.should have_requested(:get, f.send(:webfinger_profile_url, diaspora_xrd))
+      WebMock.should have_requested(:get, hcard_url)
+      person.should be_valid
     end
 
     it 'should retry with http if https fails' do
       f = Webfinger.new("tom@tom.joindiaspora.com")
+      xrd_url = "://tom.joindiaspora.com/.well-known/host-meta"
 
-      diaspora_xrd.stub!(:body).and_return(diaspora_xrd)
-      Faraday.should_receive(:get).twice.and_return(nil, diaspora_xrd)
-      f.should_receive(:xrd_url).twice
+      stub_request(:get, "https#{xrd_url}").
+        to_return(:status => 503, :body => "", :headers => {})
+      stub_request(:get, "http#{xrd_url}").
+        to_return(:status => 200, :body => diaspora_xrd, :headers => {})
+
+      #Faraday::Connection.any_instance.should_receive(:get).twice.and_return(nil, diaspora_xrd)
       f.send(:get_xrd)
+      WebMock.should have_requested(:get,"https#{xrd_url}")
+      WebMock.should have_requested(:get,"http#{xrd_url}")
       f.instance_variable_get(:@ssl).should == false
     end
 
