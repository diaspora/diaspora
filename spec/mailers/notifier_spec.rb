--- conflicted
+++ resolved
@@ -46,7 +46,7 @@
     end
 
     it 'has the layout' do
-      
+
       mail = Notifier.single_admin("Welcome to bureaucracy!", user)
       mail.body.encoded.should match /change your notification settings/
     end
@@ -217,8 +217,6 @@
         end
       end
     end
-<<<<<<< HEAD
-=======
 
     describe ".confirm_email" do
       before do
@@ -226,7 +224,7 @@
       end
 
       let!(:confirm_email) { Notifier.confirm_email(user.id) }
-      
+
       it 'goes to the right person' do
         confirm_email.to.should == [user.unconfirmed_email]
       end
@@ -246,8 +244,6 @@
       it 'has the activation link in the body' do
         confirm_email.body.encoded.should include(confirm_email_url(:token => user.confirm_email_token))
       end
-
-    end
->>>>>>> 0af9aa77
+    end
   end
 end