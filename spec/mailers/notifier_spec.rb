
require 'spec_helper'

describe Notifier do

<<<<<<< HEAD
  let!(:user) {Factory.create(:user)}
=======
  let!(:user) {make_user}
  let!(:user2) {make_user}

  let!(:aspect) {user.aspects.create(:name => "win")}
  let!(:aspect2) {user2.aspects.create(:name => "win")}
>>>>>>> 3f7b89ac
  let!(:person) {Factory.create :person}

  before do
    Notifier.deliveries = []
  end
  describe '.administrative' do
    it 'mails a user' do
      mails = Notifier.admin("Welcome to bureaucracy!", [user])
      mails.length.should == 1
      mail = mails.first 
      mail.to.should == [user.email]
      mail.body.encoded.should match /Welcome to bureaucracy!/
      mail.body.encoded.should match /#{user.username}/
    end
    it 'mails a bunch of users' do
      users = []
      5.times do 
        users << Factory.create(:user)
      end
      mails = Notifier.admin("Welcome to bureaucracy!", users)
      mails.length.should == 5
      mails.each{|mail|
        this_user = users.detect{|u| mail.to == [u.email]}
        mail.body.encoded.should match /Welcome to bureaucracy!/
        mail.body.encoded.should match /#{this_user.username}/
      }
    end
  end

  describe '#single_admin' do
    it 'mails a user' do
      mail = Notifier.single_admin("Welcome to bureaucracy!", user)
      mail.to.should == [user.email]
      mail.body.encoded.should match /Welcome to bureaucracy!/
      mail.body.encoded.should match /#{user.username}/
    end
  end

  describe "#new_request" do
    let!(:request_mail) {Notifier.new_request(user.id, person.id)}
    it 'goes to the right person' do
      request_mail.to.should == [user.email]
    end

    it 'has the receivers name in the body' do
      request_mail.body.encoded.include?(user.person.profile.first_name).should be true
    end


    it 'has the name of person sending the request' do
      request_mail.body.encoded.include?(person.name).should be true
    end

    it 'has the css' do
      request_mail.body.encoded.include?("<style type='text/css'>")
    end
  end

  describe "#request_accepted" do
    let!(:request_accepted_mail) {Notifier.request_accepted(user.id, person.id)}
    it 'goes to the right person' do
      request_accepted_mail.to.should == [user.email]
    end

    it 'has the receivers name in the body' do
      request_accepted_mail.body.encoded.include?(user.person.profile.first_name).should be true
    end

    it 'has the name of person sending the request' do
      request_accepted_mail.body.encoded.include?(person.name).should be true
    end
  end

  context "comments" do
    let!(:connect) { connect_users(user, aspect, user2, aspect2)}
    let!(:sm) {user.post(:status_message, :message => "Sunny outside", :to => :all)}
    let!(:comment) { user2.comment("Totally is", :on => sm )}
    describe "#comment_on_post" do

      let!(:comment_mail) {Notifier.comment_on_post(user.id, person.id, comment.id).deliver}

      it 'goes to the right person' do
        comment_mail.to.should == [user.email]
      end

      it 'has the receivers name in the body' do
        comment_mail.body.encoded.include?(user.person.profile.first_name).should be true
      end

      it 'has the name of person commenting' do
        comment_mail.body.encoded.include?(person.name).should be true
      end

      it 'has the post link in the body' do
        comment_mail.body.encoded.include?("#{comment.post.id.to_s}").should be true
      end

    end
    describe "#also commented" do

      let!(:comment_mail) {Notifier.also_commented(user.id, person.id, comment.id)}

      it 'goes to the right person' do
        comment_mail.to.should == [user.email]
      end

      it 'has the receivers name in the body' do
        comment_mail.body.encoded.include?(user.person.profile.first_name).should be true
      end

      it 'has the name of person commenting' do
        comment_mail.body.encoded.include?(person.name).should be true
      end

      it 'has the post link in the body' do
        comment_mail.body.encoded.include?("#{comment.post.id.to_s}").should be true
      end

    end

  end
end<|MERGE_RESOLUTION|>--- conflicted
+++ resolved
@@ -2,16 +2,11 @@
 require 'spec_helper'
 
 describe Notifier do
-
-<<<<<<< HEAD
   let!(:user) {Factory.create(:user)}
-=======
-  let!(:user) {make_user}
-  let!(:user2) {make_user}
+  let!(:user2) {Factory.create(:user)}
 
   let!(:aspect) {user.aspects.create(:name => "win")}
   let!(:aspect2) {user2.aspects.create(:name => "win")}
->>>>>>> 3f7b89ac
   let!(:person) {Factory.create :person}
 
   before do
@@ -21,14 +16,14 @@
     it 'mails a user' do
       mails = Notifier.admin("Welcome to bureaucracy!", [user])
       mails.length.should == 1
-      mail = mails.first 
+      mail = mails.first
       mail.to.should == [user.email]
       mail.body.encoded.should match /Welcome to bureaucracy!/
       mail.body.encoded.should match /#{user.username}/
     end
     it 'mails a bunch of users' do
       users = []
-      5.times do 
+      5.times do
         users << Factory.create(:user)
       end
       mails = Notifier.admin("Welcome to bureaucracy!", users)
