#   Copyright (c) 2010, Disapora Inc.  This file is
#   licensed under the Affero General Public License version 3.  See
#   the COPYRIGHT file.



require File.dirname(__FILE__) + '/../spec_helper'

describe Aspect do
  before do
    @user = Factory.create(:user)
    @friend = Factory.create(:person)
    @user2 = Factory.create(:user)
    @friend_2 = Factory.create(:person)
  end

  describe 'creation' do
    it 'should have a name' do
      aspect = @user.aspect(:name => 'losers')
      aspect.name.should == "losers"
    end

    it 'should be able to have people' do
      aspect = @user.aspect(:name => 'losers', :people => [@friend, @friend_2])
      aspect.people.size.should == 2
    end

    it 'should be able to have other users' do
      aspect = @user.aspect(:name => 'losers', :people => [@user2.person])
      aspect.people.include?(@user.person).should be false
      aspect.people.include?(@user2.person).should be true 
      aspect.people.size.should == 1
    end   

    it 'should be able to have users and people' do
      aspect = @user.aspect(:name => 'losers', :people => [@user2.person, @friend_2])
      aspect.people.include?(@user.person).should be false
      aspect.people.include?(@user2.person).should be true 
      aspect.people.include?(@friend_2).should be true 
      aspect.people.size.should == 2
    end
  end
  
  describe 'querying' do
    before do
      @aspect = @user.aspect(:name => 'losers')
      @user.activate_friend(@friend, @aspect)
      @aspect2 = @user2.aspect(:name => 'failures')
      friend_users(@user, @aspect, @user2, @aspect2)
      @aspect.reload
    end

    it 'belong to a user' do
      @aspect.user.id.should == @user.id
<<<<<<< HEAD
      @user.aspects.size.should == 4
=======
      @user.aspects.size.should == 3
>>>>>>> 0e0df7fb
    end

    it 'should have people' do
      @aspect.people.all.include?(@friend).should be true
      @aspect.people.size.should == 2
    end

    it 'should be accessible through the user' do
      aspects = @user.aspects_with_person(@friend)
      aspects.size.should == 1
      aspects.first.id.should == @aspect.id
      aspects.first.people.size.should == 2
      aspects.first.people.include?(@friend).should be true
      aspects.first.people.include?(@user2.person).should be true
    end
  end

  describe 'posting' do
    
    it 'should add post to aspect via post method' do
      aspect = @user.aspect(:name => 'losers', :people => [@friend])

      status_message = @user.post( :status_message, :message => "hey", :to => aspect.id )
      
      aspect.reload
      aspect.posts.include?(status_message).should be true
    end

    it 'should add post to aspect via receive method' do
      aspect  = @user.aspect(:name => 'losers')
      aspect2 = @user2.aspect(:name => 'winners')
      friend_users(@user, aspect, @user2, aspect2)

      message = @user2.post(:status_message, :message => "Hey Dude", :to => aspect2.id)
      
      @user.receive message.to_diaspora_xml
      
      aspect.reload
      aspect.posts.include?(message).should be true
      @user.visible_posts(:by_members_of => aspect).include?(message).should be true
    end

    it 'should retract the post from the aspects as well' do 
      aspect  = @user.aspect(:name => 'losers')
      aspect2 = @user2.aspect(:name => 'winners')
      friend_users(@user, aspect, @user2, aspect2)

      message = @user2.post(:status_message, :message => "Hey Dude", :to => aspect2.id)
      
      @user.receive message.to_diaspora_xml
      aspect.reload
  
      aspect.post_ids.include?(message.id).should be true

      retraction = @user2.retract(message)
      @user.receive retraction.to_diaspora_xml

      aspect.reload
      aspect.post_ids.include?(message.id).should be false
    end
  end

  describe "aspect editing" do
    before do
      @aspect = @user.aspect(:name => 'losers')
      @aspect2 = @user2.aspect(:name => 'failures')
      friend_users(@user, @aspect, @user2, @aspect2)
      @aspect.reload
      @aspect3 = @user.aspect(:name => 'cats')
      @user.reload
    end

    it 'should be able to move a friend from one of users existing aspects to another' do
      @user.move_friend(:friend_id => @user2.person.id, :from => @aspect.id, :to => @aspect3.id)
      @aspect.reload
      @aspect3.reload

      @aspect.person_ids.include?(@user2.person.id).should be false
      @aspect3.people.include?(@user2.person).should be true
    end

    it "should not move a person who is not a friend" do
      @user.move_friend(:friend_id => @friend.id, :from => @aspect.id, :to => @aspect3.id)
      @aspect.reload
      @aspect3.reload
      @aspect.people.include?(@friend).should be false
      @aspect3.people.include?(@friend).should be false
    end
     
    it "should not move a person to a aspect that's not his" do
      @user.move_friend(:friend_id => @user2.person.id, :from => @aspect.id, :to => @aspect2.id)
      @aspect.reload
      @aspect2.reload
      @aspect.people.include?(@user2.person).should be true 
      @aspect2.people.include?(@user2.person).should be false
    end

    it 'should move all the by that user to the new aspect' do
      message = @user2.post(:status_message, :message => "Hey Dude", :to => @aspect2.id)
      
      @user.receive message.to_diaspora_xml
      @aspect.reload

      @aspect.posts.count.should be 1
      @aspect3.posts.count.should be 0
      
      @user.reload
      @user.move_friend(:friend_id => @user2.person.id, :from => @aspect.id, :to => @aspect3.id)
      @aspect.reload
      @aspect3.reload

      @aspect3.posts.count.should be 1
      @aspect.posts.count.should be 0

    end

  end
end<|MERGE_RESOLUTION|>--- conflicted
+++ resolved
@@ -52,11 +52,7 @@
 
     it 'belong to a user' do
       @aspect.user.id.should == @user.id
-<<<<<<< HEAD
-      @user.aspects.size.should == 4
-=======
       @user.aspects.size.should == 3
->>>>>>> 0e0df7fb
     end
 
     it 'should have people' do
