--- conflicted
+++ resolved
@@ -38,7 +38,7 @@
       Comment.hash_from_post_ids([@hello.id, @hi.id]).should ==
         {@hello.id => [@c11, @c12],
          @hi.id => [@c21, @c22]
-      }
+        }
     end
     it 'gets the people from the db' do
       hash = Comment.hash_from_post_ids([@hello.id, @hi.id])
@@ -50,7 +50,7 @@
  end
 
  describe 'comment#notification_type' do
-   let(:user3)   {make_user}
+   let(:user3)   {Factory(:user)}
    let(:aspect3) {user3.aspects.create(:name => "Faces")}
    let!(:connecting2) { connect_users(user, aspect, user3, aspect3) }
    before do
@@ -67,34 +67,21 @@
 
    it 'returns false if the comment is not on a post you own and noone "also_commented"' do
      @c12.notification_type(user3, user.person).should == false
-   end 
-
-<<<<<<< HEAD
-    it "returns 'comment_on_post' if the comment is on a post you own" do
-      @c11.notification_type(user, user2.person).should == 'comment_on_post'
-
-    end
-
-   it 'returns false if the comment is not on a post you own' do
-     @c11.notification_type(user2, user.person).should == false
    end
-=======
-
 
    context "also commented" do
      before do
        @c13 = user3.comment "I also commented on the first user's post", :on => @post1
      end
 
-     it 'does not return also commented if the user commented' do 
+     it 'does not return also commented if the user commented' do
        @c13.notification_type(user3, user.person).should == false
      end
-     
+
      it "returns 'also_commented' if another person commented on a post you commented on" do
        @c13.notification_type(user2, user.person).should == 'also_commented'
      end
     end
->>>>>>> 3f7b89ac
   end
 
 
@@ -122,13 +109,7 @@
   context 'comment propagation' do
     before do
       @person = Factory.create(:person)
-<<<<<<< HEAD
       user.activate_contact(@person, aspect)
-=======
-      user.activate_contact(@person, Aspect.first(:id => aspect.id))
-      @person3 = Factory.create(:person)
-      user.activate_contact(@person3, Aspect.first(:id => aspect.id))
->>>>>>> 3f7b89ac
 
       @person2 = Factory.create(:person)
       @person3 = Factory.create(:person)
@@ -150,44 +131,6 @@
       user.comment "yo", :on => @person_status
     end
 
-<<<<<<< HEAD
-    it 'should send a user comment on his own post to lots of people' do
-      MessageHandler.should_receive(:add_post_request).twice
-      user.comment "yo", :on => @user_status
-    end
-
-    it 'should send a comment a person made on your post to all people' do
-      comment = Comment.new(:person_id => @person.id, :diaspora_handle => @person.diaspora_handle, :text => "cats", :post => @user_status)
-      MessageHandler.should_receive(:add_post_request).twice
-      user.receive comment.to_diaspora_xml, @person
-    end
-
-    it 'should send a comment a user made on your post to all people' do
-      MessageHandler.should_receive(:add_post_request).twice
-      comment = user2.comment( "balls", :on => @user_status)
-    end
-
-    context 'posts from a remote person' do
-      before(:all) do
-        stub_comment_signature_verification
-      end
-
-      it 'should not send a comment a person made on his own post to anyone' do
-        MessageHandler.should_not_receive(:add_post_request)
-        comment = Factory.build(:comment, :person => @person, :post => @person_status)
-        user.receive comment.to_diaspora_xml, @person
-      end
-
-      it 'should not send a comment a person made on a person post to anyone' do
-        MessageHandler.should_not_receive(:add_post_request)
-        comment = Comment.new(:person_id => @person2.id, :text => "cats", :post => @person_status)
-        user.receive comment.to_diaspora_xml, @person
-      end
-
-      after(:all) do
-        unstub_mocha_stubs
-      end
-=======
     describe '#subscribers' do
       it 'returns the posts original audience, if the post is owned by the user' do
         comment = user.build_comment "yo", :on => @person_status
@@ -196,7 +139,7 @@
 
       it 'returns the owner of the original post, if the user owns the comment' do
         comment = user.build_comment "yo", :on => @user_status
-        comment.subscribers(user).should =~ [@person, @person3, user2.person]
+        comment.subscribers(user).map{|s| s.id}.should =~ [@person, @person3, user2.person].map{|s| s.id}
       end
     end
 
@@ -208,7 +151,6 @@
 
       user.comment "yo", :on => @person_status
     end
->>>>>>> 3f7b89ac
   end
 
     it 'should not clear the aspect post array on receiving a comment' do
