--- conflicted
+++ resolved
@@ -2,12 +2,7 @@
 
 describe Jobs::ReceiveSalmon do
   before do
-<<<<<<< HEAD
     @user = Factory.create(:user)
-=======
-    @user = make_user
-    @user2 = make_user
->>>>>>> 3f7b89ac
     @xml = '<xml></xml>'
     User.stub(:find){ |id|
       if id == @user.id
