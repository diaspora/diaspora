--- conflicted
+++ resolved
@@ -3,7 +3,6 @@
 #   the COPYRIGHT file.
 
 require 'spec_helper'
-
 
 describe Notification do
   before do
@@ -50,45 +49,42 @@
       Notification.should_not_receive(:create)
       Notification.notify(@user, @sm, @person)
     end
-   context 'with a request' do
-     before do
-      @request = Request.diaspora_initialize(:from => @user.person, :to => @user2.person, :into => @aspect)
-     end
-   it 'calls Notification.create if the object has a notification_type' do
-      Notification.should_receive(:create).once
-      Notification.notify(@user, @request, @person)
-    end
+    context 'with a request' do
+      before do
+        @request = Request.diaspora_initialize(:from => @user.person, :to => @user2.person, :into => @aspect)
+      end
+      it 'calls Notification.create if the object has a notification_type' do
+        Notification.should_receive(:create).once
+        Notification.notify(@user, @request, @person)
+      end
 
-    it 'sockets to the recipient' do
-      opts = {:target_id => @request.id,
-              :target_type => @request.notification_type(@user, @person),
-              :actor_id => @person.id,
-              :recipient_id => @user.id}
+      it 'sockets to the recipient' do
+        opts = {:target_id => @request.id,
+          :target_type => @request.notification_type(@user, @person),
+          :actor_id => @person.id,
+          :recipient_id => @user.id}
 
-      n = Notification.create(opts)
-      Notification.stub!(:create).and_return n
+        n = Notification.create(opts)
+        Notification.stub!(:create).and_return n
 
-      n.should_receive(:socket_to_uid).once
-      Notification.notify(@user, @request, @person)
-    end
-<<<<<<< HEAD
-   end
-=======
+        n.should_receive(:socket_to_user).once
+        Notification.notify(@user, @request, @person)
+      end
 
-    describe '#emails_the_user' do
-      it 'calls mail' do
-        opts = {
-          :kind => "new_request",
-          :person_id => @person.id,
-          :user_id => @user.id}
+      describe '#emails_the_user' do
+        it 'calls mail' do
+          opts = {
+            :action => "new_request",
+            :actor_id => @person.id,
+            :recipient_id => @user.id}
 
-        n = Notification.new(opts)
-        n.stub!(:user).and_return @user
+            n = Notification.new(opts)
+            n.stub!(:user).and_return @user
 
-        @user.should_receive(:mail)
-        n.email_the_user("mock")
+            @user.should_receive(:mail)
+            n.email_the_user
+        end
       end
     end
->>>>>>> 3f7b89ac
   end
 end
