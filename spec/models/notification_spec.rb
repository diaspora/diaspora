--- conflicted
+++ resolved
@@ -12,14 +12,10 @@
     @user = Factory.create(:user)
     @user2 = Factory.create(:user)
     @aspect  = @user.aspects.create(:name => "dudes")
-<<<<<<< HEAD
     @opts = {:target_id => @sm.id,
       :target_type => @sm.class.name,
       :actor_id => @person.id,
       :recipient_id => @user.id}
-=======
-    @opts = {:target_id => @sm.id, :kind => @sm.class.name, :person_id => @person.id, :user_id => @user.id}
->>>>>>> dbccb6d0
     @note = Notification.new(@opts)
   end
 
@@ -27,11 +23,7 @@
     @note.target_type.should == StatusMessage.name
   end
 
-<<<<<<< HEAD
-  it 'contains a object_id' do
-=======
   it 'contains a target_id' do
->>>>>>> dbccb6d0
     @note.target_id.should == @sm.id
   end
 
@@ -41,18 +33,10 @@
 
   describe '.for' do
     it 'returns all of a users notifications' do
-<<<<<<< HEAD
       user2 = Factory.create(:user)
-      Notification.create(@opts)
-      Notification.create(@opts)
-      Notification.create(@opts)
-      Notification.create(@opts)
-=======
-      user2 = make_user
       4.times do
         Notification.create(@opts)
       end
->>>>>>> dbccb6d0
 
       @opts.delete(:user_id)
       Notification.create(@opts.merge(:recipient_id => user2.id))
@@ -62,18 +46,13 @@
   end
 
   describe '.notify' do
-    it 'does not call Notification.create if the object does not notification_type' do
+    it 'does not call Notification.create if the object does not have a notification_type' do
       Notification.should_not_receive(:create)
       Notification.notify(@user, @sm, @person)
     end
 
-<<<<<<< HEAD
-    it ' does not call Notification.create if the object does not notification_type' do
+   it 'calls Notification.create if the object has a notification_type' do
       request = Request.diaspora_initialize(:from => @user.person, :to => @user2.person, :into => @aspect)
-=======
-    it 'does call Notification.create if the object does not notification_type' do
-      request = Request.instantiate(:from => @user.person, :to => @user2.person, :into => @aspect)
->>>>>>> dbccb6d0
       Notification.should_receive(:create).once
       Notification.notify(@user, request, @person)
     end
