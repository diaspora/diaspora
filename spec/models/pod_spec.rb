# frozen_string_literal: true

describe Pod, type: :model do
  describe ".find_or_create_by" do
    it "takes a url, and makes one by host" do
      pod = Pod.find_or_create_by(url: "https://example.org/u/maxwell")
      expect(pod.host).to eq("example.org")
    end

    it "saves the port" do
      pod = Pod.find_or_create_by(url: "https://example.org:3000/")
      expect(pod.host).to eq("example.org")
      expect(pod.port).to eq(3000)
    end

    it "ignores default ports" do
      pod = Pod.find_or_create_by(url: "https://example.org:443/")
      expect(pod.host).to eq("example.org")
      expect(pod.port).to be_nil
    end

    it "sets ssl boolean" do
      pod = Pod.find_or_create_by(url: "https://example.org/")
      expect(pod.ssl).to be true
    end

    it "updates ssl boolean if upgraded to https" do
      pod = Pod.find_or_create_by(url: "http://example.org/")
      expect(pod.ssl).to be false
      pod = Pod.find_or_create_by(url: "https://example.org/")
      expect(pod.ssl).to be true
    end

    it "does not update ssl boolean if downgraded to http" do
      pod = Pod.find_or_create_by(url: "https://example.org/")
      expect(pod.ssl).to be true
      pod = Pod.find_or_create_by(url: "http://example.org/")
      expect(pod.ssl).to be true
    end

    context "validation" do
      it "is valid" do
        pod = Pod.find_or_create_by(url: "https://example.org/")
        expect(pod).to be_valid
      end

      it "doesn't allow own pod" do
        pod = Pod.find_or_create_by(url: AppConfig.url_to("/"))
        expect(pod).not_to be_valid
      end

      it "doesn't allow own pod with default port" do
        uri = URI.parse("https://example.org/")
        allow(AppConfig).to receive(:pod_uri).and_return(uri)

        pod = Pod.find_or_create_by(url: AppConfig.url_to("/"))
        expect(pod).not_to be_valid
      end

      it "doesn't allow own pod with other scheme" do
        uri = URI.parse("https://example.org/")
        allow(AppConfig).to receive(:pod_uri).and_return(uri)

        pod = Pod.find_or_create_by(url: "http://example.org/")
        expect(pod).not_to be_valid
      end
    end
  end

  describe ".check_all!" do
    before do
      @pods = (0..4).map do
        double("pod").tap do |pod|
          expect(pod).to receive(:test_connection!)
        end
      end
      allow(Pod).to receive(:find_in_batches).and_yield(@pods)
    end

    it "calls #test_connection! on every pod" do
      Pod.check_all!
    end
  end

  describe ".check_scheduled!" do
    it "calls #test_connection! on all scheduled pods" do
      (0..4).map { FactoryBot.create(:pod) }
      FactoryBot.create(:pod, scheduled_check: true)

      expect_any_instance_of(Pod).to receive(:test_connection!)
      Pod.check_scheduled!
    end
  end

  describe "#active?" do
    it "returns true for an unchecked pod" do
      pod = FactoryBot.create(:pod)
      expect(pod.active?).to be_truthy
    end

    it "returns true for an online pod" do
      pod = FactoryBot.create(:pod, status: :no_errors)
      expect(pod.reload.active?).to be_truthy
    end

    it "returns true for a pod that is offline for less than 14 days" do
      pod = FactoryBot.create(:pod, status: :net_failed, offline_since: DateTime.now.utc - 13.days)
      expect(pod.active?).to be_truthy
    end

    it "returns false for a pod that is offline for less than 14 days" do
      pod = FactoryBot.create(:pod, status: :net_failed, offline_since: DateTime.now.utc - 15.days)
      expect(pod.active?).to be_falsey
    end
  end

  describe "#schedule_check_if_needed" do
    it "schedules the pod for the next check if it is offline" do
      pod = FactoryBot.create(:pod, status: :net_failed)
      pod.schedule_check_if_needed
      expect(pod.scheduled_check).to be_truthy
    end

    it "does nothing if the pod unchecked" do
      pod = FactoryBot.create(:pod)
      pod.schedule_check_if_needed
      expect(pod.scheduled_check).to be_falsey
    end

    it "does nothing if the pod is online" do
      pod = FactoryBot.create(:pod, status: :no_errors)
      pod.schedule_check_if_needed
      expect(pod.scheduled_check).to be_falsey
    end

    it "does nothing if the pod is scheduled for the next check" do
      pod = FactoryBot.create(:pod, status: :no_errors, scheduled_check: true)
      expect(pod).not_to receive(:update_column)
      pod.schedule_check_if_needed
    end
  end

  describe "#test_connection!" do
    before do
<<<<<<< HEAD
      @pod = FactoryBot.create(:pod)
      @result = double("result")
=======
      @pod = FactoryGirl.create(:pod)
>>>>>>> 646685b4
      @now = Time.zone.now

      @result = ConnectionTester::Result.new
      @result.rt = 123
      @result.software_version = "diaspora a.b.c.d"
      @result.error = ConnectionTester::NetFailure.new("hello error!")

      expect(ConnectionTester).to receive(:check).at_least(:once).and_return(@result)
    end

    it "updates the connectivity values" do
      @result.error = nil
      @pod.test_connection!

      expect(@pod.status).to eq("no_errors")
      expect(@pod.offline?).to be_falsey
      expect(@pod.response_time).to eq(123)
      expect(@pod.checked_at).to be_within(1.second).of @now
    end

    it "resets the scheduled_check flag" do
      @pod.update(scheduled_check: true)

      @pod.test_connection!

      expect(@pod.scheduled_check).to be_falsey
    end

    it "handles a failed check" do
      @pod.test_connection!

      expect(@pod.offline?).to be_truthy
      expect(@pod.offline_since).to be_within(1.second).of @now
    end

    it "removes the error message when there was no error" do
      @pod.update(error: "old error message")

      @result.error = nil
      @pod.test_connection!

      expect(@pod.error).to be_nil
    end

    it "preserves the original offline timestamp" do
      @pod.test_connection!

      expect(@pod.offline_since).to be_within(1.second).of @now

      Timecop.travel(Time.zone.today + 30.days) do
        @pod.test_connection!
        expect(@pod.offline_since).to be_within(1.second).of @now
        expect(Time.zone.now).to be_within(1.day).of(@now + 30.days)
      end
    end
  end

  describe "#url_to" do
    it "appends the path to the pod-url" do
      pod = FactoryBot.create(:pod)
      expect(pod.url_to("/receive/public")).to eq("https://#{pod.host}/receive/public")
    end
  end

  describe "#update_offline_since" do
    let(:pod) { FactoryBot.create(:pod) }

    it "handles a successful status" do
      pod.status = :no_errors
      pod.update_offline_since

      expect(pod.offline?).to be_falsey
      expect(pod.offline_since).to be_nil
    end

    it "handles a failed status" do
      now = Time.zone.now

      pod.status = :unknown_error
      pod.update_offline_since

      expect(pod.offline?).to be_truthy
      expect(pod.offline_since).to be_within(1.second).of now
    end

    it "preserves the original offline timestamp" do
      now = Time.zone.now

      pod.status = :unknown_error
      pod.update_offline_since
      pod.save

      expect(pod.offline_since).to be_within(1.second).of now

      Timecop.travel(Time.zone.today + 30.days) do
        pod.update_offline_since
        expect(pod.offline_since).to be_within(1.second).of now
        expect(Time.zone.now).to be_within(1.day).of(now + 30.days)
      end
    end
  end
end<|MERGE_RESOLUTION|>--- conflicted
+++ resolved
@@ -142,12 +142,7 @@
 
   describe "#test_connection!" do
     before do
-<<<<<<< HEAD
       @pod = FactoryBot.create(:pod)
-      @result = double("result")
-=======
-      @pod = FactoryGirl.create(:pod)
->>>>>>> 646685b4
       @now = Time.zone.now
 
       @result = ConnectionTester::Result.new
