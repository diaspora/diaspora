--- conflicted
+++ resolved
@@ -34,12 +34,7 @@
   end
 
   it 'should generate xml for the User as a Person' do 
-<<<<<<< HEAD
-
     request = @user.send_friend_request_to Factory.create(:person), @aspect
-=======
-    request = @user.send_friend_request_to "http://www.google.com/", @group.id
->>>>>>> 61ba4bfd
 
     xml = request.to_xml.to_s
 
