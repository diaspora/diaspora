require "spec_helper"

describe Reshare, type: :model do
  it "has a valid Factory" do
    expect(FactoryGirl.build(:reshare)).to be_valid
  end

  it "requires root" do
    reshare = FactoryGirl.build(:reshare, root: nil)
    expect(reshare).not_to be_valid
  end

  it "require public root" do
    reshare = FactoryGirl.build(:reshare, root: FactoryGirl.create(:status_message, public: false))
    expect(reshare).not_to be_valid
    expect(reshare.errors[:base]).to include("Only posts which are public may be reshared.")
  end

  it "forces public" do
    expect(FactoryGirl.create(:reshare, public: false).public).to be true
  end

  describe "#root_diaspora_id" do
    let(:reshare) { create(:reshare, root: FactoryGirl.build(:status_message, author: bob.person, public: true)) }

    it "should return the root diaspora id" do
      expect(reshare.root_diaspora_id).to eq(bob.person.diaspora_handle)
    end

    it "should be nil if no root found" do
      reshare.root = nil
      expect(reshare.root_diaspora_id).to be_nil
    end
  end

  describe "#receive" do
    let(:receive_reshare) { @reshare.receive(@root.author.owner, @reshare.author) }

    before do
      @reshare = FactoryGirl.create(:reshare, root:
                 FactoryGirl.build(:status_message, author: bob.person, public: true))
      @root = @reshare.root
    end

    it "increments the reshare count" do
      receive_reshare
      expect(@root.resharers.count).to eq(1)
    end

    it "adds the resharer to the re-sharers of the post" do
      receive_reshare
      expect(@root.resharers).to include(@reshare.author)
    end
<<<<<<< HEAD
=======

>>>>>>> 9a35a0d8
    it "does not error if the root author has a contact for the resharer" do
      bob.share_with @reshare.author, bob.aspects.first
      expect {
        Timeout.timeout(5) do
          receive_reshare # This doesn't ever terminate on my machine before it was fixed.
        end
      }.not_to raise_error
    end

    it "participates root author in the reshare" do
      receive_reshare
      participations = Participation.where(target_id: @reshare.id, author_id: @root.author_id)
      expect(participations.count).to eq(1)
    end
  end

  describe "#nsfw" do
    let(:sfw) { build(:status_message, author: alice.person, public: true) }
    let(:nsfw) { build(:status_message, author: alice.person, public: true, text: "This is #nsfw") }
    let(:sfw_reshare) { build(:reshare, root: sfw) }
    let(:nsfw_reshare) { build(:reshare, root: nsfw) }

    it "deletates #nsfw to the root post" do
      expect(sfw_reshare.nsfw).not_to be true
      expect(nsfw_reshare.nsfw).to be_truthy
    end
  end

  describe "#poll" do
    let(:root_post) { create(:status_message_with_poll, public: true) }
    let(:reshare) { create(:reshare, root: root_post) }

    it "contains root poll" do
      expect(reshare.poll).to eq root_post.poll
    end
  end

  describe "#notification_type" do
    let(:status_message) { build(:status_message, author: alice.person, public: true) }
    let(:reshare) { build(:reshare, root: status_message) }

    it "does not return anything for non-author of the original post" do
      expect(reshare.notification_type(bob, reshare.author)).to be_nil
    end

    it "returns 'Reshared' for the original post author" do
      expect(reshare.notification_type(alice, reshare.author)).to eq(Notifications::Reshared)
    end

    it "does not error out if the root was deleted" do
      reshare.root = nil
      expect {
        reshare.notification_type(alice, reshare.author)
      }.to_not raise_error
    end
  end

  describe "#absolute_root" do
    before do
      @status_message = FactoryGirl.build(:status_message, author: alice.person, public: true)
      reshare_1 = FactoryGirl.build(:reshare, root: @status_message)
      reshare_2 = FactoryGirl.build(:reshare, root: reshare_1)
      @reshare_3 = FactoryGirl.build(:reshare, root: reshare_2)

      status_message = FactoryGirl.create(:status_message, author: alice.person, public: true)
      reshare_1 = FactoryGirl.create(:reshare, root: status_message)
      @of_deleted = FactoryGirl.build(:reshare, root: reshare_1)
      status_message.destroy
      reshare_1.reload
    end

    it "resolves root posts to the top level" do
      expect(@reshare_3.absolute_root).to eq(@status_message)
    end

    it "can handle deleted reshares" do
      expect(@of_deleted.absolute_root).to be_nil
    end

    it "is used everywhere" do
      expect(@reshare_3.message).to eq @status_message.message
      expect(@of_deleted.message).to be_nil
      expect(@reshare_3.photos).to eq @status_message.photos
      expect(@of_deleted.photos).to be_empty
      expect(@reshare_3.o_embed_cache).to eq @status_message.o_embed_cache
      expect(@of_deleted.o_embed_cache).to be_nil
      expect(@reshare_3.open_graph_cache).to eq @status_message.open_graph_cache
      expect(@of_deleted.open_graph_cache).to be_nil
      expect(@reshare_3.mentioned_people).to eq @status_message.mentioned_people
      expect(@of_deleted.mentioned_people).to be_empty
      expect(@reshare_3.nsfw).to eq @status_message.nsfw
      expect(@of_deleted.nsfw).to be_nil
      expect(@reshare_3.address).to eq @status_message.location.try(:address)
      expect(@of_deleted.address).to be_nil
    end
  end

  describe "XML" do
    let(:reshare) { build(:reshare) }
    let(:xml) { reshare.to_xml.to_s }

    context "serialization" do
      it "serializes root_diaspora_id" do
        expect(xml).to include("root_diaspora_id")
        expect(xml).to include(reshare.author.diaspora_handle)
      end

      it "serializes root_guid" do
        expect(xml).to include("root_guid")
        expect(xml).to include(reshare.root.guid)
      end
    end

    context "marshalling" do
      let(:root_object) { reshare.root }

      context "local" do
        let(:original_author) { reshare.root.author }

        it "marshals the guid" do
          expect(Reshare.from_xml(xml).root_guid).to eq(root_object.guid)
        end

        it "fetches the root post from root_guid" do
          expect(Reshare.from_xml(xml).root).to eq(root_object)
        end

        it "fetches the root author from root_diaspora_id" do
          expect(Reshare.from_xml(xml).root.author).to eq(original_author)
        end
      end

      describe "destroy" do
        it "allows you to destroy the reshare if the root post is missing" do
          reshare
          reshare.root = nil

          expect {
            reshare.destroy
          }.to_not raise_error
        end
      end

      context "remote" do
        before do
          # root_object = reshare.root
          root_object.delete
          @response = double
          allow(@response).to receive(:status).and_return(200)
          allow(@response).to receive(:success?).and_return(true)
        end

        it "fetches the root author from root_diaspora_id" do
          @original_profile = reshare.root.author.profile.dup
          reshare.root.author.profile.delete
          @original_author = reshare.root.author.dup
          reshare.root.author.delete

          @original_author.profile = @original_profile

          expect(Person).to receive(:find_or_fetch_by_identifier).and_return(@original_author)

          allow(@response).to receive(:body).and_return(root_object.to_diaspora_xml)

          expect(Faraday.default_connection).to receive(:get).with(
            URI.join(
              @original_author.url,
              Rails.application.routes.url_helpers.short_post_path(
                root_object.guid,
                format: "xml"
              )
            )
          ).and_return(@response)
          Reshare.from_xml(xml)
        end

        context "fetching post" do
          it "raises if the post is not found" do
            allow(@response).to receive(:status).and_return(404)
            expect(Faraday.default_connection).to receive(:get).and_return(@response)

            expect {
              Reshare.from_xml(xml)
            }.to raise_error(Diaspora::PostNotFetchable)
          end

          it "raises if there's another error receiving the post" do
            allow(@response).to receive(:status).and_return(500)
            allow(@response).to receive(:success?).and_return(false)
            expect(Faraday.default_connection).to receive(:get).and_return(@response)

            expect {
              Reshare.from_xml(xml)
            }.to raise_error RuntimeError
          end
        end

        context "saving the post" do
          before do
            allow(@response).to receive(:body).and_return(root_object.to_diaspora_xml)
            allow(Faraday.default_connection).to receive(:get).with(
              URI.join(
                reshare.root.author.url,
                Rails.application.routes.url_helpers.short_post_path(
                  root_object.guid,
                  format: "xml"
                )
              )
            ).and_return(@response)
          end

          it "fetches the root post from root_guid" do
            root = Reshare.from_xml(xml).root

            %i(text guid diaspora_handle type public).each do |attr|
              expect(root.send(attr)).to eq(reshare.root.send(attr))
            end
          end

          it "correctly saves the type" do
            expect(Reshare.from_xml(xml).root.reload.type).to eq("StatusMessage")
          end

          it "correctly sets the author" do
            @original_author = reshare.root.author
            expect(Reshare.from_xml(xml).root.reload.author.reload).to eq(@original_author)
          end

          it "verifies that the author of the post received is the same as the author in the reshare xml" do
            @original_author = reshare.root.author.dup
            xml = reshare.to_xml.to_s

            different_person = FactoryGirl.build(:person)
            expect(Person).to receive(:find_or_fetch_by_identifier).and_return(different_person)

            allow(different_person).to receive(:url).and_return(@original_author.url)

            expect {
              Reshare.from_xml(xml)
            }.to raise_error /^Diaspora ID \(.+\) in the root does not match the Diaspora ID \(.+\) specified in the reshare!$/
          end
        end
      end
    end
  end

  describe "#post_location" do
    let(:status_message) { build(:status_message, text: "This is a status_message", author: bob.person, public: true) }
    let(:reshare) { create(:reshare, root: status_message) }

    context "with location" do
      let(:location) { build(:location) }

      it "should deliver address and coordinates" do
        status_message.location = location
        expect(reshare.post_location).to include(address: location.address, lat: location.lat, lng: location.lng)
      end
    end

    context "without location" do
      it "should deliver empty address and coordinates" do
        expect(reshare.post_location[:address]).to be_nil
        expect(reshare.post_location[:lat]).to be_nil
        expect(reshare.post_location[:lng]).to be_nil
      end
    end
  end
end<|MERGE_RESOLUTION|>--- conflicted
+++ resolved
@@ -51,10 +51,7 @@
       receive_reshare
       expect(@root.resharers).to include(@reshare.author)
     end
-<<<<<<< HEAD
-=======
-
->>>>>>> 9a35a0d8
+
     it "does not error if the root author has a contact for the resharer" do
       bob.share_with @reshare.author, bob.aspects.first
       expect {
