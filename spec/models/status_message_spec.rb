# frozen_string_literal: true

#   Copyright (c) 2010-2011, Diaspora Inc.  This file is
#   licensed under the Affero General Public License version 3 or later.  See
#   the COPYRIGHT file.

describe StatusMessage, type: :model do
  include PeopleHelper

  let!(:user) { alice }
  let!(:aspect) { user.aspects.first }
  let(:status) { build(:status_message) }

  it_behaves_like "a shareable" do
    let(:object) { status }
  end

  describe "scopes" do
    describe ".where_person_is_mentioned" do
      it "returns status messages where the given person is mentioned" do
        @bob = bob.person
        @test_string = "@{Daniel; #{@bob.diaspora_handle}} can mention people like Raph"
        post1 = FactoryBot.create(:status_message, text: @test_string, public: true)
        post2 = FactoryBot.create(:status_message, text: @test_string, public: true)
        FactoryBot.create(:status_message, text: @test_string)
        FactoryBot.create(:status_message, public: true)

        expect(StatusMessage.where_person_is_mentioned(@bob).ids).to match_array([post1.id, post2.id])
      end
    end

    context "tag_streams" do
      before do
        @status_message1 = FactoryBot.create(:status_message, text: "#hashtag", public: true)
        @status_message2 = FactoryBot.create(:status_message, text: "#hashtag")
        @status_message3 = FactoryBot.create(:status_message, text: "hashtags are #awesome", public: true)
        @status_message4 = FactoryBot.create(:status_message, text: "hashtags are #awesome")

        @tag_id = ActsAsTaggableOn::Tag.where(name: "hashtag").first.id
      end

      describe ".tag_steam" do
        it "returns status messages tagged with the tag" do
          tag_stream = StatusMessage.send(:tag_stream, [@tag_id])
          expect(tag_stream).to include @status_message1
          expect(tag_stream).to include @status_message2
        end
      end

      describe ".public_tag_stream" do
        it "returns public status messages tagged with the tag" do
          expect(StatusMessage.public_tag_stream([@tag_id])).to eq([@status_message1])
        end

        it "returns a post with two tags only once" do
          status_message = FactoryBot.create(:status_message, text: "#hashtag #test", public: true)
          test_tag_id = ActsAsTaggableOn::Tag.where(name: "test").first.id

          expect(StatusMessage.public_tag_stream([@tag_id, test_tag_id]))
            .to match_array([@status_message1, status_message])
        end
      end

      describe ".user_tag_stream" do
        it "returns tag stream thats owned or visible by" do
          relation = double
          expect(StatusMessage).to receive(:owned_or_visible_by_user).with(bob).and_return(relation)
          expect(relation).to receive(:tag_stream).with([@tag_id])

          StatusMessage.user_tag_stream(bob, [@tag_id])
        end
      end
    end
  end

  describe ".guids_for_author" do
    it "returns an array of the status_message guids" do
      status_message1 = FactoryBot.create(:status_message, author: alice.person)
      FactoryBot.create(:status_message, author: bob.person)
      guids = StatusMessage.guids_for_author(alice.person)
      expect(guids).to eq([status_message1.guid])
    end
  end

  describe ".before_validation" do
    it "calls build_tags" do
      expect(status).to receive(:build_tags)
      status.save
    end
  end

  describe ".before_create" do
    it "calls build_tags" do
      expect(status).to receive(:build_tags)
      status.save
    end
  end

  context "emptiness" do
    it "needs either a message or at least one photo" do
      post = user.build_post(:status_message, text: nil)
      expect(post).not_to be_valid

      post.text = ""
      expect(post).not_to be_valid

      post.text = "wales"
      expect(post).to be_valid
      post.text = nil

      photo = user.build_post(:photo, user_file: uploaded_photo, to: aspect.id)
      photo.save!

      post.photos << photo
      expect(post).to be_valid
      expect(post.message.to_s).to be_empty
      expect(post.text).to be_nil
      expect(post.nsfw).to be_falsey
      expect(post.errors.full_messages).to eq([])
    end

    it "also checks for content when author is remote" do
      post = FactoryBot.build(:status_message, text: nil)
      expect(post).not_to be_valid
    end
  end

  it "should be postable through the user" do
    message = "Users do things"
    status = user.post(:status_message, text: message, to: aspect.id)
    db_status = StatusMessage.find(status.id)
    expect(db_status.text).to eq(message)
  end

  it "should require status messages not be more than 65535 characters long" do
    message = "a" * (65_535 + 1)
    status_message = FactoryBot.build(:status_message, text: message)
    expect(status_message).not_to be_valid
  end

  it_behaves_like "it is mentions container"

  describe "#people_allowed_to_be_mentioned" do
    it "returns only aspects members for private posts" do
      sm = FactoryBot.build(:status_message_in_aspect)
      sm.author.owner.share_with(alice.person, sm.author.owner.aspects.first)
      sm.author.owner.share_with(eve.person, sm.author.owner.aspects.first)
      sm.save!

      expect(sm.people_allowed_to_be_mentioned).to match_array([alice.person_id, eve.person_id])
    end

    it "returns :all for public posts" do
      expect(FactoryBot.create(:status_message, public: true).people_allowed_to_be_mentioned).to eq(:all)
    end
  end

  it_behaves_like "a reference source"
  it_behaves_like "a reference target"

  describe "#nsfw" do
    it "returns MatchObject (true) if the post contains #nsfw (however capitalised)" do
      status = FactoryBot.build(:status_message, text: "This message is #nSFw")
      expect(status.nsfw).to be_truthy
    end

    it "returns nil (false) if the post does not contain #nsfw" do
      status = FactoryBot.build(:status_message, text: "This message is #sFW")
      expect(status.nsfw).to be false
    end
  end

  describe "#comment_email_subject" do
    it "delegates to message.title if the post have a text" do
      expect(status.comment_email_subject).to eq(status.message.title)
    end

    it "includes the photos count if there are photos without text" do
      photo = FactoryBot.build(:photo, public: true)
      status = FactoryBot.build(:status_message, author: photo.author, text: nil, photos: [photo], public: true)
      expect(status.comment_email_subject).to eq(I18n.t("posts.show.photos_by", count: 1, author: status.author_name))
    end
  end

  describe "tags" do
    it_should_behave_like "it is taggable" do
      let(:object) { build(:status_message) }
    end

    it "associates different-case tags to the same tag entry" do
      assert_equal ActsAsTaggableOn.force_lowercase, true

      msg_lc = FactoryBot.build(:status_message, text: "#newhere")
      msg_uc = FactoryBot.build(:status_message, text: "#NewHere")
      msg_cp = FactoryBot.build(:status_message, text: "#NEWHERE")

      msg_lc.save
      msg_uc.save
      msg_cp.save

      tag_array = msg_lc.tags
      expect(msg_uc.tags).to match_array(tag_array)
      expect(msg_cp.tags).to match_array(tag_array)
    end

    it "should require tag name not be more than 255 characters long" do
      message = "##{'a' * (255 + 1)}"
      status_message = FactoryBot.build(:status_message, text: message)
      expect(status_message).not_to be_valid
    end
  end

  describe "oembed" do
    let(:youtube_url) { "https://www.youtube.com/watch?v=3PtFwlKfvHI" }
    let(:message_text) { "#{youtube_url} is so cool. so is this link -> https://joindiaspora.com" }
    let(:status_message) { FactoryBot.build(:status_message, text: message_text) }

    it "should queue a GatherOembedData if it includes a link" do
      status_message
      expect(Workers::GatherOEmbedData).to receive(:perform_async).with(kind_of(Integer), instance_of(String))
      status_message.save
    end

    describe "#contains_oembed_url_in_text?" do
      it "returns the oembed urls found in the raw message" do
        expect(status_message.contains_oembed_url_in_text?).not_to be_nil
        expect(status_message.oembed_url).to eq(youtube_url)
      end
    end
  end

  describe "opengraph" do
    let(:ninegag_url) { "http://9gag.com/gag/a1AMW16" }
    let(:youtube_url) { "https://www.youtube.com/watch?v=3PtFwlKfvHI" }
    let(:message_text) { "#{ninegag_url} is so cool. so is this link -> https://joindiaspora.com" }
    let(:oemessage_text) { "#{youtube_url} is so cool. so is this link -> https://joindiaspora.com" }
    let(:status_message) { build(:status_message, text: message_text) }

    it "should queue a GatherOpenGraphData if it includes a link" do
      status_message
      expect(Workers::GatherOpenGraphData).to receive(:perform_async).with(kind_of(Integer), instance_of(String))
      status_message.save
    end

    describe "#contains_open_graph_url_in_text?" do
      it "returns the opengraph urls found in the raw message" do
        expect(status_message.contains_open_graph_url_in_text?).not_to be_nil
        expect(status_message.open_graph_url).to eq(ninegag_url)
      end
      it "returns nil if the link is from trusted oembed provider" do
        status_message = FactoryBot.build(:status_message, text: oemessage_text)
        expect(status_message.contains_open_graph_url_in_text?).to be_nil
        expect(status_message.open_graph_url).to be_nil
      end
    end
  end

  describe "poll" do
    it "destroys the poll (with all answers and participations) when the status message is destroyed" do
      poll = FactoryBot.create(:poll_participation).poll
      status_message = poll.status_message

      poll_id = poll.id
      poll_answers = poll.poll_answers.map(&:id)
      poll_participations = poll.poll_participations.map(&:id)

      status_message.destroy

      expect(Poll.where(id: poll_id)).not_to exist
      poll_answers.each {|id| expect(PollAnswer.where(id: id)).not_to exist }
      poll_participations.each {|id| expect(PollParticipation.where(id: id)).not_to exist }
    end
  end

  describe "validation" do
    let(:status_message) { build(:status_message, text: @message_text) }

    it "should not be valid if the author is missing" do
      status_message.author = nil
      expect(status_message).not_to be_valid
    end
  end

  describe "#coordinates" do
    let(:status_message) { build(:status_message, text: @message_text) }

    context "with location" do
      let(:location) { build(:location) }

      it "should deliver address and coordinates" do
        status_message.location = location
        expect(status_message.post_location).to include(address: location.address, lat: location.lat, lng: location.lng)
      end
    end

    context "without location" do
      it "should deliver empty address and coordinates" do
        expect(status_message.post_location[:address]).to be_nil
        expect(status_message.post_location[:lat]).to be_nil
        expect(status_message.post_location[:lng]).to be_nil
      end
    end
  end

  describe "#receive" do
    let(:post) { FactoryBot.create(:status_message, author: alice.person) }

    it "receives attached photos" do
<<<<<<< HEAD
      photo = FactoryBot.create(:photo, status_message: post)
=======
      photo = FactoryGirl.create(:photo, status_message: post, author: alice.person)
>>>>>>> 394eafcc

      post.receive([bob.id])

      expect(ShareVisibility.where(user_id: bob.id, shareable_id: post.id, shareable_type: "Post").count).to eq(1)
      expect(ShareVisibility.where(user_id: bob.id, shareable_id: photo.id, shareable_type: "Photo").count).to eq(1)
    end

    it "works without attached photos" do
      post.receive([bob.id])

      expect(ShareVisibility.where(user_id: bob.id, shareable_id: post.id, shareable_type: "Post").count).to eq(1)
    end

    it "works with already received attached photos" do
<<<<<<< HEAD
      photo = FactoryBot.create(:photo, status_message: post)
=======
      photo = FactoryGirl.create(:photo, status_message: post, author: alice.person)
>>>>>>> 394eafcc

      photo.receive([bob.id])
      post.receive([bob.id])

      expect(ShareVisibility.where(user_id: bob.id, shareable_id: post.id, shareable_type: "Post").count).to eq(1)
      expect(ShareVisibility.where(user_id: bob.id, shareable_id: photo.id, shareable_type: "Photo").count).to eq(1)
    end
  end
end<|MERGE_RESOLUTION|>--- conflicted
+++ resolved
@@ -306,11 +306,7 @@
     let(:post) { FactoryBot.create(:status_message, author: alice.person) }
 
     it "receives attached photos" do
-<<<<<<< HEAD
-      photo = FactoryBot.create(:photo, status_message: post)
-=======
-      photo = FactoryGirl.create(:photo, status_message: post, author: alice.person)
->>>>>>> 394eafcc
+      photo = FactoryBot.create(:photo, status_message: post, author: alice.person)
 
       post.receive([bob.id])
 
@@ -325,11 +321,7 @@
     end
 
     it "works with already received attached photos" do
-<<<<<<< HEAD
-      photo = FactoryBot.create(:photo, status_message: post)
-=======
-      photo = FactoryGirl.create(:photo, status_message: post, author: alice.person)
->>>>>>> 394eafcc
+      photo = FactoryBot.create(:photo, status_message: post, author: alice.person)
 
       photo.receive([bob.id])
       post.receive([bob.id])
