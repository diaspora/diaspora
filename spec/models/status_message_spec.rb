# frozen_string_literal: true

#   Copyright (c) 2010-2011, Diaspora Inc.  This file is
#   licensed under the Affero General Public License version 3 or later.  See
#   the COPYRIGHT file.

describe StatusMessage, type: :model do
  include PeopleHelper

  let!(:user) { alice }
  let!(:aspect) { user.aspects.first }
  let(:status) { build(:status_message) }

  it_behaves_like "a shareable" do
    let(:object) { status }
  end

  describe "scopes" do
    describe ".where_person_is_mentioned" do
      it "returns status messages where the given person is mentioned" do
        @bob = bob.person
        @test_string = "@{Daniel; #{@bob.diaspora_handle}} can mention people like Raph"
        post1 = FactoryBot.create(:status_message, text: @test_string, public: true)
        post2 = FactoryBot.create(:status_message, text: @test_string, public: true)
        FactoryBot.create(:status_message, text: @test_string)
        FactoryBot.create(:status_message, public: true)

        expect(StatusMessage.where_person_is_mentioned(@bob).ids).to match_array([post1.id, post2.id])
      end
    end

    context "tag_streams" do
      before do
        @status_message1 = FactoryBot.create(:status_message, text: "#hashtag", public: true)
        @status_message2 = FactoryBot.create(:status_message, text: "#hashtag")
        @status_message3 = FactoryBot.create(:status_message, text: "hashtags are #awesome", public: true)
        @status_message4 = FactoryBot.create(:status_message, text: "hashtags are #awesome")

        @tag_id = ActsAsTaggableOn::Tag.where(name: "hashtag").first.id
      end

      describe ".tag_steam" do
        it "returns status messages tagged with the tag" do
          tag_stream = StatusMessage.send(:tag_stream, [@tag_id])
          expect(tag_stream).to include @status_message1
          expect(tag_stream).to include @status_message2
        end
      end

      describe ".public_tag_stream" do
        it "returns public status messages tagged with the tag" do
          expect(StatusMessage.public_tag_stream([@tag_id])).to eq([@status_message1])
        end

        it "returns a post with two tags only once" do
          status_message = FactoryBot.create(:status_message, text: "#hashtag #test", public: true)
          test_tag_id = ActsAsTaggableOn::Tag.where(name: "test").first.id

          expect(StatusMessage.public_tag_stream([@tag_id, test_tag_id]))
            .to match_array([@status_message1, status_message])
        end
      end

      describe ".user_tag_stream" do
        it "returns tag stream thats owned or visible by" do
          relation = double
          expect(StatusMessage).to receive(:owned_or_visible_by_user).with(bob).and_return(relation)
          expect(relation).to receive(:tag_stream).with([@tag_id])

          StatusMessage.user_tag_stream(bob, [@tag_id])
        end
      end
    end
  end

  describe ".guids_for_author" do
    it "returns an array of the status_message guids" do
      status_message1 = FactoryBot.create(:status_message, author: alice.person)
      FactoryBot.create(:status_message, author: bob.person)
      guids = StatusMessage.guids_for_author(alice.person)
      expect(guids).to eq([status_message1.guid])
    end
  end

  describe ".before_validation" do
    it "calls build_tags" do
      expect(status).to receive(:build_tags)
      status.save
    end
  end

  describe ".before_create" do
    it "calls build_tags" do
      expect(status).to receive(:build_tags)
      status.save
    end
  end

  context "emptiness" do
    it "needs either a message or at least one photo" do
      post = user.build_post(:status_message, text: nil)
      expect(post).not_to be_valid

      post.text = ""
      expect(post).not_to be_valid

      post.text = "wales"
      expect(post).to be_valid
      post.text = nil

      photo = user.build_post(:photo, user_file: uploaded_photo, to: aspect.id)
      photo.save!

      post.photos << photo
      expect(post).to be_valid
      expect(post.message.to_s).to be_empty
      expect(post.text).to be_nil
      expect(post.nsfw).to be_falsey
      expect(post.errors.full_messages).to eq([])
    end

    it "also checks for content when author is remote" do
      post = FactoryBot.build(:status_message, text: nil)
      expect(post).not_to be_valid
    end
  end

  it "should be postable through the user" do
    message = "Users do things"
    status = user.post(:status_message, text: message, to: aspect.id)
    db_status = StatusMessage.find(status.id)
    expect(db_status.text).to eq(message)
  end

  it "should require status messages not be more than 65535 characters long" do
    message = "a" * (65_535 + 1)
    status_message = FactoryBot.build(:status_message, text: message)
    expect(status_message).not_to be_valid
  end

  it_behaves_like "it is mentions container"

  describe "#people_allowed_to_be_mentioned" do
    it "returns only aspects members for private posts" do
      sm = FactoryBot.build(:status_message_in_aspect)
      sm.author.owner.share_with(alice.person, sm.author.owner.aspects.first)
      sm.author.owner.share_with(eve.person, sm.author.owner.aspects.first)
      sm.save!

      expect(sm.people_allowed_to_be_mentioned).to match_array([alice.person_id, eve.person_id])
    end

    it "returns :all for public posts" do
      expect(FactoryBot.create(:status_message, public: true).people_allowed_to_be_mentioned).to eq(:all)
    end
  end

  it_behaves_like "a reference source"
  it_behaves_like "a reference target"

  describe "#nsfw" do
    it "returns MatchObject (true) if the post contains #nsfw (however capitalised)" do
      status = FactoryBot.build(:status_message, text: "This message is #nSFw")
      expect(status.nsfw).to be_truthy
    end

    it "returns nil (false) if the post does not contain #nsfw" do
      status = FactoryBot.build(:status_message, text: "This message is #sFW")
      expect(status.nsfw).to be false
    end
  end

  describe "#comment_email_subject" do
    it "delegates to message.title if the post have a text" do
      expect(status.comment_email_subject).to eq(status.message.title)
    end

    it "includes the photos count if there are photos without text" do
      photo = FactoryBot.build(:photo, public: true)
      status = FactoryBot.build(:status_message, author: photo.author, text: nil, photos: [photo], public: true)
      expect(status.comment_email_subject).to eq(I18n.t("posts.show.photos_by", count: 1, author: status.author_name))
    end
  end

  describe "tags" do
    it_should_behave_like "it is taggable" do
      let(:object) { build(:status_message) }
    end

    it "associates different-case tags to the same tag entry" do
      assert_equal ActsAsTaggableOn.force_lowercase, true

      msg_lc = FactoryBot.build(:status_message, text: "#newhere")
      msg_uc = FactoryBot.build(:status_message, text: "#NewHere")
      msg_cp = FactoryBot.build(:status_message, text: "#NEWHERE")

      msg_lc.save
      msg_uc.save
      msg_cp.save

      tag_array = msg_lc.tags
      expect(msg_uc.tags).to match_array(tag_array)
      expect(msg_cp.tags).to match_array(tag_array)
    end

    it "should require tag name not be more than 255 characters long" do
      message = "##{'a' * (255 + 1)}"
      status_message = FactoryBot.build(:status_message, text: message)
      expect(status_message).not_to be_valid
    end
  end

  describe "oembed" do
    let(:youtube_url) { "https://www.youtube.com/watch?v=3PtFwlKfvHI" }
    let(:message_text) { "#{youtube_url} is so cool. so is this link -> https://joindiaspora.com" }
    let(:status_message) { FactoryBot.build(:status_message, text: message_text) }

    it "should queue a GatherOembedData if it includes a link" do
      status_message
      expect(Workers::GatherOEmbedData).to receive(:perform_async).with(kind_of(Integer), instance_of(String))
      status_message.save
    end

    describe "#contains_oembed_url_in_text?" do
      it "returns the oembed urls found in the raw message" do
        expect(status_message.contains_oembed_url_in_text?).not_to be_nil
        expect(status_message.oembed_url).to eq(youtube_url)
      end
    end
  end

  describe "opengraph" do
    let(:ninegag_url) { "http://9gag.com/gag/a1AMW16" }
    let(:youtube_url) { "https://www.youtube.com/watch?v=3PtFwlKfvHI" }
    let(:message_text) { "#{ninegag_url} is so cool. so is this link -> https://joindiaspora.com" }
    let(:oemessage_text) { "#{youtube_url} is so cool. so is this link -> https://joindiaspora.com" }
    let(:status_message) { build(:status_message, text: message_text) }

    it "should queue a GatherOpenGraphData if it includes a link" do
      status_message
      expect(Workers::GatherOpenGraphData).to receive(:perform_async).with(kind_of(Integer), instance_of(String))
      status_message.save
    end

    describe "#contains_open_graph_url_in_text?" do
      it "returns the opengraph urls found in the raw message" do
        expect(status_message.contains_open_graph_url_in_text?).not_to be_nil
        expect(status_message.open_graph_url).to eq(ninegag_url)
      end
      it "returns nil if the link is from trusted oembed provider" do
        status_message = FactoryBot.build(:status_message, text: oemessage_text)
        expect(status_message.contains_open_graph_url_in_text?).to be_nil
        expect(status_message.open_graph_url).to be_nil
      end
    end
  end

  describe "poll" do
    it "destroys the poll (with all answers and participations) when the status message is destroyed" do
      poll = FactoryBot.create(:poll_participation).poll
      status_message = poll.status_message

      poll_id = poll.id
      poll_answers = poll.poll_answers.map(&:id)
      poll_participations = poll.poll_participations.map(&:id)

      status_message.destroy

      expect(Poll.where(id: poll_id)).not_to exist
      poll_answers.each {|id| expect(PollAnswer.where(id: id)).not_to exist }
      poll_participations.each {|id| expect(PollParticipation.where(id: id)).not_to exist }
    end
  end

  describe "validation" do
    let(:status_message) { build(:status_message, text: @message_text) }

    it "should not be valid if the author is missing" do
      status_message.author = nil
      expect(status_message).not_to be_valid
    end
  end

  describe "#coordinates" do
    let(:status_message) { build(:status_message, text: @message_text) }

    context "with location" do
      let(:location) { build(:location) }

      it "should deliver address and coordinates" do
        status_message.location = location
        expect(status_message.post_location).to include(address: location.address, lat: location.lat, lng: location.lng)
      end
    end

    context "without location" do
      it "should deliver empty address and coordinates" do
        expect(status_message.post_location[:address]).to be_nil
        expect(status_message.post_location[:lat]).to be_nil
        expect(status_message.post_location[:lng]).to be_nil
      end
    end
  end

  describe "#receive" do
    let(:post) { FactoryBot.create(:status_message, author: alice.person) }

    it "receives attached photos" do
<<<<<<< HEAD
      photo = FactoryGirl.create(:photo, status_message: post, author: alice.person)
=======
      photo = FactoryBot.create(:photo, status_message: post)
>>>>>>> 2c8bf3b5

      post.receive([bob.id])

      expect(ShareVisibility.where(user_id: bob.id, shareable_id: post.id, shareable_type: "Post").count).to eq(1)
      expect(ShareVisibility.where(user_id: bob.id, shareable_id: photo.id, shareable_type: "Photo").count).to eq(1)
    end

    it "works without attached photos" do
      post.receive([bob.id])

      expect(ShareVisibility.where(user_id: bob.id, shareable_id: post.id, shareable_type: "Post").count).to eq(1)
    end

    it "works with already received attached photos" do
<<<<<<< HEAD
      photo = FactoryGirl.create(:photo, status_message: post, author: alice.person)
=======
      photo = FactoryBot.create(:photo, status_message: post)
>>>>>>> 2c8bf3b5

      photo.receive([bob.id])
      post.receive([bob.id])

      expect(ShareVisibility.where(user_id: bob.id, shareable_id: post.id, shareable_type: "Post").count).to eq(1)
      expect(ShareVisibility.where(user_id: bob.id, shareable_id: photo.id, shareable_type: "Photo").count).to eq(1)
    end
  end
end<|MERGE_RESOLUTION|>--- conflicted
+++ resolved
@@ -306,11 +306,7 @@
     let(:post) { FactoryBot.create(:status_message, author: alice.person) }
 
     it "receives attached photos" do
-<<<<<<< HEAD
-      photo = FactoryGirl.create(:photo, status_message: post, author: alice.person)
-=======
-      photo = FactoryBot.create(:photo, status_message: post)
->>>>>>> 2c8bf3b5
+      photo = FactoryBot.create(:photo, status_message: post, author: alice.person)
 
       post.receive([bob.id])
 
@@ -325,11 +321,7 @@
     end
 
     it "works with already received attached photos" do
-<<<<<<< HEAD
-      photo = FactoryGirl.create(:photo, status_message: post, author: alice.person)
-=======
-      photo = FactoryBot.create(:photo, status_message: post)
->>>>>>> 2c8bf3b5
+      photo = FactoryBot.create(:photo, status_message: post, author: alice.person)
 
       photo.receive([bob.id])
       post.receive([bob.id])
