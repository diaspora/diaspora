#   Copyright (c) 2010, Diaspora Inc.  This file is
#   licensed under the Affero General Public License version 3 or later.  See
#   the COPYRIGHT file.

require 'spec_helper'

describe "attack vectors" do

  let(:user) { Factory.create(:user) }
  let(:aspect) { user.aspects.create(:name => 'heroes') }

  let(:bad_user) { Factory.create(:user)}

  let(:user2) { Factory.create(:user) }
  let(:aspect2) { user2.aspects.create(:name => 'losers') }

  let(:user3) { Factory.create(:user) }
  let(:aspect3) { user3.aspects.create(:name => 'heroes') }

  context 'non-contact valid user' do

    it 'does not save a post from a non-contact' do
      post_from_non_contact = bad_user.build_post( :status_message, :message => 'hi')
      salmon_xml = bad_user.salmon(post_from_non_contact).xml_for(user.person)

      post_from_non_contact.delete
      bad_user.delete
      post_count = Post.count

<<<<<<< HEAD
      user.receive_salmon(xml)
      user.raw_visible_posts.include?(post_from_non_contact).should be_false
=======
      zord = Postzord::Receiver.new(user, :salmon_xml => salmon_xml)
      zord.perform

      user.raw_visible_posts.include?(post_from_non_contact).should be false
>>>>>>> 3f7b89ac
      Post.count.should == post_count
    end

  end

  it 'does not let a user attach to posts previously in the db unless its received from the author' do
    connect_users(user, aspect, user3, aspect3)

    original_message = user2.post :status_message, :message => 'store this!', :to => aspect2.id

    original_message.diaspora_handle = user.diaspora_handle
<<<<<<< HEAD
    user3.activate_contact(user2.person, user3.aspects.first)
    user3.receive_salmon(user.salmon(original_message).xml_for(user3.person))
    user3.reload.visible_posts.should_not include(StatusMessage.find(original_message.id))
=======

    salmon_xml = user.salmon(original_message).xml_for(user3.person)
    zord = Postzord::Receiver.new(user, :salmon_xml => salmon_xml)
    zord.perform

    user3.reload.visible_posts.should_not include(original_message)
>>>>>>> 3f7b89ac
  end

  context 'malicious contact attack vector' do
    before do
      connect_users(user, aspect, user2, aspect2)
      connect_users(user, aspect, user3, aspect3)
    end

    describe 'mass assignment on id' do
      it "does not save a message over an old message with a different author" do
        original_message = user2.post :status_message, :message => 'store this!', :to => aspect2.id

        salmon_xml = user2.salmon(original_message).xml_for(user.person)

        zord = Postzord::Receiver.new(user, :salmon_xml => salmon_xml)
        zord.perform

<<<<<<< HEAD
        malicious_message = Factory.build( :status_message, :id => original_message.id, :message => 'BAD!!!', :person => user3.person)
        user.receive_salmon(user3.salmon(malicious_message).xml_for(user.person))
=======
        lambda {
          malicious_message = Factory.build( :status_message, :id => original_message.id, :message => 'BAD!!!', :person => user3.person)
          salmon_xml = user3.salmon(malicious_message).xml_for(user.person)
          zord = Postzord::Receiver.new(user, :salmon_xml => salmon_xml)
          zord.perform
        }.should_not change{user.reload.raw_visible_posts.count}
>>>>>>> 3f7b89ac

        original_message.reload.message.should == "store this!"
        user.raw_visible_posts.first.message.should == "store this!"
      end

      it 'does not save a message over an old message with the same author' do
        original_message = user2.post :status_message, :message => 'store this!', :to => aspect2.id

        salmon_xml =  user2.salmon(original_message).xml_for(user.person)
        zord = Postzord::Receiver.new(user, :salmon_xml => salmon_xml)
        zord.perform

        lambda {
          malicious_message = Factory.build( :status_message, :id => original_message.id, :message => 'BAD!!!', :person => user2.person)

          salmon_xml2 = user3.salmon(malicious_message).xml_for(user.person)
          zord = Postzord::Receiver.new(user, :salmon_xml => salmon_xml)
          zord.perform

        }.should_not change{user.reload.raw_visible_posts.count}

        original_message.reload.message.should == "store this!"
        user.raw_visible_posts.first.message.should == "store this!"
      end
    end
    it 'should not overwrite another persons profile profile' do
      profile = user2.profile.clone
      profile.first_name = "Not BOB"

      user2.reload

      first_name = user2.profile.first_name
      salmon_xml = user3.salmon(profile).xml_for(user.person)

      zord = Postzord::Receiver.new(user, :salmon_xml => salmon_xml)
      zord.perform

      user2.reload
      user2.profile.first_name.should == first_name
    end

    it "ignores retractions on a post not owned by the retraction's sender" do
      original_message = user2.post :status_message, :message => 'store this!', :to => aspect2.id

      salmon_xml = user2.salmon(original_message).xml_for(user.person)
      zord = Postzord::Receiver.new(user, :salmon_xml => salmon_xml)
      zord.perform

      user.raw_visible_posts.count.should be 1
      StatusMessage.count.should == 1

      ret = Retraction.new
      ret.post_guid = original_message.guid
      ret.diaspora_handle = user3.person.diaspora_handle
      ret.type = original_message.class.to_s

      salmon_xml = user3.salmon(ret).xml_for(user.person)
      zord = Postzord::Receiver.new(user, :salmon_xml => salmon_xml)
      zord.perform

      StatusMessage.count.should be 1
      user.raw_visible_posts.count.should be 1
    end

    it "disregards retractions for non-existent posts that are from someone other than the post's author" do
      original_message = user2.post :status_message, :message => 'store this!', :to => aspect2.id
      id = original_message.reload.id

      ret = Retraction.new
      ret.post_guid = original_message.guid
      ret.diaspora_handle = user3.person.diaspora_handle
      ret.type = original_message.class.to_s

      original_message.delete

      StatusMessage.count.should be 0
<<<<<<< HEAD
      proc{
        user.receive_salmon(user3.salmon(ret).xml_for(user.person))
=======
      proc { 
        salmon_xml = user3.salmon(ret).xml_for(user.person)
        zord = Postzord::Receiver.new(user, :salmon_xml => salmon_xml)
        zord.perform
>>>>>>> 3f7b89ac
      }.should_not raise_error
    end

    it 'should not receive retractions where the retractor and the salmon author do not match' do
      original_message = user2.post :status_message, :message => 'store this!', :to => aspect2.id
<<<<<<< HEAD
      user.receive_salmon(user2.salmon(original_message).xml_for(user.person))
      user.raw_visible_posts.count.should == 1
=======

      salmon_xml = user2.salmon(original_message).xml_for(user.person)
      zord = Postzord::Receiver.new(user, :salmon_xml => salmon_xml)
      zord.perform


      user.raw_visible_posts.count.should be 1
>>>>>>> 3f7b89ac

      ret = Retraction.new
      ret.post_guid = original_message.guid
      ret.diaspora_handle = user2.person.diaspora_handle
      ret.type = original_message.class.to_s

      lambda {

        salmon_xml = user3.salmon(ret).xml_for(user.person)
        zord = Postzord::Receiver.new(user, :salmon_xml => salmon_xml)
        zord.perform

      }.should_not change(StatusMessage, :count)
      user.reload.raw_visible_posts.count.should == 1
    end

    it 'it should not allow you to send retractions for other people' do
      ret = Retraction.new
      ret.post_guid = user2.person.guid
      ret.diaspora_handle = user3.person.diaspora_handle
      ret.type = user2.person.class.to_s

<<<<<<< HEAD
      proc{
        user.receive_salmon(user3.salmon(ret).xml_for(user.person))
=======
      proc{ 
        salmon_xml = user3.salmon(ret).xml_for(user.person)

        zord = Postzord::Receiver.new(user, :salmon_xml => salmon_xml)
        zord.perform

>>>>>>> 3f7b89ac
      }.should_not change{user.reload.contacts.count}
    end

    it 'it should not allow you to send retractions with xml and salmon handle mismatch' do
      ret = Retraction.new
      ret.post_guid = user2.person.guid
      ret.diaspora_handle = user2.person.diaspora_handle
      ret.type = user2.person.class.to_s

<<<<<<< HEAD
      proc{
        user.receive_salmon(user3.salmon(ret).xml_for(user.person))
=======
      proc{ 
        salmon_xml = user3.salmon(ret).xml_for(user.person)
        zord = Postzord::Receiver.new(user, :salmon_xml => salmon_xml)
        zord.perform
>>>>>>> 3f7b89ac
      }.should_not change{user.reload.contacts.count}
    end

    it 'does not let me update other persons post' do
      pending "this needs to be a photo"
      original_message = user2.post(:photo, :user_file => uploaded_photo, :caption => "store this!", :to => aspect2.id)

      salmon_xml = user2.salmon(original_message).xml_for(user.person)
      zord = Postzord::Receiver.new(user, :salmon_xml => salmon_xml)
      zord.perform

      original_message.diaspora_handle = user3.diaspora_handle
      original_message.caption = "bad bad bad"

      salmon_xml = user3.salmon(original_message).xml_for(user.person)

      zord = Postzord::Receiver.new(user, :salmon_xml => salmon_xml)
      zord.perform

      original_message.reload.caption.should == "store this!"
    end
  end
end<|MERGE_RESOLUTION|>--- conflicted
+++ resolved
@@ -27,15 +27,10 @@
       bad_user.delete
       post_count = Post.count
 
-<<<<<<< HEAD
-      user.receive_salmon(xml)
+      zord = Postzord::Receiver.new(user, :salmon_xml => salmon_xml)
+      zord.perform
+
       user.raw_visible_posts.include?(post_from_non_contact).should be_false
-=======
-      zord = Postzord::Receiver.new(user, :salmon_xml => salmon_xml)
-      zord.perform
-
-      user.raw_visible_posts.include?(post_from_non_contact).should be false
->>>>>>> 3f7b89ac
       Post.count.should == post_count
     end
 
@@ -47,18 +42,14 @@
     original_message = user2.post :status_message, :message => 'store this!', :to => aspect2.id
 
     original_message.diaspora_handle = user.diaspora_handle
-<<<<<<< HEAD
+
     user3.activate_contact(user2.person, user3.aspects.first)
-    user3.receive_salmon(user.salmon(original_message).xml_for(user3.person))
-    user3.reload.visible_posts.should_not include(StatusMessage.find(original_message.id))
-=======
 
     salmon_xml = user.salmon(original_message).xml_for(user3.person)
     zord = Postzord::Receiver.new(user, :salmon_xml => salmon_xml)
     zord.perform
 
-    user3.reload.visible_posts.should_not include(original_message)
->>>>>>> 3f7b89ac
+    user3.reload.visible_posts.should_not include(StatusMessage.find(original_message.id))
   end
 
   context 'malicious contact attack vector' do
@@ -76,41 +67,33 @@
         zord = Postzord::Receiver.new(user, :salmon_xml => salmon_xml)
         zord.perform
 
-<<<<<<< HEAD
         malicious_message = Factory.build( :status_message, :id => original_message.id, :message => 'BAD!!!', :person => user3.person)
-        user.receive_salmon(user3.salmon(malicious_message).xml_for(user.person))
-=======
+        salmon_xml = user3.salmon(malicious_message).xml_for(user.person)
+        zord = Postzord::Receiver.new(user, :salmon_xml => salmon_xml)
+        zord.perform
+
+        original_message.reload.message.should == "store this!"
+      end
+
+      it 'does not save a message over an old message with the same author' do
+        original_message = user2.post :status_message, :message => 'store this!', :to => aspect2.id
+
+        salmon_xml =  user2.salmon(original_message).xml_for(user.person)
+        zord = Postzord::Receiver.new(user, :salmon_xml => salmon_xml)
+        zord.perform
+
         lambda {
-          malicious_message = Factory.build( :status_message, :id => original_message.id, :message => 'BAD!!!', :person => user3.person)
-          salmon_xml = user3.salmon(malicious_message).xml_for(user.person)
+          malicious_message = Factory.build( :status_message, :id => original_message.id, :message => 'BAD!!!', :person => user2.person)
+
+          salmon_xml2 = user3.salmon(malicious_message).xml_for(user.person)
           zord = Postzord::Receiver.new(user, :salmon_xml => salmon_xml)
           zord.perform
+
         }.should_not change{user.reload.raw_visible_posts.count}
->>>>>>> 3f7b89ac
 
         original_message.reload.message.should == "store this!"
         user.raw_visible_posts.first.message.should == "store this!"
       end
-
-      it 'does not save a message over an old message with the same author' do
-        original_message = user2.post :status_message, :message => 'store this!', :to => aspect2.id
-
-        salmon_xml =  user2.salmon(original_message).xml_for(user.person)
-        zord = Postzord::Receiver.new(user, :salmon_xml => salmon_xml)
-        zord.perform
-
-        lambda {
-          malicious_message = Factory.build( :status_message, :id => original_message.id, :message => 'BAD!!!', :person => user2.person)
-
-          salmon_xml2 = user3.salmon(malicious_message).xml_for(user.person)
-          zord = Postzord::Receiver.new(user, :salmon_xml => salmon_xml)
-          zord.perform
-
-        }.should_not change{user.reload.raw_visible_posts.count}
-
-        original_message.reload.message.should == "store this!"
-        user.raw_visible_posts.first.message.should == "store this!"
-      end
     end
     it 'should not overwrite another persons profile profile' do
       profile = user2.profile.clone
@@ -135,7 +118,7 @@
       zord = Postzord::Receiver.new(user, :salmon_xml => salmon_xml)
       zord.perform
 
-      user.raw_visible_posts.count.should be 1
+      user.raw_visible_posts.count.should == 1
       StatusMessage.count.should == 1
 
       ret = Retraction.new
@@ -147,8 +130,8 @@
       zord = Postzord::Receiver.new(user, :salmon_xml => salmon_xml)
       zord.perform
 
-      StatusMessage.count.should be 1
-      user.raw_visible_posts.count.should be 1
+      StatusMessage.count.should == 1
+      user.raw_visible_posts.count.should == 1
     end
 
     it "disregards retractions for non-existent posts that are from someone other than the post's author" do
@@ -163,32 +146,22 @@
       original_message.delete
 
       StatusMessage.count.should be 0
-<<<<<<< HEAD
-      proc{
-        user.receive_salmon(user3.salmon(ret).xml_for(user.person))
-=======
-      proc { 
-        salmon_xml = user3.salmon(ret).xml_for(user.person)
-        zord = Postzord::Receiver.new(user, :salmon_xml => salmon_xml)
-        zord.perform
->>>>>>> 3f7b89ac
+      proc {
+        salmon_xml = user3.salmon(ret).xml_for(user.person)
+        zord = Postzord::Receiver.new(user, :salmon_xml => salmon_xml)
+        zord.perform
       }.should_not raise_error
     end
 
     it 'should not receive retractions where the retractor and the salmon author do not match' do
       original_message = user2.post :status_message, :message => 'store this!', :to => aspect2.id
-<<<<<<< HEAD
-      user.receive_salmon(user2.salmon(original_message).xml_for(user.person))
+
+      salmon_xml = user2.salmon(original_message).xml_for(user.person)
+      zord = Postzord::Receiver.new(user, :salmon_xml => salmon_xml)
+      zord.perform
+
+
       user.raw_visible_posts.count.should == 1
-=======
-
-      salmon_xml = user2.salmon(original_message).xml_for(user.person)
-      zord = Postzord::Receiver.new(user, :salmon_xml => salmon_xml)
-      zord.perform
-
-
-      user.raw_visible_posts.count.should be 1
->>>>>>> 3f7b89ac
 
       ret = Retraction.new
       ret.post_guid = original_message.guid
@@ -211,17 +184,12 @@
       ret.diaspora_handle = user3.person.diaspora_handle
       ret.type = user2.person.class.to_s
 
-<<<<<<< HEAD
       proc{
-        user.receive_salmon(user3.salmon(ret).xml_for(user.person))
-=======
-      proc{ 
-        salmon_xml = user3.salmon(ret).xml_for(user.person)
-
-        zord = Postzord::Receiver.new(user, :salmon_xml => salmon_xml)
-        zord.perform
-
->>>>>>> 3f7b89ac
+        salmon_xml = user3.salmon(ret).xml_for(user.person)
+
+        zord = Postzord::Receiver.new(user, :salmon_xml => salmon_xml)
+        zord.perform
+
       }.should_not change{user.reload.contacts.count}
     end
 
@@ -231,15 +199,10 @@
       ret.diaspora_handle = user2.person.diaspora_handle
       ret.type = user2.person.class.to_s
 
-<<<<<<< HEAD
       proc{
-        user.receive_salmon(user3.salmon(ret).xml_for(user.person))
-=======
-      proc{ 
-        salmon_xml = user3.salmon(ret).xml_for(user.person)
-        zord = Postzord::Receiver.new(user, :salmon_xml => salmon_xml)
-        zord.perform
->>>>>>> 3f7b89ac
+        salmon_xml = user3.salmon(ret).xml_for(user.person)
+        zord = Postzord::Receiver.new(user, :salmon_xml => salmon_xml)
+        zord.perform
       }.should_not change{user.reload.contacts.count}
     end
 
