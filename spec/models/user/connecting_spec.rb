#   Copyright (c) 2010, Diaspora Inc.  This file is
#   licensed under the Affero General Public License version 3 or later.  See
#   the COPYRIGHT file.

require 'spec_helper'

describe Diaspora::UserModules::Connecting do
  let(:user) { Factory.create(:user) }
  let(:aspect) { user.aspects.create(:name => 'heroes') }
  let(:aspect1) { user.aspects.create(:name => 'other') }
  let(:person) { Factory.create(:person) }

  let(:person_one) { Factory.create :person }
  let(:person_two) { Factory.create :person }
  let(:person_three) { Factory.create :person }

  let(:user2) { Factory.create(:user) }
  let(:aspect2) { user2.aspects.create(:name => "aspect two") }

  describe '#send_contact_request_to' do
    it 'should not be able to contact request an existing contact' do
      user.activate_contact(user2.person, aspect1)

      proc {
        user.send_contact_request_to(user2.person, aspect1)
      }.should raise_error(ActiveRecord::RecordInvalid)
    end

    it 'should not be able to contact request no-one' do
      proc {
        user.send_contact_request_to(nil, aspect)
      }.should raise_error(ActiveRecord::RecordInvalid)
    end
    it 'creates a pending contact' do
      proc {
        user.send_contact_request_to(user2.person, aspect1)
      }.should change(Contact, :count).by(1)
      user.contact_for(user2.person).pending.should == true
      user.contact_for(user2.person).should be_pending
    end
    it 'persists no request for requester' do
      proc {
        user.send_contact_request_to(user2.person, aspect1)
      }.should_not change{Request.where(:recipient_id => user.person.id).count}
    end
    it 'persists a request for the recipient' do
      user.send_contact_request_to(user2.person, aspect1)
      user2.request_from(user.person).should_not be_nil
    end
  end

  context 'contact requesting' do
    describe  '#receive_contact_request' do
      before do
        @r = Request.diaspora_initialize(:to => user.person, :from => person)
      end

      it 'adds a request to pending if it was not sent by user' do
        user.receive_contact_request(@r)
        Request.where(:recipient_id => user.person.id).all.should include @r
      end

      it 'enqueues a mail job' do
        Resque.should_receive(:enqueue).with(Jobs::MailRequestReceived, user.id, person.id)
        zord = Postzord::Receiver.new(user, :object => @r, :person => person)
        zord.receive_object
      end
    end

    describe '#receive_request_acceptance' do
      before do
        @original_request = user.send_contact_request_to(user2.person, aspect)
        @acceptance = @original_request.reverse_for(user2)
      end
      it 'connects to the acceptor' do
        @acceptance.receive(user, user2.person)
        user.contact_for(user2.person).should_not be_nil
      end
<<<<<<< HEAD
      it 'deletes the acceptance' do
        user.receive_request(@acceptance, user2.person)
        Request.where(:sender_id => user2.person.id, :recipient_id => user.person.id).should be_empty
=======
      it 'deletes the original request' do
        @acceptance.receive(user, user2.person)
        Request.to(user).all.include?(@original_request).should be_false
        Request.find(@original_request.id).should be_nil
      end
      it 'deletes the acceptance' do
        @acceptance.receive(user, user2.person)
        Request.to(user).all.include?(@original_request).should be_false
        Request.find(@acceptance.id).should be_nil
>>>>>>> 3f7b89ac
      end
      it 'enqueues a mail job' do
        Resque.should_receive(:enqueue).with(Jobs::MailRequestAcceptance, user.id, user2.person.id).once
        zord = Postzord::Receiver.new(user, :object => @acceptance, :person => user2.person)
        zord.receive_object
      end
    end

    context 'received a contact request' do
<<<<<<< HEAD

      let(:request_for_user) {Request.diaspora_initialize(:to => user.person, :from => person)}
      let(:request2_for_user) {Request.diaspora_initialize(:to => user.person, :from => person_one)}
      let(:request_from_myself) {Request.diaspora_initialize(:to => user.person, :from => user.person)}
      before do
        user.receive(request_for_user.to_diaspora_xml, person)
        @received_request = Request.where(:sender_id => person.id, :recipient_id => user.person.id).first
        user.receive(request2_for_user.to_diaspora_xml, person_one)
        @received_request2 = Request.where(:sender_id => person_one.id, :recipient_id => user.person.id).first
        user.reload
=======
      let(:request_for_user) {Request.instantiate(:to => user.person, :from => person)}
      let(:request2_for_user) {Request.instantiate(:to => user.person, :from => person_one)}
      let(:request_from_myself) {Request.instantiate(:to => user.person, :from => user.person)}
      before do
        Request.instantiate(:from => person, :to => user.person).save
        Request.instantiate(:from => person_one, :to => user.person).save

        @received_request = Request.from(person).to(user.person).first
        @received_request2 = Request.from(person_one).to(user.person).first
>>>>>>> 3f7b89ac
      end

      it "should delete an accepted contact request" do
        proc {
          user.accept_contact_request(@received_request, aspect)
        }.should change(Request, :count ).by(-1)
      end

<<<<<<< HEAD
      it "should mark the corresponding notification as 'read'" do
        notification = Notification.create(:target_id => @received_request.id,
                                           :target_type => 'new_request',
                                           :unread => true)

        Notification.where(:target_id=>@received_request.id).first.unread.should be_true
        user.accept_contact_request(@received_request, aspect)
        Notification.where(:target_id=>@received_request.id).first.unread.should be_false
      end
=======
>>>>>>> 3f7b89ac
      it 'should be able to ignore a pending contact request' do
        proc { user.ignore_contact_request(@received_request.id)
        }.should change(Request, :count ).by(-1)
      end

      it 'should ignore a contact request from yourself' do
        reversed_request = request_from_myself.reverse_for(user)

        user.receive_contact_request(reversed_request)
        reversed_request.persisted?.should be false
      end
    end

    describe 'multiple users accepting/rejecting the same person' do

      before do
        Request.where(:recipient_id => user.person.id).count.should == 0
        user.contacts.empty?.should be true
        Request.where(:recipient_id => user2.person.id).count.should == 0
        user2.contacts.empty?.should be true

<<<<<<< HEAD
        @request       = Request.diaspora_initialize(:to => user.person, :from => person_one)
        @request_two   = Request.diaspora_initialize(:to => user2.person, :from => person_one)
        @request_three =  Request.diaspora_initialize(:to => user2.person, :from => user.person)
=======
        @request1 = Request.instantiate(:to => user.person, :from => person_one)
        @request2 = Request.instantiate(:to => user2.person, :from => person_one)
        @request3 = Request.instantiate(:to => user2.person, :from => user.person)
>>>>>>> 3f7b89ac

        @req1_xml = @request1.to_diaspora_xml
        @req2_xml = @request2.to_diaspora_xml
        @req3_xml = @request3.to_diaspora_xml

        @request1.destroy
        @request2.destroy
        @request3.destroy
      end

      context 'request from one remote person to one local user' do
        before do
          zord = Postzord::Receiver.new(user, :person => user.person)
          @received_request = zord.parse_and_receive(@req3_xml)
          @received_request.reload
        end

        it 'should connect the user other user on the same pod' do
          proc {
            user2.accept_contact_request(@received_request, aspect2)
          }.should_not change(Person, :count)
          user2.contact_for(user.person).should_not be_nil
        end

        it 'should not delete the ignored user on the same pod' do

          proc {
            user2.ignore_contact_request(@received_request.id)
          }.should_not change(Person, :count)
          user2.contact_for(user.person).should be_nil
        end
      end

      context 'Two users receiving requests from one person' do
        before do
          zord1 = Postzord::Receiver.new(user, :person => person_one)
          zord2 = Postzord::Receiver.new(user, :person => person_one)

          @req_to_user = zord1.parse_and_receive(@req1_xml)
          @req_to_user2 = zord2.parse_and_receive(@req2_xml)
        end

        describe '#accept_contact_request' do
          it 'should both users should connect the same person' do
            user.accept_contact_request @req_to_user, aspect
            user.contact_for(person_one).should_not be_nil

            user2.accept_contact_request @req_to_user2, aspect2
            user2.contact_for(person_one).should_not be_nil
          end

          it 'should keep the person around if one of the users rejects him' do
            user.accept_contact_request @req_to_user, aspect
            user.contact_for(person_one).should_not be_nil

            user2.ignore_contact_request @req_to_user2.id
            user2.contact_for(person_one).should be_nil
          end
        end


        it 'should keep the person around if the users ignores them' do
          user.ignore_contact_request Request.where(:recipient_id => user.person.id).first.id
          user.contact_for(person_one).should be_nil

          user2.ignore_contact_request Request.where(:recipient_id => user2.person.id).first.id
          user2.contact_for(person_one).should be_nil
        end
      end


    end

    describe 'a user accepting rejecting multiple people' do
      before do
        @request = Request.diaspora_initialize(:to => user.person, :from => person_one)
        @request_two = Request.diaspora_initialize(:to => user.person, :from => person_two)
      end

      it "keeps the right counts of contacts" do
        received_req = @request.receive(user, person_one)

        Request.where(:recipient_id => user.person.id).count.should == 1
        user.reload.contacts.size.should be 0

<<<<<<< HEAD
        received_req2 = user.receive @request_two.to_diaspora_xml, person_two
        Request.where(:recipient_id => user.person.id).count.should == 2
=======
        received_req2 = @request_two.receive(user, person_two)
        Request.to(user).count.should == 2
>>>>>>> 3f7b89ac
        user.reload.contacts.size.should be 0

        user.accept_contact_request received_req, aspect
        Request.where(:recipient_id => user.person.id).count.should == 1
        user.reload.contacts.size.should be 1
        user.contact_for(person_one).should_not be_nil

        user.ignore_contact_request received_req2.id
        Request.where(:recipient_id => user.person.id).count.should == 0
        user.reload.contacts.size.should be 1
        user.contact_for(person_two).should be_nil
      end
    end

    describe 'disconnecting' do
      before do
        connect_users(user, aspect, user2, aspect2)
      end

      it 'should disconnect the other user on the same seed' do
        lambda {
          user2.disconnect user.person }.should change {
          user2.reload.contacts.count }.by(-1)
        aspect2.reload.contacts.count.should == 0
      end

      it 'is disconnected by another user' do
        lambda { user.disconnected_by user2.person }.should change {
          user.contacts.count }.by(-1)
        aspect.reload.contacts.count.should == 0
      end

      it 'should remove the contact from all aspects they are in' do
        user.add_contact_to_aspect(
          user.contact_for(user2.person),
          aspect1)
        aspect.reload.contacts.count.should == 1
        aspect1.reload.contacts.count.should == 1
        lambda { user.disconnected_by user2.person }.should change {
          user.contacts.count }.by(-1)
        aspect.reload.contacts.count.should == 0
        aspect1.reload.contacts.count.should == 0
      end

      context 'with a post' do
        before do
          @message = user.post(:status_message, :message => "hi", :to => aspect.id)
        end

        it "deletes the disconnected user's posts from visible_posts" do
          user2.reload.raw_visible_posts.include?(@message).should be_true
          user2.disconnect user.person
          user2.reload.raw_visible_posts.include?(@message).should be_false
        end

        it "deletes the disconnected user's posts from the aspect's posts" do
          Post.count.should == 1
          aspect2.reload.posts.include?(@message).should be_true
          user2.disconnect user.person
          aspect2.reload.posts.include?(@message).should be_false
          Post.count.should == 1
        end
      end
    end
  end
end<|MERGE_RESOLUTION|>--- conflicted
+++ resolved
@@ -76,21 +76,9 @@
         @acceptance.receive(user, user2.person)
         user.contact_for(user2.person).should_not be_nil
       end
-<<<<<<< HEAD
-      it 'deletes the acceptance' do
-        user.receive_request(@acceptance, user2.person)
-        Request.where(:sender_id => user2.person.id, :recipient_id => user.person.id).should be_empty
-=======
-      it 'deletes the original request' do
-        @acceptance.receive(user, user2.person)
-        Request.to(user).all.include?(@original_request).should be_false
-        Request.find(@original_request.id).should be_nil
-      end
       it 'deletes the acceptance' do
         @acceptance.receive(user, user2.person)
-        Request.to(user).all.include?(@original_request).should be_false
-        Request.find(@acceptance.id).should be_nil
->>>>>>> 3f7b89ac
+        Request.where(:sender_id => user2.person.id, :recipient_id => user.person.id).should be_empty
       end
       it 'enqueues a mail job' do
         Resque.should_receive(:enqueue).with(Jobs::MailRequestAcceptance, user.id, user2.person.id).once
@@ -100,28 +88,15 @@
     end
 
     context 'received a contact request' do
-<<<<<<< HEAD
-
       let(:request_for_user) {Request.diaspora_initialize(:to => user.person, :from => person)}
       let(:request2_for_user) {Request.diaspora_initialize(:to => user.person, :from => person_one)}
       let(:request_from_myself) {Request.diaspora_initialize(:to => user.person, :from => user.person)}
       before do
-        user.receive(request_for_user.to_diaspora_xml, person)
+        Request.diaspora_initialize(:from => person, :to => user.person).save
+        Request.diaspora_initialize(:from => person_one, :to => user.person).save
+
         @received_request = Request.where(:sender_id => person.id, :recipient_id => user.person.id).first
-        user.receive(request2_for_user.to_diaspora_xml, person_one)
         @received_request2 = Request.where(:sender_id => person_one.id, :recipient_id => user.person.id).first
-        user.reload
-=======
-      let(:request_for_user) {Request.instantiate(:to => user.person, :from => person)}
-      let(:request2_for_user) {Request.instantiate(:to => user.person, :from => person_one)}
-      let(:request_from_myself) {Request.instantiate(:to => user.person, :from => user.person)}
-      before do
-        Request.instantiate(:from => person, :to => user.person).save
-        Request.instantiate(:from => person_one, :to => user.person).save
-
-        @received_request = Request.from(person).to(user.person).first
-        @received_request2 = Request.from(person_one).to(user.person).first
->>>>>>> 3f7b89ac
       end
 
       it "should delete an accepted contact request" do
@@ -130,7 +105,6 @@
         }.should change(Request, :count ).by(-1)
       end
 
-<<<<<<< HEAD
       it "should mark the corresponding notification as 'read'" do
         notification = Notification.create(:target_id => @received_request.id,
                                            :target_type => 'new_request',
@@ -140,8 +114,7 @@
         user.accept_contact_request(@received_request, aspect)
         Notification.where(:target_id=>@received_request.id).first.unread.should be_false
       end
-=======
->>>>>>> 3f7b89ac
+
       it 'should be able to ignore a pending contact request' do
         proc { user.ignore_contact_request(@received_request.id)
         }.should change(Request, :count ).by(-1)
@@ -163,15 +136,9 @@
         Request.where(:recipient_id => user2.person.id).count.should == 0
         user2.contacts.empty?.should be true
 
-<<<<<<< HEAD
-        @request       = Request.diaspora_initialize(:to => user.person, :from => person_one)
-        @request_two   = Request.diaspora_initialize(:to => user2.person, :from => person_one)
-        @request_three =  Request.diaspora_initialize(:to => user2.person, :from => user.person)
-=======
-        @request1 = Request.instantiate(:to => user.person, :from => person_one)
-        @request2 = Request.instantiate(:to => user2.person, :from => person_one)
-        @request3 = Request.instantiate(:to => user2.person, :from => user.person)
->>>>>>> 3f7b89ac
+        @request1 = Request.diaspora_initialize(:to => user.person, :from => person_one)
+        @request2 = Request.diaspora_initialize(:to => user2.person, :from => person_one)
+        @request3 =  Request.diaspora_initialize(:to => user2.person, :from => user.person)
 
         @req1_xml = @request1.to_diaspora_xml
         @req2_xml = @request2.to_diaspora_xml
@@ -257,13 +224,8 @@
         Request.where(:recipient_id => user.person.id).count.should == 1
         user.reload.contacts.size.should be 0
 
-<<<<<<< HEAD
-        received_req2 = user.receive @request_two.to_diaspora_xml, person_two
+        received_req2 = @request_two.receive(user, person_two)
         Request.where(:recipient_id => user.person.id).count.should == 2
-=======
-        received_req2 = @request_two.receive(user, person_two)
-        Request.to(user).count.should == 2
->>>>>>> 3f7b89ac
         user.reload.contacts.size.should be 0
 
         user.accept_contact_request received_req, aspect
