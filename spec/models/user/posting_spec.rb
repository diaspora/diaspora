#   Copyright (c) 2010, Diaspora Inc.  This file is
#   licensed under the Affero General Public License version 3 or later.  See
#   the COPYRIGHT file.

require 'spec_helper'

describe User do

  let!(:user) { Factory.create(:user) }
  let!(:user2) { Factory.create(:user) }

  let!(:aspect) { user.aspects.create(:name => 'heroes') }
  let!(:aspect1) { user.aspects.create(:name => 'other') }
  let!(:aspect2) { user2.aspects.create(:name => 'losers') }

  let!(:service1) { s = Factory(:service, :provider => 'twitter'); user.services << s; s }
  let!(:service2) { s = Factory(:service, :provider => 'facebook'); user.services << s; s }

  describe '#add_to_streams' do
    before do
      @params = {:message => "hey", :to => [aspect.id, aspect1.id]}
      @post = user.build_post(:status_message, @params)
      @post.save
      @aspect_ids = @params[:to]
      @aspects = user.aspects_from_ids(@aspect_ids)
    end

    it 'saves post into visible post ids' do
      proc {
<<<<<<< HEAD
        user.add_to_streams(@post, @aspect_ids)
      }.should change{user.raw_visible_posts.all.length}.by(1)
=======
        user.add_to_streams(@post, @aspects)
      }.should change(user.raw_visible_posts, :count).by(1)
>>>>>>> 3f7b89ac
      user.reload.raw_visible_posts.should include @post
    end

    it 'saves post into each aspect in aspect_ids' do
      user.add_to_streams(@post, @aspects)
      aspect.reload.post_ids.should include @post.id
      aspect1.reload.post_ids.should include @post.id
    end

    it 'sockets the post to the poster' do
      @post.should_receive(:socket_to_uid).with(user, anything)
      user.add_to_streams(@post, @aspects)
    end
  end

  describe '#aspects_from_ids' do
    it 'returns a list of all valid aspects a user can post to' do
      aspect_ids = Aspect.all.map(&:id)
      user.aspects_from_ids(aspect_ids).map{|a| a}.should ==
        user.aspects.map{|a| a} #Rspec matchers ftw
    end
    it "lets you post to your own aspects" do
      user.aspects_from_ids([aspect.id]).should == [aspect]
      user.aspects_from_ids([aspect1.id]).should == [aspect1]
    end
    it 'removes aspects that are not yours' do
      user.aspects_from_ids(aspect2.id).should == []
    end
  end

  describe '#build_post' do
    it 'sets status_message#message' do
      post = user.build_post(:status_message, :message => "hey", :to => aspect.id)
      post.message.should == "hey"
    end
    it 'does not save a status_message' do
      post = user.build_post(:status_message, :message => "hey", :to => aspect.id)
      post.persisted?.should be_false
    end

    it 'does not save a photo' do
      post = user.build_post(:photo, :user_file => uploaded_photo, :to => aspect.id)
      post.persisted?.should be_false
    end

  end


  describe '#update_post' do
    it 'should update fields' do
      photo = user.post(:photo, :user_file => uploaded_photo, :caption => "Old caption", :to => aspect.id)
      update_hash = {:caption => "New caption"}
      user.update_post(photo, update_hash)

      photo.caption.should match(/New/)
    end
  end

  context 'dispatching' do
<<<<<<< HEAD
    let!(:user3) { Factory.create(:user) }
    let!(:user4) { Factory.create(:user) }

    let!(:aspect3) { user3.aspects.create(:name => 'heroes') }
    let!(:aspect4) { user4.aspects.create(:name => 'heroes') }

    let!(:post) { user.build_post :status_message, :message => "hey" }
    let!(:request) { Request.diaspora_initialize(:from => user3.person, :to => user4.person) }

    before do
      connect_users(user, aspect, user2, aspect2)
      connect_users(user, aspect, user3, aspect3)
      connect_users(user, aspect1, user4, aspect4)
      contact = user.contact_for(user2.person)
      user.add_contact_to_aspect(contact, aspect1)
      user.reload
    end

    describe '#push_to_aspects' do
      it 'should push a post to a aspect' do
        user.should_receive(:push_to_person).twice
        user.push_to_aspects(post, [aspect])
      end

      it 'should push a post to contacts in all aspects' do
        user.should_receive(:push_to_person).exactly(3).times
        user.push_to_aspects(post, user.aspects)
      end
    end

    describe '#push_to_people' do
      it 'should push to people' do
        user.should_receive(:push_to_person).twice
        user.push_to_people(post, [user2.person, user3.person])
      end

      it 'does not use the queue for local transfer' do
        MessageHandler.should_receive(:add_post_request).once

        remote_person = user4.person
        remote_person.owner_id = nil
        remote_person.save
        remote_person.reload

        user.push_to_people(post, [user2.person, user3.person, remote_person])
      end
    end

    describe '#push_to_person' do
      before do
        @salmon = user.salmon(post)
        @xml = post.to_diaspora_xml
      end
      it 'enqueues receive for requests and retractions for local contacts' do
        xml = request.to_diaspora_xml
        Resque.should_receive(:enqueue).with(Jobs::Receive, user2.id, xml, user.person.id)
        user.push_to_person(@salmon, request, user2.person)
      end
      it 'enqueues receive for requests and retractions for local contacts' do
        Resque.should_receive(:enqueue).with(Jobs::ReceiveLocal, user2.id, user.person.id, post.class.to_s, post.id)
        user.push_to_person(@salmon, post, user2.person)
      end
      it 'calls the MessageHandler for remote contacts' do
        person = Factory.create(:person)
        MessageHandler.should_receive(:add_post_request).once
        user.push_to_person(@salmon, post, person)
      end
    end
=======
>>>>>>> 3f7b89ac
  end
end<|MERGE_RESOLUTION|>--- conflicted
+++ resolved
@@ -27,13 +27,8 @@
 
     it 'saves post into visible post ids' do
       proc {
-<<<<<<< HEAD
-        user.add_to_streams(@post, @aspect_ids)
+        user.add_to_streams(@post, @aspects)
       }.should change{user.raw_visible_posts.all.length}.by(1)
-=======
-        user.add_to_streams(@post, @aspects)
-      }.should change(user.raw_visible_posts, :count).by(1)
->>>>>>> 3f7b89ac
       user.reload.raw_visible_posts.should include @post
     end
 
@@ -44,7 +39,7 @@
     end
 
     it 'sockets the post to the poster' do
-      @post.should_receive(:socket_to_uid).with(user, anything)
+      @post.should_receive(:socket_to_user).with(user, anything)
       user.add_to_streams(@post, @aspects)
     end
   end
@@ -91,78 +86,4 @@
       photo.caption.should match(/New/)
     end
   end
-
-  context 'dispatching' do
-<<<<<<< HEAD
-    let!(:user3) { Factory.create(:user) }
-    let!(:user4) { Factory.create(:user) }
-
-    let!(:aspect3) { user3.aspects.create(:name => 'heroes') }
-    let!(:aspect4) { user4.aspects.create(:name => 'heroes') }
-
-    let!(:post) { user.build_post :status_message, :message => "hey" }
-    let!(:request) { Request.diaspora_initialize(:from => user3.person, :to => user4.person) }
-
-    before do
-      connect_users(user, aspect, user2, aspect2)
-      connect_users(user, aspect, user3, aspect3)
-      connect_users(user, aspect1, user4, aspect4)
-      contact = user.contact_for(user2.person)
-      user.add_contact_to_aspect(contact, aspect1)
-      user.reload
-    end
-
-    describe '#push_to_aspects' do
-      it 'should push a post to a aspect' do
-        user.should_receive(:push_to_person).twice
-        user.push_to_aspects(post, [aspect])
-      end
-
-      it 'should push a post to contacts in all aspects' do
-        user.should_receive(:push_to_person).exactly(3).times
-        user.push_to_aspects(post, user.aspects)
-      end
-    end
-
-    describe '#push_to_people' do
-      it 'should push to people' do
-        user.should_receive(:push_to_person).twice
-        user.push_to_people(post, [user2.person, user3.person])
-      end
-
-      it 'does not use the queue for local transfer' do
-        MessageHandler.should_receive(:add_post_request).once
-
-        remote_person = user4.person
-        remote_person.owner_id = nil
-        remote_person.save
-        remote_person.reload
-
-        user.push_to_people(post, [user2.person, user3.person, remote_person])
-      end
-    end
-
-    describe '#push_to_person' do
-      before do
-        @salmon = user.salmon(post)
-        @xml = post.to_diaspora_xml
-      end
-      it 'enqueues receive for requests and retractions for local contacts' do
-        xml = request.to_diaspora_xml
-        Resque.should_receive(:enqueue).with(Jobs::Receive, user2.id, xml, user.person.id)
-        user.push_to_person(@salmon, request, user2.person)
-      end
-      it 'enqueues receive for requests and retractions for local contacts' do
-        Resque.should_receive(:enqueue).with(Jobs::ReceiveLocal, user2.id, user.person.id, post.class.to_s, post.id)
-        user.push_to_person(@salmon, post, user2.person)
-      end
-      it 'calls the MessageHandler for remote contacts' do
-        person = Factory.create(:person)
-        MessageHandler.should_receive(:add_post_request).once
-        user.push_to_person(@salmon, post, person)
-      end
-    end
-=======
->>>>>>> 3f7b89ac
-  end
 end