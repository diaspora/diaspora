#   Copyright (c) 2010, Diaspora Inc.  This file is
#   licensed under the Affero General Public License version 3 or later.  See
#   the COPYRIGHT file.

require 'spec_helper'

describe User do
  before do
    @aspect = alice.aspects.first
    @aspect1 = alice.aspects.create(:name => 'other')
  end

  describe '#add_to_streams' do
    before do
      @params = {:text => "hey", :to => [@aspect.id, @aspect1.id]}
      @post = alice.build_post(:status_message, @params)
      @post.save
      @aspect_ids = @params[:to]
      @aspects = alice.aspects_from_ids(@aspect_ids)
    end

    it 'saves post into visible post ids' do
      lambda {
        alice.add_to_streams(@post, @aspects)
      }.should change{alice.visible_posts(:by_members_of => @aspects).length}.by(1)
      alice.visible_posts(:by_members_of => @aspects).should include @post
    end

    it 'saves post into each aspect in aspect_ids' do
      alice.add_to_streams(@post, @aspects)
      @aspect.reload.post_ids.should include @post.id
      @aspect1.reload.post_ids.should include @post.id
    end

    it 'sockets the post to the poster' do
      @post.should_receive(:socket_to_user).with(alice, anything)
      alice.add_to_streams(@post, @aspects)
    end
  end

  describe '#aspects_from_ids' do
    it 'returns a list of all valid aspects a alice can post to' do
      aspect_ids = Aspect.all.map(&:id)
<<<<<<< HEAD
      alice.aspects_from_ids(aspect_ids).to_set.should == alice.aspects.to_set
=======
      user.aspects_from_ids(aspect_ids).map{|a| a}.should ==
        user.aspects.map{|a| a} #RSpec matchers ftw
>>>>>>> 8c1e64a0
    end
    it "lets you post to your own aspects" do
      alice.aspects_from_ids([@aspect.id]).should == [@aspect]
      alice.aspects_from_ids([@aspect1.id]).should == [@aspect1]
    end
    it 'removes aspects that are not yours' do
      alice.aspects_from_ids(eve.aspects.first.id).should == []
    end
  end

  describe '#build_post' do
    it 'sets status_message#text' do
      post = alice.build_post(:status_message, :text => "hey", :to => @aspect.id)
      post.text.should == "hey"
    end

    it 'does not save a status_message' do
      post = alice.build_post(:status_message, :text => "hey", :to => @aspect.id)
      post.should_not be_persisted
    end

    it 'does not save a photo' do
      post = alice.build_post(:photo, :user_file => uploaded_photo, :to => @aspect.id)
      post.should_not be_persisted
    end
  end

  describe '#update_post' do
    it 'should update fields' do
      photo = alice.post(:photo, :user_file => uploaded_photo, :text => "Old caption", :to => @aspect.id)
      update_hash = {:text => "New caption"}
      alice.update_post(photo, update_hash)

      photo.text.should match(/New/)
    end
  end
end<|MERGE_RESOLUTION|>--- conflicted
+++ resolved
@@ -41,12 +41,8 @@
   describe '#aspects_from_ids' do
     it 'returns a list of all valid aspects a alice can post to' do
       aspect_ids = Aspect.all.map(&:id)
-<<<<<<< HEAD
-      alice.aspects_from_ids(aspect_ids).to_set.should == alice.aspects.to_set
-=======
-      user.aspects_from_ids(aspect_ids).map{|a| a}.should ==
-        user.aspects.map{|a| a} #RSpec matchers ftw
->>>>>>> 8c1e64a0
+      alice.aspects_from_ids(aspect_ids).map{|a| a}.should ==
+        alice.aspects.map{|a| a} #RSpec matchers ftw
     end
     it "lets you post to your own aspects" do
       alice.aspects_from_ids([@aspect.id]).should == [@aspect]
