#   Copyright (c) 2010, Diaspora Inc.  This file is
#   licensed under the Affero General Public License version 3 or later.  See
#   the COPYRIGHT file.

require 'spec_helper'

describe User do

  before do
    @alices_aspect = alice.aspects.first
    @eves_aspect = eve.aspects.first
  end

  describe "#raw_visible_posts" do
    it "returns all the posts the user can see" do
      self_post = alice.post(:status_message, :text => "hi", :to => @alices_aspect.id)
      visible_post = bob.post(:status_message, :text => "hello", :to => bob.aspects.first.id)
      dogs = bob.aspects.create(:name => "dogs")
      invisible_post = bob.post(:status_message, :text => "foobar", :to => dogs.id)

      stream = alice.raw_visible_posts
      stream.should include(self_post)
      stream.should include(visible_post)
      stream.should_not include(invisible_post)
    end
    context 'with many posts' do
      before do
        bob.move_contact(eve.person, bob.aspects.first, bob.aspects.create(:name => 'new aspect'))
        time_interval = 1000
        (1..25).each do |n|
          [alice, bob, eve].each do |u|
            post = u.post :status_message, :text => "#{u.username} - #{n}", :to => u.aspects.first.id
            post.created_at = post.created_at + time_interval
            post.updated_at = post.updated_at + time_interval
            post.save
            time_interval += 1000
          end
        end
      end
      it 'works' do #This is in one spec to save time
        bob.raw_visible_posts.length.should == 15
        bob.raw_visible_posts.should == bob.raw_visible_posts(:by_members_of => bob.aspects.map{|a| a.id})
        bob.raw_visible_posts.sort_by{|p| p.updated_at}.map{|p| p.id}.should == bob.raw_visible_posts.map{|p| p.id}.reverse

        opts = {:limit => 40}
        bob.raw_visible_posts(opts).length.should == 40
        bob.raw_visible_posts(opts).should == bob.raw_visible_posts(opts.merge(:by_members_of => bob.aspects.map{|a| a.id}))
        bob.raw_visible_posts(opts).sort_by{|p| p.updated_at}.map{|p| p.id}.should == bob.raw_visible_posts(opts).map{|p| p.id}.reverse

        opts = {:page => 2}
        bob.raw_visible_posts(opts).length.should == 15
        bob.raw_visible_posts(opts).map{|p| p.id}.should == bob.raw_visible_posts(opts.merge(:by_members_of => bob.aspects.map{|a| a.id})).map{|p| p.id}
        bob.raw_visible_posts(opts).sort_by{|p| p.updated_at}.map{|p| p.id}.should == bob.raw_visible_posts(opts).map{|p| p.id}.reverse
      end
    end
  end

  context 'with two posts' do
    before do
      connect_users(eve, @eves_aspect, alice, @alices_aspect)
      aspect3 = alice.aspects.create(:name => "Snoozers")
      @status_message1 = eve.post :status_message, :text => "hi", :to => @eves_aspect.id
      @status_message2 = eve.post :status_message, :text => "hey", :public => true , :to => @eves_aspect.id
      @status_message3 = alice.post :status_message, :text => "hey", :public => true , :to => @alices_aspect.id
      @status_message4 = eve.post :status_message, :text => "blah", :public => true , :to => @eves_aspect.id
      @status_message5 = alice.post :status_message, :text => "secrets", :to => aspect3.id

      @pending_status_message = eve.post :status_message, :text => "hey", :public => true , :to => @eves_aspect.id, :pending => true
    end

    describe "#visible_posts" do
      it "queries by person id" do
        query = eve.raw_visible_posts.where(:author_id => eve.person.id)
        query.include?(@status_message1).should == true
        query.include?(@status_message2).should == true
        query.include?(@status_message3).should == false
        query.include?(@status_message4).should == true
        query.include?(@status_message5).should == false
      end

      it "selects public posts" do
        query = eve.raw_visible_posts.where(:public => true)
        query.include?(@status_message1).should == false
        query.include?(@status_message2).should == true
        query.include?(@status_message3).should == true
        query.include?(@status_message4).should == true
        query.include?(@status_message5).should == false
      end

      it "selects non public posts" do
        query = eve.raw_visible_posts.where(:public => false)
        query.include?(@status_message1).should == true
        query.include?(@status_message2).should == false
        query.include?(@status_message3).should == false
        query.include?(@status_message4).should == false
        query.include?(@status_message5).should == false
      end

      it "selects by message contents" do
        query = eve.raw_visible_posts.where(:text=> "hi")
        query.should == [@status_message1]
      end

      it "does not return pending posts" do
        @pending_status_message.pending.should be_true
        eve.raw_visible_posts.should_not include @pending_status_message
      end

      it '#find_visible_post_by_id' do
        eve.find_visible_post_by_id(@status_message1.id).should == @status_message1
        eve.find_visible_post_by_id(@status_message5.id).should == nil
      end
    end
  end

  context 'with two users' do
    describe '#people_in_aspects' do
      it 'returns people objects for a users contact in each aspect' do
        alice.people_in_aspects([@alices_aspect]).should == [bob.person]
      end

      it 'returns local/remote people objects for a users contact in each aspect' do
        local_user1 = Factory(:user)
        local_user2 = Factory(:user)
        remote_user = Factory(:user)

        asp1 = local_user1.aspects.create(:name => "lol")
        asp2 = local_user2.aspects.create(:name => "brb")
        asp3 = remote_user.aspects.create(:name => "ttyl")

        connect_users(alice, @alices_aspect, local_user1, asp1)
        connect_users(alice, @alices_aspect, local_user2, asp2)
        connect_users(alice, @alices_aspect, remote_user, asp3)

        local_person = remote_user.person
        local_person.owner_id = nil
        local_person.save
        local_person.reload

        alice.people_in_aspects([@alices_aspect]).count.should == 4
        alice.people_in_aspects([@alices_aspect], :type => 'remote').count.should == 1
        alice.people_in_aspects([@alices_aspect], :type => 'local').count.should == 3
      end

      it 'does not return people not connected to user on same pod' do
        3.times { Factory(:user) }
        alice.people_in_aspects([@alices_aspect]).count.should == 1
      end

      it "only returns non-pending contacts" do
        alice.people_in_aspects([@alices_aspect]).should == [bob.person]
      end

      it "returns an empty array when passed an aspect the user doesn't own" do
        alice.people_in_aspects([eve.aspects.first]).should == []
      end
    end
  end

<<<<<<< HEAD
  context 'querying' do
=======

  context 'contact querying' do
>>>>>>> 080f0818
    let(:person_one) { Factory.create :person }
    let(:person_two) { Factory.create :person }
    let(:person_three) { Factory.create :person }
    let(:aspect) { alice.aspects.create(:name => 'heroes') }

    describe '#contact_for_person_id' do
      it 'returns a contact' do
        contact = Contact.create(:user => alice, :person => person_one, :aspects => [aspect])
        alice.contacts << contact
        alice.contact_for_person_id(person_one.id).should be_true
      end

      it 'returns the correct contact' do
        contact = Contact.create(:user => alice, :person => person_one, :aspects => [aspect])
        alice.contacts << contact

        contact2 = Contact.create(:user => alice, :person => person_two, :aspects => [aspect])
        alice.contacts << contact2

        contact3 = Contact.create(:user => alice, :person => person_three, :aspects => [aspect])
        alice.contacts << contact3

        alice.contact_for_person_id(person_two.id).person.should == person_two
      end

      it 'returns nil for a non-contact' do
        alice.contact_for_person_id(person_one.id).should be_nil
      end

      it 'returns nil when someone else has contact with the target' do
        contact = Contact.create(:user => alice, :person => person_one, :aspects => [aspect])
        alice.contacts << contact
        eve.contact_for_person_id(person_one.id).should be_nil
      end
    end

    describe '#contact_for' do
      it 'takes a person_id and returns a contact' do
        alice.should_receive(:contact_for_person_id).with(person_one.id)
        alice.contact_for(person_one)
      end

      it 'returns nil if the input is nil' do
        alice.contact_for(nil).should be_nil
      end
    end

    describe '#aspects_with_person' do
      before do
        @connected_person = bob.person
      end

      it 'should return the aspects with given contact' do
        alice.aspects_with_person(@connected_person).should == [alice.aspects.first]
      end

      it 'returns multiple aspects if the person is there' do
        aspect2 = alice.aspects.create(:name => 'second')
        contact = alice.contact_for(@connected_person)

        alice.add_contact_to_aspect(contact, aspect2)
        alice.aspects_with_person(@connected_person).to_set.should == alice.aspects.to_set
      end
    end
  end

  describe '#posts_from' do
    before do
      @user3 = Factory(:user)
      @aspect3 = @user3.aspects.create(:name => "bros")

      @public_message = @user3.post(:status_message, :text => "hey there", :to => 'all', :public => true)
      @private_message = @user3.post(:status_message, :text => "hey there", :to => @aspect3.id)
    end

    it 'displays public posts for a non-contact' do
      alice.posts_from(@user3.person).should include @public_message
    end

    it 'does not display private posts for a non-contact' do
      alice.posts_from(@user3.person).should_not include @private_message
    end

    it 'displays private and public posts for a non-contact after connecting' do
      connect_users(alice, @alices_aspect, @user3, @aspect3)
      new_message = @user3.post(:status_message, :text=> "hey there", :to => @aspect3.id)

      alice.reload

      alice.posts_from(@user3.person).should include @public_message
      alice.posts_from(@user3.person).should include new_message
    end

    it 'displays recent posts first' do
      msg3 = @user3.post(:status_message, :text => "hey there", :to => 'all', :public => true)
      msg4 = @user3.post(:status_message, :text => "hey there", :to => 'all', :public => true)
      msg3.created_at = Time.now+10
      msg3.save!
      msg4.created_at = Time.now+14
      msg4.save!

      alice.posts_from(@user3.person).map{|p| p.id}.should == [msg4, msg3, @public_message].map{|p| p.id}
    end
  end
end<|MERGE_RESOLUTION|>--- conflicted
+++ resolved
@@ -157,12 +157,7 @@
     end
   end
 
-<<<<<<< HEAD
-  context 'querying' do
-=======
-
   context 'contact querying' do
->>>>>>> 080f0818
     let(:person_one) { Factory.create :person }
     let(:person_two) { Factory.create :person }
     let(:person_three) { Factory.create :person }
