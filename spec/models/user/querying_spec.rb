--- conflicted
+++ resolved
@@ -111,11 +111,7 @@
   describe "#visible_shareables" do
     it 'never contains posts from people not in your aspects' do
       FactoryGirl.create(:status_message, :public => true)
-<<<<<<< HEAD
-      expect(bob.visible_shareables(Post).count).to eq(0)
-=======
-      bob.visible_shareables(Post).count(:all).should == 0
->>>>>>> c6771e75
+      expect(bob.visible_shareables(Post).count(:all)).to eq(0)
     end
 
     context 'with two posts with the same timestamp' do
