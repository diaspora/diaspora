--- conflicted
+++ resolved
@@ -1006,11 +1006,7 @@
       expect(user.export).to be_present
       expect(user.exported_at).to be_present
       expect(user.exporting).to be_falsey
-<<<<<<< HEAD
-      expect(user.export.filename).to match(/.gz/)
-=======
       expect(user.export.filename).to match(/\.json\.gz$/)
->>>>>>> 865c36bc
       expect(ActiveSupport::Gzip.decompress(user.export.file.read)).to include user.username
     end
 
