require File.dirname(__FILE__) + '/../spec_helper'

describe User do
   before do
      @user = Factory.create(:user)
      @group = @user.group(:name => 'heroes')
   end

<<<<<<< HEAD
  describe 'friend requesting' do
    it "should assign a request to a group" do
      friend = Factory.create(:person)
      group = @user.group(:name => "Dudes")
      group.requests.size.should == 0

      @user.send_friend_request_to(friend.receive_url, group.id)

      group.reload
      group.requests.size.should == 1
    end


     it "should be able to accept a pending friend request" do
      friend = Factory.create(:person)
      r = Request.instantiate(:to => @user.receive_url, :from => friend)
      r.save
      Person.all.count.should == 2
      Request.for_user(@user).all.count.should == 1
      @user.accept_friend_request(r.id, @group.id)
      Request.for_user(@user).all.count.should == 0
    end

    it 'should be able to ignore a pending friend request' do
      friend = Factory.create(:person)
      r = Request.instantiate(:to => @user.receive_url, :from => friend)
      r.save

      Person.count.should == 2

      @user.ignore_friend_request(r.id)

      Person.count.should == 1
      Request.count.should == 0
    end

    it 'should not be able to friend request an existing friend' do friend = Factory.create(:person)
      
      @user.friends << friend
      @user.save


      @user.send_friend_request_to( friend.receive_url, @group.id ).should be nil
    end



    describe 'multiple users accepting/rejecting the same person' do
      before do
        @person_one = Factory.create :person
        @person_one.save
      
        @user2 = Factory.create :user
        @group2 = @user2.group(:name => "group two")

        @user.pending_requests.empty?.should be true
        @user.friends.empty?.should be true
        @user2.pending_requests.empty?.should be true
        @user2.friends.empty?.should be true

        @request = Request.instantiate(:to => @user.receive_url, :from => @person_one)
        @request_two = Request.instantiate(:to => @user2.receive_url, :from => @person_one)
        @request_three =  Request.instantiate(:to => @user2.receive_url, :from => @user.person)

        @req_xml = @request.to_diaspora_xml
        @req_two_xml = @request_two.to_diaspora_xml
        @req_three_xml = @request_three.to_diaspora_xml

        @request.destroy
        @request_two.destroy
        @request_three.destroy
      end

      it 'should befriend the user other user on the same pod' do

        @user2.receive @req_three_xml
        @user2.pending_requests.size.should be 1
        @user2.accept_friend_request @request_three.id, @group2.id
        @user2.friends.include?(@user.person).should be true  
        Person.all.count.should be 3
      end

      it 'should not delete the ignored user on the same pod' do

        @user2.receive @req_three_xml
        @user2.pending_requests.size.should be 1
        @user2.ignore_friend_request @request_three.id
        @user2.friends.include?(@user.person).should be false  
        Person.all.count.should be 3
      end
      
      it 'should both users should befriend the same person' do

        @user.receive @req_xml
        @user.pending_requests.size.should be 1
        @user.accept_friend_request @request.id, @group.id
        @user.friends.include?(@person_one).should be true  

        @user2.receive @req_two_xml
        @user2.pending_requests.size.should be 1
        @user2.accept_friend_request @request_two.id, @group2.id
        @user2.friends.include?(@person_one).should be true  
        Person.all.count.should be 3
      end

      it 'should keep the person around if one of the users rejects him' do

        @user.receive @req_xml
        @user.pending_requests.size.should be 1
        @user.accept_friend_request @request.id, @group.id
        @user.friends.include?(@person_one).should be true  

        @user2.receive @req_two_xml
        @user2.pending_requests.size.should be 1
        @user2.ignore_friend_request @request_two.id
        @user2.friends.include?(@person_one).should be false  
        Person.all.count.should be 3
      end

      it 'should not keep the person around if the users ignores them' do
        @user.receive @req_xml
        @user.pending_requests.size.should be 1
        @user.ignore_friend_request @user.pending_requests.first.id
        @user.friends.include?(@person_one).should be false  

        @user2.receive @req_two_xml
        @user2.pending_requests.size.should be 1
        @user2.ignore_friend_request @user2.pending_requests.first.id#@request_two.id
        @user2.friends.include?(@person_one).should be false 
        Person.all.count.should be 2
      end


    end

    describe 'a user accepting rejecting multiple people' do
      before do
        @person_one = Factory.create :person
        @person_two = Factory.create :person

        @user.pending_requests.empty?.should be true
        @user.friends.empty?.should be true

        @request = Request.instantiate(:to => @user.receive_url, :from => @person_one)
        @request_two = Request.instantiate(:to => @user.receive_url, :from => @person_two)
      end
      
      after do
        @user.receive_friend_request @request        

        @person_two.destroy
        @user.pending_requests.size.should be 1
        @user.friends.size.should be 0

        @user.receive_friend_request @request_two
        @user.pending_requests.size.should be 2
        @user.friends.size.should be 0

        @user.accept_friend_request @request.id, @group.id
        @user.pending_requests.size.should be 1
        @user.friends.size.should be 1
        @user.friends.include?(@person_one).should be true

        @user.ignore_friend_request @request_two.id
        @user.pending_requests.size.should be 0
        @user.friends.size.should be 1
        @user.friends.include?(@person_two).should be false

      end

    end
=======
  it 'should instantiate with a person and be valid' do
    user = User.instantiate(:email => "bob@bob.com",
                            :password => "password",
                            :password_confirmation => "password",
                            :person => 
                              {:profile => {
                                :first_name => "bob",
                                :last_name => "grimm"}})

    user.save.should be true
    user.person.should_not be nil
    user.person.profile.should_not be nil
>>>>>>> 7c75a54d
  end

  describe 'profiles' do
    it 'should be able to update their profile and send it to their friends' do 
      Factory.create(:person)
      
      updated_profile = {:profile => {:first_name => 'bob', :last_name => 'billytown', :image_url => "http://clown.com"}}
      
      message_queue.should_receive(:process)
      
      @user.person.update_profile(updated_profile).should == true
      @user.profile.image_url.should == "http://clown.com"
    end
  end


end<|MERGE_RESOLUTION|>--- conflicted
+++ resolved
@@ -5,194 +5,6 @@
       @user = Factory.create(:user)
       @group = @user.group(:name => 'heroes')
    end
-
-<<<<<<< HEAD
-  describe 'friend requesting' do
-    it "should assign a request to a group" do
-      friend = Factory.create(:person)
-      group = @user.group(:name => "Dudes")
-      group.requests.size.should == 0
-
-      @user.send_friend_request_to(friend.receive_url, group.id)
-
-      group.reload
-      group.requests.size.should == 1
-    end
-
-
-     it "should be able to accept a pending friend request" do
-      friend = Factory.create(:person)
-      r = Request.instantiate(:to => @user.receive_url, :from => friend)
-      r.save
-      Person.all.count.should == 2
-      Request.for_user(@user).all.count.should == 1
-      @user.accept_friend_request(r.id, @group.id)
-      Request.for_user(@user).all.count.should == 0
-    end
-
-    it 'should be able to ignore a pending friend request' do
-      friend = Factory.create(:person)
-      r = Request.instantiate(:to => @user.receive_url, :from => friend)
-      r.save
-
-      Person.count.should == 2
-
-      @user.ignore_friend_request(r.id)
-
-      Person.count.should == 1
-      Request.count.should == 0
-    end
-
-    it 'should not be able to friend request an existing friend' do friend = Factory.create(:person)
-      
-      @user.friends << friend
-      @user.save
-
-
-      @user.send_friend_request_to( friend.receive_url, @group.id ).should be nil
-    end
-
-
-
-    describe 'multiple users accepting/rejecting the same person' do
-      before do
-        @person_one = Factory.create :person
-        @person_one.save
-      
-        @user2 = Factory.create :user
-        @group2 = @user2.group(:name => "group two")
-
-        @user.pending_requests.empty?.should be true
-        @user.friends.empty?.should be true
-        @user2.pending_requests.empty?.should be true
-        @user2.friends.empty?.should be true
-
-        @request = Request.instantiate(:to => @user.receive_url, :from => @person_one)
-        @request_two = Request.instantiate(:to => @user2.receive_url, :from => @person_one)
-        @request_three =  Request.instantiate(:to => @user2.receive_url, :from => @user.person)
-
-        @req_xml = @request.to_diaspora_xml
-        @req_two_xml = @request_two.to_diaspora_xml
-        @req_three_xml = @request_three.to_diaspora_xml
-
-        @request.destroy
-        @request_two.destroy
-        @request_three.destroy
-      end
-
-      it 'should befriend the user other user on the same pod' do
-
-        @user2.receive @req_three_xml
-        @user2.pending_requests.size.should be 1
-        @user2.accept_friend_request @request_three.id, @group2.id
-        @user2.friends.include?(@user.person).should be true  
-        Person.all.count.should be 3
-      end
-
-      it 'should not delete the ignored user on the same pod' do
-
-        @user2.receive @req_three_xml
-        @user2.pending_requests.size.should be 1
-        @user2.ignore_friend_request @request_three.id
-        @user2.friends.include?(@user.person).should be false  
-        Person.all.count.should be 3
-      end
-      
-      it 'should both users should befriend the same person' do
-
-        @user.receive @req_xml
-        @user.pending_requests.size.should be 1
-        @user.accept_friend_request @request.id, @group.id
-        @user.friends.include?(@person_one).should be true  
-
-        @user2.receive @req_two_xml
-        @user2.pending_requests.size.should be 1
-        @user2.accept_friend_request @request_two.id, @group2.id
-        @user2.friends.include?(@person_one).should be true  
-        Person.all.count.should be 3
-      end
-
-      it 'should keep the person around if one of the users rejects him' do
-
-        @user.receive @req_xml
-        @user.pending_requests.size.should be 1
-        @user.accept_friend_request @request.id, @group.id
-        @user.friends.include?(@person_one).should be true  
-
-        @user2.receive @req_two_xml
-        @user2.pending_requests.size.should be 1
-        @user2.ignore_friend_request @request_two.id
-        @user2.friends.include?(@person_one).should be false  
-        Person.all.count.should be 3
-      end
-
-      it 'should not keep the person around if the users ignores them' do
-        @user.receive @req_xml
-        @user.pending_requests.size.should be 1
-        @user.ignore_friend_request @user.pending_requests.first.id
-        @user.friends.include?(@person_one).should be false  
-
-        @user2.receive @req_two_xml
-        @user2.pending_requests.size.should be 1
-        @user2.ignore_friend_request @user2.pending_requests.first.id#@request_two.id
-        @user2.friends.include?(@person_one).should be false 
-        Person.all.count.should be 2
-      end
-
-
-    end
-
-    describe 'a user accepting rejecting multiple people' do
-      before do
-        @person_one = Factory.create :person
-        @person_two = Factory.create :person
-
-        @user.pending_requests.empty?.should be true
-        @user.friends.empty?.should be true
-
-        @request = Request.instantiate(:to => @user.receive_url, :from => @person_one)
-        @request_two = Request.instantiate(:to => @user.receive_url, :from => @person_two)
-      end
-      
-      after do
-        @user.receive_friend_request @request        
-
-        @person_two.destroy
-        @user.pending_requests.size.should be 1
-        @user.friends.size.should be 0
-
-        @user.receive_friend_request @request_two
-        @user.pending_requests.size.should be 2
-        @user.friends.size.should be 0
-
-        @user.accept_friend_request @request.id, @group.id
-        @user.pending_requests.size.should be 1
-        @user.friends.size.should be 1
-        @user.friends.include?(@person_one).should be true
-
-        @user.ignore_friend_request @request_two.id
-        @user.pending_requests.size.should be 0
-        @user.friends.size.should be 1
-        @user.friends.include?(@person_two).should be false
-
-      end
-
-    end
-=======
-  it 'should instantiate with a person and be valid' do
-    user = User.instantiate(:email => "bob@bob.com",
-                            :password => "password",
-                            :password_confirmation => "password",
-                            :person => 
-                              {:profile => {
-                                :first_name => "bob",
-                                :last_name => "grimm"}})
-
-    user.save.should be true
-    user.person.should_not be nil
-    user.person.profile.should_not be nil
->>>>>>> 7c75a54d
-  end
 
   describe 'profiles' do
     it 'should be able to update their profile and send it to their friends' do 
@@ -206,6 +18,4 @@
       @user.profile.image_url.should == "http://clown.com"
     end
   end
-
-
 end