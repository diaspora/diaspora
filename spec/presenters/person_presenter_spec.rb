require "spec_helper"

describe PersonPresenter do
  let(:profile_user) { FactoryGirl.create(:user_with_aspect) }
  let(:person) { profile_user.person }

  let(:mutual_contact) { double(id: 1, mutual?: true,  sharing?: true,  receiving?: true) }
  let(:receiving_contact) { double(id: 1, mutual?: false, sharing?: false, receiving?: true)  }
  let(:sharing_contact) { double(id: 1, mutual?: false, sharing?: true,  receiving?: false) }
  let(:non_contact) { double(id: 1, mutual?: false, sharing?: false, receiving?: false) }

  describe "#as_json" do
    context "with no current_user" do
      it "returns the user's basic profile" do
        expect(PersonPresenter.new(person, nil).as_json).to include(person.as_api_response(:backbone).except(:avatar))
      end

      it "returns the user's additional profile if the user has set additional profile public" do
        person.profile.public_details = true
        expect(PersonPresenter.new(person, nil).as_json[:profile]).to include(*%i(location bio gender birthday))
      end

      it "doesn't return user's additional profile if the user hasn't set additional profile public" do
        person.profile.public_details = false
        expect(PersonPresenter.new(person, nil).as_json[:profile]).not_to include(*%i(location bio gender birthday))
      end
    end

    context "with a current_user" do
      let(:current_user) { FactoryGirl.create(:user)}
      let(:presenter){ PersonPresenter.new(person, current_user) }
      # here private information == addtional user profile, because additional profile by default is private

      it "doesn't share private information when the users aren't connected" do
<<<<<<< HEAD
        expect(person.profile.public_details).to be_falsey
        expect(presenter.as_json[:show_profile_info]).to be_falsey
        expect(presenter.as_json[:profile]).not_to have_key(:location)
      end

      it "shares private information when the users aren't connected, but profile is public" do
        person.profile.public_details = true
        expect(presenter.as_json[:show_profile_info]).to be_truthy
        expect(presenter.as_json[:relationship]).to be(:not_sharing)
        expect(presenter.as_json[:profile]).to have_key(:location)
      end

      it "has private information when the person is sharing with the current user" do
        expect(person).to receive(:shares_with).with(current_user).and_return(true)
        expect(person.profile.public_details).to be_falsey
        pr_json = presenter.as_json
        expect(pr_json[:show_profile_info]).to be_truthy
        expect(pr_json[:profile]).to have_key(:location)
=======
        allow(current_user).to receive(:contact_for) { non_contact }
        expect(presenter.full_hash_with_profile[:profile]).not_to have_key(:location)
      end

      it "doesn't share private information when the current user is sharing with the person" do
        allow(current_user).to receive(:contact_for) { receiving_contact }
        expect(presenter.full_hash_with_profile[:profile]).not_to have_key(:location)
      end

      it "has private information when the person is sharing with the current user" do
        allow(current_user).to receive(:contact_for) { sharing_contact }
        expect(presenter.full_hash_with_profile[:profile]).to have_key(:location)
      end

      it "has private information when the relationship is mutual" do
        allow(current_user).to receive(:contact_for) { mutual_contact }
        expect(presenter.full_hash_with_profile[:profile]).to have_key(:location)
>>>>>>> 6fb5e88e
      end

      it "returns the user's private information if a user is logged in as herself" do
        current_person_presenter = PersonPresenter.new(current_user.person, current_user)
        expect(current_user.person.profile.public_details).to be_falsey
        expect(current_person_presenter.as_json[:show_profile_info]).to be_truthy
        expect(current_person_presenter.as_json[:profile]).to have_key(:location)
      end
    end
  end

  describe "#full_hash" do
    let(:current_user) { FactoryGirl.create(:user) }

    before do
      @p = PersonPresenter.new(person, current_user)
    end

    context "relationship" do
      it "is blocked?" do
        allow(current_user).to receive(:block_for) { double(id: 1) }
        allow(current_user).to receive(:contact_for) { non_contact }
        expect(@p.full_hash[:relationship]).to be(:blocked)
      end

      it "is mutual?" do
        allow(current_user).to receive(:contact_for) { mutual_contact }
        expect(@p.full_hash[:relationship]).to be(:mutual)
      end

      it "is receiving?" do
        allow(current_user).to receive(:contact_for) { receiving_contact }
        expect(@p.full_hash[:relationship]).to be(:receiving)
      end

      it "is sharing?" do
        allow(current_user).to receive(:contact_for) { sharing_contact }
        expect(@p.full_hash[:relationship]).to be(:sharing)
      end

      it "isn't sharing?" do
        allow(current_user).to receive(:contact_for) { non_contact }
        expect(@p.full_hash[:relationship]).to be(:not_sharing)
      end
    end
  end
end<|MERGE_RESOLUTION|>--- conflicted
+++ resolved
@@ -27,18 +27,26 @@
     end
 
     context "with a current_user" do
-      let(:current_user) { FactoryGirl.create(:user)}
+      let(:current_user) { FactoryGirl.create(:user) }
       let(:presenter){ PersonPresenter.new(person, current_user) }
       # here private information == addtional user profile, because additional profile by default is private
 
       it "doesn't share private information when the users aren't connected" do
-<<<<<<< HEAD
+        allow(current_user).to receive(:contact_for) { non_contact }
+        expect(person.profile.public_details).to be_falsey
+        expect(presenter.as_json[:show_profile_info]).to be_falsey
+        expect(presenter.as_json[:profile]).not_to have_key(:location)
+      end
+
+      it "doesn't share private information when the current user is sharing with the person" do
+        allow(current_user).to receive(:contact_for) { receiving_contact }
         expect(person.profile.public_details).to be_falsey
         expect(presenter.as_json[:show_profile_info]).to be_falsey
         expect(presenter.as_json[:profile]).not_to have_key(:location)
       end
 
       it "shares private information when the users aren't connected, but profile is public" do
+        allow(current_user).to receive(:contact_for) { non_contact }
         person.profile.public_details = true
         expect(presenter.as_json[:show_profile_info]).to be_truthy
         expect(presenter.as_json[:relationship]).to be(:not_sharing)
@@ -46,30 +54,19 @@
       end
 
       it "has private information when the person is sharing with the current user" do
-        expect(person).to receive(:shares_with).with(current_user).and_return(true)
+        allow(current_user).to receive(:contact_for) { sharing_contact }
         expect(person.profile.public_details).to be_falsey
         pr_json = presenter.as_json
         expect(pr_json[:show_profile_info]).to be_truthy
         expect(pr_json[:profile]).to have_key(:location)
-=======
-        allow(current_user).to receive(:contact_for) { non_contact }
-        expect(presenter.full_hash_with_profile[:profile]).not_to have_key(:location)
-      end
-
-      it "doesn't share private information when the current user is sharing with the person" do
-        allow(current_user).to receive(:contact_for) { receiving_contact }
-        expect(presenter.full_hash_with_profile[:profile]).not_to have_key(:location)
-      end
-
-      it "has private information when the person is sharing with the current user" do
-        allow(current_user).to receive(:contact_for) { sharing_contact }
-        expect(presenter.full_hash_with_profile[:profile]).to have_key(:location)
       end
 
       it "has private information when the relationship is mutual" do
         allow(current_user).to receive(:contact_for) { mutual_contact }
-        expect(presenter.full_hash_with_profile[:profile]).to have_key(:location)
->>>>>>> 6fb5e88e
+        expect(person.profile.public_details).to be_falsey
+        pr_json = presenter.as_json
+        expect(pr_json[:show_profile_info]).to be_truthy
+        expect(pr_json[:profile]).to have_key(:location)
       end
 
       it "returns the user's private information if a user is logged in as herself" do
