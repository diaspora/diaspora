--- conflicted
+++ resolved
@@ -140,13 +140,6 @@
 
   config.include FactoryBot::Syntax::Methods
 
-<<<<<<< HEAD
-  config.include JSON::SchemaMatchers
-  config.json_schemas[:archive_schema] = ArchiveValidator::SchemaValidator::JSON_SCHEMA
-  config.json_schemas[:api_v1_schema] = "lib/schemas/api_v1.json"
-
-=======
->>>>>>> 2d9f133d
   JSON::Validator.add_schema(
     JSON::Schema.new(
       DiasporaFederation::Schemas.federation_entities,
