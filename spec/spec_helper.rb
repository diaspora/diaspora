--- conflicted
+++ resolved
@@ -28,14 +28,9 @@
   DatabaseCleaner.orm = "mongo_mapper"
 
   config.before(:each) do
-<<<<<<< HEAD
-    stub_sockets
     EventMachine::HttpRequest.stub!(:new).and_return(FakeHttpRequest.new(:success))
     EventMachine::HttpRequest.any_instance.stubs(:post)
     EventMachine::HttpRequest.any_instance.stubs(:get)
-=======
-    MessageHandler.any_instance.stubs(:add_post_request)
->>>>>>> 58198599
     DatabaseCleaner.clean
     UserFixer.load_user_fixtures
   end
