#    Copyright 2010 Diaspora Inc.
#
#    This file is part of Diaspora.
#
#    Diaspora is free software: you can redistribute it and/or modify
#    it under the terms of the GNU Affero General Public License as published by
#    the Free Software Foundation, either version 3 of the License, or
#    (at your option) any later version.
#
#    Diaspora is distributed in the hope that it will be useful,
#    but WITHOUT ANY WARRANTY; without even the implied warranty of
#    MERCHANTABILITY or FITNESS FOR A PARTICULAR PURPOSE.  See the
#    GNU Affero General Public License for more details.
#
#    You should have received a copy of the GNU Affero General Public License
#    along with Diaspora.  If not, see <http://www.gnu.org/licenses/>.
#



# This file is copied to ~/spec when you run 'ruby script/generate rspec'
# from the project root directory.

ENV["RAILS_ENV"] ||= 'test'
require File.dirname(__FILE__) + "/../config/environment" unless defined?(Rails)
require 'rspec/rails'
require 'database_cleaner'
include Devise::TestHelpers

# Requires supporting files with custom matchers and macros, etc,
# in ./support/ and its subdirectories.
Dir["#{File.dirname(__FILE__)}/support/**/*.rb"].each {|f| require f}

RSpec.configure do |config|
  config.mock_with :mocha
  config.mock_with :rspec

  DatabaseCleaner.strategy = :truncation
  DatabaseCleaner.orm = "mongo_mapper"

  config.before(:suite) do
    DatabaseCleaner.clean_with(:truncation)
    stub_signature_verification

  end

  config.before(:each) do
    DatabaseCleaner.start
<<<<<<< HEAD
    stub_sockets
=======
    stub_sockets_controller
    User.stub!(:allowed_email?).and_return(:true)
>>>>>>> 61ba4bfd
  end

  config.after(:each) do
    DatabaseCleaner.clean
  end
end
  def stub_sockets
    Diaspora::WebSocket.stub!(:push_to_user).and_return(true)
    Diaspora::WebSocket.stub!(:subscribe).and_return(true)
    Diaspora::WebSocket.stub!(:unsubscribe).and_return(true)
  end

  def stub_signature_verification
    (get_models.map{|model| model.camelize.constantize} - [User]).each do |model|
      model.any_instance.stubs(:verify_signature).returns(true)
    end
  end

  def unstub_mocha_stubs
    Mocha::Mockery.instance.stubba.unstub_all
  end

  def get_models
    models = []
    Dir.glob( File.dirname(__FILE__) + '/../app/models/*' ).each do |f|
      models << File.basename( f ).gsub( /^(.+).rb/, '\1')
    end
    models
  end

  def message_queue
    User::QUEUE
  end

  def friend_users(user1, aspect1, user2, aspect2)
    request = user1.send_friend_request_to(user2.person, aspect1)
    reversed_request = user2.accept_friend_request( request.id, aspect2.id) 
    user1.receive reversed_request.to_diaspora_xml
  end<|MERGE_RESOLUTION|>--- conflicted
+++ resolved
@@ -46,12 +46,8 @@
 
   config.before(:each) do
     DatabaseCleaner.start
-<<<<<<< HEAD
     stub_sockets
-=======
-    stub_sockets_controller
     User.stub!(:allowed_email?).and_return(:true)
->>>>>>> 61ba4bfd
   end
 
   config.after(:each) do
